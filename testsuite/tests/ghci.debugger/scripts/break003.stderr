
<interactive>:4:1: error:
<<<<<<< HEAD
    No instance for (Show (t1 -> t)) arising from a use of ‘print’
=======
    No instance for (Show (t -> a)) arising from a use of ‘print’
>>>>>>> cd82a2e1
      (maybe you haven't applied a function to enough arguments?)
    In a stmt of an interactive GHCi command: print it<|MERGE_RESOLUTION|>--- conflicted
+++ resolved
@@ -1,9 +1,5 @@
 
 <interactive>:4:1: error:
-<<<<<<< HEAD
-    No instance for (Show (t1 -> t)) arising from a use of ‘print’
-=======
     No instance for (Show (t -> a)) arising from a use of ‘print’
->>>>>>> cd82a2e1
       (maybe you haven't applied a function to enough arguments?)
     In a stmt of an interactive GHCi command: print it