Breakpoint 0 activated at ../Test3.hs:2:18-31
Stopped at ../Test3.hs:2:18-31
<<<<<<< HEAD
_result :: [t] = _
f :: t1 -> t = _
x :: t1 = _
xs :: [t1] = [_]
=======
_result :: [a] = _
f :: t -> a = _
x :: t = _
xs :: [t] = [_]
>>>>>>> cd82a2e1
<|MERGE_RESOLUTION|>--- conflicted
+++ resolved
@@ -1,13 +1,6 @@
 Breakpoint 0 activated at ../Test3.hs:2:18-31
 Stopped at ../Test3.hs:2:18-31
-<<<<<<< HEAD
-_result :: [t] = _
-f :: t1 -> t = _
-x :: t1 = _
-xs :: [t1] = [_]
-=======
 _result :: [a] = _
 f :: t -> a = _
 x :: t = _
-xs :: [t] = [_]
->>>>>>> cd82a2e1
+xs :: [t] = [_]