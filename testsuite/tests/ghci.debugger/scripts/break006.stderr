--- conflicted
+++ resolved
@@ -1,35 +1,5 @@
 
 <interactive>:5:1: error:
-<<<<<<< HEAD
-    • No instance for (Show t) arising from a use of ‘print’
-      Cannot resolve unknown runtime type ‘t’
-      Use :print or :force to determine these types
-      Relevant bindings include it :: t (bound at <interactive>:5:1)
-      These potential instances exist:
-        instance (Show a, Show b) => Show (Either a b)
-          -- Defined in ‘Data.Either’
-        instance Show Ordering -- Defined in ‘GHC.Show’
-        instance Show Integer -- Defined in ‘GHC.Show’
-        ...plus 23 others
-        ...plus 19 instance involving out-of-scope typess
-        (use -fprint-potential-instances to see them all)
-    • In a stmt of an interactive GHCi command: print it
-
-<interactive>:7:1: error:
-    • No instance for (Show t) arising from a use of ‘print’
-      Cannot resolve unknown runtime type ‘t’
-      Use :print or :force to determine these types
-      Relevant bindings include it :: t (bound at <interactive>:7:1)
-      These potential instances exist:
-        instance (Show a, Show b) => Show (Either a b)
-          -- Defined in ‘Data.Either’
-        instance Show Ordering -- Defined in ‘GHC.Show’
-        instance Show Integer -- Defined in ‘GHC.Show’
-        ...plus 23 others
-        ...plus 19 instance involving out-of-scope typess
-        (use -fprint-potential-instances to see them all)
-    • In a stmt of an interactive GHCi command: print it
-=======
     No instance for (Show a) arising from a use of ‘print’
     Cannot resolve unknown runtime type ‘a’
     Use :print or :force to determine these types
@@ -59,5 +29,4 @@
                Show (Alt f a)
         -- Defined in ‘Data.Monoid’
       ...plus 33 others
-    In a stmt of an interactive GHCi command: print it
->>>>>>> cd82a2e1
+    In a stmt of an interactive GHCi command: print it