--- conflicted
+++ resolved
@@ -1,67 +1,32 @@
-<<<<<<< HEAD
-
-<interactive>:6:1: error:
-    No instance for (Show a) arising from a use of ‘print’
-    Cannot resolve unknown runtime type ‘a’
-    Use :print or :force to determine these types
-    Relevant bindings include it :: a (bound at <interactive>:6:1)
-    Note: there are several potential instances:
-      instance (Show a, Show b) => Show (Either a b)
-        -- Defined in ‘Data.Either’
-      instance Show All -- Defined in ‘Data.Monoid’
-      instance forall (k :: BOX) (f :: k -> *) (a :: k).
-               Show (f a) =>
-               Show (Alt f a)
-        -- Defined in ‘Data.Monoid’
-      ...plus 33 others
-    In a stmt of an interactive GHCi command: print it
-
-<interactive>:8:1: error:
-    No instance for (Show a) arising from a use of ‘print’
-    Cannot resolve unknown runtime type ‘a’
-    Use :print or :force to determine these types
-    Relevant bindings include it :: a (bound at <interactive>:8:1)
-    Note: there are several potential instances:
-      instance (Show a, Show b) => Show (Either a b)
-        -- Defined in ‘Data.Either’
-      instance Show All -- Defined in ‘Data.Monoid’
-      instance forall (k :: BOX) (f :: k -> *) (a :: k).
-               Show (f a) =>
-               Show (Alt f a)
-        -- Defined in ‘Data.Monoid’
-      ...plus 33 others
-    In a stmt of an interactive GHCi command: print it
-=======
-
-<interactive>:5:1:
-    No instance for (Show t1) arising from a use of ‘print’
-    Cannot resolve unknown runtime type ‘t1’
-    Use :print or :force to determine these types
-    Relevant bindings include it :: t1 (bound at <interactive>:5:1)
-    Note: there are several potential instances:
-      instance (Show a, Show b) => Show (Either a b)
-        -- Defined in ‘Data.Either’
-      instance Show All -- Defined in ‘Data.Monoid’
-      instance forall (k :: BOX) (f :: k -> *) (a :: k).
-               Show (f a) =>
-               Show (Alt f a)
-        -- Defined in ‘Data.Monoid’
-      ...plus 33 others
-    In a stmt of an interactive GHCi command: print it
-
-<interactive>:7:1:
-    No instance for (Show t1) arising from a use of ‘print’
-    Cannot resolve unknown runtime type ‘t1’
-    Use :print or :force to determine these types
-    Relevant bindings include it :: t1 (bound at <interactive>:7:1)
-    Note: there are several potential instances:
-      instance (Show a, Show b) => Show (Either a b)
-        -- Defined in ‘Data.Either’
-      instance Show All -- Defined in ‘Data.Monoid’
-      instance forall (k :: BOX) (f :: k -> *) (a :: k).
-               Show (f a) =>
-               Show (Alt f a)
-        -- Defined in ‘Data.Monoid’
-      ...plus 33 others
-    In a stmt of an interactive GHCi command: print it
->>>>>>> 64dba511
+
+<interactive>:5:1:
+    No instance for (Show t1) arising from a use of ‘print’
+    Cannot resolve unknown runtime type ‘t1’
+    Use :print or :force to determine these types
+    Relevant bindings include it :: t1 (bound at <interactive>:5:1)
+    Note: there are several potential instances:
+      instance (Show a, Show b) => Show (Either a b)
+        -- Defined in ‘Data.Either’
+      instance Show All -- Defined in ‘Data.Monoid’
+      instance forall (k :: BOX) (f :: k -> *) (a :: k).
+               Show (f a) =>
+               Show (Alt f a)
+        -- Defined in ‘Data.Monoid’
+      ...plus 33 others
+    In a stmt of an interactive GHCi command: print it
+
+<interactive>:7:1:
+    No instance for (Show t1) arising from a use of ‘print’
+    Cannot resolve unknown runtime type ‘t1’
+    Use :print or :force to determine these types
+    Relevant bindings include it :: t1 (bound at <interactive>:7:1)
+    Note: there are several potential instances:
+      instance (Show a, Show b) => Show (Either a b)
+        -- Defined in ‘Data.Either’
+      instance Show All -- Defined in ‘Data.Monoid’
+      instance forall (k :: BOX) (f :: k -> *) (a :: k).
+               Show (f a) =>
+               Show (Alt f a)
+        -- Defined in ‘Data.Monoid’
+      ...plus 33 others
+    In a stmt of an interactive GHCi command: print it