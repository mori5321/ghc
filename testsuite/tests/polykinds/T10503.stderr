--- conflicted
+++ resolved
@@ -1,37 +1,15 @@
-<<<<<<< HEAD
-
-T10503.hs:8:6: error:
-    Could not deduce: k1 ~ *
-    from the context: Proxy 'KProxy ~ Proxy 'KProxy
-      bound by the type signature for:
-                 h :: (Proxy 'KProxy ~ Proxy 'KProxy) => r
-      at T10503.hs:8:6-85
-    ‘k1’ is a rigid type variable bound by
-         the type signature for:
-           h :: ((Proxy 'KProxy ~ Proxy 'KProxy) => r) -> r
-         at T10503.hs:8:6
-       Expected type: ((Proxy 'KProxy ~ Proxy 'KProxy) => r) -> r
-         Actual type: ((Proxy 'KProxy ~ Proxy 'KProxy) => r) -> r
-    In the ambiguity check for the type signature for ‘h’:
-      h :: forall k k1 r. ((Proxy 'KProxy ~ Proxy 'KProxy) => r) -> r
-    To defer the ambiguity check to use sites, enable AllowAmbiguousTypes
-    In the type signature for ‘h’:
-      h :: forall r.
-           (Proxy (KProxy :: KProxy k) ~ Proxy (KProxy :: KProxy *) => r) -> r
-=======
-
-T10503.hs:8:6: error:
-    Couldn't match kind ‘k’ with ‘*’
-    ‘k’ is a rigid type variable bound by
-    the type signature for:
-      h :: forall (k :: BOX) r.
-           ((Proxy 'KProxy ~ Proxy 'KProxy) => r) -> r
-    at T10503.hs:8:6
-    Expected type: Proxy 'KProxy
-      Actual type: Proxy 'KProxy
-    In the ambiguity check for ‘h’
-    To defer the ambiguity check to use sites, enable AllowAmbiguousTypes
-    In the type signature:
-      h :: forall r.
-           (Proxy (KProxy :: KProxy k) ~ Proxy (KProxy :: KProxy *) => r) -> r
->>>>>>> 1e041b73
+
+T10503.hs:8:6: error:
+    Couldn't match kind ‘k’ with ‘*’
+    ‘k’ is a rigid type variable bound by
+    the type signature for:
+      h :: forall (k :: BOX) r.
+           ((Proxy 'KProxy ~ Proxy 'KProxy) => r) -> r
+    at T10503.hs:8:6
+    Expected type: Proxy 'KProxy
+      Actual type: Proxy 'KProxy
+    In the ambiguity check for ‘h’
+    To defer the ambiguity check to use sites, enable AllowAmbiguousTypes
+    In the type signature:
+      h :: forall r.
+           (Proxy (KProxy :: KProxy k) ~ Proxy (KProxy :: KProxy *) => r) -> r