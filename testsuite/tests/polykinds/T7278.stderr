--- conflicted
+++ resolved
@@ -1,13 +1,5 @@
-<<<<<<< HEAD
-
-T7278.hs:9:43: error:
-    Expected kind ‘* -> * -> *’, but ‘t’ has kind ‘k’
-    In the type signature for ‘f’:
-      f :: (C (t :: k) (TF t)) => TF t p1 p0 -> t p1 p0
-=======
-
-T7278.hs:8:43: error:
-    ‘t’ is applied to too many type arguments
-    In the type signature:
-      f :: (C (t :: k) (TF t)) => TF t p1 p0 -> t p1 p0
->>>>>>> 1e041b73
+
+T7278.hs:8:43: error:
+    ‘t’ is applied to too many type arguments
+    In the type signature:
+      f :: (C (t :: k) (TF t)) => TF t p1 p0 -> t p1 p0