--- conflicted
+++ resolved
@@ -1,26 +1,19 @@
 
 T7438.hs:6:14: error:
-    Couldn't match expected type ‘r1’ with actual type ‘r’
-      ‘r1’ is untouchable
-        inside the constraints: r3 ~ r2
+    Couldn't match expected type ‘t1’ with actual type ‘t’
+      ‘t’ is untouchable
+        inside the constraints: t2 ~ t3
         bound by a pattern with constructor:
-                   Nil :: forall k (a :: k). Thrist a a,
+                   Nil :: forall (k :: BOX) (b :: k). Thrist b b,
                  in an equation for ‘go’
         at T7438.hs:6:4-6
-    ‘r1’ is a rigid type variable bound by
-         the inferred type of go :: Thrist r2 r3 -> r -> r1 at T7438.hs:6:1
-    ‘r’ is a rigid type variable bound by
-        the inferred type of go :: Thrist r2 r3 -> r -> r1 at T7438.hs:6:1
+    ‘t’ is a rigid type variable bound by
+        the inferred type of go :: Thrist t2 t3 -> t -> t1 at T7438.hs:6:1
+    ‘t1’ is a rigid type variable bound by
+         the inferred type of go :: Thrist t2 t3 -> t -> t1 at T7438.hs:6:1
     Possible fix: add a type signature for ‘go’
     In the expression: acc
     In an equation for ‘go’: go Nil acc = acc
     Relevant bindings include
-<<<<<<< HEAD
-      acc :: r (bound at T7438.hs:6:8)
-      go :: Thrist r2 r3 -> r -> r1 (bound at T7438.hs:6:1)
-    In the expression: acc
-    In an equation for ‘go’: go Nil acc = acc
-=======
       acc :: t (bound at T7438.hs:6:8)
       go :: Thrist t2 t3 -> t -> t1 (bound at T7438.hs:6:1)
->>>>>>> 1e041b73
