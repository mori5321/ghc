--- conflicted
+++ resolved
@@ -1,69 +1,5 @@
 
 WildcardInstantiations.hs:5:14: error:
-<<<<<<< HEAD
-    • Found type wildcard ‘_a’ standing for ‘a’
-      Where: ‘a’ is a rigid type variable bound by
-               the inferred type of foo :: (Show a, Enum a) => a -> String
-               at WildcardInstantiations.hs:6:1
-      To use the inferred type, enable PartialTypeSignatures
-    • In the type signature:
-        foo :: (Show _a, _) => _a -> _
-    • Relevant bindings include
-        foo :: a -> String (bound at WildcardInstantiations.hs:6:1)
-
-WildcardInstantiations.hs:5:18: error:
-    Found constraint wildcard ‘_’ standing for ‘Enum a’
-    To use the inferred type, enable PartialTypeSignatures
-    In the type signature:
-      foo :: (Show _a, _) => _a -> _
-
-WildcardInstantiations.hs:5:30: error:
-    • Found type wildcard ‘_’ standing for ‘String’
-      To use the inferred type, enable PartialTypeSignatures
-    • In the type signature:
-        foo :: (Show _a, _) => _a -> _
-    • Relevant bindings include
-        foo :: a -> String (bound at WildcardInstantiations.hs:6:1)
-
-WildcardInstantiations.hs:8:8: error:
-    • Found type wildcard ‘_’ standing for ‘t1’
-      Where: ‘t1’ is a rigid type variable bound by
-               the inferred type of bar :: t1 -> (t1 -> t) -> t
-               at WildcardInstantiations.hs:9:1
-      To use the inferred type, enable PartialTypeSignatures
-    • In the type signature:
-        bar :: _ -> _ -> _
-    • Relevant bindings include
-        bar :: t1 -> (t1 -> t) -> t
-          (bound at WildcardInstantiations.hs:9:1)
-
-WildcardInstantiations.hs:8:13: error:
-    • Found type wildcard ‘_’ standing for ‘t1 -> t’
-      Where: ‘t’ is a rigid type variable bound by
-               the inferred type of bar :: t1 -> (t1 -> t) -> t
-               at WildcardInstantiations.hs:9:1
-             ‘t1’ is a rigid type variable bound by
-               the inferred type of bar :: t1 -> (t1 -> t) -> t
-               at WildcardInstantiations.hs:9:1
-      To use the inferred type, enable PartialTypeSignatures
-    • In the type signature:
-        bar :: _ -> _ -> _
-    • Relevant bindings include
-        bar :: t1 -> (t1 -> t) -> t
-          (bound at WildcardInstantiations.hs:9:1)
-
-WildcardInstantiations.hs:8:18: error:
-    • Found type wildcard ‘_’ standing for ‘t’
-      Where: ‘t’ is a rigid type variable bound by
-               the inferred type of bar :: t1 -> (t1 -> t) -> t
-               at WildcardInstantiations.hs:9:1
-      To use the inferred type, enable PartialTypeSignatures
-    • In the type signature:
-        bar :: _ -> _ -> _
-    • Relevant bindings include
-        bar :: t1 -> (t1 -> t) -> t
-          (bound at WildcardInstantiations.hs:9:1)
-=======
     Found type wildcard ‘_a’ standing for ‘a0’
     Where: ‘a0’ is a rigid type variable bound by
                 the inferred type of foo :: (Enum a0, Show a0) => a0 -> String
@@ -112,5 +48,4 @@
                 at WildcardInstantiations.hs:9:1
     To use the inferred type, enable PartialTypeSignatures
     In the type signature for:
-      bar :: _ -> _ -> _
->>>>>>> cd82a2e1
+      bar :: _ -> _ -> _