--- conflicted
+++ resolved
@@ -1,100 +1,51 @@
-<<<<<<< HEAD
-
-WildcardInstantiations.hs:5:14: error:
-    Found hole: _a :: w_a0
-    Where: ‘w_a0’ is a rigid type variable bound by
-                  the inferred type of
-                  foo :: (Enum w_a0, Show w_a0) => w_a0 -> String
-                  at WildcardInstantiations.hs:6:1
-    To use the inferred type, enable PartialTypeSignatures
-    In the type signature for ‘foo’: (Show _a, _) => _a -> _
-
-WildcardInstantiations.hs:5:18: error:
-    Found hole ‘_’ with inferred constraints: Enum w_a0
-    To use the inferred type, enable PartialTypeSignatures
-    In the type signature for ‘foo’: (Show _a, _) => _a -> _
-
-WildcardInstantiations.hs:5:30: error:
-    Found hole: _ :: String
-    To use the inferred type, enable PartialTypeSignatures
-    In the type signature for ‘foo’: (Show _a, _) => _a -> _
-
-WildcardInstantiations.hs:8:8: error:
-    Found hole: _ :: w_0
-    Where: ‘w_0’ is a rigid type variable bound by
-                 the inferred type of bar :: w_0 -> (w_0 -> w_1) -> w_1
-                 at WildcardInstantiations.hs:9:1
-    To use the inferred type, enable PartialTypeSignatures
-    In the type signature for ‘bar’: _ -> _ -> _
-
-WildcardInstantiations.hs:8:13: error:
-    Found hole: _ :: w_0 -> w_1
-    Where: ‘w_0’ is a rigid type variable bound by
-                 the inferred type of bar :: w_0 -> (w_0 -> w_1) -> w_1
-                 at WildcardInstantiations.hs:9:1
-           ‘w_1’ is a rigid type variable bound by
-                 the inferred type of bar :: w_0 -> (w_0 -> w_1) -> w_1
-                 at WildcardInstantiations.hs:9:1
-    To use the inferred type, enable PartialTypeSignatures
-    In the type signature for ‘bar’: _ -> _ -> _
-
-WildcardInstantiations.hs:8:18: error:
-    Found hole: _ :: w_1
-    Where: ‘w_1’ is a rigid type variable bound by
-                 the inferred type of bar :: w_0 -> (w_0 -> w_1) -> w_1
-                 at WildcardInstantiations.hs:9:1
-    To use the inferred type, enable PartialTypeSignatures
-    In the type signature for ‘bar’: _ -> _ -> _
-=======
-
-WildcardInstantiations.hs:5:14: error:
-    Found type wildcard ‘_a’ standing for ‘a’
-    Where: ‘a’ is a rigid type variable bound by
-               the inferred type of foo :: (Enum a, Show a) => a -> String
-               at WildcardInstantiations.hs:6:1
-    To use the inferred type, enable PartialTypeSignatures
-    In the type signature for:
-      foo :: (Show _a, _) => _a -> _
-
-WildcardInstantiations.hs:5:18: error:
-    Found hole ‘_’ with inferred constraints: Enum a
-    To use the inferred type, enable PartialTypeSignatures
-    In the type signature for:
-      foo :: (Show _a, _) => _a -> _
-
-WildcardInstantiations.hs:5:30: error:
-    Found type wildcard ‘_’ standing for ‘String’
-    To use the inferred type, enable PartialTypeSignatures
-    In the type signature for:
-      foo :: (Show _a, _) => _a -> _
-
-WildcardInstantiations.hs:8:8: error:
-    Found type wildcard ‘_’ standing for ‘t’
-    Where: ‘t’ is a rigid type variable bound by
-               the inferred type of bar :: t -> (t -> t1) -> t1
-               at WildcardInstantiations.hs:9:1
-    To use the inferred type, enable PartialTypeSignatures
-    In the type signature for:
-      bar :: _ -> _ -> _
-
-WildcardInstantiations.hs:8:13: error:
-    Found type wildcard ‘_’ standing for ‘t -> t1’
-    Where: ‘t’ is a rigid type variable bound by
-               the inferred type of bar :: t -> (t -> t1) -> t1
-               at WildcardInstantiations.hs:9:1
-           ‘t1’ is a rigid type variable bound by
-                the inferred type of bar :: t -> (t -> t1) -> t1
-                at WildcardInstantiations.hs:9:1
-    To use the inferred type, enable PartialTypeSignatures
-    In the type signature for:
-      bar :: _ -> _ -> _
-
-WildcardInstantiations.hs:8:18: error:
-    Found type wildcard ‘_’ standing for ‘t1’
-    Where: ‘t1’ is a rigid type variable bound by
-                the inferred type of bar :: t -> (t -> t1) -> t1
-                at WildcardInstantiations.hs:9:1
-    To use the inferred type, enable PartialTypeSignatures
-    In the type signature for:
-      bar :: _ -> _ -> _
->>>>>>> 64dba511
+
+WildcardInstantiations.hs:5:14: error:
+    Found type wildcard ‘_a’ standing for ‘a’
+    Where: ‘a’ is a rigid type variable bound by
+               the inferred type of foo :: (Enum a, Show a) => a -> String
+               at WildcardInstantiations.hs:6:1
+    To use the inferred type, enable PartialTypeSignatures
+    In the type signature for:
+      foo :: (Show _a, _) => _a -> _
+
+WildcardInstantiations.hs:5:18: error:
+    Found hole ‘_’ with inferred constraints: Enum a
+    To use the inferred type, enable PartialTypeSignatures
+    In the type signature for:
+      foo :: (Show _a, _) => _a -> _
+
+WildcardInstantiations.hs:5:30: error:
+    Found type wildcard ‘_’ standing for ‘String’
+    To use the inferred type, enable PartialTypeSignatures
+    In the type signature for:
+      foo :: (Show _a, _) => _a -> _
+
+WildcardInstantiations.hs:8:8: error:
+    Found type wildcard ‘_’ standing for ‘t’
+    Where: ‘t’ is a rigid type variable bound by
+               the inferred type of bar :: t -> (t -> t1) -> t1
+               at WildcardInstantiations.hs:9:1
+    To use the inferred type, enable PartialTypeSignatures
+    In the type signature for:
+      bar :: _ -> _ -> _
+
+WildcardInstantiations.hs:8:13: error:
+    Found type wildcard ‘_’ standing for ‘t -> t1’
+    Where: ‘t’ is a rigid type variable bound by
+               the inferred type of bar :: t -> (t -> t1) -> t1
+               at WildcardInstantiations.hs:9:1
+           ‘t1’ is a rigid type variable bound by
+                the inferred type of bar :: t -> (t -> t1) -> t1
+                at WildcardInstantiations.hs:9:1
+    To use the inferred type, enable PartialTypeSignatures
+    In the type signature for:
+      bar :: _ -> _ -> _
+
+WildcardInstantiations.hs:8:18: error:
+    Found type wildcard ‘_’ standing for ‘t1’
+    Where: ‘t1’ is a rigid type variable bound by
+                the inferred type of bar :: t -> (t -> t1) -> t1
+                at WildcardInstantiations.hs:9:1
+    To use the inferred type, enable PartialTypeSignatures
+    In the type signature for:
+      bar :: _ -> _ -> _