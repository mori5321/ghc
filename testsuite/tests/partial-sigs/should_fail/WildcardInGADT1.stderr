<<<<<<< HEAD

WildcardInGADT1.hs:5:19: error:
    Unexpected wild card: ‘_’
    In the second argument of ‘Either’, namely ‘_’
    In the type ‘Either a _’
    In the definition of data constructor ‘Foo’
=======

WildcardInGADT1.hs:5:19: error:
    Wildcard ‘_’ not allowed
      in the definition of data constructor ‘Foo’
>>>>>>> 1e041b73
<|MERGE_RESOLUTION|>--- conflicted
+++ resolved
@@ -1,13 +1,4 @@
-<<<<<<< HEAD
-
-WildcardInGADT1.hs:5:19: error:
-    Unexpected wild card: ‘_’
-    In the second argument of ‘Either’, namely ‘_’
-    In the type ‘Either a _’
-    In the definition of data constructor ‘Foo’
-=======
-
-WildcardInGADT1.hs:5:19: error:
-    Wildcard ‘_’ not allowed
-      in the definition of data constructor ‘Foo’
->>>>>>> 1e041b73
+
+WildcardInGADT1.hs:5:19: error:
+    Wildcard ‘_’ not allowed
+      in the definition of data constructor ‘Foo’