TYPE SIGNATURES
<<<<<<< HEAD
  bar :: forall t t1. t1 -> (t1 -> t) -> t
=======
  bar :: forall t t1. t -> (t -> t1) -> t1
>>>>>>> 1e041b73
  foo :: forall a. (Show a, Enum a) => a -> String
TYPE CONSTRUCTORS
COERCION AXIOMS
Dependent modules: []
Dependent packages: [base-4.9.0.0, ghc-prim-0.5.0.0,
                     integer-gmp-1.0.0.0]

WarningWildcardInstantiations.hs:5:14: warning:
<<<<<<< HEAD
    Found type wildcard ‘_a’ standing for ‘a’
    Where: ‘a’ is a rigid type variable bound by
               the inferred type of foo :: (Enum a, Show a) => a -> String
               at WarningWildcardInstantiations.hs:6:1
    In the type signature for:
      foo :: (Show _a, _) => _a -> _

WarningWildcardInstantiations.hs:5:18: warning:
    Found hole ‘_’ with inferred constraints: Enum a
    In the type signature for:
      foo :: (Show _a, _) => _a -> _

WarningWildcardInstantiations.hs:5:30: warning:
    Found type wildcard ‘_’ standing for ‘String’
    In the type signature for:
      foo :: (Show _a, _) => _a -> _

WarningWildcardInstantiations.hs:8:8: warning:
    Found type wildcard ‘_’ standing for ‘t1’
    Where: ‘t1’ is a rigid type variable bound by
                the inferred type of bar :: t1 -> (t1 -> t) -> t
                at WarningWildcardInstantiations.hs:9:1
    In the type signature for:
      bar :: _ -> _ -> _

WarningWildcardInstantiations.hs:8:13: warning:
    Found type wildcard ‘_’ standing for ‘t1 -> t’
    Where: ‘t’ is a rigid type variable bound by
               the inferred type of bar :: t1 -> (t1 -> t) -> t
               at WarningWildcardInstantiations.hs:9:1
           ‘t1’ is a rigid type variable bound by
                the inferred type of bar :: t1 -> (t1 -> t) -> t
                at WarningWildcardInstantiations.hs:9:1
    In the type signature for:
      bar :: _ -> _ -> _

WarningWildcardInstantiations.hs:8:18: warning:
    Found type wildcard ‘_’ standing for ‘t’
    Where: ‘t’ is a rigid type variable bound by
               the inferred type of bar :: t1 -> (t1 -> t) -> t
               at WarningWildcardInstantiations.hs:9:1
    In the type signature for:
      bar :: _ -> _ -> _
=======
    • Found type wildcard ‘_a’ standing for ‘a’
      Where: ‘a’ is a rigid type variable bound by
               the inferred type of foo :: (Enum a, Show a) => a -> String
               at WarningWildcardInstantiations.hs:6:1
    • In the type signature:
        foo :: (Show _a, _) => _a -> _
    • Relevant bindings include
        foo :: a -> String (bound at WarningWildcardInstantiations.hs:6:1)

WarningWildcardInstantiations.hs:5:18: warning:
    Found constraint wildcard ‘_’ standing for ‘Enum a’
    In the type signature:
      foo :: (Show _a, _) => _a -> _

WarningWildcardInstantiations.hs:5:30: warning:
    • Found type wildcard ‘_’ standing for ‘String’
    • In the type signature:
        foo :: (Show _a, _) => _a -> _
    • Relevant bindings include
        foo :: a -> String (bound at WarningWildcardInstantiations.hs:6:1)

WarningWildcardInstantiations.hs:8:8: warning:
    • Found type wildcard ‘_’ standing for ‘t’
      Where: ‘t’ is a rigid type variable bound by
               the inferred type of bar :: t -> (t -> t1) -> t1
               at WarningWildcardInstantiations.hs:9:1
    • In the type signature:
        bar :: _ -> _ -> _
    • Relevant bindings include
        bar :: t -> (t -> t1) -> t1
          (bound at WarningWildcardInstantiations.hs:9:1)

WarningWildcardInstantiations.hs:8:13: warning:
    • Found type wildcard ‘_’ standing for ‘t -> t1’
      Where: ‘t’ is a rigid type variable bound by
               the inferred type of bar :: t -> (t -> t1) -> t1
               at WarningWildcardInstantiations.hs:9:1
             ‘t1’ is a rigid type variable bound by
               the inferred type of bar :: t -> (t -> t1) -> t1
               at WarningWildcardInstantiations.hs:9:1
    • In the type signature:
        bar :: _ -> _ -> _
    • Relevant bindings include
        bar :: t -> (t -> t1) -> t1
          (bound at WarningWildcardInstantiations.hs:9:1)

WarningWildcardInstantiations.hs:8:18: warning:
    • Found type wildcard ‘_’ standing for ‘t1’
      Where: ‘t1’ is a rigid type variable bound by
               the inferred type of bar :: t -> (t -> t1) -> t1
               at WarningWildcardInstantiations.hs:9:1
    • In the type signature:
        bar :: _ -> _ -> _
    • Relevant bindings include
        bar :: t -> (t -> t1) -> t1
          (bound at WarningWildcardInstantiations.hs:9:1)
>>>>>>> 1e041b73
<|MERGE_RESOLUTION|>--- conflicted
+++ resolved
@@ -1,9 +1,5 @@
 TYPE SIGNATURES
-<<<<<<< HEAD
-  bar :: forall t t1. t1 -> (t1 -> t) -> t
-=======
   bar :: forall t t1. t -> (t -> t1) -> t1
->>>>>>> 1e041b73
   foo :: forall a. (Show a, Enum a) => a -> String
 TYPE CONSTRUCTORS
 COERCION AXIOMS
@@ -12,51 +8,6 @@
                      integer-gmp-1.0.0.0]
 
 WarningWildcardInstantiations.hs:5:14: warning:
-<<<<<<< HEAD
-    Found type wildcard ‘_a’ standing for ‘a’
-    Where: ‘a’ is a rigid type variable bound by
-               the inferred type of foo :: (Enum a, Show a) => a -> String
-               at WarningWildcardInstantiations.hs:6:1
-    In the type signature for:
-      foo :: (Show _a, _) => _a -> _
-
-WarningWildcardInstantiations.hs:5:18: warning:
-    Found hole ‘_’ with inferred constraints: Enum a
-    In the type signature for:
-      foo :: (Show _a, _) => _a -> _
-
-WarningWildcardInstantiations.hs:5:30: warning:
-    Found type wildcard ‘_’ standing for ‘String’
-    In the type signature for:
-      foo :: (Show _a, _) => _a -> _
-
-WarningWildcardInstantiations.hs:8:8: warning:
-    Found type wildcard ‘_’ standing for ‘t1’
-    Where: ‘t1’ is a rigid type variable bound by
-                the inferred type of bar :: t1 -> (t1 -> t) -> t
-                at WarningWildcardInstantiations.hs:9:1
-    In the type signature for:
-      bar :: _ -> _ -> _
-
-WarningWildcardInstantiations.hs:8:13: warning:
-    Found type wildcard ‘_’ standing for ‘t1 -> t’
-    Where: ‘t’ is a rigid type variable bound by
-               the inferred type of bar :: t1 -> (t1 -> t) -> t
-               at WarningWildcardInstantiations.hs:9:1
-           ‘t1’ is a rigid type variable bound by
-                the inferred type of bar :: t1 -> (t1 -> t) -> t
-                at WarningWildcardInstantiations.hs:9:1
-    In the type signature for:
-      bar :: _ -> _ -> _
-
-WarningWildcardInstantiations.hs:8:18: warning:
-    Found type wildcard ‘_’ standing for ‘t’
-    Where: ‘t’ is a rigid type variable bound by
-               the inferred type of bar :: t1 -> (t1 -> t) -> t
-               at WarningWildcardInstantiations.hs:9:1
-    In the type signature for:
-      bar :: _ -> _ -> _
-=======
     • Found type wildcard ‘_a’ standing for ‘a’
       Where: ‘a’ is a rigid type variable bound by
                the inferred type of foo :: (Enum a, Show a) => a -> String
@@ -112,5 +63,4 @@
         bar :: _ -> _ -> _
     • Relevant bindings include
         bar :: t -> (t -> t1) -> t1
-          (bound at WarningWildcardInstantiations.hs:9:1)
->>>>>>> 1e041b73
+          (bound at WarningWildcardInstantiations.hs:9:1)