--- conflicted
+++ resolved
@@ -1,44 +1,5 @@
 
 T10403.hs:15:7: warning:
-<<<<<<< HEAD
-    Found hole ‘_’ with inferred constraints: Functor f
-    In the type signature for:
-      h1 :: _ => _
-
-T10403.hs:15:12: warning:
-    Found type wildcard ‘_’ standing for ‘(a -> b) -> f a -> H f’
-    Where: ‘f’ is a rigid type variable bound by
-               the inferred type of h1 :: Functor f => (a -> b) -> f a -> H f
-               at T10403.hs:17:1
-           ‘a’ is a rigid type variable bound by
-               the inferred type of h1 :: Functor f => (a -> b) -> f a -> H f
-               at T10403.hs:17:1
-           ‘b’ is a rigid type variable bound by
-               the inferred type of h1 :: Functor f => (a -> b) -> f a -> H f
-               at T10403.hs:17:1
-    In the type signature for:
-      h1 :: _ => _
-
-T10403.hs:19:7: warning:
-    Found type wildcard ‘_’ standing for ‘(a -> b) -> f a -> H f’
-    Where: ‘f’ is a rigid type variable bound by
-               the inferred type of h2 :: Functor f => (a -> b) -> f a -> H f
-               at T10403.hs:21:1
-           ‘a’ is a rigid type variable bound by
-               the inferred type of h2 :: Functor f => (a -> b) -> f a -> H f
-               at T10403.hs:21:1
-           ‘b’ is a rigid type variable bound by
-               the inferred type of h2 :: Functor f => (a -> b) -> f a -> H f
-               at T10403.hs:21:1
-    In the type signature for:
-      h2 :: _
-
-T10403.hs:21:1: warning:
-    No instance for (Functor f)
-    When checking that ‘h2’ has the inferred type
-      h2 :: forall (f :: * -> *) a b. (a -> b) -> f a -> H f
-    Probable cause: the inferred type is ambiguous
-=======
     Found constraint wildcard ‘_’ standing for ‘Functor f’
     In the type signature:
       h1 :: _ => _
@@ -116,5 +77,4 @@
     • In the second argument of ‘h2’, namely ‘(B ())’
       In the expression: h2 (H . I) (B ())
     • Relevant bindings include
-        app2 :: H (B t) (bound at T10403.hs:28:1)
->>>>>>> 1e041b73
+        app2 :: H (B t) (bound at T10403.hs:28:1)