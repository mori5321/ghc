
Test10357.hs:4:13: error: Variable not in scope: one

Test10357.hs:4:19: error: Variable not in scope: x

Test10357.hs:5:7: error:
<<<<<<< HEAD
    Variable not in scope: multPoly :: t0 -> t1 -> t

Test10357.hs:6:10: error:
    Variable not in scope: poly :: t2 -> [Double] -> t0
=======
    Variable not in scope: multPoly :: t3 -> t4 -> t9

Test10357.hs:6:10: error:
    Variable not in scope: poly :: t0 -> [Double] -> t3
>>>>>>> cd82a2e1

Test10357.hs:6:15: error:
    Data constructor not in scope: LE
    Perhaps you meant ‘LT’ (imported from Prelude)

Test10357.hs:7:10: error:
<<<<<<< HEAD
    Variable not in scope: addPoly :: t3 -> t4 -> t1

Test10357.hs:7:19: error:
    Variable not in scope: poly :: t6 -> [Double] -> t5
=======
    Variable not in scope: addPoly :: t5 -> t7 -> t4

Test10357.hs:7:19: error:
    Variable not in scope: poly :: t1 -> [Double] -> t6
>>>>>>> cd82a2e1

Test10357.hs:7:24: error:
    Data constructor not in scope: LE
    Perhaps you meant ‘LT’ (imported from Prelude)

Test10357.hs:7:43: error:
<<<<<<< HEAD
    Variable not in scope: multPoly :: t5 -> t -> t3

Test10357.hs:8:19: error:
    Variable not in scope: poly :: t8 -> [Double] -> t7
=======
    Variable not in scope: multPoly :: t6 -> t9 -> t5

Test10357.hs:8:19: error:
    Variable not in scope: poly :: t2 -> [Double] -> t8
>>>>>>> cd82a2e1

Test10357.hs:8:24: error:
    Data constructor not in scope: LE
    Perhaps you meant ‘LT’ (imported from Prelude)

Test10357.hs:8:43: error:
<<<<<<< HEAD
    Variable not in scope: multPoly :: t7 -> t -> t4
=======
    Variable not in scope: multPoly :: t8 -> t9 -> t7
>>>>>>> cd82a2e1
<|MERGE_RESOLUTION|>--- conflicted
+++ resolved
@@ -4,59 +4,34 @@
 Test10357.hs:4:19: error: Variable not in scope: x
 
 Test10357.hs:5:7: error:
-<<<<<<< HEAD
-    Variable not in scope: multPoly :: t0 -> t1 -> t
-
-Test10357.hs:6:10: error:
-    Variable not in scope: poly :: t2 -> [Double] -> t0
-=======
     Variable not in scope: multPoly :: t3 -> t4 -> t9
 
 Test10357.hs:6:10: error:
     Variable not in scope: poly :: t0 -> [Double] -> t3
->>>>>>> cd82a2e1
 
 Test10357.hs:6:15: error:
     Data constructor not in scope: LE
     Perhaps you meant ‘LT’ (imported from Prelude)
 
 Test10357.hs:7:10: error:
-<<<<<<< HEAD
-    Variable not in scope: addPoly :: t3 -> t4 -> t1
-
-Test10357.hs:7:19: error:
-    Variable not in scope: poly :: t6 -> [Double] -> t5
-=======
     Variable not in scope: addPoly :: t5 -> t7 -> t4
 
 Test10357.hs:7:19: error:
     Variable not in scope: poly :: t1 -> [Double] -> t6
->>>>>>> cd82a2e1
 
 Test10357.hs:7:24: error:
     Data constructor not in scope: LE
     Perhaps you meant ‘LT’ (imported from Prelude)
 
 Test10357.hs:7:43: error:
-<<<<<<< HEAD
-    Variable not in scope: multPoly :: t5 -> t -> t3
-
-Test10357.hs:8:19: error:
-    Variable not in scope: poly :: t8 -> [Double] -> t7
-=======
     Variable not in scope: multPoly :: t6 -> t9 -> t5
 
 Test10357.hs:8:19: error:
     Variable not in scope: poly :: t2 -> [Double] -> t8
->>>>>>> cd82a2e1
 
 Test10357.hs:8:24: error:
     Data constructor not in scope: LE
     Perhaps you meant ‘LT’ (imported from Prelude)
 
 Test10357.hs:8:43: error:
-<<<<<<< HEAD
-    Variable not in scope: multPoly :: t7 -> t -> t4
-=======
-    Variable not in scope: multPoly :: t8 -> t9 -> t7
->>>>>>> cd82a2e1
+    Variable not in scope: multPoly :: t8 -> t9 -> t7