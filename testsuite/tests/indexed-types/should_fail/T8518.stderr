--- conflicted
+++ resolved
@@ -1,6 +1,11 @@
 
 T8518.hs:14:18: error:
     Couldn't match expected type ‘Maybe (F c)’ with actual type ‘F c’
+    Relevant bindings include
+      b :: B c (bound at T8518.hs:14:14)
+      z :: Z c (bound at T8518.hs:14:12)
+      c :: c (bound at T8518.hs:14:10)
+      callCont :: c -> Z c -> B c -> Maybe (F c) (bound at T8518.hs:14:1)
     In the expression: rpt (4 :: Int) c z b
     In an equation for ‘callCont’:
         callCont c z b
@@ -8,26 +13,7 @@
           where
               rpt 0 c' z' b' = fromJust (fst <$> (continue c' z' b'))
               rpt i c' z' b' = let ... in rpt (i - 1) c''
-    Relevant bindings include
-      b :: B c (bound at T8518.hs:14:14)
-      z :: Z c (bound at T8518.hs:14:12)
-      c :: c (bound at T8518.hs:14:10)
-      callCont :: c -> Z c -> B c -> Maybe (F c) (bound at T8518.hs:14:1)
 
-<<<<<<< HEAD
-T8518.hs:17:78:
-    Couldn't match expected type ‘F a1’
-                with actual type ‘Z a1 -> B a1 -> F a1’
-    In the expression: rpt (i - 1) c''
-    In the expression:
-      let c'' = fromJust (snd <$> (continue c' z' b')) in rpt (i - 1) c''
-    Relevant bindings include
-      c'' :: a1 (bound at T8518.hs:17:30)
-      b' :: B a1 (bound at T8518.hs:17:21)
-      z' :: Z a1 (bound at T8518.hs:17:18)
-      c' :: a1 (bound at T8518.hs:17:15)
-      rpt :: a -> a1 -> Z a1 -> B a1 -> F a1 (bound at T8518.hs:16:9)
-=======
 T8518.hs:17:78: error:
     Couldn't match expected type ‘F a0’
                 with actual type ‘Z a0 -> B a0 -> F a0’
@@ -43,5 +29,4 @@
     In an equation for ‘rpt’:
         rpt i c' z' b'
           = let c'' = fromJust (snd <$> (continue c' z' b'))
-            in rpt (i - 1) c''
->>>>>>> cd82a2e1
+            in rpt (i - 1) c''