--- conflicted
+++ resolved
@@ -20,16 +20,9 @@
       ‘EmbedAsChild (IdentityT IO) FooBar’
 
 T4485.hs:50:26: error:
-<<<<<<< HEAD
-    Ambiguous type variable ‘m0’ arising from a use of ‘genElement’
-    prevents the constraint ‘(XMLGen m0)’ from being solved.
-    Probable fix: use a type annotation to specify what ‘m0’ should be.
-    These potential instance exist:
-=======
     No instance for (XMLGen m0) arising from a use of ‘genElement’
     The type variable ‘m0’ is ambiguous
     Note: there is a potential instance available:
->>>>>>> cd82a2e1
       instance XMLGen (IdentityT m) -- Defined at T4485.hs:37:10
     In the second argument of ‘($)’, namely ‘(genElement "foo")’
     In the expression: asChild $ (genElement "foo")
