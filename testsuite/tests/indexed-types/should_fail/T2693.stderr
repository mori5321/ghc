<<<<<<< HEAD

T2693.hs:11:7:
    Couldn't match expected type ‘TFn a’ with actual type ‘TFn a0’
    NB: ‘TFn’ is a type function, and may not be injective
    The type variable ‘a0’ is ambiguous
    When checking that ‘x’ has the inferred type
      x :: forall a. TFn a
    Probable cause: the inferred type is ambiguous
    In the expression:
      do { let Just x = ...;
           let n = fst x + fst x;
           return () }
    In an equation for ‘f’:
        f = do { let Just x = ...;
                 let n = ...;
                 return () }

T2693.hs:19:15:
    Couldn't match expected type ‘(a5, b0)’ with actual type ‘TFn a2’
    The type variables ‘b0’, ‘a2’, ‘a5’ are ambiguous
    Relevant bindings include n :: a5 (bound at T2693.hs:19:7)
    In the first argument of ‘fst’, namely ‘x’
    In the first argument of ‘(+)’, namely ‘fst x’

T2693.hs:19:23:
    Couldn't match expected type ‘(a3, a5)’ with actual type ‘TFn a4’
    The type variables ‘a3’, ‘a4’, ‘a5’ are ambiguous
    Relevant bindings include n :: a5 (bound at T2693.hs:19:7)
    In the first argument of ‘snd’, namely ‘x’
    In the second argument of ‘(+)’, namely ‘snd x’

T2693.hs:29:20:
    Couldn't match type ‘TFn a0’ with ‘PVR a1’
    The type variables ‘a0’, ‘a1’ are ambiguous
       Expected type: () -> Maybe (PVR a1)
         Actual type: () -> Maybe (TFn a0)
    In the first argument of ‘mapM’, namely ‘g’
    In a stmt of a 'do' block: pvs <- mapM g undefined
=======

T2693.hs:11:7:
    Couldn't match expected type ‘TFn a’ with actual type ‘TFn a0’
    NB: ‘TFn’ is a type function, and may not be injective
    The type variable ‘a0’ is ambiguous
    When checking that ‘x’ has the inferred type
      x :: forall a. TFn a
    Probable cause: the inferred type is ambiguous
    In the expression:
      do { let Just x = ...;
           let n = fst x + fst x;
           return () }
    In an equation for ‘f’:
        f = do { let Just x = ...;
                 let n = ...;
                 return () }

T2693.hs:19:15:
    Couldn't match expected type ‘(a5, b0)’ with actual type ‘TFn a2’
    The type variables ‘b0’, ‘a2’, ‘a5’ are ambiguous
    Relevant bindings include n :: a5 (bound at T2693.hs:19:7)
    In the first argument of ‘fst’, namely ‘x’
    In the first argument of ‘(+)’, namely ‘fst x’

T2693.hs:19:23:
    Couldn't match expected type ‘(a3, a5)’ with actual type ‘TFn a4’
    The type variables ‘a3’, ‘a4’, ‘a5’ are ambiguous
    Relevant bindings include n :: a5 (bound at T2693.hs:19:7)
    In the first argument of ‘snd’, namely ‘x’
    In the second argument of ‘(+)’, namely ‘snd x’

T2693.hs:29:20:
    Couldn't match type ‘TFn a0’ with ‘PVR a1’
    The type variables ‘a0’, ‘a1’ are ambiguous
    Expected type: () -> Maybe (PVR a1)
      Actual type: () -> Maybe (TFn a0)
    In the first argument of ‘mapM’, namely ‘g’
    In a stmt of a 'do' block: pvs <- mapM g undefined
>>>>>>> 96dc041a
<|MERGE_RESOLUTION|>--- conflicted
+++ resolved
@@ -1,79 +1,38 @@
-<<<<<<< HEAD
-
-T2693.hs:11:7:
-    Couldn't match expected type ‘TFn a’ with actual type ‘TFn a0’
-    NB: ‘TFn’ is a type function, and may not be injective
-    The type variable ‘a0’ is ambiguous
-    When checking that ‘x’ has the inferred type
-      x :: forall a. TFn a
-    Probable cause: the inferred type is ambiguous
-    In the expression:
-      do { let Just x = ...;
-           let n = fst x + fst x;
-           return () }
-    In an equation for ‘f’:
-        f = do { let Just x = ...;
-                 let n = ...;
-                 return () }
-
-T2693.hs:19:15:
-    Couldn't match expected type ‘(a5, b0)’ with actual type ‘TFn a2’
-    The type variables ‘b0’, ‘a2’, ‘a5’ are ambiguous
-    Relevant bindings include n :: a5 (bound at T2693.hs:19:7)
-    In the first argument of ‘fst’, namely ‘x’
-    In the first argument of ‘(+)’, namely ‘fst x’
-
-T2693.hs:19:23:
-    Couldn't match expected type ‘(a3, a5)’ with actual type ‘TFn a4’
-    The type variables ‘a3’, ‘a4’, ‘a5’ are ambiguous
-    Relevant bindings include n :: a5 (bound at T2693.hs:19:7)
-    In the first argument of ‘snd’, namely ‘x’
-    In the second argument of ‘(+)’, namely ‘snd x’
-
-T2693.hs:29:20:
-    Couldn't match type ‘TFn a0’ with ‘PVR a1’
-    The type variables ‘a0’, ‘a1’ are ambiguous
-       Expected type: () -> Maybe (PVR a1)
-         Actual type: () -> Maybe (TFn a0)
-    In the first argument of ‘mapM’, namely ‘g’
-    In a stmt of a 'do' block: pvs <- mapM g undefined
-=======
-
-T2693.hs:11:7:
-    Couldn't match expected type ‘TFn a’ with actual type ‘TFn a0’
-    NB: ‘TFn’ is a type function, and may not be injective
-    The type variable ‘a0’ is ambiguous
-    When checking that ‘x’ has the inferred type
-      x :: forall a. TFn a
-    Probable cause: the inferred type is ambiguous
-    In the expression:
-      do { let Just x = ...;
-           let n = fst x + fst x;
-           return () }
-    In an equation for ‘f’:
-        f = do { let Just x = ...;
-                 let n = ...;
-                 return () }
-
-T2693.hs:19:15:
-    Couldn't match expected type ‘(a5, b0)’ with actual type ‘TFn a2’
-    The type variables ‘b0’, ‘a2’, ‘a5’ are ambiguous
-    Relevant bindings include n :: a5 (bound at T2693.hs:19:7)
-    In the first argument of ‘fst’, namely ‘x’
-    In the first argument of ‘(+)’, namely ‘fst x’
-
-T2693.hs:19:23:
-    Couldn't match expected type ‘(a3, a5)’ with actual type ‘TFn a4’
-    The type variables ‘a3’, ‘a4’, ‘a5’ are ambiguous
-    Relevant bindings include n :: a5 (bound at T2693.hs:19:7)
-    In the first argument of ‘snd’, namely ‘x’
-    In the second argument of ‘(+)’, namely ‘snd x’
-
-T2693.hs:29:20:
-    Couldn't match type ‘TFn a0’ with ‘PVR a1’
-    The type variables ‘a0’, ‘a1’ are ambiguous
-    Expected type: () -> Maybe (PVR a1)
-      Actual type: () -> Maybe (TFn a0)
-    In the first argument of ‘mapM’, namely ‘g’
-    In a stmt of a 'do' block: pvs <- mapM g undefined
->>>>>>> 96dc041a
+
+T2693.hs:11:7:
+    Couldn't match expected type ‘TFn a’ with actual type ‘TFn a0’
+    NB: ‘TFn’ is a type function, and may not be injective
+    The type variable ‘a0’ is ambiguous
+    When checking that ‘x’ has the inferred type
+      x :: forall a. TFn a
+    Probable cause: the inferred type is ambiguous
+    In the expression:
+      do { let Just x = ...;
+           let n = fst x + fst x;
+           return () }
+    In an equation for ‘f’:
+        f = do { let Just x = ...;
+                 let n = ...;
+                 return () }
+
+T2693.hs:19:15:
+    Couldn't match expected type ‘(a5, b0)’ with actual type ‘TFn a2’
+    The type variables ‘b0’, ‘a2’, ‘a5’ are ambiguous
+    Relevant bindings include n :: a5 (bound at T2693.hs:19:7)
+    In the first argument of ‘fst’, namely ‘x’
+    In the first argument of ‘(+)’, namely ‘fst x’
+
+T2693.hs:19:23:
+    Couldn't match expected type ‘(a3, a5)’ with actual type ‘TFn a4’
+    The type variables ‘a3’, ‘a4’, ‘a5’ are ambiguous
+    Relevant bindings include n :: a5 (bound at T2693.hs:19:7)
+    In the first argument of ‘snd’, namely ‘x’
+    In the second argument of ‘(+)’, namely ‘snd x’
+
+T2693.hs:29:20:
+    Couldn't match type ‘TFn a0’ with ‘PVR a1’
+    The type variables ‘a0’, ‘a1’ are ambiguous
+    Expected type: () -> Maybe (PVR a1)
+      Actual type: () -> Maybe (TFn a0)
+    In the first argument of ‘mapM’, namely ‘g’
+    In a stmt of a 'do' block: pvs <- mapM g undefined