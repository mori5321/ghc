--- conflicted
+++ resolved
@@ -1,15 +1,6 @@
 
 T7354.hs:28:11: error:
     Occurs check: cannot construct the infinite type:
-<<<<<<< HEAD
-      a ~ Base t (Prim [a] a)
-    Expected type: Prim [a] a -> Base t (Prim [a] a)
-      Actual type: Prim [a] a -> a
-    In the first argument of ‘ana’, namely ‘alg’
-    In the expression: ana alg
-    Relevant bindings include
-      foo :: Prim [a] a -> t (bound at T7354.hs:28:1)
-=======
       a0 ~ Base t0 (Prim [a0] a0)
     Expected type: Prim [a0] a0 -> Base t0 (Prim [a0] a0)
       Actual type: Prim [a0] a0 -> a0
@@ -17,5 +8,4 @@
       foo :: Prim [a0] a0 -> t0 (bound at T7354.hs:28:1)
     In the first argument of ‘ana’, namely ‘alg’
     In the expression: ana alg
-    In an equation for ‘foo’: foo = ana alg
->>>>>>> cd82a2e1
+    In an equation for ‘foo’: foo = ana alg