
T9036.hs:17:17:
<<<<<<< HEAD
    Couldn't match type ‘Curried t [t]’ with ‘Curried t0 [t0]’
    NB: ‘Curried’ is a type function, and may not be injective
    The type variable ‘t0’ is ambiguous
       Expected type: Maybe (GetMonad t after) -> Curried t [t]
         Actual type: Maybe (GetMonad t0 after0) -> Curried t0 [t0]
=======
    Couldn't match type ‘Curried t0 [t0]’ with ‘Curried t [t]’
    NB: ‘Curried’ is a type function, and may not be injective
    The type variable ‘t0’ is ambiguous
    Expected type: Maybe (GetMonad t after) -> Curried t [t]
      Actual type: Maybe (GetMonad t0 after) -> Curried t0 [t0]
>>>>>>> 96dc041a
    In the ambiguity check for the type signature for ‘simpleLogger’:
      simpleLogger :: forall t after.
                      Maybe (GetMonad t after) -> Curried t [t]
    To defer the ambiguity check to use sites, enable AllowAmbiguousTypes
    In the type signature for ‘simpleLogger’:
      simpleLogger :: Maybe (GetMonad t after) -> t `Curried` [t]<|MERGE_RESOLUTION|>--- conflicted
+++ resolved
@@ -1,18 +1,10 @@
 
 T9036.hs:17:17:
-<<<<<<< HEAD
-    Couldn't match type ‘Curried t [t]’ with ‘Curried t0 [t0]’
-    NB: ‘Curried’ is a type function, and may not be injective
-    The type variable ‘t0’ is ambiguous
-       Expected type: Maybe (GetMonad t after) -> Curried t [t]
-         Actual type: Maybe (GetMonad t0 after0) -> Curried t0 [t0]
-=======
     Couldn't match type ‘Curried t0 [t0]’ with ‘Curried t [t]’
     NB: ‘Curried’ is a type function, and may not be injective
     The type variable ‘t0’ is ambiguous
     Expected type: Maybe (GetMonad t after) -> Curried t [t]
       Actual type: Maybe (GetMonad t0 after) -> Curried t0 [t0]
->>>>>>> 96dc041a
     In the ambiguity check for the type signature for ‘simpleLogger’:
       simpleLogger :: forall t after.
                       Maybe (GetMonad t after) -> Curried t [t]
