
T7010.hs:53:27:
<<<<<<< HEAD
    Couldn't match type ‘IO Float’ with ‘Serial (ValueTuple Float)’
=======
    Couldn't match type ‘IO Float’ with ‘Serial (IO Float)’
>>>>>>> 8e66365b
    Expected type: (Float, ValueTuple Vector)
      Actual type: (Float, ValueTuple Float)
    In the first argument of ‘withArgs’, namely ‘plug’
    In the expression: withArgs plug<|MERGE_RESOLUTION|>--- conflicted
+++ resolved
@@ -1,10 +1,6 @@
 
 T7010.hs:53:27:
-<<<<<<< HEAD
-    Couldn't match type ‘IO Float’ with ‘Serial (ValueTuple Float)’
-=======
     Couldn't match type ‘IO Float’ with ‘Serial (IO Float)’
->>>>>>> 8e66365b
     Expected type: (Float, ValueTuple Vector)
       Actual type: (Float, ValueTuple Float)
     In the first argument of ‘withArgs’, namely ‘plug’
