--- conflicted
+++ resolved
@@ -1,33 +1,4 @@
 
-<<<<<<< HEAD
-T9662.hs:47:8: error:
-    • Couldn't match type ‘k’ with ‘Int’
-      ‘k’ is a rigid type variable bound by
-        the type signature for:
-          test :: forall sh k m n.
-                  Shape (((sh :. k) :. m) :. n) -> Shape (((sh :. m) :. n) :. k)
-        at T9662.hs:44:9
-      Expected type: Exp (((sh :. k) :. m) :. n)
-                     -> Exp (((sh :. m) :. n) :. k)
-        Actual type: Exp
-                       (Tuple (((Atom a0 :. Atom Int) :. Atom Int) :. Atom Int))
-                     -> Exp
-                          (Plain (((Unlifted (Atom a0) :. Exp Int) :. Exp Int) :. Exp Int))
-    • In the first argument of ‘backpermute’, namely
-        ‘(modify
-            (atom :. atom :. atom :. atom)
-            (\ (sh :. k :. m :. n) -> (sh :. m :. n :. k)))’
-      In the expression:
-        backpermute
-          (modify
-             (atom :. atom :. atom :. atom)
-             (\ (sh :. k :. m :. n) -> (sh :. m :. n :. k)))
-          id
-    • Relevant bindings include
-        test :: Shape (((sh :. k) :. m) :. n)
-                -> Shape (((sh :. m) :. n) :. k)
-          (bound at T9662.hs:45:1)
-=======
 T9662.hs:46:4: error:
     Couldn't match type ‘k’ with ‘m’
     ‘k’ is a rigid type variable bound by
@@ -128,5 +99,4 @@
               (modify
                  (atom :. atom :. atom :. atom)
                  (\ (sh :. k :. m :. n) -> (sh :. m :. n :. k)))
-              id
->>>>>>> cd82a2e1
+              id