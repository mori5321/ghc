
<interactive>:5:49: error:
    Couldn't match expected type ‘ListableElem (a, a)’
                with actual type ‘a’
    ‘a’ is a rigid type variable bound by
        the instance declaration at <interactive>:5:10
    In the expression: a
    In the expression: [a, b]
    Relevant bindings include
      b :: a (bound at <interactive>:5:43)
      a :: a (bound at <interactive>:5:41)
      asList :: (a, a) -> [ListableElem (a, a)]
        (bound at <interactive>:5:33)
<<<<<<< HEAD
=======
    In the expression: a
    In the expression: [a, b]
    In an equation for ‘asList’: asList (a, b) = [a, b]
>>>>>>> cd82a2e1
<|MERGE_RESOLUTION|>--- conflicted
+++ resolved
@@ -4,16 +4,11 @@
                 with actual type ‘a’
     ‘a’ is a rigid type variable bound by
         the instance declaration at <interactive>:5:10
-    In the expression: a
-    In the expression: [a, b]
     Relevant bindings include
       b :: a (bound at <interactive>:5:43)
       a :: a (bound at <interactive>:5:41)
       asList :: (a, a) -> [ListableElem (a, a)]
         (bound at <interactive>:5:33)
-<<<<<<< HEAD
-=======
     In the expression: a
     In the expression: [a, b]
-    In an equation for ‘asList’: asList (a, b) = [a, b]
->>>>>>> cd82a2e1
+    In an equation for ‘asList’: asList (a, b) = [a, b]