--- conflicted
+++ resolved
@@ -1,28 +1,4 @@
 
-<<<<<<< HEAD
-<interactive>:3:1: error:
-    No instance for (Show (r0 -> r0)) arising from a use of ‘print’
-      (maybe you haven't applied a function to enough arguments?)
-    In a stmt of an interactive GHCi command: print it
-
-<interactive>:11:1: error:
-    No instance for (Show (r0 -> r0)) arising from a use of ‘print’
-      (maybe you haven't applied a function to enough arguments?)
-    In a stmt of an interactive GHCi command: print it
-
-<interactive>:20:1: error:
-    No instance for (Show (r0 -> r0)) arising from a use of ‘print’
-      (maybe you haven't applied a function to enough arguments?)
-    In a stmt of an interactive GHCi command: print it
-
-<interactive>:29:1: error:
-    No instance for (Show (r0 -> r0)) arising from a use of ‘print’
-      (maybe you haven't applied a function to enough arguments?)
-    In a stmt of an interactive GHCi command: print it
-
-<interactive>:50:1: error:
-    No instance for (Show (r0 -> r0)) arising from a use of ‘print’
-=======
 <interactive>:2:1: error:
     No instance for (Show (t0 -> t0)) arising from a use of ‘print’
       (maybe you haven't applied a function to enough arguments?)
@@ -45,6 +21,5 @@
 
 <interactive>:49:1: error:
     No instance for (Show (t0 -> t0)) arising from a use of ‘print’
->>>>>>> 64dba511
       (maybe you haven't applied a function to enough arguments?)
     In a stmt of an interactive GHCi command: print it