--- conflicted
+++ resolved
@@ -1,12 +1,3 @@
-<<<<<<< HEAD
-nub :: Eq a => [a] -> [a]
-"tan"
-nub :: Eq a => [a] -> [a]
-"tan"
-nub :: Eq a => [a] -> [a]
-A                ( A.hs, interpreted )
-nub :: Eq a => [a] -> [a]
-=======
 nub :: Eq a0 => [a0] -> [a0]
 "tan"
 nub :: Eq a0 => [a0] -> [a0]
@@ -14,5 +5,4 @@
 nub :: Eq a0 => [a0] -> [a0]
 A                ( A.hs, interpreted )
 nub :: Eq a0 => [a0] -> [a0]
->>>>>>> cd82a2e1
 "tan"