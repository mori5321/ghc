
gadt21.hs:21:60:
<<<<<<< HEAD
    Could not deduce (Ord a2) arising from a use of ‘f’
    from the context (a1 ~ Set a2)
      bound by a pattern with constructor
=======
    Could not deduce (Ord a1) arising from a use of ‘f’
    from the context: a ~ Set a1
      bound by a pattern with constructor:
>>>>>>> 96dc041a
                 TypeSet :: forall a. Type a -> Type (Set a),
               in an equation for ‘withOrdDynExpr’
      at gadt21.hs:21:35-43
    Possible fix:
<<<<<<< HEAD
      add (Ord a2) to the context of the data constructor ‘TypeSet’
=======
      add (Ord a1) to the context of the data constructor ‘TypeSet’
>>>>>>> 96dc041a
    In the first argument of ‘Just’, namely ‘(f e)’
    In the expression: Just (f e)
    In an equation for ‘withOrdDynExpr’:
        withOrdDynExpr (DynExpr e@(Const (TypeSet _) _)) f = Just (f e)<|MERGE_RESOLUTION|>--- conflicted
+++ resolved
@@ -1,23 +1,13 @@
 
 gadt21.hs:21:60:
-<<<<<<< HEAD
-    Could not deduce (Ord a2) arising from a use of ‘f’
-    from the context (a1 ~ Set a2)
-      bound by a pattern with constructor
-=======
     Could not deduce (Ord a1) arising from a use of ‘f’
     from the context: a ~ Set a1
       bound by a pattern with constructor:
->>>>>>> 96dc041a
                  TypeSet :: forall a. Type a -> Type (Set a),
                in an equation for ‘withOrdDynExpr’
       at gadt21.hs:21:35-43
     Possible fix:
-<<<<<<< HEAD
-      add (Ord a2) to the context of the data constructor ‘TypeSet’
-=======
       add (Ord a1) to the context of the data constructor ‘TypeSet’
->>>>>>> 96dc041a
     In the first argument of ‘Just’, namely ‘(f e)’
     In the expression: Just (f e)
     In an equation for ‘withOrdDynExpr’:
