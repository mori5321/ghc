--- conflicted
+++ resolved
@@ -1,23 +1,16 @@
 
-gadt-escape1.hs:19:58: error:
-    Couldn't match type ‘r’ with ‘ExpGADT Int’
-      ‘r’ is untouchable
-        inside the constraints: t ~ Int
+gadt-escape1.hs:19:58:
+    Couldn't match type ‘t’ with ‘ExpGADT Int’
+      ‘t’ is untouchable
+        inside the constraints: t1 ~ Int
         bound by a pattern with constructor: ExpInt :: Int -> ExpGADT Int,
                  in a case alternative
         at gadt-escape1.hs:19:43-50
-    ‘r’ is a rigid type variable bound by
-        the inferred type of weird1 :: r at gadt-escape1.hs:19:1
+      ‘t’ is a rigid type variable bound by
+          the inferred type of weird1 :: t at gadt-escape1.hs:19:1
     Possible fix: add a type signature for ‘weird1’
-<<<<<<< HEAD
-       Expected type: r
-         Actual type: ExpGADT t
-    Relevant bindings include
-      weird1 :: r (bound at gadt-escape1.hs:19:1)
-=======
     Expected type: t
       Actual type: ExpGADT t1
->>>>>>> 1e041b73
     In the expression: a
     In a case alternative: Hidden (ExpInt _) a -> a
     Relevant bindings include
