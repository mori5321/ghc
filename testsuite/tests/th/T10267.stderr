
T10267.hs:8:1: error:
    Found hole: _ :: a0
    Where: ‘a0’ is a rigid type variable bound by
<<<<<<< HEAD
             the type signature for:
               j :: forall a0. a0 -> a0
             at T10267.hs:8:1
=======
                the type signature for:
                  j :: a0 -> a0
                at T10267.hs:8:1
    In the expression: _
    In an equation for ‘j’: j x = _
>>>>>>> 5e04c384
    Relevant bindings include
      x :: a0 (bound at T10267.hs:8:1)
      j :: a0 -> a0 (bound at T10267.hs:8:1)

T10267.hs:8:1: error:
    Found hole: _foo :: a0 -> a0
    Where: ‘a0’ is a rigid type variable bound by
             the type signature for:
               i :: forall a0. a0 -> a0
             at T10267.hs:8:1
    Or perhaps ‘_foo’ is mis-spelled, or not in scope
    In the expression: _foo
    In an equation for ‘i’: i = _foo
    Relevant bindings include i :: a0 -> a0 (bound at T10267.hs:8:1)

T10267.hs:14:3: error:
    Found hole: _foo :: a -> a
    Where: ‘a’ is a rigid type variable bound by
             the type signature for:
               k :: forall a. a -> a
             at T10267.hs:14:3
    Or perhaps ‘_foo’ is mis-spelled, or not in scope
    In the expression: _foo
    In an equation for ‘k’: k = _foo
    Relevant bindings include k :: a -> a (bound at T10267.hs:14:3)

T10267.hs:23:3: error:
    Found hole: _ :: a
    Where: ‘a’ is a rigid type variable bound by
<<<<<<< HEAD
             the type signature for:
               l :: forall a. a -> a
             at T10267.hs:23:3
=======
               the type signature for:
                 l :: a -> a
               at T10267.hs:23:3
    In the expression: _
    In an equation for ‘l’: l x = _
>>>>>>> 5e04c384
    Relevant bindings include
      x :: a (bound at T10267.hs:23:3)
      l :: a -> a (bound at T10267.hs:23:3)<|MERGE_RESOLUTION|>--- conflicted
+++ resolved
@@ -1,58 +1,46 @@
 
 T10267.hs:8:1: error:
-    Found hole: _ :: a0
-    Where: ‘a0’ is a rigid type variable bound by
-<<<<<<< HEAD
-             the type signature for:
-               j :: forall a0. a0 -> a0
-             at T10267.hs:8:1
-=======
-                the type signature for:
-                  j :: a0 -> a0
-                at T10267.hs:8:1
-    In the expression: _
-    In an equation for ‘j’: j x = _
->>>>>>> 5e04c384
-    Relevant bindings include
-      x :: a0 (bound at T10267.hs:8:1)
-      j :: a0 -> a0 (bound at T10267.hs:8:1)
+    • Found hole: _ :: a0
+      Where: ‘a0’ is a rigid type variable bound by
+               the type signature for:
+                 j :: forall a0. a0 -> a0
+               at T10267.hs:8:1
+    • In the expression: _
+      In an equation for ‘j’: j x = _
+    • Relevant bindings include
+        x :: a0 (bound at T10267.hs:8:1)
+        j :: a0 -> a0 (bound at T10267.hs:8:1)
 
 T10267.hs:8:1: error:
-    Found hole: _foo :: a0 -> a0
-    Where: ‘a0’ is a rigid type variable bound by
-             the type signature for:
-               i :: forall a0. a0 -> a0
-             at T10267.hs:8:1
-    Or perhaps ‘_foo’ is mis-spelled, or not in scope
-    In the expression: _foo
-    In an equation for ‘i’: i = _foo
-    Relevant bindings include i :: a0 -> a0 (bound at T10267.hs:8:1)
+    • Found hole: _foo :: a0 -> a0
+      Where: ‘a0’ is a rigid type variable bound by
+               the type signature for:
+                 i :: forall a0. a0 -> a0
+               at T10267.hs:8:1
+      Or perhaps ‘_foo’ is mis-spelled, or not in scope
+    • In the expression: _foo
+      In an equation for ‘i’: i = _foo
+    • Relevant bindings include i :: a0 -> a0 (bound at T10267.hs:8:1)
 
 T10267.hs:14:3: error:
-    Found hole: _foo :: a -> a
-    Where: ‘a’ is a rigid type variable bound by
-             the type signature for:
-               k :: forall a. a -> a
-             at T10267.hs:14:3
-    Or perhaps ‘_foo’ is mis-spelled, or not in scope
-    In the expression: _foo
-    In an equation for ‘k’: k = _foo
-    Relevant bindings include k :: a -> a (bound at T10267.hs:14:3)
+    • Found hole: _foo :: a -> a
+      Where: ‘a’ is a rigid type variable bound by
+               the type signature for:
+                 k :: forall a. a -> a
+               at T10267.hs:14:3
+      Or perhaps ‘_foo’ is mis-spelled, or not in scope
+    • In the expression: _foo
+      In an equation for ‘k’: k = _foo
+    • Relevant bindings include k :: a -> a (bound at T10267.hs:14:3)
 
 T10267.hs:23:3: error:
-    Found hole: _ :: a
-    Where: ‘a’ is a rigid type variable bound by
-<<<<<<< HEAD
-             the type signature for:
-               l :: forall a. a -> a
-             at T10267.hs:23:3
-=======
+    • Found hole: _ :: a
+      Where: ‘a’ is a rigid type variable bound by
                the type signature for:
-                 l :: a -> a
+                 l :: forall a. a -> a
                at T10267.hs:23:3
-    In the expression: _
-    In an equation for ‘l’: l x = _
->>>>>>> 5e04c384
-    Relevant bindings include
-      x :: a (bound at T10267.hs:23:3)
-      l :: a -> a (bound at T10267.hs:23:3)+    • In the expression: _
+      In an equation for ‘l’: l x = _
+    • Relevant bindings include
+        x :: a (bound at T10267.hs:23:3)
+        l :: a -> a (bound at T10267.hs:23:3)