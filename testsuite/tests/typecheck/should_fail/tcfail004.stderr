--- conflicted
+++ resolved
@@ -1,19 +1,9 @@
 
 tcfail004.hs:3:9: error:
-<<<<<<< HEAD
-    • Couldn't match expected type ‘(r, r1)’
-                  with actual type ‘(Integer, Integer, Integer)’
-    • In the expression: (1, 2, 3)
-      In a pattern binding: (f, g) = (1, 2, 3)
-    • Relevant bindings include
-        f :: r (bound at tcfail004.hs:3:2)
-        g :: r1 (bound at tcfail004.hs:3:4)
-=======
     Couldn't match expected type ‘(t0, t1)’
                 with actual type ‘(Integer, Integer, Integer)’
     Relevant bindings include
       f :: t0 (bound at tcfail004.hs:3:2)
       g :: t1 (bound at tcfail004.hs:3:4)
     In the expression: (1, 2, 3)
-    In a pattern binding: (f, g) = (1, 2, 3)
->>>>>>> cd82a2e1
+    In a pattern binding: (f, g) = (1, 2, 3)