
T9109.hs:8:13: error:
    Couldn't match expected type ‘r’ with actual type ‘Bool’
      ‘r’ is untouchable
        inside the constraints: r1 ~ Bool
        bound by a pattern with constructor: GBool :: G Bool,
                 in an equation for ‘foo’
        at T9109.hs:8:5-9
    ‘r’ is a rigid type variable bound by
        the inferred type of foo :: G r1 -> r at T9109.hs:8:1
    Possible fix: add a type signature for ‘foo’
<<<<<<< HEAD
    Relevant bindings include foo :: G r1 -> r (bound at T9109.hs:8:1)
=======
>>>>>>> 1e041b73
    In the expression: True
    In an equation for ‘foo’: foo GBool = True
    Relevant bindings include foo :: G t1 -> t (bound at T9109.hs:8:1)<|MERGE_RESOLUTION|>--- conflicted
+++ resolved
@@ -1,18 +1,14 @@
 
-T9109.hs:8:13: error:
-    Couldn't match expected type ‘r’ with actual type ‘Bool’
-      ‘r’ is untouchable
-        inside the constraints: r1 ~ Bool
+T9109.hs:8:13:
+    Couldn't match expected type ‘t’ with actual type ‘Bool’
+      ‘t’ is untouchable
+        inside the constraints: t1 ~ Bool
         bound by a pattern with constructor: GBool :: G Bool,
                  in an equation for ‘foo’
         at T9109.hs:8:5-9
-    ‘r’ is a rigid type variable bound by
-        the inferred type of foo :: G r1 -> r at T9109.hs:8:1
+      ‘t’ is a rigid type variable bound by
+          the inferred type of foo :: G t1 -> t at T9109.hs:8:1
     Possible fix: add a type signature for ‘foo’
-<<<<<<< HEAD
-    Relevant bindings include foo :: G r1 -> r (bound at T9109.hs:8:1)
-=======
->>>>>>> 1e041b73
     In the expression: True
     In an equation for ‘foo’: foo GBool = True
     Relevant bindings include foo :: G t1 -> t (bound at T9109.hs:8:1)