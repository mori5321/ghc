--- conflicted
+++ resolved
@@ -1,20 +1,5 @@
 
 T9109.hs:8:13: error:
-<<<<<<< HEAD
-    • Couldn't match expected type ‘r’ with actual type ‘Bool’
-        ‘r’ is untouchable
-          inside the constraints: r1 ~ Bool
-          bound by a pattern with constructor: GBool :: G Bool,
-                   in an equation for ‘foo’
-          at T9109.hs:8:5-9
-      ‘r’ is a rigid type variable bound by
-        the inferred type of foo :: G r1 -> r at T9109.hs:8:1
-      Possible fix: add a type signature for ‘foo’
-    • In the expression: True
-      In an equation for ‘foo’: foo GBool = True
-    • Relevant bindings include
-        foo :: G r1 -> r (bound at T9109.hs:8:1)
-=======
     Couldn't match expected type ‘r0’ with actual type ‘Bool’
       ‘r0’ is untouchable
         inside the constraints: t0 ~ Bool
@@ -26,5 +11,4 @@
     Possible fix: add a type signature for ‘foo’
     Relevant bindings include foo :: G t0 -> r0 (bound at T9109.hs:8:1)
     In the expression: True
-    In an equation for ‘foo’: foo GBool = True
->>>>>>> cd82a2e1
+    In an equation for ‘foo’: foo GBool = True