
FrozenErrorTests.hs:12:12:
    Couldn't match type ‘Int’ with ‘Bool’
    Inaccessible code in
      a pattern with constructor: MkT3 :: forall a. (a ~ Bool) => T a,
      in a case alternative
    In the pattern: MkT3
    In a case alternative: MkT3 -> ()
    In the expression: case x of { MkT3 -> () }

FrozenErrorTests.hs:26:9:
    Occurs check: cannot construct the infinite type: a ~ [a]
       Expected type: [a]
         Actual type: F a Bool
    Relevant bindings include
      test1 :: a (bound at FrozenErrorTests.hs:26:1)
    In the expression: goo1 False undefined
    In an equation for ‘test1’: test1 = goo1 False undefined

FrozenErrorTests.hs:29:15:
<<<<<<< HEAD
    Couldn't match type ‘[Int]’ with ‘Int’
       Expected type: [[Int]]
         Actual type: F [Int] Bool
=======
    Couldn't match type ‘Int’ with ‘[Int]’
    Expected type: [[Int]]
      Actual type: F [Int] Bool
>>>>>>> 96dc041a
    In the first argument of ‘goo2’, namely ‘(goo1 False undefined)’
    In the expression: goo2 (goo1 False undefined)
    In an equation for ‘test2’: test2 = goo2 (goo1 False undefined)

FrozenErrorTests.hs:30:9:
<<<<<<< HEAD
    Couldn't match type ‘[Int]’ with ‘Int’
       Expected type: [[Int]]
         Actual type: F [Int] Bool
=======
    Couldn't match type ‘Int’ with ‘[Int]’
    Expected type: [[Int]]
      Actual type: F [Int] Bool
>>>>>>> 96dc041a
    In the expression: goo1 False (goo2 undefined)
    In an equation for ‘test3’: test3 = goo1 False (goo2 undefined)

FrozenErrorTests.hs:45:15:
    Couldn't match type ‘T2 c c’ with ‘M (T2 (T2 c c) c)’
       Expected type: T2 (M (T2 (T2 c c) c)) (T2 (T2 c c) c)
         Actual type: F (T2 (T2 c c) c) Bool
    Relevant bindings include
      test4 :: T2 (T2 c c) c (bound at FrozenErrorTests.hs:45:1)
    In the first argument of ‘goo4’, namely ‘(goo3 False undefined)’
    In the expression: goo4 (goo3 False undefined)
    In an equation for ‘test4’: test4 = goo4 (goo3 False undefined)

FrozenErrorTests.hs:46:9:
    Couldn't match type ‘T2 c c’ with ‘M (T2 (T2 c c) c)’
       Expected type: T2 (M (T2 (T2 c c) c)) (T2 (T2 c c) c)
         Actual type: F (T2 (T2 c c) c) Bool
    Relevant bindings include
      test5 :: T2 (T2 c c) c (bound at FrozenErrorTests.hs:46:1)
    In the expression: goo3 False (goo4 undefined)
    In an equation for ‘test5’: test5 = goo3 False (goo4 undefined)<|MERGE_RESOLUTION|>--- conflicted
+++ resolved
@@ -10,44 +10,32 @@
 
 FrozenErrorTests.hs:26:9:
     Occurs check: cannot construct the infinite type: a ~ [a]
-       Expected type: [a]
-         Actual type: F a Bool
+    Expected type: [a]
+      Actual type: F a Bool
     Relevant bindings include
       test1 :: a (bound at FrozenErrorTests.hs:26:1)
     In the expression: goo1 False undefined
     In an equation for ‘test1’: test1 = goo1 False undefined
 
 FrozenErrorTests.hs:29:15:
-<<<<<<< HEAD
-    Couldn't match type ‘[Int]’ with ‘Int’
-       Expected type: [[Int]]
-         Actual type: F [Int] Bool
-=======
     Couldn't match type ‘Int’ with ‘[Int]’
     Expected type: [[Int]]
       Actual type: F [Int] Bool
->>>>>>> 96dc041a
     In the first argument of ‘goo2’, namely ‘(goo1 False undefined)’
     In the expression: goo2 (goo1 False undefined)
     In an equation for ‘test2’: test2 = goo2 (goo1 False undefined)
 
 FrozenErrorTests.hs:30:9:
-<<<<<<< HEAD
-    Couldn't match type ‘[Int]’ with ‘Int’
-       Expected type: [[Int]]
-         Actual type: F [Int] Bool
-=======
     Couldn't match type ‘Int’ with ‘[Int]’
     Expected type: [[Int]]
       Actual type: F [Int] Bool
->>>>>>> 96dc041a
     In the expression: goo1 False (goo2 undefined)
     In an equation for ‘test3’: test3 = goo1 False (goo2 undefined)
 
 FrozenErrorTests.hs:45:15:
     Couldn't match type ‘T2 c c’ with ‘M (T2 (T2 c c) c)’
-       Expected type: T2 (M (T2 (T2 c c) c)) (T2 (T2 c c) c)
-         Actual type: F (T2 (T2 c c) c) Bool
+    Expected type: T2 (M (T2 (T2 c c) c)) (T2 (T2 c c) c)
+      Actual type: F (T2 (T2 c c) c) Bool
     Relevant bindings include
       test4 :: T2 (T2 c c) c (bound at FrozenErrorTests.hs:45:1)
     In the first argument of ‘goo4’, namely ‘(goo3 False undefined)’
@@ -56,8 +44,8 @@
 
 FrozenErrorTests.hs:46:9:
     Couldn't match type ‘T2 c c’ with ‘M (T2 (T2 c c) c)’
-       Expected type: T2 (M (T2 (T2 c c) c)) (T2 (T2 c c) c)
-         Actual type: F (T2 (T2 c c) c) Bool
+    Expected type: T2 (M (T2 (T2 c c) c)) (T2 (T2 c c) c)
+      Actual type: F (T2 (T2 c c) c) Bool
     Relevant bindings include
       test5 :: T2 (T2 c c) c (bound at FrozenErrorTests.hs:46:1)
     In the expression: goo3 False (goo4 undefined)
