--- conflicted
+++ resolved
@@ -1,15 +1,10 @@
 
 tcfail016.hs:9:20:
     Couldn't match type ‘(t, Expr t)’ with ‘Expr t’
-<<<<<<< HEAD
-       Expected type: Expr t
-         Actual type: AnnExpr t
-=======
     Expected type: Expr t
       Actual type: AnnExpr t
     In the first argument of ‘g’, namely ‘e1’
     In the first argument of ‘(++)’, namely ‘(g e1)’
->>>>>>> 1e041b73
     Relevant bindings include
       e2 :: AnnExpr t (bound at tcfail016.hs:9:11)
       e1 :: AnnExpr t (bound at tcfail016.hs:9:8)
@@ -17,15 +12,10 @@
 
 tcfail016.hs:9:28:
     Couldn't match type ‘(t, Expr t)’ with ‘Expr t’
-<<<<<<< HEAD
-       Expected type: Expr t
-         Actual type: AnnExpr t
-=======
     Expected type: Expr t
       Actual type: AnnExpr t
     In the first argument of ‘g’, namely ‘e2’
     In the second argument of ‘(++)’, namely ‘(g e2)’
->>>>>>> 1e041b73
     Relevant bindings include
       e2 :: AnnExpr t (bound at tcfail016.hs:9:11)
       e1 :: AnnExpr t (bound at tcfail016.hs:9:8)
