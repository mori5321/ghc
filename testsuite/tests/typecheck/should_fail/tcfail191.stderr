--- conflicted
+++ resolved
@@ -1,16 +1,3 @@
-<<<<<<< HEAD
-
-tcfail191.hs:11:26: error:
-    Couldn't match type ‘a’ with ‘[a]’
-    ‘a’ is a rigid type variable bound by
-    a type expected by the context:
-      forall a. [a] -> [[a]]
-    at tcfail191.hs:10:9
-    Expected type: [a] -> [[a]]
-      Actual type: [[a]] -> [[a]]
-    In the expression: take 5
-    In a stmt of a list comprehension: then group using take 5
-=======
 
 tcfail191.hs:11:26: error:
     Couldn't match type ‘a’ with ‘[a]’
@@ -21,5 +8,4 @@
     In the expression: take 5
     In a stmt of a list comprehension: then group using take 5
     In the expression:
-      [() | x <- [Gnorf, Brain], then group using take 5]
->>>>>>> cd82a2e1
+      [() | x <- [Gnorf, Brain], then group using take 5]