--- conflicted
+++ resolved
@@ -3,32 +3,6 @@
     -XDatatypeContexts is deprecated: It was widely considered a misfeature, and has been removed from the Haskell language.
 
 tcfail133.hs:68:7: error:
-<<<<<<< HEAD
-    • Ambiguous type variable ‘a0’ arising from a use of ‘show’
-      prevents the constraint ‘(Show a0)’ from being solved.
-      Probable fix: use a type annotation to specify what ‘a0’ should be.
-      These potential instances exist:
-        instance Show Ordering -- Defined in ‘GHC.Show’
-        instance Show Integer -- Defined in ‘GHC.Show’
-        instance (Show a, Show b, Number a, Digit b) => Show (a :@ b)
-          -- Defined at tcfail133.hs:11:54
-        ...plus 25 others
-        ...plus three instance involving out-of-scope typess
-        (use -fprint-potential-instances to see them all)
-    • In the expression: show
-      In the expression: show $ add (One :@ Zero) (One :@ One)
-      In an equation for ‘foo’:
-          foo = show $ add (One :@ Zero) (One :@ One)
-
-tcfail133.hs:68:14: error:
-    • No instance for (AddDigit (Zero :@ (One :@ One)) One a0)
-        arising from a use of ‘add’
-    • In the second argument of ‘($)’, namely
-        ‘add (One :@ Zero) (One :@ One)’
-      In the expression: show $ add (One :@ Zero) (One :@ One)
-      In an equation for ‘foo’:
-          foo = show $ add (One :@ Zero) (One :@ One)
-=======
     No instance for (Show a0) arising from a use of ‘show’
     The type variable ‘a0’ is ambiguous
     Note: there are several potential instances:
@@ -47,5 +21,4 @@
       ‘add (One :@ Zero) (One :@ One)’
     In the expression: show $ add (One :@ Zero) (One :@ One)
     In an equation for ‘foo’:
-        foo = show $ add (One :@ Zero) (One :@ One)
->>>>>>> cd82a2e1
+        foo = show $ add (One :@ Zero) (One :@ One)