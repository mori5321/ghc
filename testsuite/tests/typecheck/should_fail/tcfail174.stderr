<<<<<<< HEAD

tcfail174.hs:9:10: error:
    Couldn't match expected type ‘forall a. a -> a’
                with actual type ‘a0 -> a0’
    In the first argument of ‘Base’, namely ‘id’
    In the expression: Base id

tcfail174.hs:13:14: error:
    Couldn't match type ‘a’ with ‘a1’
      because type variable ‘a1’ would escape its scope
    This (rigid, skolem) type variable is bound by
      the type forall a2. a2 -> a2
      at tcfail174.hs:13:1-14
    Expected type: Capture (forall x. x -> a)
      Actual type: Capture (forall a. a -> a)
    In the first argument of ‘Capture’, namely ‘g’
    In the expression: Capture g
    Relevant bindings include
      h1 :: Capture a (bound at tcfail174.hs:13:1)

tcfail174.hs:16:14: error:
    Couldn't match type ‘a’ with ‘b’
    ‘a’ is a rigid type variable bound by
    the type forall a1. a1 -> a1
    at tcfail174.hs:1:1
    ‘b’ is a rigid type variable bound by
    the type signature for:
      h2 :: forall b. Capture b
    at tcfail174.hs:15:7
    Expected type: Capture (forall x. x -> b)
      Actual type: Capture (forall a. a -> a)
    In the first argument of ‘Capture’, namely ‘g’
    In the expression: Capture g
    Relevant bindings include
      h2 :: Capture b (bound at tcfail174.hs:16:1)
=======

tcfail174.hs:14:14: error:
    Couldn't match type ‘a0’ with ‘a’
      because type variable ‘a’ would escape its scope
    This (rigid, skolem) type variable is bound by
      the type forall a1. a1 -> a1
      at tcfail174.hs:14:1-14
    Expected type: Capture (forall x. x -> a0)
      Actual type: Capture (forall a. a -> a)
    Relevant bindings include
      h1 :: Capture a0 (bound at tcfail174.hs:14:1)
    In the first argument of ‘Capture’, namely ‘g’
    In the expression: Capture g
    In an equation for ‘h1’: h1 = Capture g

tcfail174.hs:17:14: error:
    Couldn't match type ‘a’ with ‘b’
    ‘a’ is a rigid type variable bound by
        the type forall a1. a1 -> a1 at tcfail174.hs:1:1
    ‘b’ is a rigid type variable bound by
        the type signature for: h2 :: Capture b at tcfail174.hs:16:7
    Expected type: Capture (forall x. x -> b)
      Actual type: Capture (forall a. a -> a)
    Relevant bindings include
      h2 :: Capture b (bound at tcfail174.hs:17:1)
    In the first argument of ‘Capture’, namely ‘g’
    In the expression: Capture g
    In an equation for ‘h2’: h2 = Capture g
>>>>>>> cd82a2e1
<|MERGE_RESOLUTION|>--- conflicted
+++ resolved
@@ -1,40 +1,3 @@
-<<<<<<< HEAD
-
-tcfail174.hs:9:10: error:
-    Couldn't match expected type ‘forall a. a -> a’
-                with actual type ‘a0 -> a0’
-    In the first argument of ‘Base’, namely ‘id’
-    In the expression: Base id
-
-tcfail174.hs:13:14: error:
-    Couldn't match type ‘a’ with ‘a1’
-      because type variable ‘a1’ would escape its scope
-    This (rigid, skolem) type variable is bound by
-      the type forall a2. a2 -> a2
-      at tcfail174.hs:13:1-14
-    Expected type: Capture (forall x. x -> a)
-      Actual type: Capture (forall a. a -> a)
-    In the first argument of ‘Capture’, namely ‘g’
-    In the expression: Capture g
-    Relevant bindings include
-      h1 :: Capture a (bound at tcfail174.hs:13:1)
-
-tcfail174.hs:16:14: error:
-    Couldn't match type ‘a’ with ‘b’
-    ‘a’ is a rigid type variable bound by
-    the type forall a1. a1 -> a1
-    at tcfail174.hs:1:1
-    ‘b’ is a rigid type variable bound by
-    the type signature for:
-      h2 :: forall b. Capture b
-    at tcfail174.hs:15:7
-    Expected type: Capture (forall x. x -> b)
-      Actual type: Capture (forall a. a -> a)
-    In the first argument of ‘Capture’, namely ‘g’
-    In the expression: Capture g
-    Relevant bindings include
-      h2 :: Capture b (bound at tcfail174.hs:16:1)
-=======
 
 tcfail174.hs:14:14: error:
     Couldn't match type ‘a0’ with ‘a’
@@ -62,5 +25,4 @@
       h2 :: Capture b (bound at tcfail174.hs:17:1)
     In the first argument of ‘Capture’, namely ‘g’
     In the expression: Capture g
-    In an equation for ‘h2’: h2 = Capture g
->>>>>>> cd82a2e1
+    In an equation for ‘h2’: h2 = Capture g