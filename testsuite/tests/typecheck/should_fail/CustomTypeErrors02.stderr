--- conflicted
+++ resolved
@@ -1,14 +1,8 @@
 
 CustomTypeErrors02.hs:17:1: error:
-<<<<<<< HEAD
-    The type 'a_aG5 -> a_aG5' cannot be represented as an integer.
-    When checking that ‘err’ has the inferred type
-      err :: (TypeError ...)
-=======
     • The type 'a_aEN -> a_aEN' cannot be represented as an integer.
     • When checking the inferred type
         err :: (TypeError ...)
->>>>>>> 1e041b73
 
 CustomTypeErrors02.hs:17:7: error:
     • The type 'a0 -> a0' cannot be represented as an integer.
