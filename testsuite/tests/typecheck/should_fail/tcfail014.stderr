--- conflicted
+++ resolved
@@ -1,17 +1,8 @@
 
 tcfail014.hs:5:33:
-<<<<<<< HEAD
-    Occurs check: cannot construct the infinite type: r8 ~ r8 -> r7
-    Relevant bindings include
-      z :: r8 -> r7 (bound at tcfail014.hs:5:27)
-      h :: (r8 -> r7) -> r7 (bound at tcfail014.hs:5:25)
-    In the first argument of ‘z’, namely ‘z’
-    In the expression: z z
-=======
     Occurs check: cannot construct the infinite type: t8 ~ t8 -> t7
     In the first argument of ‘z’, namely ‘z’
     In the expression: z z
     Relevant bindings include
       z :: t8 -> t7 (bound at tcfail014.hs:5:27)
-      h :: (t8 -> t7) -> t7 (bound at tcfail014.hs:5:25)
->>>>>>> 1e041b73
+      h :: (t8 -> t7) -> t7 (bound at tcfail014.hs:5:25)