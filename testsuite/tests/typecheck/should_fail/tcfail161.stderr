--- conflicted
+++ resolved
@@ -1,13 +1,5 @@
-<<<<<<< HEAD
-
-tcfail161.hs:5:7:
-    Expecting one more argument to ‘Maybe’
-    Expected a type, but ‘Maybe’ has kind ‘* -> *’
-    In the type signature for ‘f’: f :: [Maybe]
-=======
-
-tcfail161.hs:5:7: error:
-    Expecting one more argument to ‘Maybe’
-    Expected kind ‘*’, but ‘Maybe’ has kind ‘* -> *’
-    In the type signature: f :: [Maybe]
->>>>>>> 1e041b73
+
+tcfail161.hs:5:7: error:
+    Expecting one more argument to ‘Maybe’
+    Expected kind ‘*’, but ‘Maybe’ has kind ‘* -> *’
+    In the type signature: f :: [Maybe]