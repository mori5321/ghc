--- conflicted
+++ resolved
@@ -1,13 +1,7 @@
 
-<<<<<<< HEAD
-tcfail001.hs:9:2:
-    Couldn't match expected type ‘[t0] -> [t1]’ with actual type ‘[a]’
-=======
 tcfail001.hs:9:2: error:
     Couldn't match expected type ‘[a]’ with actual type ‘[t0] -> [t1]’
     Relevant bindings include op :: [a] (bound at tcfail001.hs:9:2)
->>>>>>> cd82a2e1
     The equation(s) for ‘op’ have one argument,
     but its type ‘[a]’ has none
-    In the instance declaration for ‘A [a]’
-    Relevant bindings include op :: [a] (bound at tcfail001.hs:9:2)+    In the instance declaration for ‘A [a]’