
T8603.hs:13:10: error:
    • No instance for (Applicative RV)
        arising from the superclasses of an instance declaration
    • In the instance declaration for ‘Monad RV’

T8603.hs:29:17: error:
<<<<<<< HEAD
    • Couldn't match kind ‘* -> *’ with ‘*’
      When matching the kind of ‘[[a0]]’
    • The function ‘lift’ is applied to two arguments,
      but its type ‘[] [a0] (StateT s RV t0)
                    -> (->) [[a0]] (StateT s RV t0)’
      has only one
      In a stmt of a 'do' block: prize <- lift uniform [1, 2, 3]
      In the expression:
        do { prize <- lift uniform [1, 2, ....];
             return False }

T8603.hs:29:22: error:
    • Couldn't match type ‘RV a0’ with ‘StateT s RV t0’
      Expected type: [] [a0] (StateT s RV t0)
        Actual type: [a0] -> RV a0
    • In the first argument of ‘lift’, namely ‘uniform’
      In a stmt of a 'do' block: prize <- lift uniform [1, 2, 3]
    • Relevant bindings include
        testRVState1 :: RVState s Bool (bound at T8603.hs:28:1)
=======
    Couldn't match kind ‘* -> *’ with ‘*’
    When matching types
      t1 :: (* -> *) -> * -> *
      (->) :: * -> * -> *
    Expected type: [Integer] -> StateT s RV t0
      Actual type: t1 ((->) [a0]) (RV a0)
    The function ‘lift’ is applied to two arguments,
    but its type ‘([a0] -> RV a0) -> t1 ((->) [a0]) (RV a0)’
    has only one
    In a stmt of a 'do' block: prize <- lift uniform [1, 2, 3]
    In the expression:
      do { prize <- lift uniform [1, 2, ....];
           return False }
>>>>>>> cd82a2e1
<|MERGE_RESOLUTION|>--- conflicted
+++ resolved
@@ -1,31 +1,10 @@
 
 T8603.hs:13:10: error:
-    • No instance for (Applicative RV)
-        arising from the superclasses of an instance declaration
-    • In the instance declaration for ‘Monad RV’
+    No instance for (Applicative RV)
+      arising from the superclasses of an instance declaration
+    In the instance declaration for ‘Monad RV’
 
 T8603.hs:29:17: error:
-<<<<<<< HEAD
-    • Couldn't match kind ‘* -> *’ with ‘*’
-      When matching the kind of ‘[[a0]]’
-    • The function ‘lift’ is applied to two arguments,
-      but its type ‘[] [a0] (StateT s RV t0)
-                    -> (->) [[a0]] (StateT s RV t0)’
-      has only one
-      In a stmt of a 'do' block: prize <- lift uniform [1, 2, 3]
-      In the expression:
-        do { prize <- lift uniform [1, 2, ....];
-             return False }
-
-T8603.hs:29:22: error:
-    • Couldn't match type ‘RV a0’ with ‘StateT s RV t0’
-      Expected type: [] [a0] (StateT s RV t0)
-        Actual type: [a0] -> RV a0
-    • In the first argument of ‘lift’, namely ‘uniform’
-      In a stmt of a 'do' block: prize <- lift uniform [1, 2, 3]
-    • Relevant bindings include
-        testRVState1 :: RVState s Bool (bound at T8603.hs:28:1)
-=======
     Couldn't match kind ‘* -> *’ with ‘*’
     When matching types
       t1 :: (* -> *) -> * -> *
@@ -38,5 +17,4 @@
     In a stmt of a 'do' block: prize <- lift uniform [1, 2, 3]
     In the expression:
       do { prize <- lift uniform [1, 2, ....];
-           return False }
->>>>>>> cd82a2e1
+           return False }