--- conflicted
+++ resolved
@@ -1,19 +1,5 @@
 
 tcfail099.hs:9:20: error:
-<<<<<<< HEAD
-    • Couldn't match expected type ‘a’ with actual type ‘r’
-        because type variable ‘a’ would escape its scope
-      This (rigid, skolem) type variable is bound by
-        a pattern with constructor: C :: forall a. (a -> Int) -> DS,
-        in an equation for ‘call’
-        at tcfail099.hs:9:7-9
-    • In the first argument of ‘f’, namely ‘arg’
-      In the expression: f arg
-    • Relevant bindings include
-        arg :: r (bound at tcfail099.hs:9:12)
-        f :: a -> Int (bound at tcfail099.hs:9:9)
-        call :: DS -> r -> Int (bound at tcfail099.hs:9:1)
-=======
     Couldn't match expected type ‘a’ with actual type ‘r0’
       because type variable ‘a’ would escape its scope
     This (rigid, skolem) type variable is bound by
@@ -26,5 +12,4 @@
       call :: DS -> r0 -> Int (bound at tcfail099.hs:9:1)
     In the first argument of ‘f’, namely ‘arg’
     In the expression: f arg
-    In an equation for ‘call’: call (C f) arg = f arg
->>>>>>> cd82a2e1
+    In an equation for ‘call’: call (C f) arg = f arg