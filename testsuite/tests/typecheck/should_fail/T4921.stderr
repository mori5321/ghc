
<<<<<<< HEAD
T4921.hs:10:9:
    No instance for (C a0 b1) arising from a use of ‘f’
    The type variables ‘b1’, ‘a0’ are ambiguous
=======
T4921.hs:10:9: error:
    Ambiguous type variables ‘b1’, ‘a0’ arising from a use of ‘f’
    prevents the constraint ‘(C a0 b1)’ from being solved.
>>>>>>> 96dc041a
    Relevant bindings include x :: a0 (bound at T4921.hs:10:1)
    Probable fix: use a type annotation to specify what ‘b1’, ‘a0’ should be.
    These potential instance exist:
      instance C Int Char -- Defined at T4921.hs:7:10
    In the first argument of ‘fst’, namely ‘f’
    In the expression: fst f
    In an equation for ‘x’: x = fst f

T4921.hs:12:9: error:
    Ambiguous type variable ‘b0’ arising from a use of ‘f’
    prevents the constraint ‘(C Int b0)’ from being solved.
    Probable fix: use a type annotation to specify what ‘b0’ should be.
    These potential instance exist:
      instance C Int Char -- Defined at T4921.hs:7:10
    In the first argument of ‘fst’, namely ‘f’
    In the expression: fst f :: Int
    In an equation for ‘y’: y = fst f :: Int<|MERGE_RESOLUTION|>--- conflicted
+++ resolved
@@ -1,13 +1,7 @@
 
-<<<<<<< HEAD
-T4921.hs:10:9:
-    No instance for (C a0 b1) arising from a use of ‘f’
-    The type variables ‘b1’, ‘a0’ are ambiguous
-=======
 T4921.hs:10:9: error:
     Ambiguous type variables ‘b1’, ‘a0’ arising from a use of ‘f’
     prevents the constraint ‘(C a0 b1)’ from being solved.
->>>>>>> 96dc041a
     Relevant bindings include x :: a0 (bound at T4921.hs:10:1)
     Probable fix: use a type annotation to specify what ‘b1’, ‘a0’ should be.
     These potential instance exist:
