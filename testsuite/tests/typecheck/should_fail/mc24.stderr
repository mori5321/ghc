--- conflicted
+++ resolved
@@ -3,16 +3,9 @@
     Couldn't match type ‘[a0]’ with ‘[a] -> m0 [a]’
     Expected type: (a -> Integer) -> [a] -> m0 [a]
       Actual type: [a0] -> [a0]
-<<<<<<< HEAD
-    Possible cause: ‘take’ is applied to too many arguments
-    In the expression: take 2
-    In a stmt of a monad comprehension: then group by x using take 2
-    Relevant bindings include foo :: m Int (bound at mc24.hs:8:1)
-=======
     Relevant bindings include foo :: m0 Int (bound at mc24.hs:8:1)
     Possible cause: ‘take’ is applied to too many arguments
     In the expression: take 2
     In a stmt of a monad comprehension: then group by x using take 2
     In the expression:
-      [GHC.List.length x | x <- [1 .. 10], then group by x using take 2]
->>>>>>> cd82a2e1
+      [GHC.List.length x | x <- [1 .. 10], then group by x using take 2]