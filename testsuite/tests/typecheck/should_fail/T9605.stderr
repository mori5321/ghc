--- conflicted
+++ resolved
@@ -1,17 +1,11 @@
 
 T9605.hs:7:6:
     Couldn't match type ‘Bool’ with ‘m Bool’
-<<<<<<< HEAD
-       Expected type: t1 -> m Bool
-         Actual type: t1 -> Bool
-    Relevant bindings include f2 :: m Bool (bound at T9605.hs:7:1)
-=======
     Expected type: t0 -> m Bool
       Actual type: t0 -> Bool
->>>>>>> 1e041b73
     The function ‘f1’ is applied to one argument,
     its type is ‘m0 Bool’,
-    it is specialized to ‘t1 -> Bool’
+    it is specialized to ‘t0 -> Bool’
     In the expression: f1 undefined
     In an equation for ‘f2’: f2 = f1 undefined
     Relevant bindings include f2 :: m Bool (bound at T9605.hs:7:1)