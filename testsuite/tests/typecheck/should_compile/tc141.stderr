
tc141.hs:11:12:
    You cannot bind scoped type variable ‘a’
      in a pattern binding signature
    In the pattern: p :: a
    In the pattern: (p :: a, q :: a)
    In a pattern binding: (p :: a, q :: a) = x

tc141.hs:13:13:
    You cannot bind scoped type variable ‘a’
      in a pattern binding signature
    In the pattern: y :: a
    In a pattern binding: y :: a = a
    In the expression:
      let y :: a = a in
      let
        v :: a
        v = b
      in v

tc141.hs:15:18:
    Couldn't match expected type ‘a1’ with actual type ‘r1’
      because type variable ‘a1’ would escape its scope
    This (rigid, skolem) type variable is bound by
<<<<<<< HEAD
      the type signature for v :: a1
=======
      the type signature for: v :: a2
>>>>>>> 96dc041a
      at tc141.hs:14:19
    Relevant bindings include
      v :: a1 (bound at tc141.hs:15:14)
      b :: r1 (bound at tc141.hs:13:5)
      g :: r -> r1 -> a (bound at tc141.hs:13:1)
    In the expression: b
    In an equation for ‘v’: v = b<|MERGE_RESOLUTION|>--- conflicted
+++ resolved
@@ -5,6 +5,20 @@
     In the pattern: p :: a
     In the pattern: (p :: a, q :: a)
     In a pattern binding: (p :: a, q :: a) = x
+
+tc141.hs:11:31:
+    Couldn't match expected type ‘a1’ with actual type ‘a’
+      because type variable ‘a1’ would escape its scope
+    This (rigid, skolem) type variable is bound by
+      an expression type signature: a1
+      at tc141.hs:11:31-34
+    Relevant bindings include
+      p :: a (bound at tc141.hs:11:12)
+      q :: a (bound at tc141.hs:11:17)
+      x :: (a, a) (bound at tc141.hs:11:3)
+      f :: (a, a) -> (t, a) (bound at tc141.hs:11:1)
+    In the expression: q :: a
+    In the expression: (q :: a, p)
 
 tc141.hs:13:13:
     You cannot bind scoped type variable ‘a’
@@ -19,18 +33,14 @@
       in v
 
 tc141.hs:15:18:
-    Couldn't match expected type ‘a1’ with actual type ‘r1’
-      because type variable ‘a1’ would escape its scope
+    Couldn't match expected type ‘a2’ with actual type ‘t’
+      because type variable ‘a2’ would escape its scope
     This (rigid, skolem) type variable is bound by
-<<<<<<< HEAD
-      the type signature for v :: a1
-=======
       the type signature for: v :: a2
->>>>>>> 96dc041a
       at tc141.hs:14:19
     Relevant bindings include
-      v :: a1 (bound at tc141.hs:15:14)
-      b :: r1 (bound at tc141.hs:13:5)
-      g :: r -> r1 -> a (bound at tc141.hs:13:1)
+      v :: a2 (bound at tc141.hs:15:14)
+      b :: t (bound at tc141.hs:13:5)
+      g :: a -> t -> a1 (bound at tc141.hs:13:1)
     In the expression: b
     In an equation for ‘v’: v = b