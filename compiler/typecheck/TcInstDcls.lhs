%
% (c) The University of Glasgow 2006
% (c) The GRASP/AQUA Project, Glasgow University, 1992-1998
%

TcInstDecls: Typechecking instance declarations

\begin{code}
{-# OPTIONS -fno-warn-tabs #-}
-- The above warning supression flag is a temporary kludge.
-- While working on this module you are encouraged to remove it and
-- detab the module (please do the detabbing in a separate patch). See
--     http://hackage.haskell.org/trac/ghc/wiki/Commentary/CodingStyle#TabsvsSpaces
-- for details

module TcInstDcls ( tcInstDecls1, tcInstDecls2 ) where

#include "HsVersions.h"

import HsSyn
import TcBinds
import TcTyClsDecls( tcAddImplicits, tcAddTyFamInstCtxt, tcAddDataFamInstCtxt,
                     tcAddFamInstCtxt, tcSynFamInstDecl, 
                     wrongKindOfFamily, tcFamTyPats, kcDataDefn, dataDeclChecks,
                     tcConDecls, checkValidTyCon, badATErr, wrongATArgErr )
import TcClassDcl( tcClassDecl2, 
                   HsSigFun, lookupHsSig, mkHsSigFun, emptyHsSigs,
                   findMethodBind, instantiateMethod, tcInstanceMethodBody )
import TcPat      ( addInlinePrags )
import TcRnMonad
import TcMType
import TcType
import BuildTyCl
import Inst
import InstEnv
import FamInst
import FamInstEnv
import TcDeriv
import TcEnv
import TcHsType
import TcUnify
import MkCore     ( nO_METHOD_BINDING_ERROR_ID )
import CoreSyn    ( DFunArg(..) )
import Type
import TcEvidence
import TyCon
import CoAxiom
import DataCon
import Class
import Var
import VarEnv
import VarSet     ( mkVarSet, subVarSet, varSetElems )
import Pair
import CoreUnfold ( mkDFunUnfolding )
import CoreSyn    ( Expr(Var), CoreExpr )
import PrelNames  ( typeableClassNames )

import Bag
import BasicTypes
import DynFlags
import ErrUtils
import FastString
import Id
import MkId
import Name
import NameSet
import Outputable
import SrcLoc
import Util

import Control.Monad
import Maybes     ( orElse )
\end{code}

Typechecking instance declarations is done in two passes. The first
pass, made by @tcInstDecls1@, collects information to be used in the
second pass.

This pre-processed info includes the as-yet-unprocessed bindings
inside the instance declaration.  These are type-checked in the second
pass, when the class-instance envs and GVE contain all the info from
all the instance and value decls.  Indeed that's the reason we need
two passes over the instance decls.


Note [How instance declarations are translated]
~~~~~~~~~~~~~~~~~~~~~~~~~~~~~~~~~~~~~~~~~~~~~~~
Here is how we translation instance declarations into Core

Running example:
        class C a where
           op1, op2 :: Ix b => a -> b -> b
           op2 = <dm-rhs>

        instance C a => C [a]
           {-# INLINE [2] op1 #-}
           op1 = <rhs>
===>
        -- Method selectors
        op1,op2 :: forall a. C a => forall b. Ix b => a -> b -> b
        op1 = ...
        op2 = ...

        -- Default methods get the 'self' dictionary as argument
        -- so they can call other methods at the same type
        -- Default methods get the same type as their method selector
        $dmop2 :: forall a. C a => forall b. Ix b => a -> b -> b
        $dmop2 = /\a. \(d:C a). /\b. \(d2: Ix b). <dm-rhs>
               -- NB: type variables 'a' and 'b' are *both* in scope in <dm-rhs>
               -- Note [Tricky type variable scoping]

        -- A top-level definition for each instance method
        -- Here op1_i, op2_i are the "instance method Ids"
        -- The INLINE pragma comes from the user pragma
        {-# INLINE [2] op1_i #-}  -- From the instance decl bindings
        op1_i, op2_i :: forall a. C a => forall b. Ix b => [a] -> b -> b
        op1_i = /\a. \(d:C a).
               let this :: C [a]
                   this = df_i a d
                     -- Note [Subtle interaction of recursion and overlap]

                   local_op1 :: forall b. Ix b => [a] -> b -> b
                   local_op1 = <rhs>
                     -- Source code; run the type checker on this
                     -- NB: Type variable 'a' (but not 'b') is in scope in <rhs>
                     -- Note [Tricky type variable scoping]

               in local_op1 a d

        op2_i = /\a \d:C a. $dmop2 [a] (df_i a d)

        -- The dictionary function itself
        {-# NOINLINE CONLIKE df_i #-}   -- Never inline dictionary functions
        df_i :: forall a. C a -> C [a]
        df_i = /\a. \d:C a. MkC (op1_i a d) (op2_i a d)
                -- But see Note [Default methods in instances]
                -- We can't apply the type checker to the default-method call

        -- Use a RULE to short-circuit applications of the class ops
        {-# RULE "op1@C[a]" forall a, d:C a.
                            op1 [a] (df_i d) = op1_i a d #-}

Note [Instances and loop breakers]
~~~~~~~~~~~~~~~~~~~~~~~~~~~~~~~~~~
* Note that df_i may be mutually recursive with both op1_i and op2_i.
  It's crucial that df_i is not chosen as the loop breaker, even
  though op1_i has a (user-specified) INLINE pragma.

* Instead the idea is to inline df_i into op1_i, which may then select
  methods from the MkC record, and thereby break the recursion with
  df_i, leaving a *self*-recurisve op1_i.  (If op1_i doesn't call op at
  the same type, it won't mention df_i, so there won't be recursion in
  the first place.)

* If op1_i is marked INLINE by the user there's a danger that we won't
  inline df_i in it, and that in turn means that (since it'll be a
  loop-breaker because df_i isn't), op1_i will ironically never be
  inlined.  But this is OK: the recursion breaking happens by way of
  a RULE (the magic ClassOp rule above), and RULES work inside InlineRule
  unfoldings. See Note [RULEs enabled in SimplGently] in SimplUtils

Note [ClassOp/DFun selection]
~~~~~~~~~~~~~~~~~~~~~~~~~~~~~
One thing we see a lot is stuff like
    op2 (df d1 d2)
where 'op2' is a ClassOp and 'df' is DFun.  Now, we could inline *both*
'op2' and 'df' to get
     case (MkD ($cop1 d1 d2) ($cop2 d1 d2) ... of
       MkD _ op2 _ _ _ -> op2
And that will reduce to ($cop2 d1 d2) which is what we wanted.

But it's tricky to make this work in practice, because it requires us to
inline both 'op2' and 'df'.  But neither is keen to inline without having
seen the other's result; and it's very easy to get code bloat (from the
big intermediate) if you inline a bit too much.

Instead we use a cunning trick.
 * We arrange that 'df' and 'op2' NEVER inline.

 * We arrange that 'df' is ALWAYS defined in the sylised form
      df d1 d2 = MkD ($cop1 d1 d2) ($cop2 d1 d2) ...

 * We give 'df' a magical unfolding (DFunUnfolding [$cop1, $cop2, ..])
   that lists its methods.

 * We make CoreUnfold.exprIsConApp_maybe spot a DFunUnfolding and return
   a suitable constructor application -- inlining df "on the fly" as it
   were.

 * We give the ClassOp 'op2' a BuiltinRule that extracts the right piece
   iff its argument satisfies exprIsConApp_maybe.  This is done in
   MkId mkDictSelId

 * We make 'df' CONLIKE, so that shared uses still match; eg
      let d = df d1 d2
      in ...(op2 d)...(op1 d)...

Note [Single-method classes]
~~~~~~~~~~~~~~~~~~~~~~~~~~~~
If the class has just one method (or, more accurately, just one element
of {superclasses + methods}), then we use a different strategy.

   class C a where op :: a -> a
   instance C a => C [a] where op = <blah>

We translate the class decl into a newtype, which just gives a
top-level axiom. The "constructor" MkC expands to a cast, as does the
class-op selector.

   axiom Co:C a :: C a ~ (a->a)

   op :: forall a. C a -> (a -> a)
   op a d = d |> (Co:C a)

   MkC :: forall a. (a->a) -> C a
   MkC = /\a.\op. op |> (sym Co:C a)

The clever RULE stuff doesn't work now, because ($df a d) isn't
a constructor application, so exprIsConApp_maybe won't return
Just <blah>.

Instead, we simply rely on the fact that casts are cheap:

   $df :: forall a. C a => C [a]
   {-# INLINE df #-}  -- NB: INLINE this
   $df = /\a. \d. MkC [a] ($cop_list a d)
       = $cop_list |> forall a. C a -> (sym (Co:C [a]))

   $cop_list :: forall a. C a => [a] -> [a]
   $cop_list = <blah>

So if we see
   (op ($df a d))
we'll inline 'op' and '$df', since both are simply casts, and
good things happen.

Why do we use this different strategy?  Because otherwise we
end up with non-inlined dictionaries that look like
    $df = $cop |> blah
which adds an extra indirection to every use, which seems stupid.  See
Trac #4138 for an example (although the regression reported there
wasn't due to the indirection).

There is an awkward wrinkle though: we want to be very
careful when we have
    instance C a => C [a] where
      {-# INLINE op #-}
      op = ...
then we'll get an INLINE pragma on $cop_list but it's important that
$cop_list only inlines when it's applied to *two* arguments (the
dictionary and the list argument).  So we must not eta-expand $df
above.  We ensure that this doesn't happen by putting an INLINE
pragma on the dfun itself; after all, it ends up being just a cast.

There is one more dark corner to the INLINE story, even more deeply
buried.  Consider this (Trac #3772):

    class DeepSeq a => C a where
      gen :: Int -> a

    instance C a => C [a] where
      gen n = ...

    class DeepSeq a where
      deepSeq :: a -> b -> b

    instance DeepSeq a => DeepSeq [a] where
      {-# INLINE deepSeq #-}
      deepSeq xs b = foldr deepSeq b xs

That gives rise to these defns:

    $cdeepSeq :: DeepSeq a -> [a] -> b -> b
    -- User INLINE( 3 args )!
    $cdeepSeq a (d:DS a) b (x:[a]) (y:b) = ...

    $fDeepSeq[] :: DeepSeq a -> DeepSeq [a]
    -- DFun (with auto INLINE pragma)
    $fDeepSeq[] a d = $cdeepSeq a d |> blah

    $cp1 a d :: C a => DeepSep [a]
    -- We don't want to eta-expand this, lest
    -- $cdeepSeq gets inlined in it!
    $cp1 a d = $fDeepSep[] a (scsel a d)

    $fC[] :: C a => C [a]
    -- Ordinary DFun
    $fC[] a d = MkC ($cp1 a d) ($cgen a d)

Here $cp1 is the code that generates the superclass for C [a].  The
issue is this: we must not eta-expand $cp1 either, or else $fDeepSeq[]
and then $cdeepSeq will inline there, which is definitely wrong.  Like
on the dfun, we solve this by adding an INLINE pragma to $cp1.

Note [Subtle interaction of recursion and overlap]
~~~~~~~~~~~~~~~~~~~~~~~~~~~~~~~~~~~~~~~~~~~~~~~~~~
Consider this
  class C a where { op1,op2 :: a -> a }
  instance C a => C [a] where
    op1 x = op2 x ++ op2 x
    op2 x = ...
  instance C [Int] where
    ...

When type-checking the C [a] instance, we need a C [a] dictionary (for
the call of op2).  If we look up in the instance environment, we find
an overlap.  And in *general* the right thing is to complain (see Note
[Overlapping instances] in InstEnv).  But in *this* case it's wrong to
complain, because we just want to delegate to the op2 of this same
instance.

Why is this justified?  Because we generate a (C [a]) constraint in
a context in which 'a' cannot be instantiated to anything that matches
other overlapping instances, or else we would not be executing this
version of op1 in the first place.

It might even be a bit disguised:

  nullFail :: C [a] => [a] -> [a]
  nullFail x = op2 x ++ op2 x

  instance C a => C [a] where
    op1 x = nullFail x

Precisely this is used in package 'regex-base', module Context.hs.
See the overlapping instances for RegexContext, and the fact that they
call 'nullFail' just like the example above.  The DoCon package also
does the same thing; it shows up in module Fraction.hs.

Conclusion: when typechecking the methods in a C [a] instance, we want to
treat the 'a' as an *existential* type variable, in the sense described
by Note [Binding when looking up instances].  That is why isOverlappableTyVar
responds True to an InstSkol, which is the kind of skolem we use in
tcInstDecl2.


Note [Tricky type variable scoping]
~~~~~~~~~~~~~~~~~~~~~~~~~~~~~~~~~~~
In our example
        class C a where
           op1, op2 :: Ix b => a -> b -> b
           op2 = <dm-rhs>

        instance C a => C [a]
           {-# INLINE [2] op1 #-}
           op1 = <rhs>

note that 'a' and 'b' are *both* in scope in <dm-rhs>, but only 'a' is
in scope in <rhs>.  In particular, we must make sure that 'b' is in
scope when typechecking <dm-rhs>.  This is achieved by subFunTys,
which brings appropriate tyvars into scope. This happens for both
<dm-rhs> and for <rhs>, but that doesn't matter: the *renamer* will have
complained if 'b' is mentioned in <rhs>.



%************************************************************************
%*                                                                      *
\subsection{Extracting instance decls}
%*                                                                      *
%************************************************************************

Gather up the instance declarations from their various sources

\begin{code}
tcInstDecls1    -- Deal with both source-code and imported instance decls
   :: [LTyClDecl Name]          -- For deriving stuff
   -> [LInstDecl Name]          -- Source code instance decls
   -> [LDerivDecl Name]         -- Source code stand-alone deriving decls
   -> TcM (TcGblEnv,            -- The full inst env
           [InstInfo Name],     -- Source-code instance decls to process;
                                -- contains all dfuns for this module
           HsValBinds Name)     -- Supporting bindings for derived instances

tcInstDecls1 tycl_decls inst_decls deriv_decls 
  = checkNoErrs $
    do {    -- Stop if addInstInfos etc discovers any errors
            -- (they recover, so that we get more than one error each
            -- round)

            -- Do class and family instance declarations
       ; stuff <- mapAndRecoverM tcLocalInstDecl inst_decls
       ; let (local_infos_s, fam_insts_s) = unzip stuff
             local_infos = concat local_infos_s
             fam_insts   = concat fam_insts_s
       ; addClsInsts local_infos $
         addFamInsts fam_insts   $ 

    do {    -- Compute instances from "deriving" clauses;
            -- This stuff computes a context for the derived instance
            -- decl, so it needs to know about all the instances possible
            -- NB: class instance declarations can contain derivings as
            --     part of associated data type declarations
         failIfErrsM    -- If the addInsts stuff gave any errors, don't
                        -- try the deriving stuff, because that may give
                        -- more errors still

       ; traceTc "tcDeriving" empty
       ; th_stage <- getStage   -- See Note [Deriving inside TH brackets ]
       ; (gbl_env, deriv_inst_info, deriv_binds)
              <- if isBrackStage th_stage 
                 then do { gbl_env <- getGblEnv
                         ; return (gbl_env, emptyBag, emptyValBindsOut) }
                 else tcDeriving tycl_decls inst_decls deriv_decls


       -- Check that if the module is compiled with -XSafe, there are no
       -- hand written instances of Typeable as then unsafe casts could be
       -- performed. Derived instances are OK.
       ; dflags <- getDynFlags
       ; when (safeLanguageOn dflags) $
             mapM_ (\x -> when (typInstCheck x)
                               (addErrAt (getSrcSpan $ iSpec x) typInstErr))
                   local_infos
       -- As above but for Safe Inference mode.
       ; when (safeInferOn dflags) $
             mapM_ (\x -> when (typInstCheck x) recordUnsafeInfer) local_infos

       ; return ( gbl_env
                , bagToList deriv_inst_info ++ local_infos
                , deriv_binds)
    }}
  where
    typInstCheck ty = is_cls (iSpec ty) `elem` typeableClassNames
    typInstErr = ptext $ sLit $ "Can't create hand written instances of Typeable in Safe"
                              ++ " Haskell! Can only derive them"

addClsInsts :: [InstInfo Name] -> TcM a -> TcM a
addClsInsts infos thing_inside
  = tcExtendLocalInstEnv (map iSpec infos) thing_inside

addFamInsts :: [FamInst Branched] -> TcM a -> TcM a
-- Extend (a) the family instance envt
--        (b) the type envt with stuff from data type decls
addFamInsts fam_insts thing_inside
  = tcExtendLocalFamInstEnv fam_insts $ 
    tcExtendGlobalEnv things  $ 
    do { traceTc "addFamInsts" (pprFamInsts fam_insts)
       ; tcg_env <- tcAddImplicits things
       ; setGblEnv tcg_env thing_inside }
  where
    axioms = map famInstAxiom fam_insts
    tycons = famInstsRepTyCons fam_insts
    things = map ATyCon tycons ++ map ACoAxiom axioms 
\end{code}

Note [Deriving inside TH brackets]
~~~~~~~~~~~~~~~~~~~~~~~~~~~~~~~~~~
Given a declaration bracket
  [d| data T = A | B deriving( Show ) |]

there is really no point in generating the derived code for deriving(
Show) and then type-checking it. This will happen at the call site
anyway, and the type check should never fail!  Moreover (Trac #6005)
the scoping of the generated code inside the bracket does not seem to 
work out.  

The easy solution is simply not to generate the derived instances at
all.  (A less brutal solution would be to generate them with no
bindings.)  This will become moot when we shift to the new TH plan, so 
the brutal solution will do.


\begin{code}
tcLocalInstDecl :: LInstDecl Name
                -> TcM ([InstInfo Name], [FamInst Branched])
        -- A source-file instance declaration
        -- Type-check all the stuff before the "where"
        --
        -- We check for respectable instance type, and context
tcLocalInstDecl (L loc (TyFamInstD { tfid_inst = decl }))
  = setSrcSpan loc      $
    tcAddTyFamInstCtxt decl  $
    do { fam_tc <- tcFamInstDeclCombined TopLevel (tyFamInstDeclLName decl)
       ; fam_inst <- tcTyFamInstDecl fam_tc (L loc decl)
       ; return ([], [fam_inst]) }

tcLocalInstDecl (L loc (DataFamInstD { dfid_inst = decl }))
  = setSrcSpan loc      $
    tcAddDataFamInstCtxt decl  $
    do { fam_tc <- tcFamInstDeclCombined TopLevel (dfid_tycon decl)
       ; fam_inst <- tcDataFamInstDecl fam_tc decl
       ; return ([], [toBranchedFamInst fam_inst]) }

tcLocalInstDecl (L loc (ClsInstD { cid_inst = decl }))
  = setSrcSpan loc $
    do { (insts, fam_insts) <- tcClsInstDecl decl
       ; return (insts, map toBranchedFamInst fam_insts) }

tcClsInstDecl :: ClsInstDecl Name -> TcM ([InstInfo Name], [FamInst Unbranched])
tcClsInstDecl (ClsInstDecl { cid_poly_ty = poly_ty, cid_binds = binds
                           , cid_sigs = uprags, cid_tyfam_insts = ats
                           , cid_datafam_insts = adts })
  = addErrCtxt (instDeclCtxt1 poly_ty)  $

    do  { is_boot <- tcIsHsBoot
        ; checkTc (not is_boot || (isEmptyLHsBinds binds && null uprags))
                  badBootDeclErr

        ; (tyvars, theta, clas, inst_tys) <- tcHsInstHead InstDeclCtxt poly_ty
        ; let mini_env   = mkVarEnv (classTyVars clas `zip` inst_tys)
              mini_subst = mkTCvSubst (mkInScopeSet (mkVarSet tyvars)) mini_env
                           
        -- Next, process any associated types.
        ; traceTc "tcLocalInstDecl" (ppr poly_ty)
        ; tyfam_insts0 <- tcExtendTyVarEnv tyvars $
                          mapAndRecoverM tcAssocTyDecl ats
        ; datafam_insts <- tcExtendTyVarEnv tyvars $
                           mapAndRecoverM tcAssocDataDecl adts

        -- discard the [()]
        ; _ <- mapAndRecoverM (tcAssocFamInst clas mini_env) (tyfam_insts0 ++ datafam_insts)

        -- Check for missing associated types and build them
        -- from their defaults (if available)
        ; let defined_ats = mkNameSet $ map (tyFamInstDeclName . unLoc) ats
              defined_adts = mkNameSet $ map (unLoc . dfid_tycon . unLoc) adts

              mk_deflt_at_instances :: ClassATItem -> TcM [FamInst Unbranched]
              mk_deflt_at_instances (fam_tc, defs)
                 -- User supplied instances ==> everything is OK
                | tyConName fam_tc `elemNameSet` defined_ats
                   || tyConName fam_tc `elemNameSet` defined_adts
                = return []

                 -- No defaults ==> generate a warning
                | null defs
                = do { warnMissingMethodOrAT "associated type" (tyConName fam_tc)
                     ; return [] }

                 -- No user instance, have defaults ==> instatiate them
                 -- Example:   class C a where { type F a b :: *; type F a b = () }
                 --            instance C [x]
                 -- Then we want to generate the decl:   type F [x] b = ()
                | otherwise 
                = forM defs $ \(ATD _tvs pat_tys rhs _loc) ->
                  do { let pat_tys' = substTys mini_subst pat_tys
                           rhs'     = substTy  mini_subst rhs
                           tv_set'  = tyCoVarsOfTypes pat_tys'
                           tvs'     = varSetElems tv_set'
                     ; rep_tc_name <- newFamInstTyConName (noLoc (tyConName fam_tc)) pat_tys'
<<<<<<< HEAD
                     ; ASSERT( tyCoVarsOfType rhs' `subVarSet` tv_set' ) 
=======
                     ; ASSERT( tyVarsOfType rhs' `subVarSet` tv_set' ) 
>>>>>>> d2a5a9cf
                       return (mkSingleSynFamInst rep_tc_name tvs' fam_tc pat_tys' rhs') }

        ; tyfam_insts1 <- mapM mk_deflt_at_instances (classATItems clas)
        
        -- Finally, construct the Core representation of the instance.
        -- (This no longer includes the associated types.)
        ; dfun_name <- newDFunName clas inst_tys (getLoc poly_ty)
                -- Dfun location is that of instance *header*

        ; overlap_flag <- getOverlapFlag
        ; let dfun  	= mkDictFunId dfun_name tyvars theta clas inst_tys
              ispec 	= mkLocalInstance dfun overlap_flag
              inst_info = InstInfo { iSpec  = ispec, iBinds = VanillaInst binds uprags False }

        ; return ( [inst_info], tyfam_insts0 ++ concat tyfam_insts1 ++ datafam_insts) }
\end{code}

%************************************************************************
%*                                                                      *
               Type checking family instances
%*                                                                      *
%************************************************************************

Family instances are somewhat of a hybrid.  They are processed together with
class instance heads, but can contain data constructors and hence they share a
lot of kinding and type checking code with ordinary algebraic data types (and
GADTs).

\begin{code}
tcFamInstDeclCombined :: TopLevelFlag -> Located Name -> TcM TyCon
tcFamInstDeclCombined top_lvl fam_tc_lname
  = do { -- Type family instances require -XTypeFamilies
         -- and can't (currently) be in an hs-boot file
       ; traceTc "tcFamInstDecl" (ppr fam_tc_lname)
       ; type_families <- xoptM Opt_TypeFamilies
       ; is_boot <- tcIsHsBoot   -- Are we compiling an hs-boot file?
       ; checkTc type_families $ badFamInstDecl fam_tc_lname
       ; checkTc (not is_boot) $ badBootFamInstDeclErr

       -- Look up the family TyCon and check for validity including
       -- check that toplevel type instances are not for associated types.
       ; fam_tc <- tcLookupLocatedTyCon fam_tc_lname
       ; when (isTopLevel top_lvl && isTyConAssoc fam_tc)
              (addErr $ assocInClassErr fam_tc_lname)

       ; return fam_tc }

tcTyFamInstDecl :: TyCon -> LTyFamInstDecl Name -> TcM (FamInst Branched)
  -- "type instance"
tcTyFamInstDecl fam_tc (L loc decl@(TyFamInstDecl { tfid_group = group }))
  = do { -- (0) Check it's an open type family
         checkTc (isFamilyTyCon fam_tc) (notFamily fam_tc)
       ; checkTc (isSynTyCon fam_tc) (wrongKindOfFamily fam_tc)
       ; checkTc (isOpenSynFamilyTyCon fam_tc)
                 (notOpenFamily fam_tc)

         -- (1) do the work of verifying the synonym group
       ; quads <- tcSynFamInstDecl fam_tc decl

         -- (2) create the branches
       ; fam_inst_branches <- mapM check_valid_mk_branch quads

         -- (3) construct coercion tycon
       ; rep_tc_name <- newFamInstAxiomName loc
                                            (tyFamInstDeclName decl)
                                            (get_typats quads)

         -- (4) check to see if earlier equations dominate a later one
       ; foldlM_ check_inaccessible_branches [] (map fst fam_inst_branches)

         -- now, build the FamInstGroup
       ; return $ mkSynFamInst rep_tc_name fam_tc group fam_inst_branches }

    where check_valid_mk_branch :: ([TyVar], [Type], Type, SrcSpan)
                                -> TcM (FamInstBranch, CoAxBranch)
          check_valid_mk_branch (t_tvs, t_typats, t_rhs, loc)
            = setSrcSpan loc $
              do { -- check the well-formedness of the instance
                   checkValidFamInst t_typats t_rhs

                 ; return $ mkSynFamInstBranch loc t_tvs t_typats t_rhs }

          check_inaccessible_branches :: [FamInstBranch]     -- previous
                                      -> FamInstBranch       -- current
                                      -> TcM [FamInstBranch] -- current : previous
          check_inaccessible_branches prev_branches
                                      cur_branch@(FamInstBranch { fib_lhs = tys })
            = setSrcSpan (famInstBranchSpan cur_branch) $
              do { when (tys `isDominatedBy` prev_branches) $
                        addErrTc $ inaccessibleFamInstBranch fam_tc cur_branch
                 ; return $ cur_branch : prev_branches }

          get_typats = map (\(_, tys, _, _) -> tys)

tcDataFamInstDecl :: TyCon -> DataFamInstDecl Name -> TcM (FamInst Unbranched)
  -- "newtype instance" and "data instance"
tcDataFamInstDecl fam_tc 
    (DataFamInstDecl { dfid_pats = pats
                     , dfid_tycon = fam_tc_name
                     , dfid_defn = defn@HsDataDefn { dd_ND = new_or_data, dd_cType = cType
                                                   , dd_ctxt = ctxt, dd_cons = cons } })
  = do { -- Check that the family declaration is for the right kind
         checkTc (isFamilyTyCon fam_tc) (notFamily fam_tc)
       ; checkTc (isAlgTyCon fam_tc) (wrongKindOfFamily fam_tc)

         -- Kind check type patterns
       ; tcFamTyPats fam_tc pats (kcDataDefn defn) $ 
           \tvs' pats' res_kind -> do

         -- Check that left-hand side contains no type family applications
         -- (vanilla synonyms are fine, though, and we checked for
         -- foralls earlier)
       { mapM_ checkTyFamFreeness pats'
         
         -- Result kind must be '*' (otherwise, we have too few patterns)
       ; checkTc (isLiftedTypeKind res_kind) $ tooFewParmsErr (tyConArity fam_tc)

       ; stupid_theta <- tcHsContext ctxt
       ; h98_syntax <- dataDeclChecks (tyConName fam_tc) new_or_data stupid_theta cons

         -- Construct representation tycon
       ; rep_tc_name <- newFamInstTyConName fam_tc_name pats'
       ; axiom_name  <- newImplicitBinder rep_tc_name mkInstTyCoOcc
       ; let orig_res_ty = mkTyConApp fam_tc pats'

       ; (rep_tc, fam_inst) <- fixM $ \ ~(rec_rep_tc, _) ->
           do { data_cons <- tcConDecls new_or_data rec_rep_tc
                                       (tvs', orig_res_ty) cons
              ; tc_rhs <- case new_or_data of
                     DataType -> return (mkDataTyConRhs data_cons)
                     NewType  -> ASSERT( not (null data_cons) )
                                 mkNewTyConRhs rep_tc_name rec_rep_tc (head data_cons)
              ; let fam_inst = mkDataFamInst axiom_name tvs' fam_tc pats' rep_tc
                    parent   = FamInstTyCon (famInstAxiom fam_inst) fam_tc pats'
                    rep_tc   = buildAlgTyCon rep_tc_name tvs' cType stupid_theta tc_rhs 
                                             Recursive h98_syntax parent
                 -- We always assume that indexed types are recursive.  Why?
                 -- (1) Due to their open nature, we can never be sure that a
                 -- further instance might not introduce a new recursive
                 -- dependency.  (2) They are always valid loop breakers as
                 -- they involve a coercion.
              ; return (rep_tc, fam_inst) }

         -- Remember to check validity; no recursion to worry about here
       ; checkValidTyCon rep_tc
       ; return fam_inst } }


----------------
tcAssocFamInst :: Class              -- ^ Class of associated type
               -> VarEnv Type        -- ^ Instantiation of class TyVars
               -> FamInst Unbranched -- ^ RHS
               -> TcM ()
tcAssocFamInst clas mini_env fam_inst
  = setSrcSpan (getSrcSpan fam_inst) $
    tcAddFamInstCtxt (pprFamFlavor (fi_flavor fam_inst)) (fi_fam fam_inst) $
    do { let branch = famInstSingleBranch fam_inst
             fam_tc = famInstTyCon fam_inst
             at_tys = famInstBranchLHS branch

       -- Check that the associated type comes from this class
       ; checkTc (Just clas == tyConAssoc_maybe fam_tc)
                 (badATErr (className clas) (tyConName fam_tc))

       -- See Note [Checking consistent instantiation] in TcTyClsDecls
<<<<<<< HEAD
       ; zipWithM_ check_arg (tyConTyCoVars fam_tc) at_tys }
=======
       ; zipWithM_ check_arg (tyConTyVars fam_tc) at_tys }
>>>>>>> d2a5a9cf
  where
    check_arg fam_tc_tv at_ty
      | Just inst_ty <- lookupVarEnv mini_env fam_tc_tv
      = checkTc (inst_ty `eqType` at_ty) 
                (wrongATArgErr at_ty inst_ty)
                -- No need to instantiate here, becuase the axiom
                -- uses the same type variables as the assocated class
      | otherwise
      = return ()   -- Allow non-type-variable instantiation
                    -- See Note [Associated type instances]

tcAssocTyDecl :: LTyFamInstDecl Name
              -> TcM (FamInst Unbranched)
tcAssocTyDecl ldecl@(L loc decl)
  = setSrcSpan loc $
    tcAddTyFamInstCtxt decl $
    do { fam_tc <- tcFamInstDeclCombined NotTopLevel (tyFamInstDeclLName decl)
       ; fam_inst <- tcTyFamInstDecl fam_tc ldecl
       ; return $ toUnbranchedFamInst fam_inst }

tcAssocDataDecl :: LDataFamInstDecl Name -- ^ RHS
                -> TcM (FamInst Unbranched)
tcAssocDataDecl (L loc decl)
  = setSrcSpan loc $
    tcAddDataFamInstCtxt decl $
    do { fam_tc <- tcFamInstDeclCombined NotTopLevel (dfid_tycon decl)
       ; tcDataFamInstDecl fam_tc decl }
\end{code}


%************************************************************************
%*                                                                      *
      Type-checking instance declarations, pass 2
%*                                                                      *
%************************************************************************

\begin{code}
tcInstDecls2 :: [LTyClDecl Name] -> [InstInfo Name]
             -> TcM (LHsBinds Id)
-- (a) From each class declaration,
--      generate any default-method bindings
-- (b) From each instance decl
--      generate the dfun binding

tcInstDecls2 tycl_decls inst_decls
  = do  { -- (a) Default methods from class decls
          let class_decls = filter (isClassDecl . unLoc) tycl_decls
        ; dm_binds_s <- mapM tcClassDecl2 class_decls
        ; let dm_binds = unionManyBags dm_binds_s

          -- (b) instance declarations
        ; let dm_ids = collectHsBindsBinders dm_binds
              -- Add the default method Ids (again)
              -- See Note [Default methods and instances]
        ; inst_binds_s <- tcExtendLetEnv TopLevel dm_ids $
                          mapM tcInstDecl2 inst_decls

          -- Done
        ; return (dm_binds `unionBags` unionManyBags inst_binds_s) }
\end{code}

See Note [Default methods and instances]
~~~~~~~~~~~~~~~~~~~~~~~~~~~~~~~~~~~~~~~~
The default method Ids are already in the type environment (see Note
[Default method Ids and Template Haskell] in TcTyClsDcls), BUT they
don't have their InlinePragmas yet.  Usually that would not matter,
because the simplifier propagates information from binding site to
use.  But, unusually, when compiling instance decls we *copy* the
INLINE pragma from the default method to the method for that
particular operation (see Note [INLINE and default methods] below).

So right here in tcInstDecls2 we must re-extend the type envt with
the default method Ids replete with their INLINE pragmas.  Urk.

\begin{code}

tcInstDecl2 :: InstInfo Name -> TcM (LHsBinds Id)
            -- Returns a binding for the dfun
tcInstDecl2 (InstInfo { iSpec = ispec, iBinds = ibinds })
  = recoverM (return emptyLHsBinds)             $
    setSrcSpan loc                              $
    addErrCtxt (instDeclCtxt2 (idType dfun_id)) $
    do {  -- Instantiate the instance decl with skolem constants
       ; (inst_tyvars, dfun_theta, inst_head) <- tcSkolDFunType (idType dfun_id)
                     -- We instantiate the dfun_id with superSkolems.
                     -- See Note [Subtle interaction of recursion and overlap]
                     -- and Note [Binding when looking up instances]
       ; let (clas, inst_tys) = tcSplitDFunHead inst_head
             (class_tyvars, sc_theta, _, op_items) = classBigSig clas
             sc_theta' = substTheta (zipOpenTCvSubst class_tyvars inst_tys) sc_theta

       ; dfun_ev_vars <- newEvVars dfun_theta

       ; (sc_binds, sc_ev_vars, sc_dfun_args) 
            <- tcSuperClasses dfun_id inst_tyvars dfun_ev_vars sc_theta'

       -- Deal with 'SPECIALISE instance' pragmas
       -- See Note [SPECIALISE instance pragmas]
       ; spec_inst_info <- tcSpecInstPrags dfun_id ibinds

        -- Typecheck the methods
       ; (meth_ids, meth_binds)
           <- tcExtendTyVarEnv inst_tyvars $
                -- The inst_tyvars scope over the 'where' part
                -- Those tyvars are inside the dfun_id's type, which is a bit
                -- bizarre, but OK so long as you realise it!
              tcInstanceMethods dfun_id clas inst_tyvars dfun_ev_vars
                                inst_tys spec_inst_info
                                op_items ibinds

       -- Create the result bindings
       ; self_dict <- newDict clas inst_tys
       ; let class_tc      = classTyCon clas
             [dict_constr] = tyConDataCons class_tc
             dict_bind     = mkVarBind self_dict (L loc con_app_args)

                     -- We don't produce a binding for the dict_constr; instead we
                     -- rely on the simplifier to unfold this saturated application
                     -- We do this rather than generate an HsCon directly, because
                     -- it means that the special cases (e.g. dictionary with only one
                     -- member) are dealt with by the common MkId.mkDataConWrapId
                     -- code rather than needing to be repeated here.
                     --    con_app_tys  = MkD ty1 ty2
                     --    con_app_scs  = MkD ty1 ty2 sc1 sc2
                     --    con_app_args = MkD ty1 ty2 sc1 sc2 op1 op2
             con_app_tys  = wrapId (mkWpTyApps inst_tys)
                                   (dataConWrapId dict_constr)
             con_app_scs  = mkHsWrap (mkWpEvApps (map EvId sc_ev_vars)) con_app_tys
             con_app_args = foldl mk_app con_app_scs $
                            map (wrapId arg_wrapper) meth_ids

             mk_app :: HsExpr Id -> HsExpr Id -> HsExpr Id
             mk_app fun arg = HsApp (L loc fun) (L loc arg)

             inst_tv_tys = mkTyCoVarTys inst_tyvars
             arg_wrapper = mkWpEvVarApps dfun_ev_vars <.> mkWpTyApps inst_tv_tys

                -- Do not inline the dfun; instead give it a magic DFunFunfolding
                -- See Note [ClassOp/DFun selection]
                -- See also note [Single-method classes]
             dfun_id_w_fun
                | isNewTyCon class_tc
                = dfun_id `setInlinePragma` alwaysInlinePragma { inl_sat = Just 0 }
                | otherwise
                = dfun_id `setIdUnfolding`  mkDFunUnfolding dfun_ty dfun_args
                          `setInlinePragma` dfunInlinePragma

             dfun_args :: [DFunArg CoreExpr]
             dfun_args = sc_dfun_args ++ map (DFunPolyArg . Var) meth_ids

             export = ABE { abe_wrap = idHsWrapper, abe_poly = dfun_id_w_fun
                          , abe_mono = self_dict, abe_prags = noSpecPrags }
                          -- NB: noSpecPrags, see Note [SPECIALISE instance pragmas]
             main_bind = AbsBinds { abs_tvs = inst_tyvars
                                  , abs_ev_vars = dfun_ev_vars
                                  , abs_exports = [export]
                                  , abs_ev_binds = sc_binds
                                  , abs_binds = unitBag dict_bind }

       ; return (unitBag (L loc main_bind) `unionBags`
                 listToBag meth_binds)
       }
 where
   dfun_ty   = idType dfun_id
   dfun_id   = instanceDFunId ispec
   loc       = getSrcSpan dfun_id

------------------------------
tcSuperClasses :: DFunId -> [TcTyVar] -> [EvVar] -> TcThetaType
               -> TcM (TcEvBinds, [EvVar], [DFunArg CoreExpr])
-- See Note [Silent superclass arguments]
tcSuperClasses dfun_id inst_tyvars dfun_ev_vars sc_theta
  = do {   -- Check that all superclasses can be deduced from
           -- the originally-specified dfun arguments
       ; (sc_binds, sc_evs) <- checkConstraints InstSkol inst_tyvars orig_ev_vars $
                               emitWanteds ScOrigin sc_theta

       ; if null inst_tyvars && null dfun_ev_vars 
         then return (sc_binds,       sc_evs,      map (DFunPolyArg . Var) sc_evs)
         else return (emptyTcEvBinds, sc_lam_args, sc_dfun_args) }
  where
    n_silent     = dfunNSilent dfun_id
    n_tv_args    = length inst_tyvars
    orig_ev_vars = drop n_silent dfun_ev_vars

    (sc_lam_args, sc_dfun_args) = unzip (map (find n_tv_args dfun_ev_vars) sc_theta)
    find _ [] pred 
      = pprPanic "tcInstDecl2" (ppr dfun_id $$ ppr (idType dfun_id) $$ ppr pred)
    find i (ev:evs) pred 
      | pred `eqPred` evVarPred ev = (ev, DFunLamArg i)
      | otherwise                  = find (i+1) evs pred

----------------------
mkMethIds :: HsSigFun -> Class -> [TcTyVar] -> [EvVar] 
          -> [TcType] -> Id -> TcM (TcId, TcSigInfo)
mkMethIds sig_fn clas tyvars dfun_ev_vars inst_tys sel_id
  = do  { let sel_occ = nameOccName sel_name
        ; meth_name <- newName (mkClassOpAuxOcc sel_occ)
        ; local_meth_name <- newName sel_occ
                  -- Base the local_meth_name on the selector name, becuase
                  -- type errors from tcInstanceMethodBody come from here

        ; local_meth_sig <- case lookupHsSig sig_fn sel_name of
            Just hs_ty  -- There is a signature in the instance declaration
               -> do { sig_ty <- check_inst_sig hs_ty
                     ; instTcTySig hs_ty sig_ty local_meth_name }

            Nothing     -- No type signature
               -> do { loc <- getSrcSpanM
                     ; instTcTySigFromId loc (mkLocalId local_meth_name local_meth_ty) }
              -- Absent a type sig, there are no new scoped type variables here
              -- Only the ones from the instance decl itself, which are already
              -- in scope.  Example:
              --      class C a where { op :: forall b. Eq b => ... }
              --      instance C [c] where { op = <rhs> }
              -- In <rhs>, 'c' is scope but 'b' is not!

        ; let meth_id = mkLocalId meth_name meth_ty
        ; return (meth_id, local_meth_sig) }
  where
    sel_name      = idName sel_id
    local_meth_ty = instantiateMethod clas sel_id inst_tys
    meth_ty       = mkForAllTys tyvars $ mkPiTypes dfun_ev_vars local_meth_ty

    -- Check that any type signatures have exactly the right type
    check_inst_sig hs_ty@(L loc _) 
       = setSrcSpan loc $ 
         do { sig_ty <- tcHsSigType (FunSigCtxt sel_name) hs_ty
            ; inst_sigs <- xoptM Opt_InstanceSigs
            ; if inst_sigs then 
                checkTc (sig_ty `eqType` local_meth_ty)
                        (badInstSigErr sel_name local_meth_ty)
              else
                addErrTc (misplacedInstSig sel_name hs_ty)
            ; return sig_ty }

badInstSigErr :: Name -> Type -> SDoc
badInstSigErr meth ty
  = hang (ptext (sLit "Method signature does not match class; it should be"))
       2 (pprPrefixName meth <+> dcolon <+> ppr ty)

misplacedInstSig :: Name -> LHsType Name -> SDoc
misplacedInstSig name hs_ty
  = vcat [ hang (ptext (sLit "Illegal type signature in instance declaration:"))
              2 (hang (pprPrefixName name)
                    2 (dcolon <+> ppr hs_ty))
         , ptext (sLit "(Use -XInstanceSigs to allow this)") ]

------------------------------
tcSpecInstPrags :: DFunId -> InstBindings Name
                -> TcM ([Located TcSpecPrag], PragFun)
tcSpecInstPrags _ (NewTypeDerived {})
  = return ([], \_ -> [])
tcSpecInstPrags dfun_id (VanillaInst binds uprags _)
  = do { spec_inst_prags <- mapM (wrapLocM (tcSpecInst dfun_id)) $
                            filter isSpecInstLSig uprags
             -- The filter removes the pragmas for methods
       ; return (spec_inst_prags, mkPragFun uprags binds) }
\end{code}

Note [Silent superclass arguments]
~~~~~~~~~~~~~~~~~~~~~~~~~~~~~~~~~~
See Trac #3731, #4809, #5751, #5913, #6117, which all
describe somewhat more complicated situations, but ones
encountered in practice.  

      THE PROBLEM

The problem is that it is all too easy to create a class whose
superclass is bottom when it should not be.

Consider the following (extreme) situation:
        class C a => D a where ...
        instance D [a] => D [a] where ...
Although this looks wrong (assume D [a] to prove D [a]), it is only a
more extreme case of what happens with recursive dictionaries, and it
can, just about, make sense because the methods do some work before
recursing.

To implement the dfun we must generate code for the superclass C [a],
which we had better not get by superclass selection from the supplied
argument:
       dfun :: forall a. D [a] -> D [a]
       dfun = \d::D [a] -> MkD (scsel d) ..

Otherwise if we later encounter a situation where
we have a [Wanted] dw::D [a] we might solve it thus:
     dw := dfun dw
Which is all fine except that now ** the superclass C is bottom **!

      THE SOLUTION

Our solution to this problem "silent superclass arguments".  We pass
to each dfun some ``silent superclass arguments’’, which are the
immediate superclasses of the dictionary we are trying to
construct. In our example:
       dfun :: forall a. C [a] -> D [a] -> D [a]
       dfun = \(dc::C [a]) (dd::D [a]) -> DOrd dc ...
Notice the extra (dc :: C [a]) argument compared to the previous version.

This gives us:

     -----------------------------------------------------------
     DFun Superclass Invariant
     ~~~~~~~~~~~~~~~~~~~~~~~~
     In the body of a DFun, every superclass argument to the
     returned dictionary is
       either   * one of the arguments of the DFun,
       or       * constant, bound at top level
     -----------------------------------------------------------

This net effect is that it is safe to treat a dfun application as
wrapping a dictionary constructor around its arguments (in particular,
a dfun never picks superclasses from the arguments under the
dictionary constructor). No superclass is hidden inside a dfun
application.

The extra arguments required to satisfy the DFun Superclass Invariant
always come first, and are called the "silent" arguments.  You can
find out how many silent arguments there are using Id.dfunNSilent;
and then you can just drop that number of arguments to see the ones
that were in the original instance declaration.

DFun types are built (only) by MkId.mkDictFunId, so that is where we
decide what silent arguments are to be added.

In our example, if we had  [Wanted] dw :: D [a] we would get via the instance:
    dw := dfun d1 d2
    [Wanted] (d1 :: C [a])
    [Wanted] (d2 :: D [a])

And now, though we *can* solve: 
     d2 := dw
That's fine; and we solve d1:C[a] separately.

Test case SCLoop tests this fix.

Note [SPECIALISE instance pragmas]
~~~~~~~~~~~~~~~~~~~~~~~~~~~~~~~~~~
Consider

   instance (Ix a, Ix b) => Ix (a,b) where
     {-# SPECIALISE instance Ix (Int,Int) #-}
     range (x,y) = ...

We do *not* want to make a specialised version of the dictionary
function.  Rather, we want specialised versions of each *method*.
Thus we should generate something like this:

  $dfIxPair :: (Ix a, Ix b) => Ix (a,b)
  {- DFUN [$crangePair, ...] -}
  $dfIxPair da db = Ix ($crangePair da db) (...other methods...)

  $crange :: (Ix a, Ix b) -> ((a,b),(a,b)) -> [(a,b)]
  {-# SPECIALISE $crange :: ((Int,Int),(Int,Int)) -> [(Int,Int)] #-}
  $crange da db = <blah>

  {-# RULE  range ($dfIx da db) = $crange da db #-}

Note that

  * The RULE is unaffected by the specialisation.  We don't want to
    specialise $dfIx, because then it would need a specialised RULE
    which is a pain.  The single RULE works fine at all specialisations.
    See Note [How instance declarations are translated] above

  * Instead, we want to specialise the *method*, $crange

In practice, rather than faking up a SPECIALISE pragama for each
method (which is painful, since we'd have to figure out its
specialised type), we call tcSpecPrag *as if* were going to specialise
$dfIx -- you can see that in the call to tcSpecInst.  That generates a
SpecPrag which, as it turns out, can be used unchanged for each method.
The "it turns out" bit is delicate, but it works fine!

\begin{code}
tcSpecInst :: Id -> Sig Name -> TcM TcSpecPrag
tcSpecInst dfun_id prag@(SpecInstSig hs_ty)
  = addErrCtxt (spec_ctxt prag) $
    do  { let name = idName dfun_id
        ; (tyvars, theta, clas, tys) <- tcHsInstHead SpecInstCtxt hs_ty
        ; let (_, spec_dfun_ty) = mkDictFunTy tyvars theta clas tys

        ; co_fn <- tcSubType (SpecPragOrigin name) SpecInstCtxt
                             (idType dfun_id) spec_dfun_ty
        ; return (SpecPrag dfun_id co_fn defaultInlinePragma) }
  where
    spec_ctxt prag = hang (ptext (sLit "In the SPECIALISE pragma")) 2 (ppr prag)

tcSpecInst _  _ = panic "tcSpecInst"
\end{code}

%************************************************************************
%*                                                                      *
      Type-checking an instance method
%*                                                                      *
%************************************************************************

tcInstanceMethod
- Make the method bindings, as a [(NonRec, HsBinds)], one per method
- Remembering to use fresh Name (the instance method Name) as the binder
- Bring the instance method Ids into scope, for the benefit of tcInstSig
- Use sig_fn mapping instance method Name -> instance tyvars
- Ditto prag_fn
- Use tcValBinds to do the checking

\begin{code}
tcInstanceMethods :: DFunId -> Class -> [TcTyVar]
                  -> [EvVar]
                  -> [TcType]
                  -> ([Located TcSpecPrag], PragFun)
                  -> [(Id, DefMeth)]
                  -> InstBindings Name
                  -> TcM ([Id], [LHsBind Id])
        -- The returned inst_meth_ids all have types starting
        --      forall tvs. theta => ...
tcInstanceMethods dfun_id clas tyvars dfun_ev_vars inst_tys
                  (spec_inst_prags, prag_fn)
                  op_items (VanillaInst binds sigs standalone_deriv)
  = do { traceTc "tcInstMeth" (ppr sigs $$ ppr binds)
       ; let hs_sig_fn = mkHsSigFun sigs
       ; mapAndUnzipM (tc_item hs_sig_fn) op_items }
  where
    ----------------------
    tc_item :: HsSigFun -> (Id, DefMeth) -> TcM (Id, LHsBind Id)
    tc_item sig_fn (sel_id, dm_info)
      = case findMethodBind (idName sel_id) binds of
            Just (user_bind, bndr_loc) 
                     -> tc_body sig_fn sel_id standalone_deriv user_bind bndr_loc
            Nothing  -> do { traceTc "tc_def" (ppr sel_id)
                           ; tc_default sig_fn sel_id dm_info }

    ----------------------
    tc_body :: HsSigFun -> Id -> Bool -> LHsBind Name
            -> SrcSpan -> TcM (TcId, LHsBind Id)
    tc_body sig_fn sel_id generated_code rn_bind bndr_loc
      = add_meth_ctxt sel_id generated_code rn_bind $
        do { traceTc "tc_item" (ppr sel_id <+> ppr (idType sel_id))
           ; (meth_id, local_meth_sig) <- setSrcSpan bndr_loc $
                                          mkMethIds sig_fn clas tyvars dfun_ev_vars
                                                    inst_tys sel_id
           ; let prags = prag_fn (idName sel_id)
           ; meth_id1 <- addInlinePrags meth_id prags
           ; spec_prags <- tcSpecPrags meth_id1 prags
           ; bind <- tcInstanceMethodBody InstSkol
                          tyvars dfun_ev_vars
                          meth_id1 local_meth_sig
                          (mk_meth_spec_prags meth_id1 spec_prags)
                          rn_bind
           ; return (meth_id1, bind) }

    ----------------------
    tc_default :: HsSigFun -> Id -> DefMeth -> TcM (TcId, LHsBind Id)

    tc_default sig_fn sel_id (GenDefMeth dm_name)
      = do { meth_bind <- mkGenericDefMethBind clas inst_tys sel_id dm_name
           ; tc_body sig_fn sel_id False {- Not generated code? -} 
                     meth_bind inst_loc }

    tc_default sig_fn sel_id NoDefMeth     -- No default method at all
      = do { traceTc "tc_def: warn" (ppr sel_id)
           ; warnMissingMethodOrAT "method" (idName sel_id)
           ; (meth_id, _) <- mkMethIds sig_fn clas tyvars dfun_ev_vars
                                       inst_tys sel_id
           ; dflags <- getDynFlags
           ; return (meth_id, mkVarBind meth_id $
                              mkLHsWrap lam_wrapper (error_rhs dflags)) }
      where
        error_rhs dflags = L inst_loc $ HsApp error_fun (error_msg dflags)
        error_fun    = L inst_loc $ wrapId (WpTyApp meth_tau) nO_METHOD_BINDING_ERROR_ID
        error_msg dflags = L inst_loc (HsLit (HsStringPrim (unsafeMkByteString (error_string dflags))))
        meth_tau     = funResultTy (applyTys (idType sel_id) inst_tys)
        error_string dflags = showSDoc dflags (hcat [ppr inst_loc, text "|", ppr sel_id ])
        lam_wrapper  = mkWpTyLams tyvars <.> mkWpLams dfun_ev_vars

    tc_default sig_fn sel_id (DefMeth dm_name) -- A polymorphic default method
      = do {   -- Build the typechecked version directly,
                 -- without calling typecheck_method;
                 -- see Note [Default methods in instances]
                 -- Generate   /\as.\ds. let self = df as ds
                 --                      in $dm inst_tys self
                 -- The 'let' is necessary only because HsSyn doesn't allow
                 -- you to apply a function to a dictionary *expression*.

           ; self_dict <- newDict clas inst_tys
           ; let self_ev_bind = EvBind self_dict
                                (EvDFunApp dfun_id (mkTyCoVarTys tyvars) (map EvId dfun_ev_vars))

           ; (meth_id, local_meth_sig) <- mkMethIds sig_fn clas tyvars dfun_ev_vars
                                                    inst_tys sel_id
           ; dm_id <- tcLookupId dm_name
           ; let dm_inline_prag = idInlinePragma dm_id
                 rhs = HsWrap (mkWpEvVarApps [self_dict] <.> mkWpTyApps inst_tys) $
                       HsVar dm_id

                 local_meth_id = sig_id local_meth_sig
                 meth_bind = mkVarBind local_meth_id (L inst_loc rhs)
                 meth_id1 = meth_id `setInlinePragma` dm_inline_prag
                        -- Copy the inline pragma (if any) from the default
                        -- method to this version. Note [INLINE and default methods]

                  
                 export = ABE { abe_wrap = idHsWrapper, abe_poly = meth_id1
                              , abe_mono = local_meth_id
                              , abe_prags = mk_meth_spec_prags meth_id1 [] }
                 bind = AbsBinds { abs_tvs = tyvars, abs_ev_vars = dfun_ev_vars
                                 , abs_exports = [export]
                                 , abs_ev_binds = EvBinds (unitBag self_ev_bind)
                                 , abs_binds    = unitBag meth_bind }
             -- Default methods in an instance declaration can't have their own
             -- INLINE or SPECIALISE pragmas. It'd be possible to allow them, but
             -- currently they are rejected with
             --           "INLINE pragma lacks an accompanying binding"

           ; return (meth_id1, L inst_loc bind) }

    ----------------------
    mk_meth_spec_prags :: Id -> [LTcSpecPrag] -> TcSpecPrags
        -- Adapt the SPECIALISE pragmas to work for this method Id
        -- There are two sources:
        --   * spec_prags_for_me: {-# SPECIALISE op :: <blah> #-}
        --   * spec_prags_from_inst: derived from {-# SPECIALISE instance :: <blah> #-}
        --     These ones have the dfun inside, but [perhaps surprisingly]
        --     the correct wrapper.
    mk_meth_spec_prags meth_id spec_prags_for_me
      = SpecPrags (spec_prags_for_me ++ spec_prags_from_inst)
      where
        spec_prags_from_inst
           | isInlinePragma (idInlinePragma meth_id)
           = []  -- Do not inherit SPECIALISE from the instance if the
                 -- method is marked INLINE, because then it'll be inlined
                 -- and the specialisation would do nothing. (Indeed it'll provoke
                 -- a warning from the desugarer
           | otherwise 
           = [ L inst_loc (SpecPrag meth_id wrap inl)
             | L inst_loc (SpecPrag _ wrap inl) <- spec_inst_prags]

    inst_loc = getSrcSpan dfun_id

        -- For instance decls that come from standalone deriving clauses
        -- we want to print out the full source code if there's an error
        -- because otherwise the user won't see the code at all
    add_meth_ctxt sel_id generated_code rn_bind thing
      | generated_code = addLandmarkErrCtxt (derivBindCtxt sel_id clas inst_tys rn_bind) thing
      | otherwise      = thing


tcInstanceMethods dfun_id clas tyvars dfun_ev_vars inst_tys
                  _ op_items (NewTypeDerived coi _)

-- Running example:
--   class Show b => Foo a b where
--     op :: a -> b -> b
--   newtype N a = MkN (Tree [a])
--   deriving instance (Show p, Foo Int p) => Foo Int (N p)
--               -- NB: standalone deriving clause means
--               --     that the contex is user-specified
-- Hence op :: forall a b. Foo a b => a -> b -> b
--
-- We're going to make an instance like
--   instance (Show p, Foo Int p) => Foo Int (N p)
--      op = $copT
--
--   $copT :: forall p. (Show p, Foo Int p) => Int -> N p -> N p
--   $copT p (d1:Show p) (d2:Foo Int p)
--     = op Int (Tree [p]) rep_d |> op_co
--     where
--       rep_d :: Foo Int (Tree [p]) = ...d1...d2...
--       op_co :: (Int -> Tree [p] -> Tree [p]) ~ (Int -> T p -> T p)
-- We get op_co by substituting [Int/a] and [co/b] in type for op
-- where co : [p] ~ T p
--
-- Notice that the dictionary bindings "..d1..d2.." must be generated
-- by the constraint solver, since the <context> may be
-- user-specified.

  = do { rep_d_stuff <- checkConstraints InstSkol tyvars dfun_ev_vars $
                        emitWanted ScOrigin rep_pred

       ; mapAndUnzipM (tc_item rep_d_stuff) op_items }
  where
     loc = getSrcSpan dfun_id
     Just (init_inst_tys, _) = snocView inst_tys
     rep_ty   = pFst (tcCoercionKind co)  -- [p]
     rep_pred = mkClassPred clas (init_inst_tys ++ [rep_ty])

     -- co : [p] ~ T p
     co = mkTcSymCo (mkTcInstCos coi (mkTyCoVarTys tyvars))
     sig_fn = emptyHsSigs

     ----------------
     tc_item :: (TcEvBinds, EvVar) -> (Id, DefMeth) -> TcM (TcId, LHsBind TcId)
     tc_item (rep_ev_binds, rep_d) (sel_id, _)
       = do { (meth_id, local_meth_sig) <- mkMethIds sig_fn clas tyvars dfun_ev_vars
                                                     inst_tys sel_id

            ; let meth_rhs      = wrapId (mk_op_wrapper sel_id rep_d) sel_id
                  local_meth_id = sig_id local_meth_sig
                  meth_bind = mkVarBind local_meth_id (L loc meth_rhs)
                  export = ABE { abe_wrap = idHsWrapper, abe_poly = meth_id
                               , abe_mono = local_meth_id, abe_prags = noSpecPrags }
                  bind = AbsBinds { abs_tvs = tyvars, abs_ev_vars = dfun_ev_vars
                                   , abs_exports = [export]
                                   , abs_ev_binds = rep_ev_binds
                                   , abs_binds = unitBag $ meth_bind }

            ; return (meth_id, L loc bind) }

     ----------------
     mk_op_wrapper :: Id -> EvVar -> HsWrapper
     mk_op_wrapper sel_id rep_d
       = WpCast (liftTcCoSubstWith sel_tvs (map mkTcReflCo init_inst_tys ++ [co])
                                   local_meth_ty)
         <.> WpEvApp (EvId rep_d)
         <.> mkWpTyApps (init_inst_tys ++ [rep_ty])
       where
         (sel_tvs, sel_rho) = tcSplitForAllTys (idType sel_id)
         (_, local_meth_ty) = tcSplitPredFunTy_maybe sel_rho
                              `orElse` pprPanic "tcInstanceMethods" (ppr sel_id)

------------------
mkGenericDefMethBind :: Class -> [Type] -> Id -> Name -> TcM (LHsBind Name)
mkGenericDefMethBind clas inst_tys sel_id dm_name
  = 	-- A generic default method
    	-- If the method is defined generically, we only have to call the
        -- dm_name.
    do	{ dflags <- getDynFlags
	; liftIO (dumpIfSet_dyn dflags Opt_D_dump_deriv "Filling in method body"
		   (vcat [ppr clas <+> ppr inst_tys,
			  nest 2 (ppr sel_id <+> equals <+> ppr rhs)]))

        ; return (noLoc $ mkTopFunBind (noLoc (idName sel_id))
                                       [mkSimpleMatch [] rhs]) }
  where
    rhs = nlHsVar dm_name

----------------------
wrapId :: HsWrapper -> id -> HsExpr id
wrapId wrapper id = mkHsWrap wrapper (HsVar id)

derivBindCtxt :: Id -> Class -> [Type ] -> LHsBind Name -> SDoc
derivBindCtxt sel_id clas tys _bind
   = vcat [ ptext (sLit "When typechecking the code for ") <+> quotes (ppr sel_id)
          , nest 2 (ptext (sLit "in a standalone derived instance for")
                    <+> quotes (pprClassPred clas tys) <> colon)
          , nest 2 $ ptext (sLit "To see the code I am typechecking, use -ddump-deriv") ]

warnMissingMethodOrAT :: String -> Name -> TcM ()
warnMissingMethodOrAT what name
  = do { warn <- woptM Opt_WarnMissingMethods
       ; traceTc "warn" (ppr name <+> ppr warn <+> ppr (not (startsWithUnderscore (getOccName name))))
       ; warnTc (warn  -- Warn only if -fwarn-missing-methods
                 && not (startsWithUnderscore (getOccName name)))
                                        -- Don't warn about _foo methods
                (ptext (sLit "No explicit") <+> text what <+> ptext (sLit "or default declaration for")
                 <+> quotes (ppr name)) }
\end{code}

Note [Export helper functions]
~~~~~~~~~~~~~~~~~~~~~~~~~~~~~~
We arrange to export the "helper functions" of an instance declaration,
so that they are not subject to preInlineUnconditionally, even if their
RHS is trivial.  Reason: they are mentioned in the DFunUnfolding of
the dict fun as Ids, not as CoreExprs, so we can't substitute a
non-variable for them.

We could change this by making DFunUnfoldings have CoreExprs, but it
seems a bit simpler this way.

Note [Default methods in instances]
~~~~~~~~~~~~~~~~~~~~~~~~~~~~~~~~~~~
Consider this

   class Baz v x where
      foo :: x -> x
      foo y = <blah>

   instance Baz Int Int

From the class decl we get

   $dmfoo :: forall v x. Baz v x => x -> x
   $dmfoo y = <blah>

Notice that the type is ambiguous.  That's fine, though. The instance
decl generates

   $dBazIntInt = MkBaz fooIntInt
   fooIntInt = $dmfoo Int Int $dBazIntInt

BUT this does mean we must generate the dictionary translation of
fooIntInt directly, rather than generating source-code and
type-checking it.  That was the bug in Trac #1061. In any case it's
less work to generate the translated version!

Note [INLINE and default methods]
~~~~~~~~~~~~~~~~~~~~~~~~~~~~~~~~~
Default methods need special case.  They are supposed to behave rather like
macros.  For exmample

  class Foo a where
    op1, op2 :: Bool -> a -> a

    {-# INLINE op1 #-}
    op1 b x = op2 (not b) x

  instance Foo Int where
    -- op1 via default method
    op2 b x = <blah>

The instance declaration should behave

   just as if 'op1' had been defined with the
   code, and INLINE pragma, from its original
   definition.

That is, just as if you'd written

  instance Foo Int where
    op2 b x = <blah>

    {-# INLINE op1 #-}
    op1 b x = op2 (not b) x

So for the above example we generate:


  {-# INLINE $dmop1 #-}
  -- $dmop1 has an InlineCompulsory unfolding
  $dmop1 d b x = op2 d (not b) x

  $fFooInt = MkD $cop1 $cop2

  {-# INLINE $cop1 #-}
  $cop1 = $dmop1 $fFooInt

  $cop2 = <blah>

Note carefullly:

* We *copy* any INLINE pragma from the default method $dmop1 to the
  instance $cop1.  Otherwise we'll just inline the former in the
  latter and stop, which isn't what the user expected

* Regardless of its pragma, we give the default method an
  unfolding with an InlineCompulsory source. That means
  that it'll be inlined at every use site, notably in
  each instance declaration, such as $cop1.  This inlining
  must happen even though
    a) $dmop1 is not saturated in $cop1
    b) $cop1 itself has an INLINE pragma

  It's vital that $dmop1 *is* inlined in this way, to allow the mutual
  recursion between $fooInt and $cop1 to be broken

* To communicate the need for an InlineCompulsory to the desugarer
  (which makes the Unfoldings), we use the IsDefaultMethod constructor
  in TcSpecPrags.


%************************************************************************
%*                                                                      *
\subsection{Error messages}
%*                                                                      *
%************************************************************************

\begin{code}
instDeclCtxt1 :: LHsType Name -> SDoc
instDeclCtxt1 hs_inst_ty
  = inst_decl_ctxt (case unLoc hs_inst_ty of
                        HsForAllTy _ _ _ (L _ ty') -> ppr ty'
                        _                          -> ppr hs_inst_ty)     -- Don't expect this
instDeclCtxt2 :: Type -> SDoc
instDeclCtxt2 dfun_ty
  = inst_decl_ctxt (ppr (mkClassPred cls tys))
  where
    (_,_,cls,tys) = tcSplitDFunTy dfun_ty

inst_decl_ctxt :: SDoc -> SDoc
inst_decl_ctxt doc = ptext (sLit "In the instance declaration for") <+> quotes doc

badBootFamInstDeclErr :: SDoc
badBootFamInstDeclErr
  = ptext (sLit "Illegal family instance in hs-boot file")

notFamily :: TyCon -> SDoc
notFamily tycon
  = vcat [ ptext (sLit "Illegal family instance for") <+> quotes (ppr tycon)
         , nest 2 $ parens (ppr tycon <+> ptext (sLit "is not an indexed type family"))]

tooFewParmsErr :: Arity -> SDoc
tooFewParmsErr arity
  = ptext (sLit "Family instance has too few parameters; expected") <+>
    ppr arity

assocInClassErr :: Located Name -> SDoc
assocInClassErr name
 = ptext (sLit "Associated type") <+> quotes (ppr name) <+>
   ptext (sLit "must be inside a class instance")

badFamInstDecl :: Located Name -> SDoc
badFamInstDecl tc_name
  = vcat [ ptext (sLit "Illegal family instance for") <+>
           quotes (ppr tc_name)
         , nest 2 (parens $ ptext (sLit "Use -XTypeFamilies to allow indexed type families")) ]

inaccessibleFamInstBranch :: TyCon -> FamInstBranch -> SDoc
inaccessibleFamInstBranch tc fi
  = ptext (sLit "Inaccessible family instance equation:") $$
      (pprFamInstBranch tc fi)

notOpenFamily :: TyCon -> SDoc
notOpenFamily tc
  = ptext (sLit "Illegal instance for closed family") <+> quotes (ppr tc)
\end{code}<|MERGE_RESOLUTION|>--- conflicted
+++ resolved
@@ -539,11 +539,7 @@
                            tv_set'  = tyCoVarsOfTypes pat_tys'
                            tvs'     = varSetElems tv_set'
                      ; rep_tc_name <- newFamInstTyConName (noLoc (tyConName fam_tc)) pat_tys'
-<<<<<<< HEAD
                      ; ASSERT( tyCoVarsOfType rhs' `subVarSet` tv_set' ) 
-=======
-                     ; ASSERT( tyVarsOfType rhs' `subVarSet` tv_set' ) 
->>>>>>> d2a5a9cf
                        return (mkSingleSynFamInst rep_tc_name tvs' fam_tc pat_tys' rhs') }
 
         ; tyfam_insts1 <- mapM mk_deflt_at_instances (classATItems clas)
@@ -709,11 +705,7 @@
                  (badATErr (className clas) (tyConName fam_tc))
 
        -- See Note [Checking consistent instantiation] in TcTyClsDecls
-<<<<<<< HEAD
        ; zipWithM_ check_arg (tyConTyCoVars fam_tc) at_tys }
-=======
-       ; zipWithM_ check_arg (tyConTyVars fam_tc) at_tys }
->>>>>>> d2a5a9cf
   where
     check_arg fam_tc_tv at_ty
       | Just inst_ty <- lookupVarEnv mini_env fam_tc_tv
