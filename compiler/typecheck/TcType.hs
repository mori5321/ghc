--- conflicted
+++ resolved
@@ -21,11 +21,8 @@
   --------------------------------
   -- Types
   TcType, TcSigmaType, TcRhoType, TcTauType, TcPredType, TcThetaType,
-<<<<<<< HEAD
-  TcTyVar, TcTyVarSet, TcTyCoVarSet, TcKind, TcCoVar, TcTyCoVar,
-=======
-  TcTyVar, TcTyVarSet, TcDTyVarSet, TcKind, TcCoVar,
->>>>>>> c865c425
+  TcTyVar, TcTyVarSet, TcDTyVarSet, TcTyCoVarSet, TcDTyCoVarSet,
+  TcKind, TcCoVar, TcTyCoVar,
 
   -- TcLevel
   TcLevel(..), topTcLevel, pushTcLevel, isTopTcLevel,
@@ -155,17 +152,11 @@
   isUnboxedTupleType,   -- Ditto
   isPrimitiveType,
 
-<<<<<<< HEAD
   tyCoVarsOfType, tyCoVarsOfTypes, closeOverKinds,
   tyCoVarsOfTelescope,
+  tyCoVarsOfTypeAcc, tyCoVarsOfTypesAcc,
+  tyCoVarsOfTypeDSet, tyCoVarsOfTypesDSet, closeOverKindsDSet,
   tyCoVarsOfTypeList, tyCoVarsOfTypesList,
-=======
-  tyVarsOfType, tyVarsOfTypes, closeOverKinds,
-  tyVarsOfTypeList, tyVarsOfTypesList,
-  tyVarsOfTypeAcc, tyVarsOfTypesAcc,
-  tyVarsOfTypeDSet, tyVarsOfTypesDSet, closeOverKindsDSet,
-  tcTyVarsOfType, tcTyVarsOfTypes,
->>>>>>> c865c425
 
   --------------------------------
   -- Transforming Types to TcTypes
@@ -274,11 +265,9 @@
 type TcTauType      = TcType
 type TcKind         = Kind
 type TcTyVarSet     = TyVarSet
-<<<<<<< HEAD
 type TcTyCoVarSet   = TyCoVarSet
-=======
 type TcDTyVarSet    = DTyVarSet
->>>>>>> c865c425
+type TcDTyCoVarSet  = DTyCoVarSet
 
 {-
 Note [TcRhoType]
