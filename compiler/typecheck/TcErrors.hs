--- conflicted
+++ resolved
@@ -2003,38 +2003,9 @@
   summary with the full list
 -}
 
-<<<<<<< HEAD
 {-
 Note [Flattening in error message generation]
 ~~~~~~~~~~~~~~~~~~~~~~~~~~~~~~~~~~~~~~~~~~~~~
-=======
-quickFlattenTy :: TcType -> TcM TcType
--- See Note [Flattening in error message generation]
-quickFlattenTy ty | Just ty' <- coreView ty = quickFlattenTy ty'
-quickFlattenTy ty@(TyVarTy {})  = return ty
-quickFlattenTy ty@(ForAllTy {}) = return ty     -- See
-quickFlattenTy ty@(LitTy {})    = return ty
-  -- Don't flatten because of the danger or removing a bound variable
-quickFlattenTy (AppTy ty1 ty2) = do { fy1 <- quickFlattenTy ty1
-                                    ; fy2 <- quickFlattenTy ty2
-                                    ; return (AppTy fy1 fy2) }
-quickFlattenTy (FunTy ty1 ty2) = do { fy1 <- quickFlattenTy ty1
-                                    ; fy2 <- quickFlattenTy ty2
-                                    ; return (FunTy fy1 fy2) }
-quickFlattenTy (TyConApp tc tys)
-    | not (isTypeFamilyTyCon tc)
-    = do { fys <- mapM quickFlattenTy tys
-         ; return (TyConApp tc fys) }
-    | otherwise
-    = do { let (funtys,resttys) = splitAt (tyConArity tc) tys
-                -- Ignore the arguments of the type family funtys
-         ; v <- newMetaTyVar TauTv (typeKind (TyConApp tc funtys))
-         ; flat_resttys <- mapM quickFlattenTy resttys
-         ; return (foldl AppTy (mkTyVarTy v) flat_resttys) }
-
-{- Note [Flattening in error message generation]
-~~~~~~~~~~~~~~~~~~~~~~~~~~~~~~~~~~~~~~~~~~~~~~~~
->>>>>>> 834f9a46
 Consider (C (Maybe (F x))), where F is a type function, and we have
 instances
                 C (Maybe Int) and C (Maybe a)
