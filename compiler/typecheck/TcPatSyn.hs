--- conflicted
+++ resolved
@@ -259,14 +259,9 @@
        ; fail         <- newSysLocalId (fsLit "fail")  fail_ty
 
        ; let matcher_tau   = mkFunTys [pat_ty, cont_ty, fail_ty] res_ty
-<<<<<<< HEAD
              matcher_sigma = mkInvSigmaTy (res_tv:univ_tvs) req_theta matcher_tau
-             matcher_id    = mkVanillaGlobal matcher_name matcher_sigma
-=======
-             matcher_sigma = mkSigmaTy (res_tv:univ_tvs) req_theta matcher_tau
              matcher_id    = mkExportedLocalId VanillaId matcher_name matcher_sigma
                              -- See Note [Exported LocalIds] in Id
->>>>>>> 30fdf86e
 
              cont_dicts = map nlHsVar prov_dicts
              cont' = mkLHsWrap (mkWpLet prov_ev_binds) $
@@ -336,16 +331,10 @@
   | isUnidirectional dir
   = return Nothing
   | otherwise
-<<<<<<< HEAD
-  = do { builder_name <- newImplicitBinder name mkDataConWorkerOcc
+  = do { builder_name <- newImplicitBinder name mkBuilderOcc
        ; let builder_sigma = mkInvSigmaTy qtvs theta (mkFunTys builder_arg_tys pat_ty)
-             builder_id    = mkVanillaGlobal builder_name builder_sigma
-=======
-  = do { builder_name <- newImplicitBinder name mkBuilderOcc
-       ; let builder_sigma = mkSigmaTy qtvs theta (mkFunTys builder_arg_tys pat_ty)
              builder_id    = mkExportedLocalId VanillaId builder_name builder_sigma
                              -- See Note [Exported LocalIds] in Id
->>>>>>> 30fdf86e
        ; return (Just (builder_id, need_dummy_arg)) }
   where
     builder_arg_tys | need_dummy_arg = [voidPrimTy]
