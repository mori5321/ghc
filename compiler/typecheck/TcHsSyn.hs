{-
(c) The University of Glasgow 2006
(c) The AQUA Project, Glasgow University, 1996-1998


TcHsSyn: Specialisations of the @HsSyn@ syntax for the typechecker

This module is an extension of @HsSyn@ syntax, for use in the type
checker.
-}

{-# LANGUAGE CPP #-}

module TcHsSyn (
        mkHsConApp, mkHsDictLet, mkHsApp,
        hsLitType, hsLPatType, hsPatType,
        mkHsAppTy, mkSimpleHsAlt,
        nlHsIntLit,
        shortCutLit, hsOverLitName,
        conLikeResTy,

        -- re-exported from TcMonad
        TcId, TcIdSet,

        zonkTopDecls, zonkTopExpr, zonkTopLExpr,
        zonkTopBndrs, zonkTyBndrsX,
        emptyZonkEnv, mkEmptyZonkEnv,
        zonkTcTypeToType, zonkTcTypeToTypes, zonkTyVarOcc,
        zonkCoToCo
  ) where

#include "HsVersions.h"

import HsSyn
import Id
import TcRnMonad
import PrelNames
import TcType
<<<<<<< HEAD
import RdrName ( RdrName, rdrNameOcc )
import TcMType
=======
import TcMType ( defaultKindVarToStar, zonkQuantifiedTyVar, writeMetaTyVar )
>>>>>>> 834f9a46
import TcEvidence
import TysPrim
import TysWiredIn
import Type
import Coercion
import ConLike
import DataCon
import Name
import Var
import VarSet
import VarEnv
import DynFlags
import Literal
import BasicTypes
import Maybes
import SrcLoc
import Bag
import Outputable
import Util
#if __GLASGOW_HASKELL__ < 709
import Data.Traversable ( traverse )
#endif
import Control.Monad

{-
************************************************************************
*                                                                      *
\subsection[mkFailurePair]{Code for pattern-matching and other failures}
*                                                                      *
************************************************************************

Note: If @hsLPatType@ doesn't bear a strong resemblance to @exprType@,
then something is wrong.
-}

hsLPatType :: OutPat Id -> Type
hsLPatType (L _ pat) = hsPatType pat

hsPatType :: Pat Id -> Type
hsPatType (ParPat pat)                = hsLPatType pat
hsPatType (WildPat ty)                = ty
hsPatType (VarPat (L _ var))          = idType var
hsPatType (BangPat pat)               = hsLPatType pat
hsPatType (LazyPat pat)               = hsLPatType pat
hsPatType (LitPat lit)                = hsLitType lit
hsPatType (AsPat var _)               = idType (unLoc var)
hsPatType (ViewPat _ _ ty)            = ty
hsPatType (ListPat _ ty Nothing)      = mkListTy ty
hsPatType (ListPat _ _ (Just (ty,_))) = ty
hsPatType (PArrPat _ ty)              = mkPArrTy ty
hsPatType (TuplePat _ bx tys)         = mkTupleTy bx tys
hsPatType (ConPatOut { pat_con = L _ con, pat_arg_tys = tys })
                                      = conLikeResTy con tys
hsPatType (SigPatOut _ ty)            = ty
hsPatType (NPat (L _ lit) _ _)        = overLitType lit
hsPatType (NPlusKPat id _ _ _)        = idType (unLoc id)
hsPatType (CoPat _ _ ty)              = ty
hsPatType p                           = pprPanic "hsPatType" (ppr p)


hsLitType :: HsLit -> TcType
hsLitType (HsChar _ _)       = charTy
hsLitType (HsCharPrim _ _)   = charPrimTy
hsLitType (HsString _ _)     = stringTy
hsLitType (HsStringPrim _ _) = addrPrimTy
hsLitType (HsInt _ _)        = intTy
hsLitType (HsIntPrim _ _)    = intPrimTy
hsLitType (HsWordPrim _ _)   = wordPrimTy
hsLitType (HsInt64Prim _ _)  = int64PrimTy
hsLitType (HsWord64Prim _ _) = word64PrimTy
hsLitType (HsInteger _ _ ty) = ty
hsLitType (HsRat _ ty)       = ty
hsLitType (HsFloatPrim _)    = floatPrimTy
hsLitType (HsDoublePrim _)   = doublePrimTy

-- Overloaded literals. Here mainly because it uses isIntTy etc

shortCutLit :: DynFlags -> OverLitVal -> TcType -> Maybe (HsExpr TcId)
shortCutLit dflags (HsIntegral src i) ty
  | isIntTy ty  && inIntRange  dflags i = Just (HsLit (HsInt src i))
  | isWordTy ty && inWordRange dflags i
                                   = Just (mkLit wordDataCon (HsWordPrim src i))
  | isIntegerTy ty = Just (HsLit (HsInteger src i ty))
  | otherwise = shortCutLit dflags (HsFractional (integralFractionalLit i)) ty
        -- The 'otherwise' case is important
        -- Consider (3 :: Float).  Syntactically it looks like an IntLit,
        -- so we'll call shortCutIntLit, but of course it's a float
        -- This can make a big difference for programs with a lot of
        -- literals, compiled without -O

shortCutLit _ (HsFractional f) ty
  | isFloatTy ty  = Just (mkLit floatDataCon  (HsFloatPrim f))
  | isDoubleTy ty = Just (mkLit doubleDataCon (HsDoublePrim f))
  | otherwise     = Nothing

shortCutLit _ (HsIsString src s) ty
  | isStringTy ty = Just (HsLit (HsString src s))
  | otherwise     = Nothing

mkLit :: DataCon -> HsLit -> HsExpr Id
mkLit con lit = HsApp (nlHsVar (dataConWrapId con)) (nlHsLit lit)

------------------------------
hsOverLitName :: OverLitVal -> Name
-- Get the canonical 'fromX' name for a particular OverLitVal
hsOverLitName (HsIntegral {})   = fromIntegerName
hsOverLitName (HsFractional {}) = fromRationalName
hsOverLitName (HsIsString {})   = fromStringName

{-
************************************************************************
*                                                                      *
\subsection[BackSubst-HsBinds]{Running a substitution over @HsBinds@}
*                                                                      *
************************************************************************

The rest of the zonking is done *after* typechecking.
The main zonking pass runs over the bindings

 a) to convert TcTyVars to TyVars etc, dereferencing any bindings etc
 b) convert unbound TcTyVar to Void
 c) convert each TcId to an Id by zonking its type

The type variables are converted by binding mutable tyvars to immutable ones
and then zonking as normal.

The Ids are converted by binding them in the normal Tc envt; that
way we maintain sharing; eg an Id is zonked at its binding site and they
all occurrences of that Id point to the common zonked copy

It's all pretty boring stuff, because HsSyn is such a large type, and
the environment manipulation is tiresome.
-}

type UnboundTyVarZonker = TcTyVar -> TcM Type
        -- How to zonk an unbound type variable
        -- Note [Zonking the LHS of a RULE]

-- | A ZonkEnv carries around several bits.
-- The UnboundTyVarZonker just zaps unbouned meta-tyvars to Any (as
-- defined in zonkTypeZapping), except on the LHS of rules. See
-- Note [Zonking the LHS of a RULE]. The (TyVarEnv TyVar) is just
-- an optimisation: when binding a tyvar, we zonk the kind right away
-- and add a mapping to the env. This prevent re-zonking the kind at
-- every occurrence. But this is *just* an optimisation. The first
-- (IdEnv Var) behaves quite similarly. It is used only for non-recursive
-- binding sites (like lambdas and case expressions), and is simply
-- an optimisation. The final (IdEnv Var) optimises zonking for *recursive*
-- Ids. It is knot-tied. We must be careful never to put coercion variables
-- (which are Ids, after all) in the knot-tied env, because coercions can
-- appear in types, and we sometimes inspect a zonked type in this module.
data ZonkEnv
  = ZonkEnv
      UnboundTyVarZonker
      (TyVarEnv TyVar)          --
      (IdEnv    Var)            --
      (IdEnv    Var)            -- What variables are in scope
        -- Maps an Id or EvVar to its zonked version; both have the same Name
        -- Note that all evidence (coercion variables as well as dictionaries)
        --      are kept in the ZonkEnv
        -- Only *type* abstraction is done by side effect
        -- Is only consulted lazily; hence knot-tying

instance Outputable ZonkEnv where
  ppr (ZonkEnv _ _ty_env var_env _kt_env) = vcat (map ppr (varEnvElts var_env))


-- The EvBinds have to already be zonked, but that's usually the case.
emptyZonkEnv :: ZonkEnv
emptyZonkEnv = mkEmptyZonkEnv zonkTypeZapping

mkEmptyZonkEnv :: UnboundTyVarZonker -> ZonkEnv
mkEmptyZonkEnv zonker = ZonkEnv zonker emptyVarEnv emptyVarEnv emptyVarEnv

-- | Extend the knot-tied environment.
extendIdZonkEnvRec :: ZonkEnv -> [Var] -> ZonkEnv
extendIdZonkEnvRec (ZonkEnv zonk_ty ty_env id_env kt_env) ids
  = ZonkEnv zonk_ty ty_env id_env (extendVarEnvList kt_env [(id,id) | id <- ids])
  -- Given coercion variables will actually end up here. That's OK though:
  -- coercion variables are never looked up in the knot-tied env't, so zonking
  -- them simply doesn't get optimised. No one gets hurt. An improvement (?)
  -- would be to do SCC analysis in zonkEvBinds and then only knot-tie the
  -- recursive groups. But perhaps the time it takes to do the analysis is
  -- more than the savings.

extendIdZonkEnv :: ZonkEnv -> [Var] -> ZonkEnv
extendIdZonkEnv (ZonkEnv zonk_ty ty_env id_env kt_env) ids
  = ZonkEnv zonk_ty ty_env (extendVarEnvList id_env [(id,id) | id <- ids]) kt_env

extendIdZonkEnv1 :: ZonkEnv -> Var -> ZonkEnv
extendIdZonkEnv1 (ZonkEnv zonk_ty ty_env id_env kt_env) id
  = ZonkEnv zonk_ty ty_env (extendVarEnv id_env id id) kt_env

extendTyZonkEnv1 :: ZonkEnv -> TyVar -> ZonkEnv
extendTyZonkEnv1 (ZonkEnv zonk_ty ty_env id_env kt_env) ty
  = ZonkEnv zonk_ty (extendVarEnv ty_env ty ty) id_env kt_env

setZonkType :: ZonkEnv -> UnboundTyVarZonker -> ZonkEnv
setZonkType (ZonkEnv _ ty_env id_env kt_env) zonk_ty
  = ZonkEnv zonk_ty ty_env id_env kt_env

zonkEnvIds :: ZonkEnv -> [Id]
zonkEnvIds (ZonkEnv _ _ id_env kt_env) = varEnvElts id_env ++ varEnvElts kt_env

zonkIdOcc :: ZonkEnv -> TcId -> Id
-- Ids defined in this module should be in the envt;
-- ignore others.  (Actually, data constructors are also
-- not LocalVars, even when locally defined, but that is fine.)
-- (Also foreign-imported things aren't currently in the ZonkEnv;
--  that's ok because they don't need zonking.)
--
-- Actually, Template Haskell works in 'chunks' of declarations, and
-- an earlier chunk won't be in the 'env' that the zonking phase
-- carries around.  Instead it'll be in the tcg_gbl_env, already fully
-- zonked.  There's no point in looking it up there (except for error
-- checking), and it's not conveniently to hand; hence the simple
-- 'orElse' case in the LocalVar branch.
--
-- Even without template splices, in module Main, the checking of
-- 'main' is done as a separate chunk.
zonkIdOcc (ZonkEnv _zonk_ty _ty_env id_env kt_env) id
  | isLocalVar id = lookupVarEnv id_env id `orElse`
                    lookupVarEnv kt_env id `orElse`
                    id
  | otherwise     = id

zonkIdOccs :: ZonkEnv -> [TcId] -> [Id]
zonkIdOccs env ids = map (zonkIdOcc env) ids

-- zonkIdBndr is used *after* typechecking to get the Id's type
-- to its final form.  The TyVarEnv give
zonkIdBndr :: ZonkEnv -> TcId -> TcM Id
zonkIdBndr env id
  = do ty' <- zonkTcTypeToType env (idType id)
       return (setIdType id ty')

zonkIdBndrs :: ZonkEnv -> [TcId] -> TcM [Id]
zonkIdBndrs env ids = mapM (zonkIdBndr env) ids

zonkTopBndrs :: [TcId] -> TcM [Id]
zonkTopBndrs ids = zonkIdBndrs emptyZonkEnv ids

zonkFieldOcc :: ZonkEnv -> FieldOcc TcId -> TcM (FieldOcc Id)
zonkFieldOcc env (FieldOcc lbl sel) = fmap (FieldOcc lbl) $ zonkIdBndr env sel

zonkEvBndrsX :: ZonkEnv -> [EvVar] -> TcM (ZonkEnv, [Var])
zonkEvBndrsX = mapAccumLM zonkEvBndrX

zonkEvBndrX :: ZonkEnv -> EvVar -> TcM (ZonkEnv, EvVar)
-- Works for dictionaries and coercions
zonkEvBndrX env var
  = do { var' <- zonkEvBndr env var
       ; return (extendIdZonkEnv1 env var', var') }

zonkEvBndr :: ZonkEnv -> EvVar -> TcM EvVar
-- Works for dictionaries and coercions
-- Does not extend the ZonkEnv
zonkEvBndr env var
  = do { let var_ty = varType var
       ; ty <-
           {-# SCC "zonkEvBndr_zonkTcTypeToType" #-}
           zonkTcTypeToType env var_ty
       ; return (setVarType var ty) }

zonkEvVarOcc :: ZonkEnv -> EvVar -> TcM EvTerm
zonkEvVarOcc env v
  | isCoVar v
  = EvCoercion <$> zonkCoVarOcc env v
  | otherwise
  = return (EvId $ zonkIdOcc env v)

zonkTyBndrsX :: ZonkEnv -> [TyVar] -> TcM (ZonkEnv, [TyVar])
zonkTyBndrsX = mapAccumLM zonkTyBndrX

zonkTyBndrX :: ZonkEnv -> TyVar -> TcM (ZonkEnv, TyVar)
-- This guarantees to return a TyVar (not a TcTyVar)
-- then we add it to the envt, so all occurrences are replaced
zonkTyBndrX env tv
  = ASSERT( isImmutableTyVar tv )
    do { ki <- zonkTcTypeToType env (tyVarKind tv)
       ; let tv' = mkTyVar (tyVarName tv) ki
       ; return (extendTyZonkEnv1 env tv', tv') }

zonkTopExpr :: HsExpr TcId -> TcM (HsExpr Id)
zonkTopExpr e = zonkExpr emptyZonkEnv e

zonkTopLExpr :: LHsExpr TcId -> TcM (LHsExpr Id)
zonkTopLExpr e = zonkLExpr emptyZonkEnv e

zonkTopDecls :: Bag EvBind
             -> LHsBinds TcId
             -> [LRuleDecl TcId] -> [LVectDecl TcId] -> [LTcSpecPrag] -> [LForeignDecl TcId]
             -> TcM ([Id],
                     Bag EvBind,
                     LHsBinds Id,
                     [LForeignDecl Id],
                     [LTcSpecPrag],
                     [LRuleDecl    Id],
                     [LVectDecl    Id])
zonkTopDecls ev_binds binds rules vects imp_specs fords
  = do  { (env1, ev_binds') <- zonkEvBinds emptyZonkEnv ev_binds
        ; (env2, binds') <- zonkRecMonoBinds env1 binds
                        -- Top level is implicitly recursive
        ; rules' <- zonkRules env2 rules
        ; vects' <- zonkVects env2 vects
        ; specs' <- zonkLTcSpecPrags env2 imp_specs
        ; fords' <- zonkForeignExports env2 fords
        ; return (zonkEnvIds env2, ev_binds', binds', fords', specs', rules', vects') }

---------------------------------------------
zonkLocalBinds :: ZonkEnv -> HsLocalBinds TcId -> TcM (ZonkEnv, HsLocalBinds Id)
zonkLocalBinds env EmptyLocalBinds
  = return (env, EmptyLocalBinds)

zonkLocalBinds _ (HsValBinds (ValBindsIn {}))
  = panic "zonkLocalBinds" -- Not in typechecker output

zonkLocalBinds env (HsValBinds (ValBindsOut binds sigs))
  = do  { (env1, new_binds) <- go env binds
        ; return (env1, HsValBinds (ValBindsOut new_binds sigs)) }
  where
    go env []
      = return (env, [])
    go env ((r,b):bs)
      = do { (env1, b')  <- zonkRecMonoBinds env b
           ; (env2, bs') <- go env1 bs
           ; return (env2, (r,b'):bs') }

zonkLocalBinds env (HsIPBinds (IPBinds binds dict_binds)) = do
    new_binds <- mapM (wrapLocM zonk_ip_bind) binds
    let
        env1 = extendIdZonkEnv env [ n | L _ (IPBind (Right n) _) <- new_binds]
    (env2, new_dict_binds) <- zonkTcEvBinds env1 dict_binds
    return (env2, HsIPBinds (IPBinds new_binds new_dict_binds))
  where
    zonk_ip_bind (IPBind n e)
        = do n' <- mapIPNameTc (zonkIdBndr env) n
             e' <- zonkLExpr env e
             return (IPBind n' e')

---------------------------------------------
zonkRecMonoBinds :: ZonkEnv -> LHsBinds TcId -> TcM (ZonkEnv, LHsBinds Id)
zonkRecMonoBinds env binds
 = fixM (\ ~(_, new_binds) -> do
<<<<<<< HEAD
        { let env1 = extendIdZonkEnvRec env (collectHsBindsBinders new_binds)
        ; binds' <- zonkMonoBinds env1 sig_warn binds
=======
        { let env1 = extendIdZonkEnv env (collectHsBindsBinders new_binds)
        ; binds' <- zonkMonoBinds env1 binds
>>>>>>> 834f9a46
        ; return (env1, binds') })

---------------------------------------------
zonkMonoBinds :: ZonkEnv -> LHsBinds TcId -> TcM (LHsBinds Id)
zonkMonoBinds env binds = mapBagM (zonk_lbind env) binds

zonk_lbind :: ZonkEnv -> LHsBind TcId -> TcM (LHsBind Id)
zonk_lbind env = wrapLocM (zonk_bind env)

zonk_bind :: ZonkEnv -> HsBind TcId -> TcM (HsBind Id)
zonk_bind env bind@(PatBind { pat_lhs = pat, pat_rhs = grhss, pat_rhs_ty = ty})
  = do  { (_env, new_pat) <- zonkPat env pat            -- Env already extended
        ; new_grhss <- zonkGRHSs env zonkLExpr grhss
        ; new_ty    <- zonkTcTypeToType env ty
        ; return (bind { pat_lhs = new_pat, pat_rhs = new_grhss, pat_rhs_ty = new_ty }) }

zonk_bind env (VarBind { var_id = var, var_rhs = expr, var_inline = inl })
  = do { new_var  <- zonkIdBndr env var
       ; new_expr <- zonkLExpr env expr
       ; return (VarBind { var_id = new_var, var_rhs = new_expr, var_inline = inl }) }

zonk_bind env bind@(FunBind { fun_id = L loc var, fun_matches = ms
                            , fun_co_fn = co_fn })
  = do { new_var <- zonkIdBndr env var
       ; (env1, new_co_fn) <- zonkCoFn env co_fn
       ; new_ms <- zonkMatchGroup env1 zonkLExpr ms
       ; return (bind { fun_id = L loc new_var, fun_matches = new_ms
                      , fun_co_fn = new_co_fn }) }

zonk_bind env (AbsBinds { abs_tvs = tyvars, abs_ev_vars = evs
                        , abs_ev_binds = ev_binds
                        , abs_exports = exports
                        , abs_binds = val_binds })
  = ASSERT( all isImmutableTyVar tyvars )
    do { (env0, new_tyvars) <- zonkTyBndrsX env tyvars
       ; (env1, new_evs) <- zonkEvBndrsX env0 evs
       ; (env2, new_ev_binds) <- zonkTcEvBinds_s env1 ev_binds
       ; (new_val_bind, new_exports) <- fixM $ \ ~(new_val_binds, _) ->
<<<<<<< HEAD
         do { let env3 = extendIdZonkEnvRec env2
                           (collectHsBindsBinders new_val_binds)
            ; new_val_binds <- zonkMonoBinds env3 noSigWarn val_binds
=======
         do { let env3 = extendIdZonkEnv env2 (collectHsBindsBinders new_val_binds)
            ; new_val_binds <- zonkMonoBinds env3 val_binds
>>>>>>> 834f9a46
            ; new_exports   <- mapM (zonkExport env3) exports
            ; return (new_val_binds, new_exports) }
       ; return (AbsBinds { abs_tvs = new_tyvars, abs_ev_vars = new_evs
                          , abs_ev_binds = new_ev_binds
                          , abs_exports = new_exports, abs_binds = new_val_bind }) }
  where
    zonkExport env (ABE{ abe_wrap = wrap, abe_poly = poly_id
                       , abe_mono = mono_id, abe_prags = prags })
        = do new_poly_id <- zonkIdBndr env poly_id
             (_, new_wrap) <- zonkCoFn env wrap
             new_prags <- zonkSpecPrags env prags
             return (ABE{ abe_wrap = new_wrap, abe_poly = new_poly_id
                        , abe_mono = zonkIdOcc env mono_id
                        , abe_prags = new_prags })

zonk_bind env (PatSynBind bind@(PSB { psb_id = L loc id
                                    , psb_args = details
                                    , psb_def = lpat
                                    , psb_dir = dir }))
  = do { id' <- zonkIdBndr env id
       ; details' <- zonkPatSynDetails env details
       ; (env1, lpat') <- zonkPat env lpat
       ; (_env2, dir') <- zonkPatSynDir env1 dir
       ; return $ PatSynBind $
                  bind { psb_id = L loc id'
                       , psb_args = details'
                       , psb_def = lpat'
                       , psb_dir = dir' } }

zonkPatSynDetails :: ZonkEnv
                  -> HsPatSynDetails (Located TcId)
                  -> TcM (HsPatSynDetails (Located Id))
zonkPatSynDetails env = traverse (wrapLocM $ zonkIdBndr env)

zonkPatSynDir :: ZonkEnv -> HsPatSynDir TcId -> TcM (ZonkEnv, HsPatSynDir Id)
zonkPatSynDir env Unidirectional = return (env, Unidirectional)
zonkPatSynDir env ImplicitBidirectional = return (env, ImplicitBidirectional)
zonkPatSynDir env (ExplicitBidirectional mg) = do
    mg' <- zonkMatchGroup env zonkLExpr mg
    return (env, ExplicitBidirectional mg')

zonkSpecPrags :: ZonkEnv -> TcSpecPrags -> TcM TcSpecPrags
zonkSpecPrags _   IsDefaultMethod = return IsDefaultMethod
zonkSpecPrags env (SpecPrags ps)  = do { ps' <- zonkLTcSpecPrags env ps
                                       ; return (SpecPrags ps') }

zonkLTcSpecPrags :: ZonkEnv -> [LTcSpecPrag] -> TcM [LTcSpecPrag]
zonkLTcSpecPrags env ps
  = mapM zonk_prag ps
  where
    zonk_prag (L loc (SpecPrag id co_fn inl))
        = do { (_, co_fn') <- zonkCoFn env co_fn
             ; return (L loc (SpecPrag (zonkIdOcc env id) co_fn' inl)) }

{-
************************************************************************
*                                                                      *
\subsection[BackSubst-Match-GRHSs]{Match and GRHSs}
*                                                                      *
************************************************************************
-}

zonkMatchGroup :: ZonkEnv
               -> (ZonkEnv -> Located (body TcId) -> TcM (Located (body Id)))
               -> MatchGroup TcId (Located (body TcId)) -> TcM (MatchGroup Id (Located (body Id)))
zonkMatchGroup env zBody (MG { mg_alts = L l ms, mg_arg_tys = arg_tys
                             , mg_res_ty = res_ty, mg_origin = origin })
  = do  { ms' <- mapM (zonkMatch env zBody) ms
        ; arg_tys' <- zonkTcTypeToTypes env arg_tys
        ; res_ty'  <- zonkTcTypeToType env res_ty
        ; return (MG { mg_alts = L l ms', mg_arg_tys = arg_tys'
                     , mg_res_ty = res_ty', mg_origin = origin }) }

zonkMatch :: ZonkEnv
          -> (ZonkEnv -> Located (body TcId) -> TcM (Located (body Id)))
          -> LMatch TcId (Located (body TcId)) -> TcM (LMatch Id (Located (body Id)))
zonkMatch env zBody (L loc (Match mf pats _ grhss))
  = do  { (env1, new_pats) <- zonkPats env pats
        ; new_grhss <- zonkGRHSs env1 zBody grhss
        ; return (L loc (Match mf new_pats Nothing new_grhss)) }

-------------------------------------------------------------------------
zonkGRHSs :: ZonkEnv
          -> (ZonkEnv -> Located (body TcId) -> TcM (Located (body Id)))
          -> GRHSs TcId (Located (body TcId)) -> TcM (GRHSs Id (Located (body Id)))

zonkGRHSs env zBody (GRHSs grhss (L l binds)) = do
    (new_env, new_binds) <- zonkLocalBinds env binds
    let
        zonk_grhs (GRHS guarded rhs)
          = do (env2, new_guarded) <- zonkStmts new_env zonkLExpr guarded
               new_rhs <- zBody env2 rhs
               return (GRHS new_guarded new_rhs)
    new_grhss <- mapM (wrapLocM zonk_grhs) grhss
    return (GRHSs new_grhss (L l new_binds))

{-
************************************************************************
*                                                                      *
\subsection[BackSubst-HsExpr]{Running a zonkitution over a TypeCheckedExpr}
*                                                                      *
************************************************************************
-}

zonkLExprs :: ZonkEnv -> [LHsExpr TcId] -> TcM [LHsExpr Id]
zonkLExpr  :: ZonkEnv -> LHsExpr TcId   -> TcM (LHsExpr Id)
zonkExpr   :: ZonkEnv -> HsExpr TcId    -> TcM (HsExpr Id)

zonkLExprs env exprs = mapM (zonkLExpr env) exprs
zonkLExpr  env expr  = wrapLocM (zonkExpr env) expr

zonkExpr env (HsVar (L l id))
  = return (HsVar (L l (zonkIdOcc env id)))

zonkExpr _ (HsIPVar id)
  = return (HsIPVar id)

zonkExpr _ (HsOverLabel l)
  = return (HsOverLabel l)

zonkExpr env (HsLit (HsRat f ty))
  = do new_ty <- zonkTcTypeToType env ty
       return (HsLit (HsRat f new_ty))

zonkExpr _ (HsLit lit)
  = return (HsLit lit)

zonkExpr env (HsOverLit lit)
  = do  { lit' <- zonkOverLit env lit
        ; return (HsOverLit lit') }

zonkExpr env (HsLam matches)
  = do new_matches <- zonkMatchGroup env zonkLExpr matches
       return (HsLam new_matches)

zonkExpr env (HsLamCase arg matches)
  = do new_arg <- zonkTcTypeToType env arg
       new_matches <- zonkMatchGroup env zonkLExpr matches
       return (HsLamCase new_arg new_matches)

zonkExpr env (HsApp e1 e2)
  = do new_e1 <- zonkLExpr env e1
       new_e2 <- zonkLExpr env e2
       return (HsApp new_e1 new_e2)

zonkExpr _ e@(HsRnBracketOut _ _)
  = pprPanic "zonkExpr: HsRnBracketOut" (ppr e)

zonkExpr env (HsTcBracketOut body bs)
  = do bs' <- mapM zonk_b bs
       return (HsTcBracketOut body bs')
  where
    zonk_b (PendingTcSplice n e) = do e' <- zonkLExpr env e
                                      return (PendingTcSplice n e')

zonkExpr _ (HsSpliceE s) = WARN( True, ppr s ) -- Should not happen
                           return (HsSpliceE s)

zonkExpr env (OpApp e1 op fixity e2)
  = do new_e1 <- zonkLExpr env e1
       new_op <- zonkLExpr env op
       new_e2 <- zonkLExpr env e2
       return (OpApp new_e1 new_op fixity new_e2)

zonkExpr env (NegApp expr op)
  = do new_expr <- zonkLExpr env expr
       new_op <- zonkExpr env op
       return (NegApp new_expr new_op)

zonkExpr env (HsPar e)
  = do new_e <- zonkLExpr env e
       return (HsPar new_e)

zonkExpr env (SectionL expr op)
  = do new_expr <- zonkLExpr env expr
       new_op   <- zonkLExpr env op
       return (SectionL new_expr new_op)

zonkExpr env (SectionR op expr)
  = do new_op   <- zonkLExpr env op
       new_expr <- zonkLExpr env expr
       return (SectionR new_op new_expr)

zonkExpr env (ExplicitTuple tup_args boxed)
  = do { new_tup_args <- mapM zonk_tup_arg tup_args
       ; return (ExplicitTuple new_tup_args boxed) }
  where
    zonk_tup_arg (L l (Present e)) = do { e' <- zonkLExpr env e
                                        ; return (L l (Present e')) }
    zonk_tup_arg (L l (Missing t)) = do { t' <- zonkTcTypeToType env t
                                        ; return (L l (Missing t')) }

zonkExpr env (HsCase expr ms)
  = do new_expr <- zonkLExpr env expr
       new_ms <- zonkMatchGroup env zonkLExpr ms
       return (HsCase new_expr new_ms)

zonkExpr env (HsIf e0 e1 e2 e3)
  = do { new_e0 <- fmapMaybeM (zonkExpr env) e0
       ; new_e1 <- zonkLExpr env e1
       ; new_e2 <- zonkLExpr env e2
       ; new_e3 <- zonkLExpr env e3
       ; return (HsIf new_e0 new_e1 new_e2 new_e3) }

zonkExpr env (HsMultiIf ty alts)
  = do { alts' <- mapM (wrapLocM zonk_alt) alts
       ; ty'   <- zonkTcTypeToType env ty
       ; return $ HsMultiIf ty' alts' }
  where zonk_alt (GRHS guard expr)
          = do { (env', guard') <- zonkStmts env zonkLExpr guard
               ; expr'          <- zonkLExpr env' expr
               ; return $ GRHS guard' expr' }

zonkExpr env (HsLet (L l binds) expr)
  = do (new_env, new_binds) <- zonkLocalBinds env binds
       new_expr <- zonkLExpr new_env expr
       return (HsLet (L l new_binds) new_expr)

zonkExpr env (HsDo do_or_lc (L l stmts) ty)
  = do (_, new_stmts) <- zonkStmts env zonkLExpr stmts
       new_ty <- zonkTcTypeToType env ty
       return (HsDo do_or_lc (L l new_stmts) new_ty)

zonkExpr env (ExplicitList ty wit exprs)
  = do new_ty <- zonkTcTypeToType env ty
       new_wit <- zonkWit env wit
       new_exprs <- zonkLExprs env exprs
       return (ExplicitList new_ty new_wit new_exprs)
   where zonkWit _ Nothing = return Nothing
         zonkWit env (Just fln) = do new_fln <- zonkExpr env fln
                                     return (Just new_fln)

zonkExpr env (ExplicitPArr ty exprs)
  = do new_ty <- zonkTcTypeToType env ty
       new_exprs <- zonkLExprs env exprs
       return (ExplicitPArr new_ty new_exprs)

zonkExpr env expr@(RecordCon { rcon_con_expr = con_expr, rcon_flds = rbinds })
  = do  { new_con_expr <- zonkExpr env con_expr
        ; new_rbinds   <- zonkRecFields env rbinds
        ; return (expr { rcon_con_expr = new_con_expr
                       , rcon_flds = new_rbinds }) }

zonkExpr env (RecordUpd { rupd_expr = expr, rupd_flds = rbinds
                        , rupd_cons = cons, rupd_in_tys = in_tys
                        , rupd_out_tys = out_tys, rupd_wrap = req_wrap })
  = do  { new_expr    <- zonkLExpr env expr
        ; new_in_tys  <- mapM (zonkTcTypeToType env) in_tys
        ; new_out_tys <- mapM (zonkTcTypeToType env) out_tys
        ; new_rbinds  <- zonkRecUpdFields env rbinds
        ; (_, new_recwrap) <- zonkCoFn env req_wrap
        ; return (RecordUpd { rupd_expr = new_expr, rupd_flds =  new_rbinds
                            , rupd_cons = cons, rupd_in_tys = new_in_tys
                            , rupd_out_tys = new_out_tys, rupd_wrap = new_recwrap }) }

zonkExpr env (ExprWithTySigOut e ty)
  = do { e' <- zonkLExpr env e
       ; return (ExprWithTySigOut e' ty) }

zonkExpr env (ArithSeq expr wit info)
  = do new_expr <- zonkExpr env expr
       new_wit <- zonkWit env wit
       new_info <- zonkArithSeq env info
       return (ArithSeq new_expr new_wit new_info)
   where zonkWit _ Nothing = return Nothing
         zonkWit env (Just fln) = do new_fln <- zonkExpr env fln
                                     return (Just new_fln)

zonkExpr env (PArrSeq expr info)
  = do new_expr <- zonkExpr env expr
       new_info <- zonkArithSeq env info
       return (PArrSeq new_expr new_info)

zonkExpr env (HsSCC src lbl expr)
  = do new_expr <- zonkLExpr env expr
       return (HsSCC src lbl new_expr)

zonkExpr env (HsTickPragma src info expr)
  = do new_expr <- zonkLExpr env expr
       return (HsTickPragma src info new_expr)

-- hdaume: core annotations
zonkExpr env (HsCoreAnn src lbl expr)
  = do new_expr <- zonkLExpr env expr
       return (HsCoreAnn src lbl new_expr)

-- arrow notation extensions
zonkExpr env (HsProc pat body)
  = do  { (env1, new_pat) <- zonkPat env pat
        ; new_body <- zonkCmdTop env1 body
        ; return (HsProc new_pat new_body) }

-- StaticPointers extension
zonkExpr env (HsStatic expr)
  = HsStatic <$> zonkLExpr env expr

zonkExpr env (HsWrap co_fn expr)
  = do (env1, new_co_fn) <- zonkCoFn env co_fn
       new_expr <- zonkExpr env1 expr
       return (HsWrap new_co_fn new_expr)

zonkExpr _ (HsUnboundVar v)
  = return (HsUnboundVar v)

zonkExpr _ expr = pprPanic "zonkExpr" (ppr expr)

-------------------------------------------------------------------------

zonkLCmd  :: ZonkEnv -> LHsCmd TcId   -> TcM (LHsCmd Id)
zonkCmd   :: ZonkEnv -> HsCmd TcId    -> TcM (HsCmd Id)

zonkLCmd  env cmd  = wrapLocM (zonkCmd env) cmd

zonkCmd env (HsCmdCast co cmd)
  = do { co' <- zonkCoToCo env co
       ; cmd' <- zonkCmd env cmd
       ; return (HsCmdCast co' cmd') }
zonkCmd env (HsCmdArrApp e1 e2 ty ho rl)
  = do new_e1 <- zonkLExpr env e1
       new_e2 <- zonkLExpr env e2
       new_ty <- zonkTcTypeToType env ty
       return (HsCmdArrApp new_e1 new_e2 new_ty ho rl)

zonkCmd env (HsCmdArrForm op fixity args)
  = do new_op <- zonkLExpr env op
       new_args <- mapM (zonkCmdTop env) args
       return (HsCmdArrForm new_op fixity new_args)

zonkCmd env (HsCmdApp c e)
  = do new_c <- zonkLCmd env c
       new_e <- zonkLExpr env e
       return (HsCmdApp new_c new_e)

zonkCmd env (HsCmdLam matches)
  = do new_matches <- zonkMatchGroup env zonkLCmd matches
       return (HsCmdLam new_matches)

zonkCmd env (HsCmdPar c)
  = do new_c <- zonkLCmd env c
       return (HsCmdPar new_c)

zonkCmd env (HsCmdCase expr ms)
  = do new_expr <- zonkLExpr env expr
       new_ms <- zonkMatchGroup env zonkLCmd ms
       return (HsCmdCase new_expr new_ms)

zonkCmd env (HsCmdIf eCond ePred cThen cElse)
  = do { new_eCond <- fmapMaybeM (zonkExpr env) eCond
       ; new_ePred <- zonkLExpr env ePred
       ; new_cThen <- zonkLCmd env cThen
       ; new_cElse <- zonkLCmd env cElse
       ; return (HsCmdIf new_eCond new_ePred new_cThen new_cElse) }

zonkCmd env (HsCmdLet (L l binds) cmd)
  = do (new_env, new_binds) <- zonkLocalBinds env binds
       new_cmd <- zonkLCmd new_env cmd
       return (HsCmdLet (L l new_binds) new_cmd)

zonkCmd env (HsCmdDo (L l stmts) ty)
  = do (_, new_stmts) <- zonkStmts env zonkLCmd stmts
       new_ty <- zonkTcTypeToType env ty
       return (HsCmdDo (L l new_stmts) new_ty)





zonkCmdTop :: ZonkEnv -> LHsCmdTop TcId -> TcM (LHsCmdTop Id)
zonkCmdTop env cmd = wrapLocM (zonk_cmd_top env) cmd

zonk_cmd_top :: ZonkEnv -> HsCmdTop TcId -> TcM (HsCmdTop Id)
zonk_cmd_top env (HsCmdTop cmd stack_tys ty ids)
  = do new_cmd <- zonkLCmd env cmd
       new_stack_tys <- zonkTcTypeToType env stack_tys
       new_ty <- zonkTcTypeToType env ty
       new_ids <- mapSndM (zonkExpr env) ids
       return (HsCmdTop new_cmd new_stack_tys new_ty new_ids)

-------------------------------------------------------------------------
zonkCoFn :: ZonkEnv -> HsWrapper -> TcM (ZonkEnv, HsWrapper)
zonkCoFn env WpHole   = return (env, WpHole)
zonkCoFn env (WpCompose c1 c2) = do { (env1, c1') <- zonkCoFn env c1
                                    ; (env2, c2') <- zonkCoFn env1 c2
                                    ; return (env2, WpCompose c1' c2') }
zonkCoFn env (WpFun c1 c2 t1 t2) = do { (env1, c1') <- zonkCoFn env c1
                                      ; (env2, c2') <- zonkCoFn env1 c2
                                      ; t1'         <- zonkTcTypeToType env2 t1
                                      ; t2'         <- zonkTcTypeToType env2 t2
                                      ; return (env2, WpFun c1' c2' t1' t2') }
zonkCoFn env (WpCast co) = do { co' <- zonkCoToCo env co
                              ; return (env, WpCast co') }
zonkCoFn env (WpEvLam ev)   = do { (env', ev') <- zonkEvBndrX env ev
                                 ; return (env', WpEvLam ev') }
zonkCoFn env (WpEvApp arg)  = do { arg' <- zonkEvTerm env arg
                                 ; return (env, WpEvApp arg') }
zonkCoFn env (WpTyLam tv)   = ASSERT( isImmutableTyVar tv )
                              do { (env', tv') <- zonkTyBndrX env tv
                                 ; return (env', WpTyLam tv') }
zonkCoFn env (WpTyApp ty)   = do { ty' <- zonkTcTypeToType env ty
                                 ; return (env, WpTyApp ty') }
zonkCoFn env (WpLet bs)     = do { (env1, bs') <- zonkTcEvBinds env bs
                                 ; return (env1, WpLet bs') }

-------------------------------------------------------------------------
zonkOverLit :: ZonkEnv -> HsOverLit TcId -> TcM (HsOverLit Id)
zonkOverLit env lit@(OverLit { ol_witness = e, ol_type = ty })
  = do  { ty' <- zonkTcTypeToType env ty
        ; e' <- zonkExpr env e
        ; return (lit { ol_witness = e', ol_type = ty' }) }

-------------------------------------------------------------------------
zonkArithSeq :: ZonkEnv -> ArithSeqInfo TcId -> TcM (ArithSeqInfo Id)

zonkArithSeq env (From e)
  = do new_e <- zonkLExpr env e
       return (From new_e)

zonkArithSeq env (FromThen e1 e2)
  = do new_e1 <- zonkLExpr env e1
       new_e2 <- zonkLExpr env e2
       return (FromThen new_e1 new_e2)

zonkArithSeq env (FromTo e1 e2)
  = do new_e1 <- zonkLExpr env e1
       new_e2 <- zonkLExpr env e2
       return (FromTo new_e1 new_e2)

zonkArithSeq env (FromThenTo e1 e2 e3)
  = do new_e1 <- zonkLExpr env e1
       new_e2 <- zonkLExpr env e2
       new_e3 <- zonkLExpr env e3
       return (FromThenTo new_e1 new_e2 new_e3)


-------------------------------------------------------------------------
zonkStmts :: ZonkEnv
          -> (ZonkEnv -> Located (body TcId) -> TcM (Located (body Id)))
          -> [LStmt TcId (Located (body TcId))] -> TcM (ZonkEnv, [LStmt Id (Located (body Id))])
zonkStmts env _ []     = return (env, [])
zonkStmts env zBody (s:ss) = do { (env1, s')  <- wrapLocSndM (zonkStmt env zBody) s
                                ; (env2, ss') <- zonkStmts env1 zBody ss
                                ; return (env2, s' : ss') }

zonkStmt :: ZonkEnv
         -> (ZonkEnv -> Located (body TcId) -> TcM (Located (body Id)))
         -> Stmt TcId (Located (body TcId)) -> TcM (ZonkEnv, Stmt Id (Located (body Id)))
zonkStmt env _ (ParStmt stmts_w_bndrs mzip_op bind_op)
  = do { new_stmts_w_bndrs <- mapM zonk_branch stmts_w_bndrs
       ; let new_binders = [b | ParStmtBlock _ bs _ <- new_stmts_w_bndrs, b <- bs]
             env1 = extendIdZonkEnv env new_binders
       ; new_mzip <- zonkExpr env1 mzip_op
       ; new_bind <- zonkExpr env1 bind_op
       ; return (env1, ParStmt new_stmts_w_bndrs new_mzip new_bind) }
  where
    zonk_branch (ParStmtBlock stmts bndrs return_op)
       = do { (env1, new_stmts) <- zonkStmts env zonkLExpr stmts
            ; new_return <- zonkExpr env1 return_op
            ; return (ParStmtBlock new_stmts (zonkIdOccs env1 bndrs) new_return) }

zonkStmt env zBody (RecStmt { recS_stmts = segStmts, recS_later_ids = lvs, recS_rec_ids = rvs
                            , recS_ret_fn = ret_id, recS_mfix_fn = mfix_id, recS_bind_fn = bind_id
                            , recS_later_rets = later_rets, recS_rec_rets = rec_rets
                            , recS_ret_ty = ret_ty })
  = do { new_rvs <- zonkIdBndrs env rvs
       ; new_lvs <- zonkIdBndrs env lvs
       ; new_ret_ty  <- zonkTcTypeToType env ret_ty
       ; new_ret_id  <- zonkExpr env ret_id
       ; new_mfix_id <- zonkExpr env mfix_id
       ; new_bind_id <- zonkExpr env bind_id
       ; let env1 = extendIdZonkEnv env new_rvs
       ; (env2, new_segStmts) <- zonkStmts env1 zBody segStmts
        -- Zonk the ret-expressions in an envt that
        -- has the polymorphic bindings in the envt
       ; new_later_rets <- mapM (zonkExpr env2) later_rets
       ; new_rec_rets <- mapM (zonkExpr env2) rec_rets
       ; return (extendIdZonkEnv env new_lvs,     -- Only the lvs are needed
                 RecStmt { recS_stmts = new_segStmts, recS_later_ids = new_lvs
                         , recS_rec_ids = new_rvs, recS_ret_fn = new_ret_id
                         , recS_mfix_fn = new_mfix_id, recS_bind_fn = new_bind_id
                         , recS_later_rets = new_later_rets
                         , recS_rec_rets = new_rec_rets, recS_ret_ty = new_ret_ty }) }

zonkStmt env zBody (BodyStmt body then_op guard_op ty)
  = do new_body <- zBody env body
       new_then <- zonkExpr env then_op
       new_guard <- zonkExpr env guard_op
       new_ty <- zonkTcTypeToType env ty
       return (env, BodyStmt new_body new_then new_guard new_ty)

zonkStmt env zBody (LastStmt body noret ret_op)
  = do new_body <- zBody env body
       new_ret <- zonkExpr env ret_op
       return (env, LastStmt new_body noret new_ret)

zonkStmt env _ (TransStmt { trS_stmts = stmts, trS_bndrs = binderMap
                              , trS_by = by, trS_form = form, trS_using = using
                              , trS_ret = return_op, trS_bind = bind_op, trS_fmap = liftM_op })
  = do { (env', stmts') <- zonkStmts env zonkLExpr stmts
    ; binderMap' <- mapM (zonkBinderMapEntry env') binderMap
    ; by'        <- fmapMaybeM (zonkLExpr env') by
    ; using'     <- zonkLExpr env using
    ; return_op' <- zonkExpr env' return_op
    ; bind_op'   <- zonkExpr env' bind_op
    ; liftM_op'  <- zonkExpr env' liftM_op
    ; let env'' = extendIdZonkEnv env' (map snd binderMap')
    ; return (env'', TransStmt { trS_stmts = stmts', trS_bndrs = binderMap'
                               , trS_by = by', trS_form = form, trS_using = using'
                               , trS_ret = return_op', trS_bind = bind_op', trS_fmap = liftM_op' }) }
  where
    zonkBinderMapEntry env (oldBinder, newBinder) = do
        let oldBinder' = zonkIdOcc env oldBinder
        newBinder' <- zonkIdBndr env newBinder
        return (oldBinder', newBinder')

zonkStmt env _ (LetStmt (L l binds))
  = do (env1, new_binds) <- zonkLocalBinds env binds
       return (env1, LetStmt (L l new_binds))

zonkStmt env zBody (BindStmt pat body bind_op fail_op)
  = do  { new_body <- zBody env body
        ; (env1, new_pat) <- zonkPat env pat
        ; new_bind <- zonkExpr env bind_op
        ; new_fail <- zonkExpr env fail_op
        ; return (env1, BindStmt new_pat new_body new_bind new_fail) }

zonkStmt env _zBody (ApplicativeStmt args mb_join body_ty)
  = do  { (env', args') <- zonk_args env args
        ; new_mb_join <- traverse (zonkExpr env) mb_join
        ; new_body_ty <- zonkTcTypeToType env' body_ty
        ; return (env', ApplicativeStmt args' new_mb_join new_body_ty) }
  where
   zonk_args env [] = return (env, [])
   zonk_args env ((op, arg) : groups)
      = do { (env1, arg') <- zonk_arg env arg
           ; op' <- zonkExpr env1 op
           ; (env2, ss) <- zonk_args env1 groups
           ; return (env2, (op', arg') : ss) }

   zonk_arg env (ApplicativeArgOne pat expr)
     = do { (env1, new_pat) <- zonkPat env pat
          ; new_expr <- zonkLExpr env expr
          ; return (env1, ApplicativeArgOne new_pat new_expr) }
   zonk_arg env (ApplicativeArgMany stmts ret pat)
     = do { (env1, new_stmts) <- zonkStmts env zonkLExpr stmts
          ; new_ret <- zonkExpr env1 ret
          ; (env2, new_pat) <- zonkPat env pat
          ; return (env2, ApplicativeArgMany new_stmts new_ret new_pat) }

-------------------------------------------------------------------------
zonkRecFields :: ZonkEnv -> HsRecordBinds TcId -> TcM (HsRecordBinds TcId)
zonkRecFields env (HsRecFields flds dd)
  = do  { flds' <- mapM zonk_rbind flds
        ; return (HsRecFields flds' dd) }
  where
    zonk_rbind (L l fld)
      = do { new_id   <- wrapLocM (zonkFieldOcc env) (hsRecFieldLbl fld)
           ; new_expr <- zonkLExpr env (hsRecFieldArg fld)
           ; return (L l (fld { hsRecFieldLbl = new_id
                              , hsRecFieldArg = new_expr })) }

zonkRecUpdFields :: ZonkEnv -> [LHsRecUpdField TcId] -> TcM [LHsRecUpdField TcId]
zonkRecUpdFields env = mapM zonk_rbind
  where
    zonk_rbind (L l fld)
      = do { new_id   <- wrapLocM (zonkFieldOcc env) (hsRecUpdFieldOcc fld)
           ; new_expr <- zonkLExpr env (hsRecFieldArg fld)
           ; return (L l (fld { hsRecFieldLbl = fmap ambiguousFieldOcc new_id
                              , hsRecFieldArg = new_expr })) }

-------------------------------------------------------------------------
mapIPNameTc :: (a -> TcM b) -> Either (Located HsIPName) a
            -> TcM (Either (Located HsIPName) b)
mapIPNameTc _ (Left x)  = return (Left x)
mapIPNameTc f (Right x) = do r <- f x
                             return (Right r)

{-
************************************************************************
*                                                                      *
\subsection[BackSubst-Pats]{Patterns}
*                                                                      *
************************************************************************
-}

zonkPat :: ZonkEnv -> OutPat TcId -> TcM (ZonkEnv, OutPat Id)
-- Extend the environment as we go, because it's possible for one
-- pattern to bind something that is used in another (inside or
-- to the right)
zonkPat env pat = wrapLocSndM (zonk_pat env) pat

zonk_pat :: ZonkEnv -> Pat TcId -> TcM (ZonkEnv, Pat Id)
zonk_pat env (ParPat p)
  = do  { (env', p') <- zonkPat env p
        ; return (env', ParPat p') }

zonk_pat env (WildPat ty)
  = do  { ty' <- zonkTcTypeToType env ty
        ; return (env, WildPat ty') }

zonk_pat env (VarPat (L l v))
  = do  { v' <- zonkIdBndr env v
        ; return (extendIdZonkEnv1 env v', VarPat (L l v')) }

zonk_pat env (LazyPat pat)
  = do  { (env', pat') <- zonkPat env pat
        ; return (env',  LazyPat pat') }

zonk_pat env (BangPat pat)
  = do  { (env', pat') <- zonkPat env pat
        ; return (env',  BangPat pat') }

zonk_pat env (AsPat (L loc v) pat)
  = do  { v' <- zonkIdBndr env v
        ; (env', pat') <- zonkPat (extendIdZonkEnv1 env v') pat
        ; return (env', AsPat (L loc v') pat') }

zonk_pat env (ViewPat expr pat ty)
  = do  { expr' <- zonkLExpr env expr
        ; (env', pat') <- zonkPat env pat
        ; ty' <- zonkTcTypeToType env ty
        ; return (env', ViewPat expr' pat' ty') }

zonk_pat env (ListPat pats ty Nothing)
  = do  { ty' <- zonkTcTypeToType env ty
        ; (env', pats') <- zonkPats env pats
        ; return (env', ListPat pats' ty' Nothing) }

zonk_pat env (ListPat pats ty (Just (ty2,wit)))
  = do  { wit' <- zonkExpr env wit
        ; ty2' <- zonkTcTypeToType env ty2
        ; ty' <- zonkTcTypeToType env ty
        ; (env', pats') <- zonkPats env pats
        ; return (env', ListPat pats' ty' (Just (ty2',wit'))) }

zonk_pat env (PArrPat pats ty)
  = do  { ty' <- zonkTcTypeToType env ty
        ; (env', pats') <- zonkPats env pats
        ; return (env', PArrPat pats' ty') }

zonk_pat env (TuplePat pats boxed tys)
  = do  { tys' <- mapM (zonkTcTypeToType env) tys
        ; (env', pats') <- zonkPats env pats
        ; return (env', TuplePat pats' boxed tys') }

zonk_pat env p@(ConPatOut { pat_arg_tys = tys, pat_tvs = tyvars
                          , pat_dicts = evs, pat_binds = binds
                          , pat_args = args, pat_wrap = wrapper })
  = ASSERT( all isImmutableTyVar tyvars )
    do  { new_tys <- mapM (zonkTcTypeToType env) tys
        ; (env0, new_tyvars) <- zonkTyBndrsX env tyvars
          -- Must zonk the existential variables, because their
          -- /kind/ need potential zonking.
          -- cf typecheck/should_compile/tc221.hs
        ; (env1, new_evs) <- zonkEvBndrsX env0 evs
        ; (env2, new_binds) <- zonkTcEvBinds env1 binds
        ; (env3, new_wrapper) <- zonkCoFn env2 wrapper
        ; (env', new_args) <- zonkConStuff env3 args
        ; return (env', p { pat_arg_tys = new_tys,
                            pat_tvs = new_tyvars,
                            pat_dicts = new_evs,
                            pat_binds = new_binds,
                            pat_args = new_args,
                            pat_wrap = new_wrapper}) }

zonk_pat env (LitPat lit) = return (env, LitPat lit)

zonk_pat env (SigPatOut pat ty)
  = do  { ty' <- zonkTcTypeToType env ty
        ; (env', pat') <- zonkPat env pat
        ; return (env', SigPatOut pat' ty') }

zonk_pat env (NPat (L l lit) mb_neg eq_expr)
  = do  { lit' <- zonkOverLit env lit
        ; mb_neg' <- fmapMaybeM (zonkExpr env) mb_neg
        ; eq_expr' <- zonkExpr env eq_expr
        ; return (env, NPat (L l lit') mb_neg' eq_expr') }

zonk_pat env (NPlusKPat (L loc n) (L l lit) e1 e2)
  = do  { n' <- zonkIdBndr env n
        ; lit' <- zonkOverLit env lit
        ; e1' <- zonkExpr env e1
        ; e2' <- zonkExpr env e2
        ; return (extendIdZonkEnv1 env n',
                  NPlusKPat (L loc n') (L l lit') e1' e2') }

zonk_pat env (CoPat co_fn pat ty)
  = do { (env', co_fn') <- zonkCoFn env co_fn
       ; (env'', pat') <- zonkPat env' (noLoc pat)
       ; ty' <- zonkTcTypeToType env'' ty
       ; return (env'', CoPat co_fn' (unLoc pat') ty') }

zonk_pat _ pat = pprPanic "zonk_pat" (ppr pat)

---------------------------
zonkConStuff :: ZonkEnv
             -> HsConDetails (OutPat TcId) (HsRecFields id (OutPat TcId))
             -> TcM (ZonkEnv,
                     HsConDetails (OutPat Id) (HsRecFields id (OutPat Id)))
zonkConStuff env (PrefixCon pats)
  = do  { (env', pats') <- zonkPats env pats
        ; return (env', PrefixCon pats') }

zonkConStuff env (InfixCon p1 p2)
  = do  { (env1, p1') <- zonkPat env  p1
        ; (env', p2') <- zonkPat env1 p2
        ; return (env', InfixCon p1' p2') }

zonkConStuff env (RecCon (HsRecFields rpats dd))
  = do  { (env', pats') <- zonkPats env (map (hsRecFieldArg . unLoc) rpats)
        ; let rpats' = zipWith (\(L l rp) p' -> L l (rp { hsRecFieldArg = p' }))
                               rpats pats'
        ; return (env', RecCon (HsRecFields rpats' dd)) }
        -- Field selectors have declared types; hence no zonking

---------------------------
zonkPats :: ZonkEnv -> [OutPat TcId] -> TcM (ZonkEnv, [OutPat Id])
zonkPats env []         = return (env, [])
zonkPats env (pat:pats) = do { (env1, pat') <- zonkPat env pat
                             ; (env', pats') <- zonkPats env1 pats
                             ; return (env', pat':pats') }

{-
************************************************************************
*                                                                      *
\subsection[BackSubst-Foreign]{Foreign exports}
*                                                                      *
************************************************************************
-}

zonkForeignExports :: ZonkEnv -> [LForeignDecl TcId] -> TcM [LForeignDecl Id]
zonkForeignExports env ls = mapM (wrapLocM (zonkForeignExport env)) ls

zonkForeignExport :: ZonkEnv -> ForeignDecl TcId -> TcM (ForeignDecl Id)
zonkForeignExport env (ForeignExport { fd_name = i, fd_co = co, fd_fe = spec })
  = return (ForeignExport { fd_name = fmap (zonkIdOcc env) i
                          , fd_sig_ty = undefined, fd_co = co
                          , fd_fe = spec })
zonkForeignExport _ for_imp
  = return for_imp     -- Foreign imports don't need zonking

zonkRules :: ZonkEnv -> [LRuleDecl TcId] -> TcM [LRuleDecl Id]
zonkRules env rs = mapM (wrapLocM (zonkRule env)) rs

zonkRule :: ZonkEnv -> RuleDecl TcId -> TcM (RuleDecl Id)
zonkRule env (HsRule name act (vars{-::[RuleBndr TcId]-}) lhs fv_lhs rhs fv_rhs)
  = do { unbound_tkv_set <- newMutVar emptyVarSet
       ; let kind_var_set = identify_kind_vars vars
             env_rule = setZonkType env (zonkTvCollecting kind_var_set unbound_tkv_set)
              -- See Note [Zonking the LHS of a RULE]

       ; (env_inside, new_bndrs) <- mapAccumLM zonk_bndr env_rule vars

       ; new_lhs <- zonkLExpr env_inside lhs
       ; new_rhs <- zonkLExpr env_inside rhs

       ; unbound_tkvs <- readMutVar unbound_tkv_set

       ; let final_bndrs :: [LRuleBndr Var]
             final_bndrs = map (noLoc . RuleBndr . noLoc)
                               (varSetElemsWellScoped unbound_tkvs)
                           ++ new_bndrs

       ; return $
         HsRule name act final_bndrs new_lhs fv_lhs new_rhs fv_rhs }
  where
   zonk_bndr env (L l (RuleBndr (L loc v)))
      = do { (env', v') <- zonk_it env v
           ; return (env', L l (RuleBndr (L loc v'))) }
   zonk_bndr _ (L _ (RuleBndrSig {})) = panic "zonk_bndr RuleBndrSig"

   zonk_it env v
     | isId v     = do { v' <- zonkIdBndr env v
                       ; return (extendIdZonkEnv1 env v', v') }
     | otherwise  = ASSERT( isImmutableTyVar v)
                    zonkTyBndrX env v
                    -- DV: used to be return (env,v) but that is plain
                    -- wrong because we may need to go inside the kind
                    -- of v and zonk there!

     -- returns the set of type variables mentioned in the kind of another
     -- type. This is used only when -XPolyKinds is not set.
   identify_kind_vars :: [LRuleBndr TcId] -> TyVarSet
   identify_kind_vars rule_bndrs
     = let vars = map strip_rulebndr rule_bndrs in
       unionVarSets (map (\v -> if isTyVar v
                                then tyCoVarsOfType (tyVarKind v)
                                else emptyVarSet) vars)

   strip_rulebndr (L _ (RuleBndr (L _ v))) = v
   strip_rulebndr (L _ (RuleBndrSig {}))   = panic "strip_rulebndr zonkRule"

zonkVects :: ZonkEnv -> [LVectDecl TcId] -> TcM [LVectDecl Id]
zonkVects env = mapM (wrapLocM (zonkVect env))

zonkVect :: ZonkEnv -> VectDecl TcId -> TcM (VectDecl Id)
zonkVect env (HsVect s v e)
  = do { v' <- wrapLocM (zonkIdBndr env) v
       ; e' <- zonkLExpr env e
       ; return $ HsVect s v' e'
       }
zonkVect env (HsNoVect s v)
  = do { v' <- wrapLocM (zonkIdBndr env) v
       ; return $ HsNoVect s v'
       }
zonkVect _env (HsVectTypeOut s t rt)
  = return $ HsVectTypeOut s t rt
zonkVect _ (HsVectTypeIn _ _ _ _) = panic "TcHsSyn.zonkVect: HsVectTypeIn"
zonkVect _env (HsVectClassOut c)
  = return $ HsVectClassOut c
zonkVect _ (HsVectClassIn _ _) = panic "TcHsSyn.zonkVect: HsVectClassIn"
zonkVect _env (HsVectInstOut i)
  = return $ HsVectInstOut i
zonkVect _ (HsVectInstIn _) = panic "TcHsSyn.zonkVect: HsVectInstIn"

{-
************************************************************************
*                                                                      *
              Constraints and evidence
*                                                                      *
************************************************************************
-}

zonkEvTerm :: ZonkEnv -> EvTerm -> TcM EvTerm
zonkEvTerm env (EvId v)           = ASSERT2( isId v, ppr v )
                                    zonkEvVarOcc env v
zonkEvTerm env (EvCoercion co)    = do { co' <- zonkCoToCo env co
                                       ; return (EvCoercion co') }
zonkEvTerm env (EvCast tm co)     = do { tm' <- zonkEvTerm env tm
                                       ; co' <- zonkCoToCo env co
                                       ; return (mkEvCast tm' co') }
zonkEvTerm _   (EvLit l)          = return (EvLit l)

zonkEvTerm env (EvTypeable ty ev) =
  do { ev' <- zonkEvTypeable env ev
     ; ty' <- zonkTcTypeToType env ty
     ; return (EvTypeable ty' ev') }
zonkEvTerm env (EvCallStack cs)
  = case cs of
      EvCsEmpty -> return (EvCallStack cs)
      EvCsTop n l tm -> do { tm' <- zonkEvTerm env tm
                           ; return (EvCallStack (EvCsTop n l tm')) }
      EvCsPushCall n l tm -> do { tm' <- zonkEvTerm env tm
                                ; return (EvCallStack (EvCsPushCall n l tm')) }

zonkEvTerm env (EvSuperClass d n) = do { d' <- zonkEvTerm env d
                                       ; return (EvSuperClass d' n) }
zonkEvTerm env (EvDFunApp df tys tms)
  = do { tys' <- zonkTcTypeToTypes env tys
       ; tms' <- mapM (zonkEvTerm env) tms
       ; return (EvDFunApp (zonkIdOcc env df) tys' tms') }
zonkEvTerm env (EvDelayedError ty msg)
  = do { ty' <- zonkTcTypeToType env ty
       ; return (EvDelayedError ty' msg) }

zonkEvTypeable :: ZonkEnv -> EvTypeable -> TcM EvTypeable
zonkEvTypeable env (EvTypeableTyCon ts)
  = do { ts' <- mapM (zonkEvTerm env) ts
       ; return $ EvTypeableTyCon ts' }
zonkEvTypeable env (EvTypeableTyApp t1 t2)
  = do { t1' <- zonkEvTerm env t1
       ; t2' <- zonkEvTerm env t2
       ; return (EvTypeableTyApp t1' t2') }
zonkEvTypeable env (EvTypeableTyLit t1)
  = do { t1' <- zonkEvTerm env t1
       ; return (EvTypeableTyLit t1') }

zonkTcEvBinds_s :: ZonkEnv -> [TcEvBinds] -> TcM (ZonkEnv, [TcEvBinds])
zonkTcEvBinds_s env bs = do { (env, bs') <- mapAccumLM zonk_tc_ev_binds env bs
                            ; return (env, [EvBinds (unionManyBags bs')]) }

zonkTcEvBinds :: ZonkEnv -> TcEvBinds -> TcM (ZonkEnv, TcEvBinds)
zonkTcEvBinds env bs = do { (env', bs') <- zonk_tc_ev_binds env bs
                          ; return (env', EvBinds bs') }

zonk_tc_ev_binds :: ZonkEnv -> TcEvBinds -> TcM (ZonkEnv, Bag EvBind)
zonk_tc_ev_binds env (TcEvBinds var) = zonkEvBindsVar env var
zonk_tc_ev_binds env (EvBinds bs)    = zonkEvBinds env bs

zonkEvBindsVar :: ZonkEnv -> EvBindsVar -> TcM (ZonkEnv, Bag EvBind)
zonkEvBindsVar env (EvBindsVar ref _) = do { bs <- readMutVar ref
                                           ; zonkEvBinds env (evBindMapBinds bs) }

zonkEvBinds :: ZonkEnv -> Bag EvBind -> TcM (ZonkEnv, Bag EvBind)
zonkEvBinds env binds
  = {-# SCC "zonkEvBinds" #-}
    fixM (\ ~( _, new_binds) -> do
         { let env1 = extendIdZonkEnvRec env (collect_ev_bndrs new_binds)
         ; binds' <- mapBagM (zonkEvBind env1) binds
         ; return (env1, binds') })
  where
    collect_ev_bndrs :: Bag EvBind -> [EvVar]
    collect_ev_bndrs = foldrBag add []
    add (EvBind { eb_lhs = var }) vars = var : vars

zonkEvBind :: ZonkEnv -> EvBind -> TcM EvBind
zonkEvBind env bind@(EvBind { eb_lhs = var, eb_rhs = term })
  = do { var'  <- {-# SCC "zonkEvBndr" #-} zonkEvBndr env var

         -- Optimise the common case of Refl coercions
         -- See Note [Optimise coercion zonking]
         -- This has a very big effect on some programs (eg Trac #5030)

       ; term' <- case getEqPredTys_maybe (idType var') of
           Just (r, ty1, ty2) | ty1 `eqType` ty2
                  -> return (EvCoercion (mkTcReflCo r ty1))
           _other -> zonkEvTerm env term

       ; return (bind { eb_lhs = var', eb_rhs = term' }) }

{-
************************************************************************
*                                                                      *
                         Zonking types
*                                                                      *
************************************************************************

Note [Zonking the LHS of a RULE]
~~~~~~~~~~~~~~~~~~~~~~~~~~~~~~~~
We need to gather the type variables mentioned on the LHS so we can
quantify over them.  Example:
  data T a = C

  foo :: T a -> Int
  foo C = 1

  {-# RULES "myrule"  foo C = 1 #-}

After type checking the LHS becomes (foo a (C a))
and we do not want to zap the unbound tyvar 'a' to (), because
that limits the applicability of the rule.  Instead, we
want to quantify over it!

It's easiest to get zonkTvCollecting to gather the free tyvars
here. Attempts to do so earlier are tiresome, because (a) the data
type is big and (b) finding the free type vars of an expression is
necessarily monadic operation. (consider /\a -> f @ b, where b is
side-effected to a)

And that in turn is why ZonkEnv carries the function to use for
type variables!

Note [Zonking mutable unbound type or kind variables]
~~~~~~~~~~~~~~~~~~~~~~~~~~~~~~~~~~~~~~~~~~~~~~~~~~~~~
In zonkTypeZapping, we zonk mutable but unbound type or kind variables to an
arbitrary type. We know if they are unbound even though we don't carry an
environment, because at the binding site for a variable we bind the mutable
var to a fresh immutable one.  So the mutable store plays the role of an
environment.  If we come across a mutable variable that isn't so bound, it
must be completely free. We zonk the expected kind to make sure we don't get
some unbound meta variable as the kind.

Note that since we have kind polymorphism, zonk_unbound_tyvar will handle both
type and kind variables. Consider the following datatype:

  data Phantom a = Phantom Int

The type of Phantom is (forall (k : *). forall (a : k). Int). Both `a` and
`k` are unbound variables. We want to zonk this to
(forall (k : Any *). forall (a : Any (Any *)). Int).

Note [Optimise coercion zonking]
~~~~~~~~~~~~~~~~~~~~~~~~~~~~~~~~
When optimising evidence binds we may come across situations where
a coercion looks like
      cv = ReflCo ty
or    cv1 = cv2
where the type 'ty' is big.  In such cases it is a waste of time to zonk both
  * The variable on the LHS
  * The coercion on the RHS
Rather, we can zonk the variable, and if its type is (ty ~ ty), we can just
use Refl on the right, ignoring the actual coercion on the RHS.

This can have a very big effect, because the constraint solver sometimes does go
to a lot of effort to prove Refl!  (Eg when solving  10+3 = 10+3; cf Trac #5030)

-}

zonkTyVarOcc :: ZonkEnv -> TyVar -> TcM TcType
zonkTyVarOcc env@(ZonkEnv zonk_unbound_tyvar tv_env _ _) tv
  | isTcTyVar tv
  = case tcTyVarDetails tv of
         SkolemTv {}    -> lookup_in_env
         RuntimeUnk {}  -> lookup_in_env
         FlatSkol ty    -> zonkTcTypeToType env ty
         MetaTv { mtv_ref = ref }
           -> do { cts <- readMutVar ref
                 ; case cts of
                      Flexi -> do { kind <- {-# SCC "zonkKind1" #-}
                                            zonkTcTypeToType env (tyVarKind tv)
                                  ; zonk_unbound_tyvar (setTyVarKind tv kind) }
                      Indirect ty -> do { zty <- zonkTcTypeToType env ty
                                        -- Small optimisation: shortern-out indirect steps
                                        -- so that the old type may be more easily collected.
                                        ; writeMutVar ref (Indirect zty)
                                        ; return zty } }
  | otherwise
  = lookup_in_env
  where
    lookup_in_env    -- Look up in the env just as we do for Ids
      = case lookupVarEnv tv_env tv of
          Nothing  -> mkTyVarTy <$> updateTyVarKindM (zonkTcTypeToType env) tv
          Just tv' -> return (mkTyVarTy tv')

zonkCoVarOcc :: ZonkEnv -> CoVar -> TcM Coercion
zonkCoVarOcc env@(ZonkEnv _ _ id_env _) cv
  | Just cv' <- lookupVarEnv id_env cv  -- don't look in the knot-tied env
  = return $ mkCoVarCo cv'
  | otherwise
  = mkCoVarCo <$> updateVarTypeM (zonkTcTypeToType env) cv

zonkCoHole :: ZonkEnv -> CoercionHole
           -> Role -> Type -> Type  -- these are all redundant with
                                    -- the details in the hole,
                                    -- unzonked
           -> TcM Coercion
zonkCoHole env h r t1 t2
  = do { contents <- unpackCoercionHole_maybe h
       ; case contents of
           Just co -> do { co <- zonkCoToCo env co
                         ; checkCoercionHole co h r t1 t2 }

              -- This next case should happen only in the presence of
              -- (undeferred) type errors. Originally, I put in a panic
              -- here, but that caused too many uses of `failIfErrsM`.
           Nothing -> do { traceTc "Zonking unfilled coercion hole" (ppr h)
                         ; when debugIsOn $
                           whenNoErrs $
                           MASSERT2( False
                                   , text "Type-correct unfilled coercion hole"
                                     <+> ppr h )
                         ; t1 <- zonkTcTypeToType env t1
                         ; t2 <- zonkTcTypeToType env t2
                         ; return $ mkHoleCo h r t1 t2 } }

zonk_tycomapper :: TyCoMapper ZonkEnv TcM
zonk_tycomapper = TyCoMapper
  { tcm_smart = True   -- Establish type invariants
                       -- See Note [Type-checking inside the knot] in TcHsType
  , tcm_tyvar = zonkTyVarOcc
  , tcm_covar = zonkCoVarOcc
  , tcm_hole  = zonkCoHole
  , tcm_tybinder = \env tv _vis -> zonkTyBndrX env tv }

zonkTcTypeToType :: ZonkEnv -> TcType -> TcM Type
zonkTcTypeToType = mapType zonk_tycomapper

zonkTcTypeToTypes :: ZonkEnv -> [TcType] -> TcM [Type]
zonkTcTypeToTypes env tys = mapM (zonkTcTypeToType env) tys

zonkCoToCo :: ZonkEnv -> Coercion -> TcM Coercion
zonkCoToCo = mapCoercion zonk_tycomapper

zonkTvCollecting :: TyVarSet -> TcRef TyVarSet -> UnboundTyVarZonker
-- This variant collects unbound type variables in a mutable variable
-- Works on both types and kinds
zonkTvCollecting kind_vars unbound_tv_set tv
  = do { poly_kinds <- xoptM Opt_PolyKinds
       ; if tv `elemVarSet` kind_vars && not poly_kinds then defaultKindVar tv else do
       { ty_or_tv <- zonkQuantifiedTyVarOrType tv
       ; case ty_or_tv of
           Right ty -> return ty
           Left tv' -> do
             { tv_set <- readMutVar unbound_tv_set
             ; writeMutVar unbound_tv_set (extendVarSet tv_set tv')
             ; return (mkTyVarTy tv') } } }

zonkTypeZapping :: UnboundTyVarZonker
-- This variant is used for everything except the LHS of rules
-- It zaps unbound type variables to (), or some other arbitrary type
-- Works on both types and kinds
zonkTypeZapping tv
  = do { let ty | isLevityVar tv = liftedDataConTy
                | otherwise      = anyTypeOfKind (tyVarKind tv)
       ; writeMetaTyVar tv ty
       ; return ty }<|MERGE_RESOLUTION|>--- conflicted
+++ resolved
@@ -36,12 +36,7 @@
 import TcRnMonad
 import PrelNames
 import TcType
-<<<<<<< HEAD
-import RdrName ( RdrName, rdrNameOcc )
 import TcMType
-=======
-import TcMType ( defaultKindVarToStar, zonkQuantifiedTyVar, writeMetaTyVar )
->>>>>>> 834f9a46
 import TcEvidence
 import TysPrim
 import TysWiredIn
@@ -386,13 +381,8 @@
 zonkRecMonoBinds :: ZonkEnv -> LHsBinds TcId -> TcM (ZonkEnv, LHsBinds Id)
 zonkRecMonoBinds env binds
  = fixM (\ ~(_, new_binds) -> do
-<<<<<<< HEAD
         { let env1 = extendIdZonkEnvRec env (collectHsBindsBinders new_binds)
-        ; binds' <- zonkMonoBinds env1 sig_warn binds
-=======
-        { let env1 = extendIdZonkEnv env (collectHsBindsBinders new_binds)
         ; binds' <- zonkMonoBinds env1 binds
->>>>>>> 834f9a46
         ; return (env1, binds') })
 
 ---------------------------------------------
@@ -431,14 +421,9 @@
        ; (env1, new_evs) <- zonkEvBndrsX env0 evs
        ; (env2, new_ev_binds) <- zonkTcEvBinds_s env1 ev_binds
        ; (new_val_bind, new_exports) <- fixM $ \ ~(new_val_binds, _) ->
-<<<<<<< HEAD
          do { let env3 = extendIdZonkEnvRec env2
                            (collectHsBindsBinders new_val_binds)
-            ; new_val_binds <- zonkMonoBinds env3 noSigWarn val_binds
-=======
-         do { let env3 = extendIdZonkEnv env2 (collectHsBindsBinders new_val_binds)
             ; new_val_binds <- zonkMonoBinds env3 val_binds
->>>>>>> 834f9a46
             ; new_exports   <- mapM (zonkExport env3) exports
             ; return (new_val_binds, new_exports) }
        ; return (AbsBinds { abs_tvs = new_tyvars, abs_ev_vars = new_evs
