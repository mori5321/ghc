{-
(c) The University of Glasgow 2006
(c) The AQUA Project, Glasgow University, 1996-1998


TcHsSyn: Specialisations of the @HsSyn@ syntax for the typechecker

This module is an extension of @HsSyn@ syntax, for use in the type
checker.
-}

{-# LANGUAGE CPP #-}

module TcHsSyn (
        mkHsConApp, mkHsDictLet, mkHsApp,
        hsLitType, hsLPatType, hsPatType,
        mkHsAppTy, mkSimpleHsAlt,
        nlHsIntLit,
        shortCutLit, hsOverLitName,
        conLikeResTy,

        -- re-exported from TcMonad
        TcId, TcIdSet,

        zonkTopDecls, zonkTopExpr, zonkTopLExpr,
        zonkTopBndrs, zonkTyBndrsX,
        emptyZonkEnv, mkEmptyZonkEnv,
        zonkTcTypeToType, zonkTcTypeToTypes, zonkTyVarOcc,
        zonkCoToCo
  ) where

#include "HsVersions.h"

import HsSyn
import Id
import TcRnMonad
import PrelNames
import TcType
import TcMType
import TcEvidence
import TysPrim
import TysWiredIn
import Type
import Coercion
import ConLike
import DataCon
import Name
import Var
import VarSet
import VarEnv
import DynFlags
import Literal
import BasicTypes
import Maybes
import SrcLoc
import Bag
import Outputable
import Util
import qualified GHC.LanguageExtensions as LangExt

#if __GLASGOW_HASKELL__ < 709
import Data.Traversable ( traverse )
#endif
import Control.Monad
import Data.List  ( partition )

{-
************************************************************************
*                                                                      *
\subsection[mkFailurePair]{Code for pattern-matching and other failures}
*                                                                      *
************************************************************************

Note: If @hsLPatType@ doesn't bear a strong resemblance to @exprType@,
then something is wrong.
-}

hsLPatType :: OutPat Id -> Type
hsLPatType (L _ pat) = hsPatType pat

hsPatType :: Pat Id -> Type
hsPatType (ParPat pat)                = hsLPatType pat
hsPatType (WildPat ty)                = ty
hsPatType (VarPat (L _ var))          = idType var
hsPatType (BangPat pat)               = hsLPatType pat
hsPatType (LazyPat pat)               = hsLPatType pat
hsPatType (LitPat lit)                = hsLitType lit
hsPatType (AsPat var _)               = idType (unLoc var)
hsPatType (ViewPat _ _ ty)            = ty
hsPatType (ListPat _ ty Nothing)      = mkListTy ty
hsPatType (ListPat _ _ (Just (ty,_))) = ty
hsPatType (PArrPat _ ty)              = mkPArrTy ty
hsPatType (TuplePat _ bx tys)         = mkTupleTy bx tys
hsPatType (ConPatOut { pat_con = L _ con, pat_arg_tys = tys })
                                      = conLikeResTy con tys
hsPatType (SigPatOut _ ty)            = ty
hsPatType (NPat (L _ lit) _ _)        = overLitType lit
hsPatType (NPlusKPat id _ _ _)        = idType (unLoc id)
hsPatType (CoPat _ _ ty)              = ty
hsPatType p                           = pprPanic "hsPatType" (ppr p)


hsLitType :: HsLit -> TcType
hsLitType (HsChar _ _)       = charTy
hsLitType (HsCharPrim _ _)   = charPrimTy
hsLitType (HsString _ _)     = stringTy
hsLitType (HsStringPrim _ _) = addrPrimTy
hsLitType (HsInt _ _)        = intTy
hsLitType (HsIntPrim _ _)    = intPrimTy
hsLitType (HsWordPrim _ _)   = wordPrimTy
hsLitType (HsInt64Prim _ _)  = int64PrimTy
hsLitType (HsWord64Prim _ _) = word64PrimTy
hsLitType (HsInteger _ _ ty) = ty
hsLitType (HsRat _ ty)       = ty
hsLitType (HsFloatPrim _)    = floatPrimTy
hsLitType (HsDoublePrim _)   = doublePrimTy

-- Overloaded literals. Here mainly because it uses isIntTy etc

shortCutLit :: DynFlags -> OverLitVal -> TcType -> Maybe (HsExpr TcId)
shortCutLit dflags (HsIntegral src i) ty
  | isIntTy ty  && inIntRange  dflags i = Just (HsLit (HsInt src i))
  | isWordTy ty && inWordRange dflags i
                                   = Just (mkLit wordDataCon (HsWordPrim src i))
  | isIntegerTy ty = Just (HsLit (HsInteger src i ty))
  | otherwise = shortCutLit dflags (HsFractional (integralFractionalLit i)) ty
        -- The 'otherwise' case is important
        -- Consider (3 :: Float).  Syntactically it looks like an IntLit,
        -- so we'll call shortCutIntLit, but of course it's a float
        -- This can make a big difference for programs with a lot of
        -- literals, compiled without -O

shortCutLit _ (HsFractional f) ty
  | isFloatTy ty  = Just (mkLit floatDataCon  (HsFloatPrim f))
  | isDoubleTy ty = Just (mkLit doubleDataCon (HsDoublePrim f))
  | otherwise     = Nothing

shortCutLit _ (HsIsString src s) ty
  | isStringTy ty = Just (HsLit (HsString src s))
  | otherwise     = Nothing

mkLit :: DataCon -> HsLit -> HsExpr Id
mkLit con lit = HsApp (nlHsVar (dataConWrapId con)) (nlHsLit lit)

------------------------------
hsOverLitName :: OverLitVal -> Name
-- Get the canonical 'fromX' name for a particular OverLitVal
hsOverLitName (HsIntegral {})   = fromIntegerName
hsOverLitName (HsFractional {}) = fromRationalName
hsOverLitName (HsIsString {})   = fromStringName

{-
************************************************************************
*                                                                      *
\subsection[BackSubst-HsBinds]{Running a substitution over @HsBinds@}
*                                                                      *
************************************************************************

The rest of the zonking is done *after* typechecking.
The main zonking pass runs over the bindings

 a) to convert TcTyVars to TyVars etc, dereferencing any bindings etc
 b) convert unbound TcTyVar to Void
 c) convert each TcId to an Id by zonking its type

The type variables are converted by binding mutable tyvars to immutable ones
and then zonking as normal.

The Ids are converted by binding them in the normal Tc envt; that
way we maintain sharing; eg an Id is zonked at its binding site and they
all occurrences of that Id point to the common zonked copy

It's all pretty boring stuff, because HsSyn is such a large type, and
the environment manipulation is tiresome.
-}

type UnboundTyVarZonker = TcTyVar -> TcM Type
        -- How to zonk an unbound type variable
        -- Note [Zonking the LHS of a RULE]

-- | A ZonkEnv carries around several bits.
-- The UnboundTyVarZonker just zaps unbouned meta-tyvars to Any (as
-- defined in zonkTypeZapping), except on the LHS of rules. See
-- Note [Zonking the LHS of a RULE]. The (TyCoVarEnv TyVar) and is just
-- an optimisation: when binding a tyvar or covar, we zonk the kind right away
-- and add a mapping to the env. This prevents re-zonking the kind at
-- every occurrence. But this is *just* an optimisation.
-- The final (IdEnv Var) optimises zonking for
-- Ids. It is knot-tied. We must be careful never to put coercion variables
-- (which are Ids, after all) in the knot-tied env, because coercions can
-- appear in types, and we sometimes inspect a zonked type in this module.
data ZonkEnv
  = ZonkEnv
      UnboundTyVarZonker
      (TyCoVarEnv TyVar)
      (IdEnv      Var)         -- What variables are in scope
        -- Maps an Id or EvVar to its zonked version; both have the same Name
        -- Note that all evidence (coercion variables as well as dictionaries)
        --      are kept in the ZonkEnv
        -- Only *type* abstraction is done by side effect
        -- Is only consulted lazily; hence knot-tying

instance Outputable ZonkEnv where
  ppr (ZonkEnv _ _ty_env var_env) = vcat (map ppr (varEnvElts var_env))


-- The EvBinds have to already be zonked, but that's usually the case.
emptyZonkEnv :: ZonkEnv
emptyZonkEnv = mkEmptyZonkEnv zonkTypeZapping

mkEmptyZonkEnv :: UnboundTyVarZonker -> ZonkEnv
mkEmptyZonkEnv zonker = ZonkEnv zonker emptyVarEnv emptyVarEnv

-- | Extend the knot-tied environment.
extendIdZonkEnvRec :: ZonkEnv -> [Var] -> ZonkEnv
extendIdZonkEnvRec (ZonkEnv zonk_ty ty_env id_env) ids
    -- NB: Don't look at the var to decide which env't to put it in. That
    -- would end up knot-tying all the env'ts.
  = ZonkEnv zonk_ty ty_env (extendVarEnvList id_env [(id,id) | id <- ids])
  -- Given coercion variables will actually end up here. That's OK though:
  -- coercion variables are never looked up in the knot-tied env't, so zonking
  -- them simply doesn't get optimised. No one gets hurt. An improvement (?)
  -- would be to do SCC analysis in zonkEvBinds and then only knot-tie the
  -- recursive groups. But perhaps the time it takes to do the analysis is
  -- more than the savings.

extendZonkEnv :: ZonkEnv -> [Var] -> ZonkEnv
extendZonkEnv (ZonkEnv zonk_ty tyco_env id_env) vars
  = ZonkEnv zonk_ty (extendVarEnvList tyco_env [(tv,tv) | tv <- tycovars])
                    (extendVarEnvList id_env   [(id,id) | id <- ids])
  where (tycovars, ids) = partition isTyCoVar vars

extendIdZonkEnv1 :: ZonkEnv -> Var -> ZonkEnv
extendIdZonkEnv1 (ZonkEnv zonk_ty ty_env id_env) id
  = ZonkEnv zonk_ty ty_env (extendVarEnv id_env id id)

extendTyZonkEnv1 :: ZonkEnv -> TyVar -> ZonkEnv
extendTyZonkEnv1 (ZonkEnv zonk_ty ty_env id_env) ty
  = ZonkEnv zonk_ty (extendVarEnv ty_env ty ty) id_env

setZonkType :: ZonkEnv -> UnboundTyVarZonker -> ZonkEnv
setZonkType (ZonkEnv _ ty_env id_env) zonk_ty
  = ZonkEnv zonk_ty ty_env id_env

zonkEnvIds :: ZonkEnv -> [Id]
zonkEnvIds (ZonkEnv _ _ id_env) = varEnvElts id_env

zonkIdOcc :: ZonkEnv -> TcId -> Id
-- Ids defined in this module should be in the envt;
-- ignore others.  (Actually, data constructors are also
-- not LocalVars, even when locally defined, but that is fine.)
-- (Also foreign-imported things aren't currently in the ZonkEnv;
--  that's ok because they don't need zonking.)
--
-- Actually, Template Haskell works in 'chunks' of declarations, and
-- an earlier chunk won't be in the 'env' that the zonking phase
-- carries around.  Instead it'll be in the tcg_gbl_env, already fully
-- zonked.  There's no point in looking it up there (except for error
-- checking), and it's not conveniently to hand; hence the simple
-- 'orElse' case in the LocalVar branch.
--
-- Even without template splices, in module Main, the checking of
-- 'main' is done as a separate chunk.
zonkIdOcc (ZonkEnv _zonk_ty _ty_env id_env) id
  | isLocalVar id = lookupVarEnv id_env id `orElse`
                    id
  | otherwise     = id

zonkIdOccs :: ZonkEnv -> [TcId] -> [Id]
zonkIdOccs env ids = map (zonkIdOcc env) ids

-- zonkIdBndr is used *after* typechecking to get the Id's type
-- to its final form.  The TyVarEnv give
zonkIdBndr :: ZonkEnv -> TcId -> TcM Id
zonkIdBndr env id
  = do ty' <- zonkTcTypeToType env (idType id)
       return (setIdType id ty')

zonkIdBndrs :: ZonkEnv -> [TcId] -> TcM [Id]
zonkIdBndrs env ids = mapM (zonkIdBndr env) ids

zonkTopBndrs :: [TcId] -> TcM [Id]
zonkTopBndrs ids = zonkIdBndrs emptyZonkEnv ids

zonkFieldOcc :: ZonkEnv -> FieldOcc TcId -> TcM (FieldOcc Id)
zonkFieldOcc env (FieldOcc lbl sel) = fmap (FieldOcc lbl) $ zonkIdBndr env sel

zonkEvBndrsX :: ZonkEnv -> [EvVar] -> TcM (ZonkEnv, [Var])
zonkEvBndrsX = mapAccumLM zonkEvBndrX

zonkEvBndrX :: ZonkEnv -> EvVar -> TcM (ZonkEnv, EvVar)
-- Works for dictionaries and coercions
zonkEvBndrX env var
  = do { var' <- zonkEvBndr env var
       ; return (extendZonkEnv env [var'], var') }

zonkEvBndr :: ZonkEnv -> EvVar -> TcM EvVar
-- Works for dictionaries and coercions
-- Does not extend the ZonkEnv
zonkEvBndr env var
  = do { let var_ty = varType var
       ; ty <-
           {-# SCC "zonkEvBndr_zonkTcTypeToType" #-}
           zonkTcTypeToType env var_ty
       ; return (setVarType var ty) }

zonkEvVarOcc :: ZonkEnv -> EvVar -> TcM EvTerm
zonkEvVarOcc env v
  | isCoVar v
  = EvCoercion <$> zonkCoVarOcc env v
  | otherwise
  = return (EvId $ zonkIdOcc env v)

zonkTyBndrsX :: ZonkEnv -> [TyVar] -> TcM (ZonkEnv, [TyVar])
zonkTyBndrsX = mapAccumLM zonkTyBndrX

zonkTyBndrX :: ZonkEnv -> TyVar -> TcM (ZonkEnv, TyVar)
-- This guarantees to return a TyVar (not a TcTyVar)
-- then we add it to the envt, so all occurrences are replaced
zonkTyBndrX env tv
<<<<<<< HEAD
  = ASSERT( isImmutableTyVar tv )
    do { ki <- zonkTcTypeToType env (tyVarKind tv)
=======
  = do { ki <- zonkTcTypeToType env (tyVarKind tv)
               -- Internal names tidy up better, for iface files.
>>>>>>> cd82a2e1
       ; let tv' = mkTyVar (tyVarName tv) ki
       ; return (extendTyZonkEnv1 env tv', tv') }

zonkTopExpr :: HsExpr TcId -> TcM (HsExpr Id)
zonkTopExpr e = zonkExpr emptyZonkEnv e

zonkTopLExpr :: LHsExpr TcId -> TcM (LHsExpr Id)
zonkTopLExpr e = zonkLExpr emptyZonkEnv e

zonkTopDecls :: Bag EvBind
             -> LHsBinds TcId
<<<<<<< HEAD
=======
             -> Maybe (Located [LIE RdrName])
             -> NameSet
>>>>>>> cd82a2e1
             -> [LRuleDecl TcId] -> [LVectDecl TcId] -> [LTcSpecPrag] -> [LForeignDecl TcId]
             -> TcM ([Id],
                     Bag EvBind,
                     LHsBinds Id,
                     [LForeignDecl Id],
                     [LTcSpecPrag],
                     [LRuleDecl    Id],
                     [LVectDecl    Id])
zonkTopDecls ev_binds binds rules vects imp_specs fords
  = do  { (env1, ev_binds') <- zonkEvBinds emptyZonkEnv ev_binds
        ; (env2, binds') <- zonkRecMonoBinds env1 binds
                        -- Top level is implicitly recursive
        ; rules' <- zonkRules env2 rules
        ; vects' <- zonkVects env2 vects
        ; specs' <- zonkLTcSpecPrags env2 imp_specs
        ; fords' <- zonkForeignExports env2 fords
        ; return (zonkEnvIds env2, ev_binds', binds', fords', specs', rules', vects') }

---------------------------------------------
zonkLocalBinds :: ZonkEnv -> HsLocalBinds TcId -> TcM (ZonkEnv, HsLocalBinds Id)
zonkLocalBinds env EmptyLocalBinds
  = return (env, EmptyLocalBinds)

zonkLocalBinds _ (HsValBinds (ValBindsIn {}))
  = panic "zonkLocalBinds" -- Not in typechecker output

zonkLocalBinds env (HsValBinds (ValBindsOut binds sigs))
  = do  { (env1, new_binds) <- go env binds
        ; return (env1, HsValBinds (ValBindsOut new_binds sigs)) }
  where
    go env []
      = return (env, [])
    go env ((r,b):bs)
      = do { (env1, b')  <- zonkRecMonoBinds env b
           ; (env2, bs') <- go env1 bs
           ; return (env2, (r,b'):bs') }

zonkLocalBinds env (HsIPBinds (IPBinds binds dict_binds)) = do
    new_binds <- mapM (wrapLocM zonk_ip_bind) binds
    let
        env1 = extendIdZonkEnvRec env [ n | L _ (IPBind (Right n) _) <- new_binds]
    (env2, new_dict_binds) <- zonkTcEvBinds env1 dict_binds
    return (env2, HsIPBinds (IPBinds new_binds new_dict_binds))
  where
    zonk_ip_bind (IPBind n e)
        = do n' <- mapIPNameTc (zonkIdBndr env) n
             e' <- zonkLExpr env e
             return (IPBind n' e')

---------------------------------------------
zonkRecMonoBinds :: ZonkEnv -> LHsBinds TcId -> TcM (ZonkEnv, LHsBinds Id)
zonkRecMonoBinds env binds
 = fixM (\ ~(_, new_binds) -> do
        { let env1 = extendIdZonkEnvRec env (collectHsBindsBinders new_binds)
        ; binds' <- zonkMonoBinds env1 binds
        ; return (env1, binds') })

---------------------------------------------
zonkMonoBinds :: ZonkEnv -> LHsBinds TcId -> TcM (LHsBinds Id)
zonkMonoBinds env binds = mapBagM (zonk_lbind env) binds

zonk_lbind :: ZonkEnv -> LHsBind TcId -> TcM (LHsBind Id)
zonk_lbind env = wrapLocM (zonk_bind env)

zonk_bind :: ZonkEnv -> HsBind TcId -> TcM (HsBind Id)
zonk_bind env bind@(PatBind { pat_lhs = pat, pat_rhs = grhss, pat_rhs_ty = ty})
  = do  { (_env, new_pat) <- zonkPat env pat            -- Env already extended
        ; new_grhss <- zonkGRHSs env zonkLExpr grhss
        ; new_ty    <- zonkTcTypeToType env ty
        ; return (bind { pat_lhs = new_pat, pat_rhs = new_grhss, pat_rhs_ty = new_ty }) }

zonk_bind env (VarBind { var_id = var, var_rhs = expr, var_inline = inl })
  = do { new_var  <- zonkIdBndr env var
       ; new_expr <- zonkLExpr env expr
       ; return (VarBind { var_id = new_var, var_rhs = new_expr, var_inline = inl }) }

zonk_bind env bind@(FunBind { fun_id = L loc var, fun_matches = ms
                            , fun_co_fn = co_fn })
  = do { new_var <- zonkIdBndr env var
       ; (env1, new_co_fn) <- zonkCoFn env co_fn
       ; new_ms <- zonkMatchGroup env1 zonkLExpr ms
       ; return (bind { fun_id = L loc new_var, fun_matches = new_ms
                      , fun_co_fn = new_co_fn }) }

zonk_bind env (AbsBinds { abs_tvs = tyvars, abs_ev_vars = evs
                        , abs_ev_binds = ev_binds
                        , abs_exports = exports
                        , abs_binds = val_binds })
  = ASSERT( all isImmutableTyVar tyvars )
    do { (env0, new_tyvars) <- zonkTyBndrsX env tyvars
       ; (env1, new_evs) <- zonkEvBndrsX env0 evs
       ; (env2, new_ev_binds) <- zonkTcEvBinds_s env1 ev_binds
       ; (new_val_bind, new_exports) <- fixM $ \ ~(new_val_binds, _) ->
         do { let env3 = extendIdZonkEnvRec env2
                           (collectHsBindsBinders new_val_binds)
            ; new_val_binds <- zonkMonoBinds env3 val_binds
            ; new_exports   <- mapM (zonkExport env3) exports
            ; return (new_val_binds, new_exports) }
       ; return (AbsBinds { abs_tvs = new_tyvars, abs_ev_vars = new_evs
                          , abs_ev_binds = new_ev_binds
                          , abs_exports = new_exports, abs_binds = new_val_bind }) }
  where
    zonkExport env (ABE{ abe_wrap = wrap, abe_inst_wrap = inst_wrap
                       , abe_poly = poly_id
                       , abe_mono = mono_id, abe_prags = prags })
        = do new_poly_id <- zonkIdBndr env poly_id
             (_, new_wrap) <- zonkCoFn env wrap
             (_, new_inst_wrap) <- zonkCoFn env inst_wrap
             new_prags <- zonkSpecPrags env prags
             return (ABE{ abe_wrap = new_wrap, abe_inst_wrap = new_inst_wrap
                        , abe_poly = new_poly_id
                        , abe_mono = zonkIdOcc env mono_id
                        , abe_prags = new_prags })

zonk_bind env (PatSynBind bind@(PSB { psb_id = L loc id
                                    , psb_args = details
                                    , psb_def = lpat
                                    , psb_dir = dir }))
  = do { id' <- zonkIdBndr env id
       ; details' <- zonkPatSynDetails env details
       ; (env1, lpat') <- zonkPat env lpat
       ; (_env2, dir') <- zonkPatSynDir env1 dir
       ; return $ PatSynBind $
                  bind { psb_id = L loc id'
                       , psb_args = details'
                       , psb_def = lpat'
                       , psb_dir = dir' } }

zonkPatSynDetails :: ZonkEnv
                  -> HsPatSynDetails (Located TcId)
                  -> TcM (HsPatSynDetails (Located Id))
zonkPatSynDetails env = traverse (wrapLocM $ zonkIdBndr env)

zonkPatSynDir :: ZonkEnv -> HsPatSynDir TcId -> TcM (ZonkEnv, HsPatSynDir Id)
zonkPatSynDir env Unidirectional = return (env, Unidirectional)
zonkPatSynDir env ImplicitBidirectional = return (env, ImplicitBidirectional)
zonkPatSynDir env (ExplicitBidirectional mg) = do
    mg' <- zonkMatchGroup env zonkLExpr mg
    return (env, ExplicitBidirectional mg')

zonkSpecPrags :: ZonkEnv -> TcSpecPrags -> TcM TcSpecPrags
zonkSpecPrags _   IsDefaultMethod = return IsDefaultMethod
zonkSpecPrags env (SpecPrags ps)  = do { ps' <- zonkLTcSpecPrags env ps
                                       ; return (SpecPrags ps') }

zonkLTcSpecPrags :: ZonkEnv -> [LTcSpecPrag] -> TcM [LTcSpecPrag]
zonkLTcSpecPrags env ps
  = mapM zonk_prag ps
  where
    zonk_prag (L loc (SpecPrag id co_fn inl))
        = do { (_, co_fn') <- zonkCoFn env co_fn
             ; return (L loc (SpecPrag (zonkIdOcc env id) co_fn' inl)) }

{-
************************************************************************
*                                                                      *
\subsection[BackSubst-Match-GRHSs]{Match and GRHSs}
*                                                                      *
************************************************************************
-}

zonkMatchGroup :: ZonkEnv
               -> (ZonkEnv -> Located (body TcId) -> TcM (Located (body Id)))
               -> MatchGroup TcId (Located (body TcId)) -> TcM (MatchGroup Id (Located (body Id)))
zonkMatchGroup env zBody (MG { mg_alts = L l ms, mg_arg_tys = arg_tys
                             , mg_res_ty = res_ty, mg_origin = origin })
  = do  { ms' <- mapM (zonkMatch env zBody) ms
        ; arg_tys' <- zonkTcTypeToTypes env arg_tys
        ; res_ty'  <- zonkTcTypeToType env res_ty
        ; return (MG { mg_alts = L l ms', mg_arg_tys = arg_tys'
                     , mg_res_ty = res_ty', mg_origin = origin }) }

zonkMatch :: ZonkEnv
          -> (ZonkEnv -> Located (body TcId) -> TcM (Located (body Id)))
          -> LMatch TcId (Located (body TcId)) -> TcM (LMatch Id (Located (body Id)))
zonkMatch env zBody (L loc (Match mf pats _ grhss))
  = do  { (env1, new_pats) <- zonkPats env pats
        ; new_grhss <- zonkGRHSs env1 zBody grhss
        ; return (L loc (Match mf new_pats Nothing new_grhss)) }

-------------------------------------------------------------------------
zonkGRHSs :: ZonkEnv
          -> (ZonkEnv -> Located (body TcId) -> TcM (Located (body Id)))
          -> GRHSs TcId (Located (body TcId)) -> TcM (GRHSs Id (Located (body Id)))

zonkGRHSs env zBody (GRHSs grhss (L l binds)) = do
    (new_env, new_binds) <- zonkLocalBinds env binds
    let
        zonk_grhs (GRHS guarded rhs)
          = do (env2, new_guarded) <- zonkStmts new_env zonkLExpr guarded
               new_rhs <- zBody env2 rhs
               return (GRHS new_guarded new_rhs)
    new_grhss <- mapM (wrapLocM zonk_grhs) grhss
    return (GRHSs new_grhss (L l new_binds))

{-
************************************************************************
*                                                                      *
\subsection[BackSubst-HsExpr]{Running a zonkitution over a TypeCheckedExpr}
*                                                                      *
************************************************************************
-}

zonkLExprs :: ZonkEnv -> [LHsExpr TcId] -> TcM [LHsExpr Id]
zonkLExpr  :: ZonkEnv -> LHsExpr TcId   -> TcM (LHsExpr Id)
zonkExpr   :: ZonkEnv -> HsExpr TcId    -> TcM (HsExpr Id)

zonkLExprs env exprs = mapM (zonkLExpr env) exprs
zonkLExpr  env expr  = wrapLocM (zonkExpr env) expr

zonkExpr env (HsVar (L l id))
  = return (HsVar (L l (zonkIdOcc env id)))

zonkExpr _ (HsIPVar id)
  = return (HsIPVar id)

zonkExpr _ (HsOverLabel l)
  = return (HsOverLabel l)

zonkExpr env (HsLit (HsRat f ty))
  = do new_ty <- zonkTcTypeToType env ty
       return (HsLit (HsRat f new_ty))

zonkExpr _ (HsLit lit)
  = return (HsLit lit)

zonkExpr env (HsOverLit lit)
  = do  { lit' <- zonkOverLit env lit
        ; return (HsOverLit lit') }

zonkExpr env (HsLam matches)
  = do new_matches <- zonkMatchGroup env zonkLExpr matches
       return (HsLam new_matches)

zonkExpr env (HsLamCase arg matches)
  = do new_arg <- zonkTcTypeToType env arg
       new_matches <- zonkMatchGroup env zonkLExpr matches
       return (HsLamCase new_arg new_matches)

zonkExpr env (HsApp e1 e2)
  = do new_e1 <- zonkLExpr env e1
       new_e2 <- zonkLExpr env e2
       return (HsApp new_e1 new_e2)

zonkExpr _ e@(HsRnBracketOut _ _)
  = pprPanic "zonkExpr: HsRnBracketOut" (ppr e)

zonkExpr env (HsTcBracketOut body bs)
  = do bs' <- mapM zonk_b bs
       return (HsTcBracketOut body bs')
  where
    zonk_b (PendingTcSplice n e) = do e' <- zonkLExpr env e
                                      return (PendingTcSplice n e')

zonkExpr _ (HsSpliceE s) = WARN( True, ppr s ) -- Should not happen
                           return (HsSpliceE s)

zonkExpr env (OpApp e1 op fixity e2)
  = do new_e1 <- zonkLExpr env e1
       new_op <- zonkLExpr env op
       new_e2 <- zonkLExpr env e2
       return (OpApp new_e1 new_op fixity new_e2)

zonkExpr env (NegApp expr op)
  = do new_expr <- zonkLExpr env expr
       new_op <- zonkExpr env op
       return (NegApp new_expr new_op)

zonkExpr env (HsPar e)
  = do new_e <- zonkLExpr env e
       return (HsPar new_e)

zonkExpr env (SectionL expr op)
  = do new_expr <- zonkLExpr env expr
       new_op   <- zonkLExpr env op
       return (SectionL new_expr new_op)

zonkExpr env (SectionR op expr)
  = do new_op   <- zonkLExpr env op
       new_expr <- zonkLExpr env expr
       return (SectionR new_op new_expr)

zonkExpr env (ExplicitTuple tup_args boxed)
  = do { new_tup_args <- mapM zonk_tup_arg tup_args
       ; return (ExplicitTuple new_tup_args boxed) }
  where
    zonk_tup_arg (L l (Present e)) = do { e' <- zonkLExpr env e
                                        ; return (L l (Present e')) }
    zonk_tup_arg (L l (Missing t)) = do { t' <- zonkTcTypeToType env t
                                        ; return (L l (Missing t')) }

zonkExpr env (HsCase expr ms)
  = do new_expr <- zonkLExpr env expr
       new_ms <- zonkMatchGroup env zonkLExpr ms
       return (HsCase new_expr new_ms)

zonkExpr env (HsIf e0 e1 e2 e3)
  = do { new_e0 <- fmapMaybeM (zonkExpr env) e0
       ; new_e1 <- zonkLExpr env e1
       ; new_e2 <- zonkLExpr env e2
       ; new_e3 <- zonkLExpr env e3
       ; return (HsIf new_e0 new_e1 new_e2 new_e3) }

zonkExpr env (HsMultiIf ty alts)
  = do { alts' <- mapM (wrapLocM zonk_alt) alts
       ; ty'   <- zonkTcTypeToType env ty
       ; return $ HsMultiIf ty' alts' }
  where zonk_alt (GRHS guard expr)
          = do { (env', guard') <- zonkStmts env zonkLExpr guard
               ; expr'          <- zonkLExpr env' expr
               ; return $ GRHS guard' expr' }

zonkExpr env (HsLet (L l binds) expr)
  = do (new_env, new_binds) <- zonkLocalBinds env binds
       new_expr <- zonkLExpr new_env expr
       return (HsLet (L l new_binds) new_expr)

zonkExpr env (HsDo do_or_lc (L l stmts) ty)
  = do (_, new_stmts) <- zonkStmts env zonkLExpr stmts
       new_ty <- zonkTcTypeToType env ty
       return (HsDo do_or_lc (L l new_stmts) new_ty)

zonkExpr env (ExplicitList ty wit exprs)
  = do new_ty <- zonkTcTypeToType env ty
       new_wit <- zonkWit env wit
       new_exprs <- zonkLExprs env exprs
       return (ExplicitList new_ty new_wit new_exprs)
   where zonkWit _ Nothing = return Nothing
         zonkWit env (Just fln) = do new_fln <- zonkExpr env fln
                                     return (Just new_fln)

zonkExpr env (ExplicitPArr ty exprs)
  = do new_ty <- zonkTcTypeToType env ty
       new_exprs <- zonkLExprs env exprs
       return (ExplicitPArr new_ty new_exprs)

zonkExpr env expr@(RecordCon { rcon_con_expr = con_expr, rcon_flds = rbinds })
  = do  { new_con_expr <- zonkExpr env con_expr
        ; new_rbinds   <- zonkRecFields env rbinds
        ; return (expr { rcon_con_expr = new_con_expr
                       , rcon_flds = new_rbinds }) }

zonkExpr env (RecordUpd { rupd_expr = expr, rupd_flds = rbinds
                        , rupd_cons = cons, rupd_in_tys = in_tys
                        , rupd_out_tys = out_tys, rupd_wrap = req_wrap })
  = do  { new_expr    <- zonkLExpr env expr
        ; new_in_tys  <- mapM (zonkTcTypeToType env) in_tys
        ; new_out_tys <- mapM (zonkTcTypeToType env) out_tys
        ; new_rbinds  <- zonkRecUpdFields env rbinds
        ; (_, new_recwrap) <- zonkCoFn env req_wrap
        ; return (RecordUpd { rupd_expr = new_expr, rupd_flds =  new_rbinds
                            , rupd_cons = cons, rupd_in_tys = new_in_tys
                            , rupd_out_tys = new_out_tys, rupd_wrap = new_recwrap }) }

zonkExpr env (ExprWithTySigOut e ty)
  = do { e' <- zonkLExpr env e
       ; return (ExprWithTySigOut e' ty) }

zonkExpr env (ArithSeq expr wit info)
  = do new_expr <- zonkExpr env expr
       new_wit <- zonkWit env wit
       new_info <- zonkArithSeq env info
       return (ArithSeq new_expr new_wit new_info)
   where zonkWit _ Nothing = return Nothing
         zonkWit env (Just fln) = do new_fln <- zonkExpr env fln
                                     return (Just new_fln)

zonkExpr env (PArrSeq expr info)
  = do new_expr <- zonkExpr env expr
       new_info <- zonkArithSeq env info
       return (PArrSeq new_expr new_info)

zonkExpr env (HsSCC src lbl expr)
  = do new_expr <- zonkLExpr env expr
       return (HsSCC src lbl new_expr)

zonkExpr env (HsTickPragma src info expr)
  = do new_expr <- zonkLExpr env expr
       return (HsTickPragma src info new_expr)

-- hdaume: core annotations
zonkExpr env (HsCoreAnn src lbl expr)
  = do new_expr <- zonkLExpr env expr
       return (HsCoreAnn src lbl new_expr)

-- arrow notation extensions
zonkExpr env (HsProc pat body)
  = do  { (env1, new_pat) <- zonkPat env pat
        ; new_body <- zonkCmdTop env1 body
        ; return (HsProc new_pat new_body) }

-- StaticPointers extension
zonkExpr env (HsStatic expr)
  = HsStatic <$> zonkLExpr env expr

zonkExpr env (HsWrap co_fn expr)
  = do (env1, new_co_fn) <- zonkCoFn env co_fn
       new_expr <- zonkExpr env1 expr
       return (HsWrap new_co_fn new_expr)

zonkExpr _ (HsUnboundVar v)
  = return (HsUnboundVar v)

  -- nothing to do here. The payload is an LHsType, not a Type.
zonkExpr _ e@(HsTypeOut {}) = return e

zonkExpr _ expr = pprPanic "zonkExpr" (ppr expr)

-------------------------------------------------------------------------

zonkLCmd  :: ZonkEnv -> LHsCmd TcId   -> TcM (LHsCmd Id)
zonkCmd   :: ZonkEnv -> HsCmd TcId    -> TcM (HsCmd Id)

zonkLCmd  env cmd  = wrapLocM (zonkCmd env) cmd

<<<<<<< HEAD
zonkCmd env (HsCmdCast co cmd)
  = do { co' <- zonkCoToCo env co
       ; cmd' <- zonkCmd env cmd
       ; return (HsCmdCast co' cmd') }
=======
zonkCmd env (HsCmdWrap w cmd)
  = do { (env1, w') <- zonkCoFn env w
       ; cmd' <- zonkCmd env1 cmd
       ; return (HsCmdWrap w' cmd') }
>>>>>>> cd82a2e1
zonkCmd env (HsCmdArrApp e1 e2 ty ho rl)
  = do new_e1 <- zonkLExpr env e1
       new_e2 <- zonkLExpr env e2
       new_ty <- zonkTcTypeToType env ty
       return (HsCmdArrApp new_e1 new_e2 new_ty ho rl)

zonkCmd env (HsCmdArrForm op fixity args)
  = do new_op <- zonkLExpr env op
       new_args <- mapM (zonkCmdTop env) args
       return (HsCmdArrForm new_op fixity new_args)

zonkCmd env (HsCmdApp c e)
  = do new_c <- zonkLCmd env c
       new_e <- zonkLExpr env e
       return (HsCmdApp new_c new_e)

zonkCmd env (HsCmdLam matches)
  = do new_matches <- zonkMatchGroup env zonkLCmd matches
       return (HsCmdLam new_matches)

zonkCmd env (HsCmdPar c)
  = do new_c <- zonkLCmd env c
       return (HsCmdPar new_c)

zonkCmd env (HsCmdCase expr ms wrap)
  = do (env1, wrap') <- zonkCoFn env wrap
       new_expr <- zonkLExpr env expr
       new_ms <- zonkMatchGroup env1 zonkLCmd ms
       return (HsCmdCase new_expr new_ms wrap')

zonkCmd env (HsCmdIf eCond ePred cThen cElse)
  = do { new_eCond <- fmapMaybeM (zonkExpr env) eCond
       ; new_ePred <- zonkLExpr env ePred
       ; new_cThen <- zonkLCmd env cThen
       ; new_cElse <- zonkLCmd env cElse
       ; return (HsCmdIf new_eCond new_ePred new_cThen new_cElse) }

zonkCmd env (HsCmdLet (L l binds) cmd)
  = do (new_env, new_binds) <- zonkLocalBinds env binds
       new_cmd <- zonkLCmd new_env cmd
       return (HsCmdLet (L l new_binds) new_cmd)

zonkCmd env (HsCmdDo (L l stmts) ty)
  = do (_, new_stmts) <- zonkStmts env zonkLCmd stmts
       new_ty <- zonkTcTypeToType env ty
       return (HsCmdDo (L l new_stmts) new_ty)





zonkCmdTop :: ZonkEnv -> LHsCmdTop TcId -> TcM (LHsCmdTop Id)
zonkCmdTop env cmd = wrapLocM (zonk_cmd_top env) cmd

zonk_cmd_top :: ZonkEnv -> HsCmdTop TcId -> TcM (HsCmdTop Id)
zonk_cmd_top env (HsCmdTop cmd stack_tys ty ids)
  = do new_cmd <- zonkLCmd env cmd
       new_stack_tys <- zonkTcTypeToType env stack_tys
       new_ty <- zonkTcTypeToType env ty
       new_ids <- mapSndM (zonkExpr env) ids
       return (HsCmdTop new_cmd new_stack_tys new_ty new_ids)

-------------------------------------------------------------------------
zonkCoFn :: ZonkEnv -> HsWrapper -> TcM (ZonkEnv, HsWrapper)
zonkCoFn env WpHole   = return (env, WpHole)
zonkCoFn env (WpCompose c1 c2) = do { (env1, c1') <- zonkCoFn env c1
                                    ; (env2, c2') <- zonkCoFn env1 c2
                                    ; return (env2, WpCompose c1' c2') }
<<<<<<< HEAD
zonkCoFn env (WpFun c1 c2 t1 t2) = do { (env1, c1') <- zonkCoFn env c1
                                      ; (env2, c2') <- zonkCoFn env1 c2
                                      ; t1'         <- zonkTcTypeToType env2 t1
                                      ; t2'         <- zonkTcTypeToType env2 t2
                                      ; return (env2, WpFun c1' c2' t1' t2') }
zonkCoFn env (WpCast co) = do { co' <- zonkCoToCo env co
=======
zonkCoFn env (WpFun c1 c2 t1) = do { (env1, c1') <- zonkCoFn env c1
                                   ; (env2, c2') <- zonkCoFn env1 c2
                                   ; t1'         <- zonkTcTypeToType env2 t1
                                   ; return (env2, WpFun c1' c2' t1') }
zonkCoFn env (WpCast co) = do { co' <- zonkTcCoToCo env co
>>>>>>> cd82a2e1
                              ; return (env, WpCast co') }
zonkCoFn env (WpEvLam ev)   = do { (env', ev') <- zonkEvBndrX env ev
                                 ; return (env', WpEvLam ev') }
zonkCoFn env (WpEvApp arg)  = do { arg' <- zonkEvTerm env arg
                                 ; return (env, WpEvApp arg') }
zonkCoFn env (WpTyLam tv)   = ASSERT( isImmutableTyVar tv )
                              do { (env', tv') <- zonkTyBndrX env tv
                                 ; return (env', WpTyLam tv') }
zonkCoFn env (WpTyApp ty)   = do { ty' <- zonkTcTypeToType env ty
                                 ; return (env, WpTyApp ty') }
zonkCoFn env (WpLet bs)     = do { (env1, bs') <- zonkTcEvBinds env bs
                                 ; return (env1, WpLet bs') }

-------------------------------------------------------------------------
zonkOverLit :: ZonkEnv -> HsOverLit TcId -> TcM (HsOverLit Id)
zonkOverLit env lit@(OverLit { ol_witness = e, ol_type = ty })
  = do  { ty' <- zonkTcTypeToType env ty
        ; e' <- zonkExpr env e
        ; return (lit { ol_witness = e', ol_type = ty' }) }

-------------------------------------------------------------------------
zonkArithSeq :: ZonkEnv -> ArithSeqInfo TcId -> TcM (ArithSeqInfo Id)

zonkArithSeq env (From e)
  = do new_e <- zonkLExpr env e
       return (From new_e)

zonkArithSeq env (FromThen e1 e2)
  = do new_e1 <- zonkLExpr env e1
       new_e2 <- zonkLExpr env e2
       return (FromThen new_e1 new_e2)

zonkArithSeq env (FromTo e1 e2)
  = do new_e1 <- zonkLExpr env e1
       new_e2 <- zonkLExpr env e2
       return (FromTo new_e1 new_e2)

zonkArithSeq env (FromThenTo e1 e2 e3)
  = do new_e1 <- zonkLExpr env e1
       new_e2 <- zonkLExpr env e2
       new_e3 <- zonkLExpr env e3
       return (FromThenTo new_e1 new_e2 new_e3)


-------------------------------------------------------------------------
zonkStmts :: ZonkEnv
          -> (ZonkEnv -> Located (body TcId) -> TcM (Located (body Id)))
          -> [LStmt TcId (Located (body TcId))] -> TcM (ZonkEnv, [LStmt Id (Located (body Id))])
zonkStmts env _ []     = return (env, [])
zonkStmts env zBody (s:ss) = do { (env1, s')  <- wrapLocSndM (zonkStmt env zBody) s
                                ; (env2, ss') <- zonkStmts env1 zBody ss
                                ; return (env2, s' : ss') }

zonkStmt :: ZonkEnv
         -> (ZonkEnv -> Located (body TcId) -> TcM (Located (body Id)))
         -> Stmt TcId (Located (body TcId)) -> TcM (ZonkEnv, Stmt Id (Located (body Id)))
zonkStmt env _ (ParStmt stmts_w_bndrs mzip_op bind_op)
  = do { new_stmts_w_bndrs <- mapM zonk_branch stmts_w_bndrs
       ; let new_binders = [b | ParStmtBlock _ bs _ <- new_stmts_w_bndrs, b <- bs]
             env1 = extendIdZonkEnvRec env new_binders
       ; new_mzip <- zonkExpr env1 mzip_op
       ; new_bind <- zonkExpr env1 bind_op
       ; return (env1, ParStmt new_stmts_w_bndrs new_mzip new_bind) }
  where
    zonk_branch (ParStmtBlock stmts bndrs return_op)
       = do { (env1, new_stmts) <- zonkStmts env zonkLExpr stmts
            ; new_return <- zonkExpr env1 return_op
            ; return (ParStmtBlock new_stmts (zonkIdOccs env1 bndrs) new_return) }

zonkStmt env zBody (RecStmt { recS_stmts = segStmts, recS_later_ids = lvs, recS_rec_ids = rvs
                            , recS_ret_fn = ret_id, recS_mfix_fn = mfix_id, recS_bind_fn = bind_id
                            , recS_later_rets = later_rets, recS_rec_rets = rec_rets
                            , recS_ret_ty = ret_ty })
  = do { new_rvs <- zonkIdBndrs env rvs
       ; new_lvs <- zonkIdBndrs env lvs
       ; new_ret_ty  <- zonkTcTypeToType env ret_ty
       ; new_ret_id  <- zonkExpr env ret_id
       ; new_mfix_id <- zonkExpr env mfix_id
       ; new_bind_id <- zonkExpr env bind_id
       ; let env1 = extendIdZonkEnvRec env new_rvs
       ; (env2, new_segStmts) <- zonkStmts env1 zBody segStmts
        -- Zonk the ret-expressions in an envt that
        -- has the polymorphic bindings in the envt
       ; new_later_rets <- mapM (zonkExpr env2) later_rets
       ; new_rec_rets <- mapM (zonkExpr env2) rec_rets
       ; return (extendIdZonkEnvRec env new_lvs,     -- Only the lvs are needed
                 RecStmt { recS_stmts = new_segStmts, recS_later_ids = new_lvs
                         , recS_rec_ids = new_rvs, recS_ret_fn = new_ret_id
                         , recS_mfix_fn = new_mfix_id, recS_bind_fn = new_bind_id
                         , recS_later_rets = new_later_rets
                         , recS_rec_rets = new_rec_rets, recS_ret_ty = new_ret_ty }) }

zonkStmt env zBody (BodyStmt body then_op guard_op ty)
  = do new_body <- zBody env body
       new_then <- zonkExpr env then_op
       new_guard <- zonkExpr env guard_op
       new_ty <- zonkTcTypeToType env ty
       return (env, BodyStmt new_body new_then new_guard new_ty)

zonkStmt env zBody (LastStmt body noret ret_op)
  = do new_body <- zBody env body
       new_ret <- zonkExpr env ret_op
       return (env, LastStmt new_body noret new_ret)

zonkStmt env _ (TransStmt { trS_stmts = stmts, trS_bndrs = binderMap
                              , trS_by = by, trS_form = form, trS_using = using
                              , trS_ret = return_op, trS_bind = bind_op, trS_fmap = liftM_op })
  = do { (env', stmts') <- zonkStmts env zonkLExpr stmts
    ; binderMap' <- mapM (zonkBinderMapEntry env') binderMap
    ; by'        <- fmapMaybeM (zonkLExpr env') by
    ; using'     <- zonkLExpr env using
    ; return_op' <- zonkExpr env' return_op
    ; bind_op'   <- zonkExpr env' bind_op
    ; liftM_op'  <- zonkExpr env' liftM_op
    ; let env'' = extendIdZonkEnvRec env' (map snd binderMap')
    ; return (env'', TransStmt { trS_stmts = stmts', trS_bndrs = binderMap'
                               , trS_by = by', trS_form = form, trS_using = using'
                               , trS_ret = return_op', trS_bind = bind_op', trS_fmap = liftM_op' }) }
  where
    zonkBinderMapEntry env (oldBinder, newBinder) = do
        let oldBinder' = zonkIdOcc env oldBinder
        newBinder' <- zonkIdBndr env newBinder
        return (oldBinder', newBinder')

zonkStmt env _ (LetStmt (L l binds))
  = do (env1, new_binds) <- zonkLocalBinds env binds
       return (env1, LetStmt (L l new_binds))

zonkStmt env zBody (BindStmt pat body bind_op fail_op)
  = do  { new_body <- zBody env body
        ; (env1, new_pat) <- zonkPat env pat
        ; new_bind <- zonkExpr env bind_op
        ; new_fail <- zonkExpr env fail_op
        ; return (env1, BindStmt new_pat new_body new_bind new_fail) }

zonkStmt env _zBody (ApplicativeStmt args mb_join body_ty)
  = do  { (env', args') <- zonk_args env args
        ; new_mb_join <- traverse (zonkExpr env) mb_join
        ; new_body_ty <- zonkTcTypeToType env' body_ty
        ; return (env', ApplicativeStmt args' new_mb_join new_body_ty) }
  where
   zonk_args env [] = return (env, [])
   zonk_args env ((op, arg) : groups)
      = do { (env1, arg') <- zonk_arg env arg
           ; op' <- zonkExpr env1 op
           ; (env2, ss) <- zonk_args env1 groups
           ; return (env2, (op', arg') : ss) }

   zonk_arg env (ApplicativeArgOne pat expr)
     = do { (env1, new_pat) <- zonkPat env pat
          ; new_expr <- zonkLExpr env expr
          ; return (env1, ApplicativeArgOne new_pat new_expr) }
   zonk_arg env (ApplicativeArgMany stmts ret pat)
     = do { (env1, new_stmts) <- zonkStmts env zonkLExpr stmts
          ; new_ret <- zonkExpr env1 ret
          ; (env2, new_pat) <- zonkPat env pat
          ; return (env2, ApplicativeArgMany new_stmts new_ret new_pat) }

-------------------------------------------------------------------------
zonkRecFields :: ZonkEnv -> HsRecordBinds TcId -> TcM (HsRecordBinds TcId)
zonkRecFields env (HsRecFields flds dd)
  = do  { flds' <- mapM zonk_rbind flds
        ; return (HsRecFields flds' dd) }
  where
    zonk_rbind (L l fld)
      = do { new_id   <- wrapLocM (zonkFieldOcc env) (hsRecFieldLbl fld)
           ; new_expr <- zonkLExpr env (hsRecFieldArg fld)
           ; return (L l (fld { hsRecFieldLbl = new_id
                              , hsRecFieldArg = new_expr })) }

zonkRecUpdFields :: ZonkEnv -> [LHsRecUpdField TcId] -> TcM [LHsRecUpdField TcId]
zonkRecUpdFields env = mapM zonk_rbind
  where
    zonk_rbind (L l fld)
      = do { new_id   <- wrapLocM (zonkFieldOcc env) (hsRecUpdFieldOcc fld)
           ; new_expr <- zonkLExpr env (hsRecFieldArg fld)
           ; return (L l (fld { hsRecFieldLbl = fmap ambiguousFieldOcc new_id
                              , hsRecFieldArg = new_expr })) }

-------------------------------------------------------------------------
mapIPNameTc :: (a -> TcM b) -> Either (Located HsIPName) a
            -> TcM (Either (Located HsIPName) b)
mapIPNameTc _ (Left x)  = return (Left x)
mapIPNameTc f (Right x) = do r <- f x
                             return (Right r)

{-
************************************************************************
*                                                                      *
\subsection[BackSubst-Pats]{Patterns}
*                                                                      *
************************************************************************
-}

zonkPat :: ZonkEnv -> OutPat TcId -> TcM (ZonkEnv, OutPat Id)
-- Extend the environment as we go, because it's possible for one
-- pattern to bind something that is used in another (inside or
-- to the right)
zonkPat env pat = wrapLocSndM (zonk_pat env) pat

zonk_pat :: ZonkEnv -> Pat TcId -> TcM (ZonkEnv, Pat Id)
zonk_pat env (ParPat p)
  = do  { (env', p') <- zonkPat env p
        ; return (env', ParPat p') }

zonk_pat env (WildPat ty)
  = do  { ty' <- zonkTcTypeToType env ty
        ; return (env, WildPat ty') }

zonk_pat env (VarPat (L l v))
  = do  { v' <- zonkIdBndr env v
        ; return (extendIdZonkEnv1 env v', VarPat (L l v')) }

zonk_pat env (LazyPat pat)
  = do  { (env', pat') <- zonkPat env pat
        ; return (env',  LazyPat pat') }

zonk_pat env (BangPat pat)
  = do  { (env', pat') <- zonkPat env pat
        ; return (env',  BangPat pat') }

zonk_pat env (AsPat (L loc v) pat)
  = do  { v' <- zonkIdBndr env v
        ; (env', pat') <- zonkPat (extendIdZonkEnv1 env v') pat
        ; return (env', AsPat (L loc v') pat') }

zonk_pat env (ViewPat expr pat ty)
  = do  { expr' <- zonkLExpr env expr
        ; (env', pat') <- zonkPat env pat
        ; ty' <- zonkTcTypeToType env ty
        ; return (env', ViewPat expr' pat' ty') }

zonk_pat env (ListPat pats ty Nothing)
  = do  { ty' <- zonkTcTypeToType env ty
        ; (env', pats') <- zonkPats env pats
        ; return (env', ListPat pats' ty' Nothing) }

zonk_pat env (ListPat pats ty (Just (ty2,wit)))
  = do  { wit' <- zonkExpr env wit
        ; ty2' <- zonkTcTypeToType env ty2
        ; ty' <- zonkTcTypeToType env ty
        ; (env', pats') <- zonkPats env pats
        ; return (env', ListPat pats' ty' (Just (ty2',wit'))) }

zonk_pat env (PArrPat pats ty)
  = do  { ty' <- zonkTcTypeToType env ty
        ; (env', pats') <- zonkPats env pats
        ; return (env', PArrPat pats' ty') }

zonk_pat env (TuplePat pats boxed tys)
  = do  { tys' <- mapM (zonkTcTypeToType env) tys
        ; (env', pats') <- zonkPats env pats
        ; return (env', TuplePat pats' boxed tys') }

zonk_pat env p@(ConPatOut { pat_arg_tys = tys, pat_tvs = tyvars
                          , pat_dicts = evs, pat_binds = binds
                          , pat_args = args, pat_wrap = wrapper })
  = ASSERT( all isImmutableTyVar tyvars )
    do  { new_tys <- mapM (zonkTcTypeToType env) tys
        ; (env0, new_tyvars) <- zonkTyBndrsX env tyvars
          -- Must zonk the existential variables, because their
          -- /kind/ need potential zonking.
          -- cf typecheck/should_compile/tc221.hs
        ; (env1, new_evs) <- zonkEvBndrsX env0 evs
        ; (env2, new_binds) <- zonkTcEvBinds env1 binds
        ; (env3, new_wrapper) <- zonkCoFn env2 wrapper
        ; (env', new_args) <- zonkConStuff env3 args
        ; return (env', p { pat_arg_tys = new_tys,
                            pat_tvs = new_tyvars,
                            pat_dicts = new_evs,
                            pat_binds = new_binds,
                            pat_args = new_args,
                            pat_wrap = new_wrapper}) }

zonk_pat env (LitPat lit) = return (env, LitPat lit)

zonk_pat env (SigPatOut pat ty)
  = do  { ty' <- zonkTcTypeToType env ty
        ; (env', pat') <- zonkPat env pat
        ; return (env', SigPatOut pat' ty') }

zonk_pat env (NPat (L l lit) mb_neg eq_expr)
  = do  { lit' <- zonkOverLit env lit
        ; mb_neg' <- fmapMaybeM (zonkExpr env) mb_neg
        ; eq_expr' <- zonkExpr env eq_expr
        ; return (env, NPat (L l lit') mb_neg' eq_expr') }

zonk_pat env (NPlusKPat (L loc n) (L l lit) e1 e2)
  = do  { n' <- zonkIdBndr env n
        ; lit' <- zonkOverLit env lit
        ; e1' <- zonkExpr env e1
        ; e2' <- zonkExpr env e2
        ; return (extendIdZonkEnv1 env n',
                  NPlusKPat (L loc n') (L l lit') e1' e2') }

zonk_pat env (CoPat co_fn pat ty)
  = do { (env', co_fn') <- zonkCoFn env co_fn
       ; (env'', pat') <- zonkPat env' (noLoc pat)
       ; ty' <- zonkTcTypeToType env'' ty
       ; return (env'', CoPat co_fn' (unLoc pat') ty') }

zonk_pat _ pat = pprPanic "zonk_pat" (ppr pat)

---------------------------
zonkConStuff :: ZonkEnv
             -> HsConDetails (OutPat TcId) (HsRecFields id (OutPat TcId))
             -> TcM (ZonkEnv,
                     HsConDetails (OutPat Id) (HsRecFields id (OutPat Id)))
zonkConStuff env (PrefixCon pats)
  = do  { (env', pats') <- zonkPats env pats
        ; return (env', PrefixCon pats') }

zonkConStuff env (InfixCon p1 p2)
  = do  { (env1, p1') <- zonkPat env  p1
        ; (env', p2') <- zonkPat env1 p2
        ; return (env', InfixCon p1' p2') }

zonkConStuff env (RecCon (HsRecFields rpats dd))
  = do  { (env', pats') <- zonkPats env (map (hsRecFieldArg . unLoc) rpats)
        ; let rpats' = zipWith (\(L l rp) p' -> L l (rp { hsRecFieldArg = p' }))
                               rpats pats'
        ; return (env', RecCon (HsRecFields rpats' dd)) }
        -- Field selectors have declared types; hence no zonking

---------------------------
zonkPats :: ZonkEnv -> [OutPat TcId] -> TcM (ZonkEnv, [OutPat Id])
zonkPats env []         = return (env, [])
zonkPats env (pat:pats) = do { (env1, pat') <- zonkPat env pat
                             ; (env', pats') <- zonkPats env1 pats
                             ; return (env', pat':pats') }

{-
************************************************************************
*                                                                      *
\subsection[BackSubst-Foreign]{Foreign exports}
*                                                                      *
************************************************************************
-}

zonkForeignExports :: ZonkEnv -> [LForeignDecl TcId] -> TcM [LForeignDecl Id]
zonkForeignExports env ls = mapM (wrapLocM (zonkForeignExport env)) ls

zonkForeignExport :: ZonkEnv -> ForeignDecl TcId -> TcM (ForeignDecl Id)
zonkForeignExport env (ForeignExport { fd_name = i, fd_co = co, fd_fe = spec })
  = return (ForeignExport { fd_name = fmap (zonkIdOcc env) i
                          , fd_sig_ty = undefined, fd_co = co
                          , fd_fe = spec })
zonkForeignExport _ for_imp
  = return for_imp     -- Foreign imports don't need zonking

zonkRules :: ZonkEnv -> [LRuleDecl TcId] -> TcM [LRuleDecl Id]
zonkRules env rs = mapM (wrapLocM (zonkRule env)) rs

zonkRule :: ZonkEnv -> RuleDecl TcId -> TcM (RuleDecl Id)
zonkRule env (HsRule name act (vars{-::[RuleBndr TcId]-}) lhs fv_lhs rhs fv_rhs)
  = do { unbound_tkv_set <- newMutVar emptyVarSet
       ; let kind_var_set = identify_kind_vars vars
             env_rule = setZonkType env (zonkTvCollecting kind_var_set unbound_tkv_set)
              -- See Note [Zonking the LHS of a RULE]

       ; (env_inside, new_bndrs) <- mapAccumLM zonk_bndr env_rule vars

       ; new_lhs <- zonkLExpr env_inside lhs
       ; new_rhs <- zonkLExpr env_inside rhs

       ; unbound_tkvs <- readMutVar unbound_tkv_set

       ; let final_bndrs :: [LRuleBndr Var]
             final_bndrs = map (noLoc . RuleBndr . noLoc)
                               (varSetElemsWellScoped unbound_tkvs)
                           ++ new_bndrs

       ; return $
         HsRule name act final_bndrs new_lhs fv_lhs new_rhs fv_rhs }
  where
   zonk_bndr env (L l (RuleBndr (L loc v)))
      = do { (env', v') <- zonk_it env v
           ; return (env', L l (RuleBndr (L loc v'))) }
   zonk_bndr _ (L _ (RuleBndrSig {})) = panic "zonk_bndr RuleBndrSig"

   zonk_it env v
     | isId v     = do { v' <- zonkIdBndr env v
                       ; return (extendIdZonkEnvRec env [v'], v') }
     | otherwise  = ASSERT( isImmutableTyVar v)
                    zonkTyBndrX env v
                    -- DV: used to be return (env,v) but that is plain
                    -- wrong because we may need to go inside the kind
                    -- of v and zonk there!

     -- returns the set of type variables mentioned in the kind of another
     -- type. This is used only when -XPolyKinds is not set.
   identify_kind_vars :: [LRuleBndr TcId] -> TyVarSet
   identify_kind_vars rule_bndrs
     = let vars = map strip_rulebndr rule_bndrs in
       unionVarSets (map (\v -> if isTyVar v
                                then tyCoVarsOfType (tyVarKind v)
                                else emptyVarSet) vars)

   strip_rulebndr (L _ (RuleBndr (L _ v))) = v
   strip_rulebndr (L _ (RuleBndrSig {}))   = panic "strip_rulebndr zonkRule"

zonkVects :: ZonkEnv -> [LVectDecl TcId] -> TcM [LVectDecl Id]
zonkVects env = mapM (wrapLocM (zonkVect env))

zonkVect :: ZonkEnv -> VectDecl TcId -> TcM (VectDecl Id)
zonkVect env (HsVect s v e)
  = do { v' <- wrapLocM (zonkIdBndr env) v
       ; e' <- zonkLExpr env e
       ; return $ HsVect s v' e'
       }
zonkVect env (HsNoVect s v)
  = do { v' <- wrapLocM (zonkIdBndr env) v
       ; return $ HsNoVect s v'
       }
zonkVect _env (HsVectTypeOut s t rt)
  = return $ HsVectTypeOut s t rt
zonkVect _ (HsVectTypeIn _ _ _ _) = panic "TcHsSyn.zonkVect: HsVectTypeIn"
zonkVect _env (HsVectClassOut c)
  = return $ HsVectClassOut c
zonkVect _ (HsVectClassIn _ _) = panic "TcHsSyn.zonkVect: HsVectClassIn"
zonkVect _env (HsVectInstOut i)
  = return $ HsVectInstOut i
zonkVect _ (HsVectInstIn _) = panic "TcHsSyn.zonkVect: HsVectInstIn"

{-
************************************************************************
*                                                                      *
              Constraints and evidence
*                                                                      *
************************************************************************
-}

zonkEvTerm :: ZonkEnv -> EvTerm -> TcM EvTerm
zonkEvTerm env (EvId v)           = ASSERT2( isId v, ppr v )
                                    zonkEvVarOcc env v
zonkEvTerm env (EvCoercion co)    = do { co' <- zonkCoToCo env co
                                       ; return (EvCoercion co') }
zonkEvTerm env (EvCast tm co)     = do { tm' <- zonkEvTerm env tm
                                       ; co' <- zonkCoToCo env co
                                       ; return (mkEvCast tm' co') }
zonkEvTerm _   (EvLit l)          = return (EvLit l)

zonkEvTerm env (EvTypeable ty ev) =
  do { ev' <- zonkEvTypeable env ev
     ; ty' <- zonkTcTypeToType env ty
     ; return (EvTypeable ty' ev') }
zonkEvTerm env (EvCallStack cs)
  = case cs of
      EvCsEmpty -> return (EvCallStack cs)
      EvCsPushCall n l tm -> do { tm' <- zonkEvTerm env tm
                                ; return (EvCallStack (EvCsPushCall n l tm')) }

zonkEvTerm env (EvSuperClass d n) = do { d' <- zonkEvTerm env d
                                       ; return (EvSuperClass d' n) }
zonkEvTerm env (EvDFunApp df tys tms)
  = do { tys' <- zonkTcTypeToTypes env tys
       ; tms' <- mapM (zonkEvTerm env) tms
       ; return (EvDFunApp (zonkIdOcc env df) tys' tms') }
zonkEvTerm env (EvDelayedError ty msg)
  = do { ty' <- zonkTcTypeToType env ty
       ; return (EvDelayedError ty' msg) }

zonkEvTypeable :: ZonkEnv -> EvTypeable -> TcM EvTypeable
zonkEvTypeable env (EvTypeableTyCon ts)
  = do { ts' <- mapM (zonkEvTerm env) ts
       ; return $ EvTypeableTyCon ts' }
zonkEvTypeable env (EvTypeableTyApp t1 t2)
  = do { t1' <- zonkEvTerm env t1
       ; t2' <- zonkEvTerm env t2
       ; return (EvTypeableTyApp t1' t2') }
zonkEvTypeable env (EvTypeableTyLit t1)
  = do { t1' <- zonkEvTerm env t1
       ; return (EvTypeableTyLit t1') }

zonkTcEvBinds_s :: ZonkEnv -> [TcEvBinds] -> TcM (ZonkEnv, [TcEvBinds])
zonkTcEvBinds_s env bs = do { (env, bs') <- mapAccumLM zonk_tc_ev_binds env bs
                            ; return (env, [EvBinds (unionManyBags bs')]) }

zonkTcEvBinds :: ZonkEnv -> TcEvBinds -> TcM (ZonkEnv, TcEvBinds)
zonkTcEvBinds env bs = do { (env', bs') <- zonk_tc_ev_binds env bs
                          ; return (env', EvBinds bs') }

zonk_tc_ev_binds :: ZonkEnv -> TcEvBinds -> TcM (ZonkEnv, Bag EvBind)
zonk_tc_ev_binds env (TcEvBinds var) = zonkEvBindsVar env var
zonk_tc_ev_binds env (EvBinds bs)    = zonkEvBinds env bs

zonkEvBindsVar :: ZonkEnv -> EvBindsVar -> TcM (ZonkEnv, Bag EvBind)
zonkEvBindsVar env (EvBindsVar ref _) = do { bs <- readMutVar ref
                                           ; zonkEvBinds env (evBindMapBinds bs) }

zonkEvBinds :: ZonkEnv -> Bag EvBind -> TcM (ZonkEnv, Bag EvBind)
zonkEvBinds env binds
  = {-# SCC "zonkEvBinds" #-}
    fixM (\ ~( _, new_binds) -> do
         { let env1 = extendIdZonkEnvRec env (collect_ev_bndrs new_binds)
         ; binds' <- mapBagM (zonkEvBind env1) binds
         ; return (env1, binds') })
  where
    collect_ev_bndrs :: Bag EvBind -> [EvVar]
    collect_ev_bndrs = foldrBag add []
    add (EvBind { eb_lhs = var }) vars = var : vars

zonkEvBind :: ZonkEnv -> EvBind -> TcM EvBind
zonkEvBind env bind@(EvBind { eb_lhs = var, eb_rhs = term })
  = do { var'  <- {-# SCC "zonkEvBndr" #-} zonkEvBndr env var

         -- Optimise the common case of Refl coercions
         -- See Note [Optimise coercion zonking]
         -- This has a very big effect on some programs (eg Trac #5030)

       ; term' <- case getEqPredTys_maybe (idType var') of
           Just (r, ty1, ty2) | ty1 `eqType` ty2
                  -> return (EvCoercion (mkTcReflCo r ty1))
           _other -> zonkEvTerm env term

       ; return (bind { eb_lhs = var', eb_rhs = term' }) }

{-
************************************************************************
*                                                                      *
                         Zonking types
*                                                                      *
************************************************************************

Note [Zonking the LHS of a RULE]
~~~~~~~~~~~~~~~~~~~~~~~~~~~~~~~~
We need to gather the type variables mentioned on the LHS so we can
quantify over them.  Example:
  data T a = C

  foo :: T a -> Int
  foo C = 1

  {-# RULES "myrule"  foo C = 1 #-}

After type checking the LHS becomes (foo a (C a))
and we do not want to zap the unbound tyvar 'a' to (), because
that limits the applicability of the rule.  Instead, we
want to quantify over it!

It's easiest to get zonkTvCollecting to gather the free tyvars
here. Attempts to do so earlier are tiresome, because (a) the data
type is big and (b) finding the free type vars of an expression is
necessarily monadic operation. (consider /\a -> f @ b, where b is
side-effected to a)

And that in turn is why ZonkEnv carries the function to use for
type variables!

Note [Zonking mutable unbound type or kind variables]
~~~~~~~~~~~~~~~~~~~~~~~~~~~~~~~~~~~~~~~~~~~~~~~~~~~~~
In zonkTypeZapping, we zonk mutable but unbound type or kind variables to an
arbitrary type. We know if they are unbound even though we don't carry an
environment, because at the binding site for a variable we bind the mutable
var to a fresh immutable one.  So the mutable store plays the role of an
environment.  If we come across a mutable variable that isn't so bound, it
must be completely free. We zonk the expected kind to make sure we don't get
some unbound meta variable as the kind.

Note that since we have kind polymorphism, zonk_unbound_tyvar will handle both
type and kind variables. Consider the following datatype:

  data Phantom a = Phantom Int

The type of Phantom is (forall (k : *). forall (a : k). Int). Both `a` and
`k` are unbound variables. We want to zonk this to
(forall (k : Any *). forall (a : Any (Any *)). Int).

Note [Optimise coercion zonking]
~~~~~~~~~~~~~~~~~~~~~~~~~~~~~~~~
When optimising evidence binds we may come across situations where
a coercion looks like
      cv = ReflCo ty
or    cv1 = cv2
where the type 'ty' is big.  In such cases it is a waste of time to zonk both
  * The variable on the LHS
  * The coercion on the RHS
Rather, we can zonk the variable, and if its type is (ty ~ ty), we can just
use Refl on the right, ignoring the actual coercion on the RHS.

This can have a very big effect, because the constraint solver sometimes does go
to a lot of effort to prove Refl!  (Eg when solving  10+3 = 10+3; cf Trac #5030)

-}

zonkTyVarOcc :: ZonkEnv -> TyVar -> TcM TcType
zonkTyVarOcc env@(ZonkEnv zonk_unbound_tyvar tv_env _) tv
  | isTcTyVar tv
  = case tcTyVarDetails tv of
         SkolemTv {}    -> lookup_in_env
         RuntimeUnk {}  -> lookup_in_env
         FlatSkol ty    -> zonkTcTypeToType env ty
         MetaTv { mtv_ref = ref }
           -> do { cts <- readMutVar ref
                 ; case cts of
                      Flexi -> do { kind <- {-# SCC "zonkKind1" #-}
                                            zonkTcTypeToType env (tyVarKind tv)
                                  ; zonk_unbound_tyvar (setTyVarKind tv kind) }
                      Indirect ty -> do { zty <- zonkTcTypeToType env ty
                                        -- Small optimisation: shortern-out indirect steps
                                        -- so that the old type may be more easily collected.
                                        ; writeMutVar ref (Indirect zty)
                                        ; return zty } }
  | otherwise
  = lookup_in_env
  where
    lookup_in_env    -- Look up in the env just as we do for Ids
      = case lookupVarEnv tv_env tv of
          Nothing  -> mkTyVarTy <$> updateTyVarKindM (zonkTcTypeToType env) tv
          Just tv' -> return (mkTyVarTy tv')

zonkCoVarOcc :: ZonkEnv -> CoVar -> TcM Coercion
zonkCoVarOcc env@(ZonkEnv _ tyco_env _) cv
  | Just cv' <- lookupVarEnv tyco_env cv  -- don't look in the knot-tied env
  = return $ mkCoVarCo cv'
  | otherwise
  = mkCoVarCo <$> updateVarTypeM (zonkTcTypeToType env) cv

zonkCoHole :: ZonkEnv -> CoercionHole
           -> Role -> Type -> Type  -- these are all redundant with
                                    -- the details in the hole,
                                    -- unzonked
           -> TcM Coercion
zonkCoHole env h r t1 t2
  = do { contents <- unpackCoercionHole_maybe h
       ; case contents of
           Just co -> do { co <- zonkCoToCo env co
                         ; checkCoercionHole co h r t1 t2 }

              -- This next case should happen only in the presence of
              -- (undeferred) type errors. Originally, I put in a panic
              -- here, but that caused too many uses of `failIfErrsM`.
           Nothing -> do { traceTc "Zonking unfilled coercion hole" (ppr h)
                         ; when debugIsOn $
                           whenNoErrs $
                           MASSERT2( False
                                   , text "Type-correct unfilled coercion hole"
                                     <+> ppr h )
                         ; t1 <- zonkTcTypeToType env t1
                         ; t2 <- zonkTcTypeToType env t2
                         ; return $ mkHoleCo h r t1 t2 } }

zonk_tycomapper :: TyCoMapper ZonkEnv TcM
zonk_tycomapper = TyCoMapper
  { tcm_smart = True   -- Establish type invariants
                       -- See Note [Type-checking inside the knot] in TcHsType
  , tcm_tyvar = zonkTyVarOcc
  , tcm_covar = zonkCoVarOcc
  , tcm_hole  = zonkCoHole
  , tcm_tybinder = \env tv _vis -> zonkTyBndrX env tv }

zonkTcTypeToType :: ZonkEnv -> TcType -> TcM Type
zonkTcTypeToType = mapType zonk_tycomapper

zonkTcTypeToTypes :: ZonkEnv -> [TcType] -> TcM [Type]
zonkTcTypeToTypes env tys = mapM (zonkTcTypeToType env) tys

zonkCoToCo :: ZonkEnv -> Coercion -> TcM Coercion
<<<<<<< HEAD
zonkCoToCo = mapCoercion zonk_tycomapper

zonkTvCollecting :: TyVarSet -> TcRef TyVarSet -> UnboundTyVarZonker
=======
zonkCoToCo env co
  = go co
  where
    go (Refl r ty)               = mkReflCo r <$> zonkTcTypeToType env ty
    go (TyConAppCo r tc args)    = mkTyConAppCo r tc <$> mapM go args
    go (AppCo co arg)            = mkAppCo <$> go co <*> go arg
    go (AxiomInstCo ax ind args) = AxiomInstCo ax ind <$> mapM go args
    go (UnivCo s r ty1 ty2)      = mkUnivCo s r <$> zonkTcTypeToType env ty1
                                                <*> zonkTcTypeToType env ty2
    go (SymCo co)                = mkSymCo <$> go co
    go (TransCo co1 co2)         = mkTransCo <$> go co1 <*> go co2
    go (NthCo n co)              = mkNthCo n <$> go co
    go (LRCo lr co)              = mkLRCo lr <$> go co
    go (InstCo co arg)           = mkInstCo <$> go co <*> zonkTcTypeToType env arg
    go (SubCo co)                = mkSubCo <$> go co
    go (AxiomRuleCo ax ts cs)    = AxiomRuleCo ax <$> mapM (zonkTcTypeToType env) ts
                                                  <*> mapM go cs

    -- The two interesting cases!
    go (CoVarCo cv)              = return (mkCoVarCo $ zonkIdOcc env cv)
    go (ForAllCo tv co)          = ASSERT( isImmutableTyVar tv )
                                   do { (env', tv') <- zonkTyBndrX env tv
                                      ; co' <- zonkCoToCo env' co
                                      ; return (mkForAllCo tv' co') }

zonkTvCollecting :: TcRef TyVarSet -> UnboundTyVarZonker
>>>>>>> cd82a2e1
-- This variant collects unbound type variables in a mutable variable
-- Works on both types and kinds
zonkTvCollecting kind_vars unbound_tv_set tv
  = do { poly_kinds <- xoptM LangExt.PolyKinds
       ; if tv `elemVarSet` kind_vars && not poly_kinds then defaultKindVar tv else do
       { ty_or_tv <- zonkQuantifiedTyVarOrType tv
       ; case ty_or_tv of
           Right ty -> return ty
           Left tv' -> do
             { tv_set <- readMutVar unbound_tv_set
             ; writeMutVar unbound_tv_set (extendVarSet tv_set tv')
             ; return (mkTyVarTy tv') } } }

zonkTypeZapping :: UnboundTyVarZonker
-- This variant is used for everything except the LHS of rules
-- It zaps unbound type variables to (), or some other arbitrary type
-- Works on both types and kinds
zonkTypeZapping tv
  = do { let ty | isLevityVar tv = liftedDataConTy
                | otherwise      = anyTypeOfKind (tyVarKind tv)
       ; writeMetaTyVar tv ty
       ; return ty }<|MERGE_RESOLUTION|>--- conflicted
+++ resolved
@@ -318,13 +318,9 @@
 -- This guarantees to return a TyVar (not a TcTyVar)
 -- then we add it to the envt, so all occurrences are replaced
 zonkTyBndrX env tv
-<<<<<<< HEAD
   = ASSERT( isImmutableTyVar tv )
     do { ki <- zonkTcTypeToType env (tyVarKind tv)
-=======
-  = do { ki <- zonkTcTypeToType env (tyVarKind tv)
                -- Internal names tidy up better, for iface files.
->>>>>>> cd82a2e1
        ; let tv' = mkTyVar (tyVarName tv) ki
        ; return (extendTyZonkEnv1 env tv', tv') }
 
@@ -336,11 +332,6 @@
 
 zonkTopDecls :: Bag EvBind
              -> LHsBinds TcId
-<<<<<<< HEAD
-=======
-             -> Maybe (Located [LIE RdrName])
-             -> NameSet
->>>>>>> cd82a2e1
              -> [LRuleDecl TcId] -> [LVectDecl TcId] -> [LTcSpecPrag] -> [LForeignDecl TcId]
              -> TcM ([Id],
                      Bag EvBind,
@@ -756,17 +747,10 @@
 
 zonkLCmd  env cmd  = wrapLocM (zonkCmd env) cmd
 
-<<<<<<< HEAD
-zonkCmd env (HsCmdCast co cmd)
-  = do { co' <- zonkCoToCo env co
-       ; cmd' <- zonkCmd env cmd
-       ; return (HsCmdCast co' cmd') }
-=======
 zonkCmd env (HsCmdWrap w cmd)
   = do { (env1, w') <- zonkCoFn env w
        ; cmd' <- zonkCmd env1 cmd
        ; return (HsCmdWrap w' cmd') }
->>>>>>> cd82a2e1
 zonkCmd env (HsCmdArrApp e1 e2 ty ho rl)
   = do new_e1 <- zonkLExpr env e1
        new_e2 <- zonkLExpr env e2
@@ -835,20 +819,11 @@
 zonkCoFn env (WpCompose c1 c2) = do { (env1, c1') <- zonkCoFn env c1
                                     ; (env2, c2') <- zonkCoFn env1 c2
                                     ; return (env2, WpCompose c1' c2') }
-<<<<<<< HEAD
-zonkCoFn env (WpFun c1 c2 t1 t2) = do { (env1, c1') <- zonkCoFn env c1
-                                      ; (env2, c2') <- zonkCoFn env1 c2
-                                      ; t1'         <- zonkTcTypeToType env2 t1
-                                      ; t2'         <- zonkTcTypeToType env2 t2
-                                      ; return (env2, WpFun c1' c2' t1' t2') }
-zonkCoFn env (WpCast co) = do { co' <- zonkCoToCo env co
-=======
 zonkCoFn env (WpFun c1 c2 t1) = do { (env1, c1') <- zonkCoFn env c1
                                    ; (env2, c2') <- zonkCoFn env1 c2
                                    ; t1'         <- zonkTcTypeToType env2 t1
                                    ; return (env2, WpFun c1' c2' t1') }
-zonkCoFn env (WpCast co) = do { co' <- zonkTcCoToCo env co
->>>>>>> cd82a2e1
+zonkCoFn env (WpCast co) = do { co' <- zonkCoToCo env co
                               ; return (env, WpCast co') }
 zonkCoFn env (WpEvLam ev)   = do { (env', ev') <- zonkEvBndrX env ev
                                  ; return (env', WpEvLam ev') }
@@ -1507,38 +1482,9 @@
 zonkTcTypeToTypes env tys = mapM (zonkTcTypeToType env) tys
 
 zonkCoToCo :: ZonkEnv -> Coercion -> TcM Coercion
-<<<<<<< HEAD
 zonkCoToCo = mapCoercion zonk_tycomapper
 
 zonkTvCollecting :: TyVarSet -> TcRef TyVarSet -> UnboundTyVarZonker
-=======
-zonkCoToCo env co
-  = go co
-  where
-    go (Refl r ty)               = mkReflCo r <$> zonkTcTypeToType env ty
-    go (TyConAppCo r tc args)    = mkTyConAppCo r tc <$> mapM go args
-    go (AppCo co arg)            = mkAppCo <$> go co <*> go arg
-    go (AxiomInstCo ax ind args) = AxiomInstCo ax ind <$> mapM go args
-    go (UnivCo s r ty1 ty2)      = mkUnivCo s r <$> zonkTcTypeToType env ty1
-                                                <*> zonkTcTypeToType env ty2
-    go (SymCo co)                = mkSymCo <$> go co
-    go (TransCo co1 co2)         = mkTransCo <$> go co1 <*> go co2
-    go (NthCo n co)              = mkNthCo n <$> go co
-    go (LRCo lr co)              = mkLRCo lr <$> go co
-    go (InstCo co arg)           = mkInstCo <$> go co <*> zonkTcTypeToType env arg
-    go (SubCo co)                = mkSubCo <$> go co
-    go (AxiomRuleCo ax ts cs)    = AxiomRuleCo ax <$> mapM (zonkTcTypeToType env) ts
-                                                  <*> mapM go cs
-
-    -- The two interesting cases!
-    go (CoVarCo cv)              = return (mkCoVarCo $ zonkIdOcc env cv)
-    go (ForAllCo tv co)          = ASSERT( isImmutableTyVar tv )
-                                   do { (env', tv') <- zonkTyBndrX env tv
-                                      ; co' <- zonkCoToCo env' co
-                                      ; return (mkForAllCo tv' co') }
-
-zonkTvCollecting :: TcRef TyVarSet -> UnboundTyVarZonker
->>>>>>> cd82a2e1
 -- This variant collects unbound type variables in a mutable variable
 -- Works on both types and kinds
 zonkTvCollecting kind_vars unbound_tv_set tv
