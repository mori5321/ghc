--- conflicted
+++ resolved
@@ -36,12 +36,8 @@
 import TcRnMonad
 import PrelNames
 import TcType
-<<<<<<< HEAD
+import RdrName ( RdrName, rdrNameOcc )
 import TcMType
-=======
-import RdrName ( RdrName, rdrNameOcc )
-import TcMType ( defaultKindVarToStar, zonkQuantifiedTyVar, writeMetaTyVar )
->>>>>>> 96dc041a
 import TcEvidence
 import TysPrim
 import TysWiredIn
@@ -321,8 +317,8 @@
 zonkTopLExpr e = zonkLExpr emptyZonkEnv e
 
 zonkTopDecls :: Bag EvBind
-             -> LHsBinds TcId 
-             -> Maybe (Located [LIE RdrName]) 
+             -> LHsBinds TcId
+             -> Maybe (Located [LIE RdrName])
              -> NameSet
              -> [LRuleDecl TcId] -> [LVectDecl TcId] -> [LTcSpecPrag] -> [LForeignDecl TcId]
              -> TcM ([Id],
@@ -1374,43 +1370,25 @@
   where
     collect_ev_bndrs :: Bag EvBind -> [EvVar]
     collect_ev_bndrs = foldrBag add []
-<<<<<<< HEAD
-    add (EvBind { evb_var = var }) vars = var : vars
+    add (EvBind { eb_lhs = var }) vars = var : vars
 
 zonkEvBind :: ZonkEnv -> EvBind -> TcM EvBind
-zonkEvBind env bind@(EvBind { evb_var = var, evb_term = term })
-=======
-    add (EvBind { eb_lhs = var }) vars = var : vars
-
-zonkEvBind :: ZonkEnv -> EvBind -> TcM EvBind
-zonkEvBind env (EvBind { eb_lhs = var, eb_rhs = term, eb_is_given = is_given })
->>>>>>> 96dc041a
+zonkEvBind env bind@(EvBind { eb_lhs = var, eb_rhs = term })
   = do { var'  <- {-# SCC "zonkEvBndr" #-} zonkEvBndr env var
 
          -- Optimise the common case of Refl coercions
          -- See Note [Optimise coercion zonking]
          -- This has a very big effect on some programs (eg Trac #5030)
-<<<<<<< HEAD
          -- TODO (RAE): Restore this optimization. It fails because it inspects
          -- a zonked type, which is a bad idea inside a knot. See also Note
          -- [Small optimization in zonking]
 {-
-       ; let ty' = idType var'
-
-       ; case getEqPredTys_maybe ty' of
+       ; term <- case getEqPredTys_maybe (idType var') of
            Just (_, r, ty1, ty2) | ty1 `eqType` ty2
-                  -> return (EvBind var' (EvCoercion (mkTcReflCo r ty1)))
+                  -> return (EvCoercion (mkTcReflCo r ty1))
            _other -> do  -}
        ; term' <- zonkEvTerm env term
        ; return (bind { evb_var = var', evb_term = term' }) }
-=======
-       ; term' <- case getEqPredTys_maybe (idType var') of
-           Just (r, ty1, ty2) | ty1 `eqType` ty2
-                  -> return (EvCoercion (mkTcReflCo r ty1))
-           _other -> zonkEvTerm env term
-
-      ; return (EvBind { eb_lhs = var', eb_rhs = term', eb_is_given = is_given }) }
->>>>>>> 96dc041a
 
 {-
 ************************************************************************
