--- conflicted
+++ resolved
@@ -313,13 +313,8 @@
 emptyHsSigs = emptyNameEnv
 
 mkHsSigFun :: [LSig Name] -> HsSigFun
-<<<<<<< HEAD
-mkHsSigFun sigs = mkNameEnv [(n, hs_ty) 
-                            | L _ (TypeSig ns hs_ty) <- sigs
-=======
 mkHsSigFun sigs = mkNameEnv [(n, hs_ty)
                             | L _ (TypeSig ns hs_ty _) <- sigs
->>>>>>> 0511c0ab
                             , L _ n <- ns ]
 
 lookupHsSig :: HsSigFun -> Name -> Maybe (LHsType Name)
