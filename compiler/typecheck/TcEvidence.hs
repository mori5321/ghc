--- conflicted
+++ resolved
@@ -12,19 +12,12 @@
 
   -- Evidence bindings
   TcEvBinds(..), EvBindsVar(..),
-<<<<<<< HEAD
   EvBindMap(..), emptyEvBindMap, extendEvBinds, dropEvBind,
-  lookupEvBind, evBindMapBinds,
-  EvBind(..), emptyTcEvBinds, isEmptyTcEvBinds,
+  lookupEvBind, evBindMapBinds, foldEvBindMap,
+  EvBind(..), emptyTcEvBinds, isEmptyTcEvBinds, mkGivenEvBind, mkWantedEvBind,
   evBindsVars, evBindsSubst, evBindsSubstX, evBindsCvSubstEnv,
   sccEvBinds, evBindVar,
-  EvTerm(..), mkEvCast, evVarsOfTerm,
-=======
-  EvBindMap(..), emptyEvBindMap, extendEvBinds,
-                 lookupEvBind, evBindMapBinds, foldEvBindMap,
-  EvBind(..), emptyTcEvBinds, isEmptyTcEvBinds, mkGivenEvBind, mkWantedEvBind,
   EvTerm(..), mkEvCast, evVarsOfTerm, mkEvScSelectors,
->>>>>>> 96dc041a
   EvLit(..), evTermCoercion,
   EvCallStack(..),
   EvTypeable(..),
@@ -42,12 +35,8 @@
   tcCoercionKind, coVarsOfTcCo,
   isEqVar, mkTcCoVarCo,
   isTcReflCo, getTcCoVar_maybe,
-  tcCoercionRole, eqVarRole,
-<<<<<<< HEAD
-  tcCoercionToCoercion
-=======
+  tcCoercionRole, eqVarRole, tcCoercionToCoercion,
   unwrapIP, wrapIP
->>>>>>> 96dc041a
   ) where
 #include "HsVersions.h"
 
@@ -61,10 +50,6 @@
 import Var
 import Coercion
 import PprCore ()   -- Instance OutputableBndr TyVar
-<<<<<<< HEAD
-=======
-import TypeRep      -- Knows type representation
->>>>>>> 96dc041a
 import TcType
 import Type
 import TyCon
@@ -80,12 +65,8 @@
 import BasicTypes ( Boxity(..), isBoxed )
 import Bag
 import Pair
-<<<<<<< HEAD
 import Maybes
 import Digraph
-import Control.Applicative
-=======
->>>>>>> 96dc041a
 #if __GLASGOW_HASKELL__ < 709
 import Control.Applicative
 import Data.Traversable (traverse, sequenceA)
@@ -155,13 +136,7 @@
   | TcAppCo TcCoercion TcCoercion
   | TcForAllCo TyVar Coercion TcCoercion
   | TcCoVarCo EqVar
-<<<<<<< HEAD
   -- The number of coercions are expected to match to CoAxiomRule
-=======
-  | TcAxiomInstCo (CoAxiom Branched) Int -- Int specifies branch number
-                  [TcCoercion]           -- See [CoAxiom Index] in Coercion.hs
-  -- This is number of types and coercions are expected to match to CoAxiomRule
->>>>>>> 96dc041a
   -- (i.e., the CoAxiomRules are always fully saturated)
   | TcAxiomRuleCo CoAxiomRule [TcCoercion]
   | TcPhantomCo TcCoercion TcType TcType
@@ -441,8 +416,7 @@
 
     -- We expect only coercion bindings, so use evTermCoercion
     go_bind :: EvBind -> VarSet
-<<<<<<< HEAD
-    go_bind (EvBind { evb_term = tm }) = go (evTermCoercion tm)
+    go_bind (EvBind { eb_rhs = tm }) = go (evTermCoercion tm)
 
 -- | Converts a TcCoercion to a Coercion, substituting for covars as it goes.
 -- All covars in the TcCoercion must be mapped for this to succeed, as covars
@@ -486,12 +460,6 @@
     ds_co_binds :: TcEvBinds -> Maybe TCvSubst
     ds_co_binds (EvBinds bs)   = Just $ evBindsSubstX subst bs
     ds_co_binds (TcEvBinds {}) = Nothing  -- TODO (RAE): this shouldn't happen
-=======
-    go_bind (EvBind { eb_rhs =tm }) = go (evTermCoercion tm)
-
-    get_bndrs :: Bag EvBind -> VarSet
-    get_bndrs = foldrBag (\ (EvBind { eb_lhs = b }) bs -> extendVarSet bs b) emptyVarSet
->>>>>>> 96dc041a
 
 -- Pretty printing
 
@@ -710,24 +678,15 @@
 emptyEvBindMap :: EvBindMap
 emptyEvBindMap = EvBindMap { ev_bind_varenv = emptyVarEnv }
 
-<<<<<<< HEAD
-extendEvBinds :: EvBindMap -> EvVar -> EvTerm -> CtLoc -> EvBindMap
-extendEvBinds bs v t l
-  = EvBindMap { ev_bind_varenv = extendVarEnv (ev_bind_varenv bs) v
-                                              (EvBind { evb_var  = v
-                                                      , evb_term = t
-                                                      , evb_loc  = l}) }
-
-dropEvBind :: EvBindMap -> EvVar -> EvBindMap
-dropEvBind bs v
-  = EvBindMap { ev_bind_varenv = delVarEnv (ev_bind_varenv bs) v }
-=======
 extendEvBinds :: EvBindMap -> EvBind -> EvBindMap
 extendEvBinds bs ev_bind
   = EvBindMap { ev_bind_varenv = extendVarEnv (ev_bind_varenv bs)
                                               (eb_lhs ev_bind)
                                               ev_bind }
->>>>>>> 96dc041a
+
+dropEvBind :: EvBindMap -> EvVar -> EvBindMap
+dropEvBind bs v
+  = EvBindMap { ev_bind_varenv = delVarEnv (ev_bind_varenv bs) v }
 
 lookupEvBind :: EvBindMap -> EvVar -> Maybe EvBind
 lookupEvBind bs = lookupVarEnv (ev_bind_varenv bs)
@@ -740,27 +699,21 @@
 
 -----------------
 -- All evidence is bound by EvBinds; no side effects
-<<<<<<< HEAD
-data EvBind = EvBind { evb_var  :: EvVar
-                     , evb_term :: EvTerm
-                     , evb_loc  :: CtLoc }
-
-evBindVar :: EvBind -> EvVar
-evBindVar = evb_var
-=======
 data EvBind
   = EvBind { eb_lhs      :: EvVar
            , eb_rhs      :: EvTerm
            , eb_is_given :: Bool  -- True <=> given
+           , eb_loc      :: CtLoc -- TODO (RAE): Do we still need this?
                  -- See Note [Tracking redundant constraints] in TcSimplify
     }
 
-mkWantedEvBind :: EvVar -> EvTerm -> EvBind
-mkWantedEvBind ev tm = EvBind { eb_is_given = False, eb_lhs = ev, eb_rhs = tm }
-
-mkGivenEvBind :: EvVar -> EvTerm -> EvBind
-mkGivenEvBind ev tm = EvBind { eb_is_given = True, eb_lhs = ev, eb_rhs = tm }
->>>>>>> 96dc041a
+mkWantedEvBind :: EvVar -> EvTerm -> CtLoc -> EvBind
+mkWantedEvBind ev tm loc = EvBind { eb_is_given = False, eb_lhs = ev, eb_rhs = tm
+                                  , eb_loc = loc }
+
+mkGivenEvBind :: EvVar -> EvTerm -> CtLoc -> EvBind
+mkGivenEvBind ev tm loc = EvBind { eb_is_given = True, eb_lhs = ev, eb_rhs = tm
+                                 , eb_loc = loc }
 
 data EvTerm
   = EvId EvId                    -- Any sort of evidence Id, including coercions
@@ -1068,7 +1021,6 @@
 evVarsOfTerms :: [EvTerm] -> VarSet
 evVarsOfTerms = mapUnionVarSet evVarsOfTerm
 
-<<<<<<< HEAD
 -- | Do SCC analysis on a bag of 'EvBind's.
 sccEvBinds :: Bag EvBind -> [SCC EvBind]
 sccEvBinds bs = stronglyConnCompFromEdgedVertices edges
@@ -1077,13 +1029,13 @@
     edges = foldrBag ((:) . mk_node) [] bs
 
     mk_node :: EvBind -> (EvBind, EvVar, [EvVar])
-    mk_node b@(EvBind { evb_var = var, evb_term = term })
+    mk_node b@(EvBind { eb_lhs = var, eb_rhs = term })
       = (b, var, varSetElems (evVarsOfTerm term `unionVarSet`
                               coVarsOfType (varType var)))
 
 -- | Get the set of EvVars bound in a bag of EvBinds.
 evBindsVars :: Bag EvBind -> VarSet
-evBindsVars = foldrBag (\ (EvBind { evb_var = b }) bs -> extendVarSet bs b)
+evBindsVars = foldrBag (\ (EvBind { eb_lhs = b }) bs -> extendVarSet bs b)
                        emptyVarSet
 
 -- | Create a coercion substitution from a bunch of EvBinds.
@@ -1116,7 +1068,7 @@
 -- | Get a mapping from covars to coercions induced by an EvBinds
 evBindsCvSubstEnv :: Bag EvBind -> CvSubstEnv
 evBindsCvSubstEnv = getCvSubstEnv . evBindsSubst
-=======
+
 evVarsOfCallStack :: EvCallStack -> VarSet
 evVarsOfCallStack cs = case cs of
   EvCsEmpty -> emptyVarSet
@@ -1129,7 +1081,6 @@
     EvTypeableTyCon _ _    -> emptyVarSet
     EvTypeableTyApp e1 e2  -> evVarsOfTerms (map fst [e1,e2])
     EvTypeableTyLit e      -> evVarsOfTerm (fst e)
->>>>>>> 96dc041a
 
 {-
 ************************************************************************
@@ -1184,16 +1135,11 @@
   getUnique (EvBindsVar _ u) = u
 
 instance Outputable EvBind where
-<<<<<<< HEAD
-  ppr (EvBind { evb_var = v, evb_term = e })
-    = sep [ ppr v, nest 2 $ equals <+> ppr e ]
-=======
   ppr (EvBind { eb_lhs = v, eb_rhs = e, eb_is_given = is_given })
      = sep [ pp_gw <+> ppr v
            , nest 2 $ equals <+> ppr e ]
      where
        pp_gw = brackets (if is_given then char 'G' else char 'W')
->>>>>>> 96dc041a
    -- We cheat a bit and pretend EqVars are CoVars for the purposes of pretty printing
 
 instance Outputable EvTerm where
