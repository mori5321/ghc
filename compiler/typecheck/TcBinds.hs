--- conflicted
+++ resolved
@@ -9,16 +9,10 @@
 
 module TcBinds ( tcLocalBinds, tcTopBinds, tcRecSelBinds,
                  tcHsBootSigs, tcPolyCheck,
-<<<<<<< HEAD
-                 PragFun, tcSpecPrags, tcSpecWrapper,
-                 tcVectDecls,
-                 TcSigInfo(..), TcSigFun, mkPragFun,
-=======
                  tcSpecPrags, tcSpecWrapper,
                  tcVectDecls,
                  TcSigInfo(..), TcSigFun,
                  TcPragEnv, mkPragEnv,
->>>>>>> 64dba511
                  instTcTySig, instTcTySigFromId, findScopedTyVars,
                  badBootDeclErr ) where
 
@@ -40,10 +34,7 @@
 import Inst( topInstantiate, deeplyInstantiate )
 import FamInstEnv( normaliseType )
 import FamInst( tcGetFamInstEnvs )
-<<<<<<< HEAD
-import Type( pprSigmaTypeExtraCts, tidyOpenTypes, tidyOpenType )
-=======
->>>>>>> 64dba511
+import Type( tidyOpenTypes, tidyOpenType )
 import TyCon
 import TcType
 import TysPrim
@@ -712,7 +703,6 @@
 tcPolyInfer rec_tc prag_fn tc_sig_fn mono bind_list
   = do { ((binds', mono_infos, wrappers, insted_tys), tclvl, wanted)
              <- pushLevelAndCaptureConstraints  $
-<<<<<<< HEAD
              do { (binds', mono_infos)
                     <- tcMonoBinds rec_tc tc_sig_fn LetLclBndr bind_list
                   -- See Note [Instantiate when inferring a type]
@@ -729,13 +719,9 @@
 
        ; let name_taus = [ (mbi_poly_name info, tau)
                          | (info, tau) <- zip mono_infos insted_tys]
-=======
-                tcMonoBinds rec_tc tc_sig_fn LetLclBndr bind_list
-
-       ; let name_taus = [(name, idType mono_id) | (name, _, mono_id) <- mono_infos]
-             sig_qtvs   = [ tv | (_, Just sig, _) <- mono_infos
-                               , (_, tv) <- sig_tvs sig ]
->>>>>>> 64dba511
+             sig_qtvs  = [ tv | MBI { mbi_sig = Just sig } <- mono_infos
+                              , (_, tv) <- sig_tvs sig ]
+
        ; traceTc "simplifyInfer call" (ppr name_taus $$ ppr wanted)
        ; (qtvs, givens, _mr_bites, ev_binds)
                  <- simplifyInfer tclvl mono sig_qtvs name_taus wanted
@@ -906,13 +892,9 @@
                    2 (text "with inferred constraints:")
                       <+> pprTheta tidy_diff
               , if suppress_hint then empty else pts_hint
-<<<<<<< HEAD
-              , typeSigCtxt sig ]
+              , typeSigCtxt s_bndr ]
       where
         (_, tidy_diff) = tidyOpenTypes emptyTidyEnv inferred_diff
-=======
-              , typeSigCtxt s_bndr ]
->>>>>>> 64dba511
 
 {-
 Note [Partial type signatures and generalisation]
@@ -1031,15 +1013,9 @@
    {-# SPECIALISE foo :: Int -> b -> Int #-}
 
 We check that
-<<<<<<< HEAD
    (forall a b. Num a => a -> b -> a)
       is more polymorphic than
    forall b. Int -> b -> Int
-=======
-   (forall a. Num a => a -> a)
-      is more polymorphic than
-   Int -> Int
->>>>>>> 64dba511
 (for which we could use tcSubType, but see below), generating a HsWrapper
 to connect the two, something like
       wrap = /\b. <hole> Int b dNumInt
@@ -1477,18 +1453,13 @@
 
         -- Bring the monomorphic Ids, into scope for the RHSs
         ; let mono_info  = getMonoBindInfo tc_binds
-<<<<<<< HEAD
               rhs_id_env = [(name, mono_id) | MBI { mbi_poly_name = name
                                                   , mbi_sig       = mb_sig
                                                   , mbi_mono_id   = mono_id }
                                                     <- mono_info
-                                            , noCompleteSig mb_sig ]
-=======
-              rhs_id_env = [(name, mono_id) | (name, mb_sig, mono_id) <- mono_info
                                             , case mb_sig of
                                                 Just sig -> isPartialSig sig
                                                 Nothing  -> True ]
->>>>>>> 64dba511
                     -- A monomorphic binding for each term variable that lacks
                     -- a type sig.  (Ones with a sig are already in scope.)
 
@@ -1521,17 +1492,11 @@
   = TcFunBind  MonoBindInfo  SrcSpan Bool (MatchGroup Name (LHsExpr Name))
   | TcPatBind [MonoBindInfo] (LPat TcId) (GRHSs Name (LHsExpr Name)) TcSigmaType
 
-<<<<<<< HEAD
 data MonoBindInfo = MBI { mbi_poly_name :: Name
-                        , mbi_sig       :: Maybe TcSigInfo
+                        , mbi_sig       :: Maybe TcIdSigInfo
                         , mbi_mono_id   :: TcId
                         , mbi_orig      :: CtOrigin }
                                -- origin associated with RHS
-=======
-type MonoBindInfo = (Name, Maybe TcIdSigInfo, TcId)
-        -- Type signature (if any), and
-        -- the monomorphic bound things
->>>>>>> 64dba511
 
 tcLhs :: TcSigFun -> LetBndrSpec -> HsBind Name -> TcM TcMonoBind
 tcLhs sig_fn no_gen (FunBind { fun_id = L nm_loc name, fun_infix = inf, fun_matches = matches })
@@ -1544,25 +1509,19 @@
        --               see Note [Partial type signatures and generalisation]
        -- Both InferGen and CheckGen gives rise to LetLclBndr
     do  { mono_name <- newLocalName name
-<<<<<<< HEAD
-        ; let mono_id = mkLocalId mono_name (sig_tau sig) HasSigId
-        ; addErrCtxt (typeSigCtxt sig) $
-          emitWildcardHoleConstraints (sig_nwcs sig)
+        ; sigflag <- case s_bndr of
+            PartialSig { sig_nwcs = nwcs }
+              -> do { addErrCtxt (typeSigCtxt s_bndr) $
+                      emitWildcardHoleConstraints nwcs
+                    ; return NoSigId }
+            CompleteSig {} -> return HasSigId
+        ; let mono_id = mkLocalId mono_name (sig_tau sig) sigflag
         ; return (TcFunBind (MBI { mbi_poly_name = name
                                  , mbi_sig       = Just sig
                                  , mbi_mono_id   = mono_id
                                  , mbi_orig      =
                                      Shouldn'tHappenOrigin "FunBind sig" })
                             nm_loc inf matches) }
-=======
-        ; let mono_id = mkLocalId mono_name tau
-        ; case s_bndr of
-            PartialSig { sig_nwcs = nwcs }
-              -> addErrCtxt (typeSigCtxt s_bndr) $
-                 emitWildcardHoleConstraints nwcs
-            CompleteSig {} -> return ()
-        ; return (TcFunBind (name, Just sig, mono_id) nm_loc inf matches) }
->>>>>>> 64dba511
 
   | otherwise
   = do  { mono_ty <- newFlexiTyVarTy openTypeKind
@@ -1583,20 +1542,15 @@
                 -- names, which the pattern has brought into scope.
               lookup_info :: Name -> TcM MonoBindInfo
               lookup_info name
-<<<<<<< HEAD
                 = do { mono_id <- tcLookupId name
+                     ; let mb_sig = case sig_fn name of
+                                      Just (TcIdSig sig) -> Just sig
+                                      _                  -> Nothing
                      ; return (MBI { mbi_poly_name = name
-                                   , mbi_sig       = sig_fn name
+                                   , mbi_sig       = mb_sig
                                    , mbi_mono_id   = mono_id
                                    , mbi_orig      =
                                        Shouldn'tHappenOrigin "PatBind" }) }
-=======
-                 = do { mono_id <- tcLookupId name
-                      ; let mb_sig = case sig_fn name of
-                                       Just (TcIdSig sig) -> Just sig
-                                       _                  -> Nothing
-                     ; return (name, mb_sig, mono_id) }
->>>>>>> 64dba511
 
         ; ((pat', infos), pat_ty) <- addErrCtxt (patMonoBindsCtxt pat grhss) $
                                      tcInfer tc_pat
@@ -1844,31 +1798,17 @@
             -> TcM TcIdSigInfo
 instTcTySig ctxt hs_ty sigma_ty extra_cts nwcs name
   = do { (inst_tvs, theta, tau) <- tcInstType tcInstSigTyVars sigma_ty
-<<<<<<< HEAD
-       ; let mb_poly_id | isNothing extra_cts && null nwcs
-                        = Just $ mkLocalId name sigma_ty HasSigId  -- non-partial
-                        | otherwise = Nothing  -- partial type signature
-       ; return (TcSigInfo { sig_name = name
-                           , sig_poly_id = mb_poly_id
-                           , sig_loc = loc
-                           , sig_tvs = findScopedTyVars hs_ty sigma_ty inst_tvs
-                           , sig_nwcs = nwcs
-                           , sig_theta = theta, sig_tau = tau
-                           , sig_extra_cts = extra_cts
-                           , sig_warn_redundant = True
-=======
        ; let bndr | isNothing extra_cts && null nwcs
-                  = CompleteSig (mkLocalId name sigma_ty)
+                  = CompleteSig $ mkLocalId name sigma_ty HasSigId  -- non-partial
                   | otherwise
                   = PartialSig { sig_name = name, sig_nwcs = nwcs
-                               , sig_cts = extra_cts, sig_hs_ty = hs_ty }
-       ; return (TISI { sig_bndr  = bndr
+                               , sig_cts = extra_ctx, sig_hs_ty = hs_ty }
+       ; return (TISI { sig_bndr   = bndr
                       , sig_tvs   = findScopedTyVars hs_ty sigma_ty inst_tvs
                       , sig_theta = theta
                       , sig_tau   = tau
                       , sig_ctxt  = ctxt
-                      , sig_loc   = getLoc hs_ty   -- SrcSpan from the signature
->>>>>>> 64dba511
+                      , sig_loc   = getLoc hs_ty
                }) }
 
 -------------------------------
@@ -2076,24 +2016,6 @@
 patMonoBindsCtxt pat grhss
   = hang (ptext (sLit "In a pattern binding:")) 2 (pprPatBind pat grhss)
 
-<<<<<<< HEAD
-typeSigCtxt :: TcSigInfo -> SDoc
-typeSigCtxt (TcPatSynInfo _)
-  = panic "Should only be called with a TcSigInfo"
-typeSigCtxt (TcSigInfo { sig_name = name, sig_tvs = tvs
-                       , sig_theta = theta, sig_tau = tau
-                       , sig_extra_cts = extra_cts })
-  = sep [ text "In" <+> pprUserTypeCtxt (FunSigCtxt name False) <> colon
-        , nest 2 (pprSigmaTypeExtraCts (isJust extra_cts)
-                  (mkSigmaTy (map snd tvs) theta tau)) ]
-
-instErrCtxt :: TcId -> TcType -> TidyEnv -> TcM (TidyEnv, SDoc)
-instErrCtxt id ty env
-  = do { let (env', ty') = tidyOpenType env ty
-       ; return (env', hang (text "When instantiating" <+> quotes (ppr id) <>
-                             text ", initially inferred to have this type:")
-                          2 (ppr ty')) }
-=======
 typeSigCtxt :: TcIdSigBndr -> SDoc
 typeSigCtxt (PartialSig { sig_name = n, sig_hs_ty = hs_ty })
   = vcat [ ptext (sLit "In the type signature for:")
@@ -2101,4 +2023,10 @@
 typeSigCtxt (CompleteSig id)
   = vcat [ ptext (sLit "In the type signature for:")
          , nest 2 (pprPrefixOcc id <+> dcolon <+> ppr (idType id)) ]
->>>>>>> 64dba511
+
+instErrCtxt :: TcId -> TcType -> TidyEnv -> TcM (TidyEnv, SDoc)
+instErrCtxt id ty env
+  = do { let (env', ty') = tidyOpenType env ty
+       ; return (env', hang (text "When instantiating" <+> quotes (ppr id) <>
+                             text ", initially inferred to have this type:")
+                          2 (ppr ty')) }