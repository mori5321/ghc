{-
(c) The University of Glasgow 2006
(c) The GRASP/AQUA Project, Glasgow University, 1992-1998

\section[TcBinds]{TcBinds}
-}

{-# LANGUAGE CPP, RankNTypes, ScopedTypeVariables #-}
{-# LANGUAGE FlexibleContexts #-}
{-# LANGUAGE TypeFamilies #-}

module TcBinds ( tcLocalBinds, tcTopBinds, tcRecSelBinds,
                 tcHsBootSigs, tcPolyCheck,
                 tcVectDecls, addTypecheckedBinds,
                 chooseInferredQuantifiers,
                 badBootDeclErr ) where

import {-# SOURCE #-} TcMatches ( tcGRHSsPat, tcMatchesFun )
import {-# SOURCE #-} TcExpr  ( tcMonoExpr )
import {-# SOURCE #-} TcPatSyn ( tcInferPatSynDecl, tcCheckPatSynDecl
                               , tcPatSynBuilderBind )
import CoreSyn (Tickish (..))
import CostCentre (mkUserCC)
import DynFlags
import FastString
import HsSyn
import HscTypes( isHsBootOrSig )
import TcSigs
import TcRnMonad
import TcEnv
import TcUnify
import TcSimplify
import TcEvidence
import TcHsType
import TcPat
import TcMType
import FamInstEnv( normaliseType )
import FamInst( tcGetFamInstEnvs )
import TyCon
import TcType
import Type( mkStrLitTy, tidyOpenType, splitTyConApp_maybe)
import TysPrim
import TysWiredIn( cTupleTyConName )
import Id
import Var
import VarSet
import VarEnv( TidyEnv )
import Module
import Name
import NameSet
import NameEnv
import SrcLoc
import Bag
import ListSetOps
import ErrUtils
import Digraph
import Maybes
import Util
import BasicTypes
import Outputable
import PrelNames( ipClassName )
import TcValidity (checkValidType)
import Unique (getUnique)
import UniqFM
import UniqSet
import qualified GHC.LanguageExtensions as LangExt
import ConLike

import Control.Monad
import Data.List.NonEmpty ( NonEmpty(..) )

#include "HsVersions.h"

{- *********************************************************************
*                                                                      *
               A useful helper function
*                                                                      *
********************************************************************* -}

addTypecheckedBinds :: TcGblEnv -> [LHsBinds GhcTc] -> TcGblEnv
addTypecheckedBinds tcg_env binds
  | isHsBootOrSig (tcg_src tcg_env) = tcg_env
    -- Do not add the code for record-selector bindings
    -- when compiling hs-boot files
  | otherwise = tcg_env { tcg_binds = foldr unionBags
                                            (tcg_binds tcg_env)
                                            binds }

{-
************************************************************************
*                                                                      *
\subsection{Type-checking bindings}
*                                                                      *
************************************************************************

@tcBindsAndThen@ typechecks a @HsBinds@.  The "and then" part is because
it needs to know something about the {\em usage} of the things bound,
so that it can create specialisations of them.  So @tcBindsAndThen@
takes a function which, given an extended environment, E, typechecks
the scope of the bindings returning a typechecked thing and (most
important) an LIE.  It is this LIE which is then used as the basis for
specialising the things bound.

@tcBindsAndThen@ also takes a "combiner" which glues together the
bindings and the "thing" to make a new "thing".

The real work is done by @tcBindWithSigsAndThen@.

Recursive and non-recursive binds are handled in essentially the same
way: because of uniques there are no scoping issues left.  The only
difference is that non-recursive bindings can bind primitive values.

Even for non-recursive binding groups we add typings for each binder
to the LVE for the following reason.  When each individual binding is
checked the type of its LHS is unified with that of its RHS; and
type-checking the LHS of course requires that the binder is in scope.

At the top-level the LIE is sure to contain nothing but constant
dictionaries, which we resolve at the module level.

Note [Polymorphic recursion]
~~~~~~~~~~~~~~~~~~~~~~~~~~~~
The game plan for polymorphic recursion in the code above is

        * Bind any variable for which we have a type signature
          to an Id with a polymorphic type.  Then when type-checking
          the RHSs we'll make a full polymorphic call.

This fine, but if you aren't a bit careful you end up with a horrendous
amount of partial application and (worse) a huge space leak. For example:

        f :: Eq a => [a] -> [a]
        f xs = ...f...

If we don't take care, after typechecking we get

        f = /\a -> \d::Eq a -> let f' = f a d
                               in
                               \ys:[a] -> ...f'...

Notice the the stupid construction of (f a d), which is of course
identical to the function we're executing.  In this case, the
polymorphic recursion isn't being used (but that's a very common case).
This can lead to a massive space leak, from the following top-level defn
(post-typechecking)

        ff :: [Int] -> [Int]
        ff = f Int dEqInt

Now (f dEqInt) evaluates to a lambda that has f' as a free variable; but
f' is another thunk which evaluates to the same thing... and you end
up with a chain of identical values all hung onto by the CAF ff.

        ff = f Int dEqInt

           = let f' = f Int dEqInt in \ys. ...f'...

           = let f' = let f' = f Int dEqInt in \ys. ...f'...
                      in \ys. ...f'...

Etc.

NOTE: a bit of arity anaysis would push the (f a d) inside the (\ys...),
which would make the space leak go away in this case

Solution: when typechecking the RHSs we always have in hand the
*monomorphic* Ids for each binding.  So we just need to make sure that
if (Method f a d) shows up in the constraints emerging from (...f...)
we just use the monomorphic Id.  We achieve this by adding monomorphic Ids
to the "givens" when simplifying constraints.  That's what the "lies_avail"
is doing.

Then we get

        f = /\a -> \d::Eq a -> letrec
                                 fm = \ys:[a] -> ...fm...
                               in
                               fm
-}

tcTopBinds :: [(RecFlag, LHsBinds GhcRn)] -> [LSig GhcRn]
           -> TcM (TcGblEnv, TcLclEnv)
-- The TcGblEnv contains the new tcg_binds and tcg_spects
-- The TcLclEnv has an extended type envt for the new bindings
tcTopBinds binds sigs
  = do  { -- Pattern synonym bindings populate the global environment
          (binds', (tcg_env, tcl_env)) <- tcValBinds TopLevel binds sigs $
            do { gbl <- getGblEnv
               ; lcl <- getLclEnv
               ; return (gbl, lcl) }
        ; specs <- tcImpPrags sigs   -- SPECIALISE prags for imported Ids

        ; complete_matches <- setEnvs (tcg_env, tcl_env) $ tcCompleteSigs sigs
        ; traceTc "complete_matches" (ppr binds $$ ppr sigs)
        ; traceTc "complete_matches" (ppr complete_matches)

        ; let { tcg_env' = tcg_env { tcg_imp_specs
                                      = specs ++ tcg_imp_specs tcg_env
                                   , tcg_complete_matches
                                      = complete_matches
                                          ++ tcg_complete_matches tcg_env }
                           `addTypecheckedBinds` map snd binds' }

        ; return (tcg_env', tcl_env) }
        -- The top level bindings are flattened into a giant
        -- implicitly-mutually-recursive LHsBinds


-- Note [Typechecking Complete Matches]
-- Much like when a user bundled a pattern synonym, the result types of
-- all the constructors in the match pragma must be consistent.
--
-- If we allowed pragmas with inconsistent types then it would be
-- impossible to ever match every constructor in the list and so
-- the pragma would be useless.





-- This is only used in `tcCompleteSig`. We fold over all the conlikes,
-- this accumulator keeps track of the first `ConLike` with a concrete
-- return type. After fixing the return type, all other constructors with
-- a fixed return type must agree with this.
--
-- The fields of `Fixed` cache the first conlike and its return type so
-- that that we can compare all the other conlikes to it. The conlike is
-- stored for error messages.
--
-- `Nothing` in the case that the type is fixed by a type signature
data CompleteSigType = AcceptAny | Fixed (Maybe ConLike) TyCon

tcCompleteSigs  :: [LSig GhcRn] -> TcM [CompleteMatch]
tcCompleteSigs sigs =
  let
      doOne :: Sig GhcRn -> TcM (Maybe CompleteMatch)
      doOne c@(CompleteMatchSig _ lns mtc)
        = fmap Just $ do
           addErrCtxt (text "In" <+> ppr c) $
            case mtc of
              Nothing -> infer_complete_match
              Just tc -> check_complete_match tc
        where

          checkCLTypes acc = foldM checkCLType (acc, []) (unLoc lns)

          infer_complete_match = do
            (res, cls) <- checkCLTypes AcceptAny
            case res of
              AcceptAny -> failWithTc ambiguousError
              Fixed _ tc  -> return $ mkMatch cls tc

          check_complete_match tc_name = do
            ty_con <- tcLookupLocatedTyCon tc_name
            (_, cls) <- checkCLTypes (Fixed Nothing ty_con)
            return $ mkMatch cls ty_con

          mkMatch :: [ConLike] -> TyCon -> CompleteMatch
          mkMatch cls ty_con = CompleteMatch {
            completeMatchConLikes = map conLikeName cls,
            completeMatchTyCon = tyConName ty_con
            }
      doOne _ = return Nothing

      ambiguousError :: SDoc
      ambiguousError =
        text "A type signature must be provided for a set of polymorphic"
          <+> text "pattern synonyms."


      -- See note [Typechecking Complete Matches]
      checkCLType :: (CompleteSigType, [ConLike]) -> Located Name
                  -> TcM (CompleteSigType, [ConLike])
      checkCLType (cst, cs) n = do
        cl <- addLocM tcLookupConLike n
        let   (_,_,_,_,_,_, res_ty) = conLikeFullSig cl
              res_ty_con = fst <$> splitTyConApp_maybe res_ty
        case (cst, res_ty_con) of
          (AcceptAny, Nothing) -> return (AcceptAny, cl:cs)
          (AcceptAny, Just tc) -> return (Fixed (Just cl) tc, cl:cs)
          (Fixed mfcl tc, Nothing)  -> return (Fixed mfcl tc, cl:cs)
          (Fixed mfcl tc, Just tc') ->
            if tc == tc'
              then return (Fixed mfcl tc, cl:cs)
              else case mfcl of
                     Nothing ->
                      addErrCtxt (text "In" <+> ppr cl) $
                        failWithTc typeSigErrMsg
                     Just cl -> failWithTc (errMsg cl)
             where
              typeSigErrMsg :: SDoc
              typeSigErrMsg =
                text "Couldn't match expected type"
                      <+> quotes (ppr tc)
                      <+> text "with"
                      <+> quotes (ppr tc')

              errMsg :: ConLike -> SDoc
              errMsg fcl =
                text "Cannot form a group of complete patterns from patterns"
                  <+> quotes (ppr fcl) <+> text "and" <+> quotes (ppr cl)
                  <+> text "as they match different type constructors"
                  <+> parens (quotes (ppr tc)
                               <+> text "resp."
                               <+> quotes (ppr tc'))
  in  mapMaybeM (addLocM doOne) sigs

tcRecSelBinds :: HsValBinds GhcRn -> TcM TcGblEnv
tcRecSelBinds (ValBindsOut binds sigs)
  = tcExtendGlobalValEnv [sel_id | L _ (IdSig sel_id) <- sigs] $
    do { (rec_sel_binds, tcg_env) <- discardWarnings $
                                     tcValBinds TopLevel binds sigs getGblEnv
       ; let tcg_env' = tcg_env `addTypecheckedBinds` map snd rec_sel_binds
       ; return tcg_env' }
tcRecSelBinds (ValBindsIn {}) = panic "tcRecSelBinds"

tcHsBootSigs :: [(RecFlag, LHsBinds GhcRn)] -> [LSig GhcRn] -> TcM [Id]
-- A hs-boot file has only one BindGroup, and it only has type
-- signatures in it.  The renamer checked all this
tcHsBootSigs binds sigs
  = do  { checkTc (null binds) badBootDeclErr
        ; concat <$> mapM (addLocM tc_boot_sig) (filter isTypeLSig sigs) }
  where
    tc_boot_sig (TypeSig lnames hs_ty) = mapM f lnames
      where
        f (L _ name)
          = do { sigma_ty <- tcHsSigWcType (FunSigCtxt name False) hs_ty
               ; return (mkVanillaGlobal name sigma_ty) }
        -- Notice that we make GlobalIds, not LocalIds
    tc_boot_sig s = pprPanic "tcHsBootSigs/tc_boot_sig" (ppr s)

badBootDeclErr :: MsgDoc
badBootDeclErr = text "Illegal declarations in an hs-boot file"

------------------------
tcLocalBinds :: HsLocalBinds GhcRn -> TcM thing
             -> TcM (HsLocalBinds GhcTcId, thing)

tcLocalBinds EmptyLocalBinds thing_inside
  = do  { thing <- thing_inside
        ; return (EmptyLocalBinds, thing) }

tcLocalBinds (HsValBinds (ValBindsOut binds sigs)) thing_inside
  = do  { (binds', thing) <- tcValBinds NotTopLevel binds sigs thing_inside
        ; return (HsValBinds (ValBindsOut binds' sigs), thing) }
tcLocalBinds (HsValBinds (ValBindsIn {})) _ = panic "tcLocalBinds"

tcLocalBinds (HsIPBinds (IPBinds ip_binds _)) thing_inside
  = do  { ipClass <- tcLookupClass ipClassName
        ; (given_ips, ip_binds') <-
            mapAndUnzipM (wrapLocSndM (tc_ip_bind ipClass)) ip_binds

        -- If the binding binds ?x = E, we  must now
        -- discharge any ?x constraints in expr_lie
        -- See Note [Implicit parameter untouchables]
        ; (ev_binds, result) <- checkConstraints (IPSkol ips)
                                  [] given_ips thing_inside

        ; return (HsIPBinds (IPBinds ip_binds' ev_binds), result) }
  where
    ips = [ip | L _ (IPBind (Left (L _ ip)) _) <- ip_binds]

        -- I wonder if we should do these one at at time
        -- Consider     ?x = 4
        --              ?y = ?x + 1
    tc_ip_bind ipClass (IPBind (Left (L _ ip)) expr)
       = do { ty <- newOpenFlexiTyVarTy
            ; let p = mkStrLitTy $ hsIPNameFS ip
            ; ip_id <- newDict ipClass [ p, ty ]
            ; expr' <- tcMonoExpr expr (mkCheckExpType ty)
            ; let d = toDict ipClass p ty `fmap` expr'
            ; return (ip_id, (IPBind (Right ip_id) d)) }
    tc_ip_bind _ (IPBind (Right {}) _) = panic "tc_ip_bind"

    -- Coerces a `t` into a dictionry for `IP "x" t`.
    -- co : t -> IP "x" t
    toDict ipClass x ty = mkHsWrap $ mkWpCastR $
                          wrapIP $ mkClassPred ipClass [x,ty]

{- Note [Implicit parameter untouchables]
~~~~~~~~~~~~~~~~~~~~~~~~~~~~~~~~~~~~~~~~~
We add the type variables in the types of the implicit parameters
as untouchables, not so much because we really must not unify them,
but rather because we otherwise end up with constraints like this
    Num alpha, Implic { wanted = alpha ~ Int }
The constraint solver solves alpha~Int by unification, but then
doesn't float that solved constraint out (it's not an unsolved
wanted).  Result disaster: the (Num alpha) is again solved, this
time by defaulting.  No no no.

However [Oct 10] this is all handled automatically by the
untouchable-range idea.
-}

tcValBinds :: TopLevelFlag
           -> [(RecFlag, LHsBinds GhcRn)] -> [LSig GhcRn]
           -> TcM thing
           -> TcM ([(RecFlag, LHsBinds GhcTcId)], thing)

tcValBinds top_lvl binds sigs thing_inside
  = do  { let patsyns = getPatSynBinds binds

            -- Typecheck the signature
        ; (poly_ids, sig_fn) <- tcAddPatSynPlaceholders patsyns $
                                tcTySigs sigs

        ; let prag_fn = mkPragEnv sigs (foldr (unionBags . snd) emptyBag binds)

                -- Extend the envt right away with all the Ids
                -- declared with complete type signatures
                -- Do not extend the TcIdBinderStack; instead
                -- we extend it on a per-rhs basis in tcExtendForRhs
        ; tcExtendSigIds top_lvl poly_ids $ do
            { (binds', (extra_binds', thing)) <- tcBindGroups top_lvl sig_fn prag_fn binds $ do
                   { thing <- thing_inside
                     -- See Note [Pattern synonym builders don't yield dependencies]
                     --     in RnBinds
                   ; patsyn_builders <- mapM tcPatSynBuilderBind patsyns
                   ; let extra_binds = [ (NonRecursive, builder) | builder <- patsyn_builders ]
                   ; return (extra_binds, thing) }
            ; return (binds' ++ extra_binds', thing) }}

------------------------
tcBindGroups :: TopLevelFlag -> TcSigFun -> TcPragEnv
             -> [(RecFlag, LHsBinds GhcRn)] -> TcM thing
             -> TcM ([(RecFlag, LHsBinds GhcTcId)], thing)
-- Typecheck a whole lot of value bindings,
-- one strongly-connected component at a time
-- Here a "strongly connected component" has the strightforward
-- meaning of a group of bindings that mention each other,
-- ignoring type signatures (that part comes later)

tcBindGroups _ _ _ [] thing_inside
  = do  { thing <- thing_inside
        ; return ([], thing) }

tcBindGroups top_lvl sig_fn prag_fn (group : groups) thing_inside
  = do  { -- See Note [Closed binder groups]
          type_env <- getLclTypeEnv
        ; let closed = isClosedBndrGroup type_env (snd group)
        ; (group', (groups', thing))
                <- tc_group top_lvl sig_fn prag_fn group closed $
                   tcBindGroups top_lvl sig_fn prag_fn groups thing_inside
        ; return (group' ++ groups', thing) }

-- Note [Closed binder groups]
-- ~~~~~~~~~~~~~~~~~~~~~~~~~~~
--
--  A mutually recursive group is "closed" if all of the free variables of
--  the bindings are closed. For example
--
-- >  h = \x -> let f = ...g...
-- >                g = ....f...x...
-- >             in ...
--
-- Here @g@ is not closed because it mentions @x@; and hence neither is @f@
-- closed.
--
-- So we need to compute closed-ness on each strongly connected components,
-- before we sub-divide it based on what type signatures it has.
--

------------------------
tc_group :: forall thing.
            TopLevelFlag -> TcSigFun -> TcPragEnv
         -> (RecFlag, LHsBinds GhcRn) -> IsGroupClosed -> TcM thing
         -> TcM ([(RecFlag, LHsBinds GhcTcId)], thing)

-- Typecheck one strongly-connected component of the original program.
-- We get a list of groups back, because there may
-- be specialisations etc as well

tc_group top_lvl sig_fn prag_fn (NonRecursive, binds) closed thing_inside
        -- A single non-recursive binding
        -- We want to keep non-recursive things non-recursive
        -- so that we desugar unlifted bindings correctly
  = do { let bind = case bagToList binds of
                 [bind] -> bind
                 []     -> panic "tc_group: empty list of binds"
                 _      -> panic "tc_group: NonRecursive binds is not a singleton bag"
       ; (bind', thing) <- tc_single top_lvl sig_fn prag_fn bind closed
                                     thing_inside
       ; return ( [(NonRecursive, bind')], thing) }

tc_group top_lvl sig_fn prag_fn (Recursive, binds) closed thing_inside
  =     -- To maximise polymorphism, we do a new
        -- strongly-connected-component analysis, this time omitting
        -- any references to variables with type signatures.
        -- (This used to be optional, but isn't now.)
        -- See Note [Polymorphic recursion] in HsBinds.
    do  { traceTc "tc_group rec" (pprLHsBinds binds)
        ; when hasPatSyn $ recursivePatSynErr binds
        ; (binds1, thing) <- go sccs
        ; return ([(Recursive, binds1)], thing) }
                -- Rec them all together
  where
    hasPatSyn = anyBag (isPatSyn . unLoc) binds
    isPatSyn PatSynBind{} = True
    isPatSyn _ = False

    sccs :: [SCC (LHsBind GhcRn)]
    sccs = stronglyConnCompFromEdgedVerticesUniq (mkEdges sig_fn binds)

    go :: [SCC (LHsBind GhcRn)] -> TcM (LHsBinds GhcTcId, thing)
    go (scc:sccs) = do  { (binds1, ids1) <- tc_scc scc
                        ; (binds2, thing) <- tcExtendLetEnv top_lvl sig_fn
                                                            closed ids1 $
                                             go sccs
                        ; return (binds1 `unionBags` binds2, thing) }
    go []         = do  { thing <- thing_inside; return (emptyBag, thing) }

    tc_scc (AcyclicSCC bind) = tc_sub_group NonRecursive [bind]
    tc_scc (CyclicSCC binds) = tc_sub_group Recursive    binds

    tc_sub_group rec_tc binds =
      tcPolyBinds sig_fn prag_fn Recursive rec_tc closed binds

recursivePatSynErr :: OutputableBndrId name => LHsBinds name -> TcM a
recursivePatSynErr binds
  = failWithTc $
    hang (text "Recursive pattern synonym definition with following bindings:")
       2 (vcat $ map pprLBind . bagToList $ binds)
  where
    pprLoc loc  = parens (text "defined at" <+> ppr loc)
    pprLBind (L loc bind) = pprWithCommas ppr (collectHsBindBinders bind) <+>
                            pprLoc loc

tc_single :: forall thing.
            TopLevelFlag -> TcSigFun -> TcPragEnv
          -> LHsBind GhcRn -> IsGroupClosed -> TcM thing
          -> TcM (LHsBinds GhcTcId, thing)
tc_single _top_lvl sig_fn _prag_fn
          (L _ (PatSynBind psb@PSB{ psb_id = L _ name }))
          _ thing_inside
  = do { (aux_binds, tcg_env) <- tc_pat_syn_decl
       ; thing <- setGblEnv tcg_env thing_inside
       ; return (aux_binds, thing)
       }
  where
    tc_pat_syn_decl :: TcM (LHsBinds GhcTcId, TcGblEnv)
    tc_pat_syn_decl = case sig_fn name of
        Nothing                 -> tcInferPatSynDecl psb
        Just (TcPatSynSig tpsi) -> tcCheckPatSynDecl psb tpsi
        Just                 _  -> panic "tc_single"

tc_single top_lvl sig_fn prag_fn lbind closed thing_inside
  = do { (binds1, ids) <- tcPolyBinds sig_fn prag_fn
                                      NonRecursive NonRecursive
                                      closed
                                      [lbind]
       ; thing <- tcExtendLetEnv top_lvl sig_fn closed ids thing_inside
       ; return (binds1, thing) }

------------------------
type BKey = Int -- Just number off the bindings

mkEdges :: TcSigFun -> LHsBinds GhcRn -> [Node BKey (LHsBind GhcRn)]
-- See Note [Polymorphic recursion] in HsBinds.
mkEdges sig_fn binds
  = [ DigraphNode bind key [key | n <- nonDetEltsUniqSet (get_bind_fvs (unLoc bind)),
                         Just key <- [lookupNameEnv key_map n], no_sig n ]
    | (bind, key) <- keyd_binds
    ]
    -- It's OK to use nonDetEltsUFM here as stronglyConnCompFromEdgedVertices
    -- is still deterministic even if the edges are in nondeterministic order
    -- as explained in Note [Deterministic SCC] in Digraph.
  where
    no_sig :: Name -> Bool
    no_sig n = not (hasCompleteSig sig_fn n)

    keyd_binds = bagToList binds `zip` [0::BKey ..]

    key_map :: NameEnv BKey     -- Which binding it comes from
    key_map = mkNameEnv [(bndr, key) | (L _ bind, key) <- keyd_binds
                                     , bndr <- collectHsBindBinders bind ]

------------------------
tcPolyBinds :: TcSigFun -> TcPragEnv
            -> RecFlag         -- Whether the group is really recursive
            -> RecFlag         -- Whether it's recursive after breaking
                               -- dependencies based on type signatures
            -> IsGroupClosed   -- Whether the group is closed
            -> [LHsBind GhcRn]  -- None are PatSynBind
            -> TcM (LHsBinds GhcTcId, [TcId])

-- Typechecks a single bunch of values bindings all together,
-- and generalises them.  The bunch may be only part of a recursive
-- group, because we use type signatures to maximise polymorphism
--
-- Returns a list because the input may be a single non-recursive binding,
-- in which case the dependency order of the resulting bindings is
-- important.
--
-- Knows nothing about the scope of the bindings
-- None of the bindings are pattern synonyms

tcPolyBinds sig_fn prag_fn rec_group rec_tc closed bind_list
  = setSrcSpan loc                              $
    recoverM (recoveryCode binder_names sig_fn) $ do
        -- Set up main recover; take advantage of any type sigs

    { traceTc "------------------------------------------------" Outputable.empty
    ; traceTc "Bindings for {" (ppr binder_names)
    ; dflags   <- getDynFlags
    ; let plan = decideGeneralisationPlan dflags bind_list closed sig_fn
    ; traceTc "Generalisation plan" (ppr plan)
    ; result@(_, poly_ids) <- case plan of
         NoGen              -> tcPolyNoGen rec_tc prag_fn sig_fn bind_list
         InferGen mn        -> tcPolyInfer rec_tc prag_fn sig_fn mn bind_list
         CheckGen lbind sig -> tcPolyCheck prag_fn sig lbind

    ; traceTc "} End of bindings for" (vcat [ ppr binder_names, ppr rec_group
                                            , vcat [ppr id <+> ppr (idType id) | id <- poly_ids]
                                          ])

    ; return result }
  where
    binder_names = collectHsBindListBinders bind_list
    loc = foldr1 combineSrcSpans (map getLoc bind_list)
         -- The mbinds have been dependency analysed and
         -- may no longer be adjacent; so find the narrowest
         -- span that includes them all

--------------
-- If typechecking the binds fails, then return with each
-- signature-less binder given type (forall a.a), to minimise
-- subsequent error messages
recoveryCode :: [Name] -> TcSigFun -> TcM (LHsBinds GhcTcId, [Id])
recoveryCode binder_names sig_fn
  = do  { traceTc "tcBindsWithSigs: error recovery" (ppr binder_names)
        ; let poly_ids = map mk_dummy binder_names
        ; return (emptyBag, poly_ids) }
  where
    mk_dummy name
      | Just sig <- sig_fn name
      , Just poly_id <- completeSigPolyId_maybe sig
      = poly_id
      | otherwise
      = mkLocalId name forall_a_a

forall_a_a :: TcType
forall_a_a = mkSpecForAllTys [runtimeRep1TyVar, openAlphaTyVar] openAlphaTy

{- *********************************************************************
*                                                                      *
                         tcPolyNoGen
*                                                                      *
********************************************************************* -}

tcPolyNoGen     -- No generalisation whatsoever
  :: RecFlag       -- Whether it's recursive after breaking
                   -- dependencies based on type signatures
  -> TcPragEnv -> TcSigFun
  -> [LHsBind GhcRn]
  -> TcM (LHsBinds GhcTcId, [TcId])

tcPolyNoGen rec_tc prag_fn tc_sig_fn bind_list
  = do { (binds', mono_infos) <- tcMonoBinds rec_tc tc_sig_fn
                                             (LetGblBndr prag_fn)
                                             bind_list
       ; mono_ids' <- mapM tc_mono_info mono_infos
       ; return (binds', mono_ids') }
  where
    tc_mono_info (MBI { mbi_poly_name = name, mbi_mono_id = mono_id })
      = do { _specs <- tcSpecPrags mono_id (lookupPragEnv prag_fn name)
           ; return mono_id }
           -- NB: tcPrags generates error messages for
           --     specialisation pragmas for non-overloaded sigs
           -- Indeed that is why we call it here!
           -- So we can safely ignore _specs


{- *********************************************************************
*                                                                      *
                         tcPolyCheck
*                                                                      *
********************************************************************* -}

tcPolyCheck :: TcPragEnv
            -> TcIdSigInfo     -- Must be a complete signature
            -> LHsBind GhcRn   -- Must be a FunBind
            -> TcM (LHsBinds GhcTcId, [TcId])
-- There is just one binding,
--   it is a Funbind
--   it has a complete type signature,
tcPolyCheck prag_fn
            (CompleteSig { sig_bndr  = poly_id
                         , sig_ctxt  = ctxt
                         , sig_loc   = sig_loc })
            (L loc (FunBind { fun_id = L nm_loc name
                            , fun_matches = matches }))
  = setSrcSpan sig_loc $
    do { traceTc "tcPolyCheck" (ppr poly_id $$ ppr sig_loc)
       ; (tv_prs, theta, tau) <- tcInstType tcInstSkolTyVars poly_id
                -- See Note [Instantiate sig with fresh variables]

       ; mono_name <- newNameAt (nameOccName name) nm_loc
       ; ev_vars   <- newEvVars theta
       ; let mono_id   = mkLocalId mono_name tau
             skol_info = SigSkol ctxt (idType poly_id) tv_prs
             skol_tvs  = map snd tv_prs

       ; (ev_binds, (co_fn, matches'))
            <- checkConstraints skol_info skol_tvs ev_vars $
               tcExtendIdBndrs [TcIdBndr mono_id NotTopLevel]  $
               tcExtendTyVarEnv2 tv_prs $
               setSrcSpan loc           $
               tcMatchesFun (L nm_loc mono_name) matches (mkCheckExpType tau)

       ; let prag_sigs = lookupPragEnv prag_fn name
       ; spec_prags <- tcSpecPrags poly_id prag_sigs
       ; poly_id    <- addInlinePrags poly_id prag_sigs

       ; mod <- getModule
       ; let bind' = FunBind { fun_id      = L nm_loc mono_id
                             , fun_matches = matches'
                             , fun_co_fn   = co_fn
                             , bind_fvsf   = placeHolderNamesTc
                             , fun_tick    = funBindTicks nm_loc mono_id mod prag_sigs }

             export = ABE { abe_wrap = idHsWrapper
                          , abe_poly  = poly_id
                          , abe_mono  = mono_id
                          , abe_prags = SpecPrags spec_prags }

             abs_bind = L loc $
                        AbsBinds { abs_tvs      = skol_tvs
                                 , abs_ev_vars  = ev_vars
                                 , abs_ev_binds = [ev_binds]
                                 , abs_exports  = [export]
                                 , abs_binds    = unitBag (L loc bind')
                                 , abs_sig      = True }

       ; return (unitBag abs_bind, [poly_id]) }

tcPolyCheck _prag_fn sig bind
  = pprPanic "tcPolyCheck" (ppr sig $$ ppr bind)

funBindTicks :: SrcSpan -> TcId -> Module -> [LSig GhcRn]
             -> [Tickish TcId]
funBindTicks loc fun_id mod sigs
  | (mb_cc_str : _) <- [ cc_name | L _ (SCCFunSig _ _ cc_name) <- sigs ]
      -- this can only be a singleton list, as duplicate pragmas are rejected
      -- by the renamer
  , let cc_str
          | Just cc_str <- mb_cc_str
          = sl_fs $ unLoc cc_str
          | otherwise
          = getOccFS (Var.varName fun_id)
        cc_name = moduleNameFS (moduleName mod) `appendFS` consFS '.' cc_str
        cc = mkUserCC cc_name mod loc (getUnique fun_id)
  = [ProfNote cc True True]
  | otherwise
  = []

{- Note [Instantiate sig with fresh variables]
~~~~~~~~~~~~~~~~~~~~~~~~~~~~~~~~~~~~~~~~~~~~~~
It's vital to instantiate a type signature with fresh variables.
For example:
      type T = forall a. [a] -> [a]
      f :: T;
      f = g where { g :: T; g = <rhs> }

 We must not use the same 'a' from the defn of T at both places!!
(Instantiation is only necessary because of type synonyms.  Otherwise,
it's all cool; each signature has distinct type variables from the renamer.)
-}


{- *********************************************************************
*                                                                      *
                         tcPolyInfer
*                                                                      *
********************************************************************* -}

tcPolyInfer
  :: RecFlag       -- Whether it's recursive after breaking
                   -- dependencies based on type signatures
  -> TcPragEnv -> TcSigFun
  -> Bool         -- True <=> apply the monomorphism restriction
  -> [LHsBind GhcRn]
  -> TcM (LHsBinds GhcTcId, [TcId])
tcPolyInfer rec_tc prag_fn tc_sig_fn mono bind_list
  = do { (tclvl, wanted, (binds', mono_infos))
             <- pushLevelAndCaptureConstraints  $
                tcMonoBinds rec_tc tc_sig_fn LetLclBndr bind_list

       ; let name_taus  = [ (mbi_poly_name info, idType (mbi_mono_id info))
                          | info <- mono_infos ]
             sigs       = [ sig | MBI { mbi_sig = Just sig } <- mono_infos ]
             infer_mode = if mono then ApplyMR else NoRestrictions

       ; mapM_ (checkOverloadedSig mono) sigs

       ; traceTc "simplifyInfer call" (ppr tclvl $$ ppr name_taus $$ ppr wanted)
       ; (qtvs, givens, ev_binds, insoluble)
                 <- simplifyInfer tclvl infer_mode sigs name_taus wanted

       ; let inferred_theta = map evVarPred givens
       ; exports <- checkNoErrs $
                    mapM (mkExport prag_fn insoluble qtvs inferred_theta) mono_infos

       ; loc <- getSrcSpanM
       ; let poly_ids = map abe_poly exports
             abs_bind = L loc $
<<<<<<< HEAD
                        AbsBinds { abs_tvsa = qtvs
                                 , abs_ev_varsa = givens, abs_ev_binds = [ev_binds]
                                 , abs_exports = exports, abs_binds = binds' }
=======
                        AbsBinds { abs_tvs = qtvs
                                 , abs_ev_vars = givens, abs_ev_binds = [ev_binds]
                                 , abs_exports = exports, abs_binds = binds'
                                 , abs_sig = False }
>>>>>>> 0bb1e840

       ; traceTc "Binding:" (ppr (poly_ids `zip` map idType poly_ids))
       ; return (unitBag abs_bind, poly_ids) }
         -- poly_ids are guaranteed zonked by mkExport

--------------
mkExport :: TcPragEnv
         -> Bool                        -- True <=> there was an insoluble type error
                                        --          when typechecking the bindings
         -> [TyVar] -> TcThetaType      -- Both already zonked
         -> MonoBindInfo
         -> TcM (ABExport GhcTc)
-- Only called for generalisation plan InferGen, not by CheckGen or NoGen
--
-- mkExport generates exports with
--      zonked type variables,
--      zonked poly_ids
-- The former is just because no further unifications will change
-- the quantified type variables, so we can fix their final form
-- right now.
-- The latter is needed because the poly_ids are used to extend the
-- type environment; see the invariant on TcEnv.tcExtendIdEnv

-- Pre-condition: the qtvs and theta are already zonked

mkExport prag_fn insoluble qtvs theta
         mono_info@(MBI { mbi_poly_name = poly_name
                        , mbi_sig       = mb_sig
                        , mbi_mono_id   = mono_id })
  = do  { mono_ty <- zonkTcType (idType mono_id)
        ; poly_id <- mkInferredPolyId insoluble qtvs theta poly_name mb_sig mono_ty

        -- NB: poly_id has a zonked type
        ; poly_id <- addInlinePrags poly_id prag_sigs
        ; spec_prags <- tcSpecPrags poly_id prag_sigs
                -- tcPrags requires a zonked poly_id

        -- See Note [Impedance matching]
        -- NB: we have already done checkValidType, including an ambiguity check,
        --     on the type; either when we checked the sig or in mkInferredPolyId
        ; let poly_ty     = idType poly_id
              sel_poly_ty = mkInfSigmaTy qtvs theta mono_ty
                -- This type is just going into tcSubType,
                -- so Inferred vs. Specified doesn't matter

        ; wrap <- if sel_poly_ty `eqType` poly_ty  -- NB: eqType ignores visibility
                  then return idHsWrapper  -- Fast path; also avoids complaint when we infer
                                           -- an ambiguous type and have AllowAmbiguousType
                                           -- e..g infer  x :: forall a. F a -> Int
                  else addErrCtxtM (mk_impedance_match_msg mono_info sel_poly_ty poly_ty) $
                       tcSubType_NC sig_ctxt sel_poly_ty poly_ty

        ; warn_missing_sigs <- woptM Opt_WarnMissingLocalSignatures
        ; when warn_missing_sigs $
              localSigWarn Opt_WarnMissingLocalSignatures poly_id mb_sig

        ; return (ABE { abe_wrap = wrap
                        -- abe_wrap :: idType poly_id ~ (forall qtvs. theta => mono_ty)
                      , abe_poly  = poly_id
                      , abe_mono  = mono_id
                      , abe_prags = SpecPrags spec_prags }) }
  where
    prag_sigs = lookupPragEnv prag_fn poly_name
    sig_ctxt  = InfSigCtxt poly_name

mkInferredPolyId :: Bool  -- True <=> there was an insoluble error when
                          --          checking the binding group for this Id
                 -> [TyVar] -> TcThetaType
                 -> Name -> Maybe TcIdSigInst -> TcType
                 -> TcM TcId
mkInferredPolyId insoluble qtvs inferred_theta poly_name mb_sig_inst mono_ty
  | Just (TISI { sig_inst_sig = sig })  <- mb_sig_inst
  , CompleteSig { sig_bndr = poly_id } <- sig
  = return poly_id

  | otherwise  -- Either no type sig or partial type sig
  = checkNoErrs $  -- The checkNoErrs ensures that if the type is ambiguous
                   -- we don't carry on to the impedance matching, and generate
                   -- a duplicate ambiguity error.  There is a similar
                   -- checkNoErrs for complete type signatures too.
    do { fam_envs <- tcGetFamInstEnvs
       ; let (_co, mono_ty') = normaliseType fam_envs Nominal mono_ty
               -- Unification may not have normalised the type,
               -- (see Note [Lazy flattening] in TcFlatten) so do it
               -- here to make it as uncomplicated as possible.
               -- Example: f :: [F Int] -> Bool
               -- should be rewritten to f :: [Char] -> Bool, if possible
               --
               -- We can discard the coercion _co, because we'll reconstruct
               -- it in the call to tcSubType below

       ; (binders, theta') <- chooseInferredQuantifiers inferred_theta
                                (tyCoVarsOfType mono_ty') qtvs mb_sig_inst

       ; let inferred_poly_ty = mkForAllTys binders (mkPhiTy theta' mono_ty')

       ; traceTc "mkInferredPolyId" (vcat [ppr poly_name, ppr qtvs, ppr theta'
                                          , ppr inferred_poly_ty])
       ; unless insoluble $
         addErrCtxtM (mk_inf_msg poly_name inferred_poly_ty) $
         checkValidType (InfSigCtxt poly_name) inferred_poly_ty
         -- See Note [Validity of inferred types]
         -- If we found an insoluble error in the function definition, don't
         -- do this check; otherwise (Trac #14000) we may report an ambiguity
         -- error for a rather bogus type.

       ; return (mkLocalIdOrCoVar poly_name inferred_poly_ty) }


chooseInferredQuantifiers :: TcThetaType   -- inferred
                          -> TcTyVarSet    -- tvs free in tau type
                          -> [TcTyVar]     -- inferred quantified tvs
                          -> Maybe TcIdSigInst
                          -> TcM ([TyVarBinder], TcThetaType)
chooseInferredQuantifiers inferred_theta tau_tvs qtvs Nothing
  = -- No type signature (partial or complete) for this binder,
    do { let free_tvs = closeOverKinds (growThetaTyVars inferred_theta tau_tvs)
                        -- Include kind variables!  Trac #7916
             my_theta = pickCapturedPreds free_tvs inferred_theta
             binders  = [ mkTyVarBinder Inferred tv
                        | tv <- qtvs
                        , tv `elemVarSet` free_tvs ]
       ; return (binders, my_theta) }

chooseInferredQuantifiers inferred_theta tau_tvs qtvs
                          (Just (TISI { sig_inst_sig   = sig  -- Always PartialSig
                                      , sig_inst_wcx   = wcx
                                      , sig_inst_theta = annotated_theta
                                      , sig_inst_skols = annotated_tvs }))
  | Nothing <- wcx
  = do { annotated_theta <- zonkTcTypes annotated_theta
       ; let free_tvs = closeOverKinds (tyCoVarsOfTypes annotated_theta
                                        `unionVarSet` tau_tvs)
       ; traceTc "ciq" (vcat [ ppr sig, ppr annotated_theta, ppr free_tvs])
       ; psig_qtvs <- mk_psig_qtvs annotated_tvs
       ; return (mk_final_qtvs psig_qtvs free_tvs, annotated_theta) }

  | Just wc_var <- wcx
  = do { annotated_theta <- zonkTcTypes annotated_theta
       ; let free_tvs = closeOverKinds (growThetaTyVars inferred_theta seed_tvs)
                          -- growThetaVars just like the no-type-sig case
                          -- Omitting this caused #12844
             seed_tvs = tyCoVarsOfTypes annotated_theta  -- These are put there
                        `unionVarSet` tau_tvs            --       by the user

       ; psig_qtvs <- mk_psig_qtvs annotated_tvs
       ; let my_qtvs  = mk_final_qtvs psig_qtvs free_tvs
             keep_me  = psig_qtvs `unionVarSet` free_tvs
             my_theta = pickCapturedPreds keep_me inferred_theta

       -- Report the inferred constraints for an extra-constraints wildcard/hole as
       -- an error message, unless the PartialTypeSignatures flag is enabled. In this
       -- case, the extra inferred constraints are accepted without complaining.
       -- NB: inferred_theta already includes all the annotated constraints
             inferred_diff = [ pred
                             | pred <- my_theta
                             , all (not . (`eqType` pred)) annotated_theta ]
       ; ctuple <- mk_ctuple inferred_diff
       ; writeMetaTyVar wc_var ctuple
       ; traceTc "completeTheta" $
            vcat [ ppr sig
                 , ppr annotated_theta, ppr inferred_theta
                 , ppr inferred_diff ]

       ; return (my_qtvs, my_theta) }

  | otherwise  -- A complete type signature is dealt with in mkInferredPolyId
  = pprPanic "chooseInferredQuantifiers" (ppr sig)

  where
    mk_final_qtvs psig_qtvs free_tvs
      = [ mkTyVarBinder vis tv
        | tv <- qtvs -- Pulling from qtvs maintains original order
        , tv `elemVarSet` keep_me
        , let vis | tv `elemVarSet` psig_qtvs = Specified
                  | otherwise                 = Inferred ]
      where
        keep_me = free_tvs `unionVarSet` psig_qtvs

    mk_ctuple [pred] = return pred
    mk_ctuple preds  = do { tc <- tcLookupTyCon (cTupleTyConName (length preds))
                          ; return (mkTyConApp tc preds) }

    mk_psig_qtvs :: [(Name,TcTyVar)] -> TcM TcTyVarSet
    mk_psig_qtvs annotated_tvs
       = do { psig_qtvs <- mapM (zonkTcTyVarToTyVar . snd) annotated_tvs
            ; return (mkVarSet psig_qtvs) }

mk_impedance_match_msg :: MonoBindInfo
                       -> TcType -> TcType
                       -> TidyEnv -> TcM (TidyEnv, SDoc)
-- This is a rare but rather awkward error messages
mk_impedance_match_msg (MBI { mbi_poly_name = name, mbi_sig = mb_sig })
                       inf_ty sig_ty tidy_env
 = do { (tidy_env1, inf_ty) <- zonkTidyTcType tidy_env  inf_ty
      ; (tidy_env2, sig_ty) <- zonkTidyTcType tidy_env1 sig_ty
      ; let msg = vcat [ text "When checking that the inferred type"
                       , nest 2 $ ppr name <+> dcolon <+> ppr inf_ty
                       , text "is as general as its" <+> what <+> text "signature"
                       , nest 2 $ ppr name <+> dcolon <+> ppr sig_ty ]
      ; return (tidy_env2, msg) }
  where
    what = case mb_sig of
             Nothing                     -> text "inferred"
             Just sig | isPartialSig sig -> text "(partial)"
                      | otherwise        -> empty


mk_inf_msg :: Name -> TcType -> TidyEnv -> TcM (TidyEnv, SDoc)
mk_inf_msg poly_name poly_ty tidy_env
 = do { (tidy_env1, poly_ty) <- zonkTidyTcType tidy_env poly_ty
      ; let msg = vcat [ text "When checking the inferred type"
                       , nest 2 $ ppr poly_name <+> dcolon <+> ppr poly_ty ]
      ; return (tidy_env1, msg) }


-- | Warn the user about polymorphic local binders that lack type signatures.
localSigWarn :: WarningFlag -> Id -> Maybe TcIdSigInst -> TcM ()
localSigWarn flag id mb_sig
  | Just _ <- mb_sig               = return ()
  | not (isSigmaTy (idType id))    = return ()
  | otherwise                      = warnMissingSignatures flag msg id
  where
    msg = text "Polymorphic local binding with no type signature:"

warnMissingSignatures :: WarningFlag -> SDoc -> Id -> TcM ()
warnMissingSignatures flag msg id
  = do  { env0 <- tcInitTidyEnv
        ; let (env1, tidy_ty) = tidyOpenType env0 (idType id)
        ; addWarnTcM (Reason flag) (env1, mk_msg tidy_ty) }
  where
    mk_msg ty = sep [ msg, nest 2 $ pprPrefixName (idName id) <+> dcolon <+> ppr ty ]

checkOverloadedSig :: Bool -> TcIdSigInst -> TcM ()
-- Example:
--   f :: Eq a => a -> a
--   K f = e
-- The MR applies, but the signature is overloaded, and it's
-- best to complain about this directly
-- c.f Trac #11339
checkOverloadedSig monomorphism_restriction_applies sig
  | not (null (sig_inst_theta sig))
  , monomorphism_restriction_applies
  , let orig_sig = sig_inst_sig sig
  = setSrcSpan (sig_loc orig_sig) $
    failWith $
    hang (text "Overloaded signature conflicts with monomorphism restriction")
       2 (ppr orig_sig)
  | otherwise
  = return ()

{- Note [Partial type signatures and generalisation]
~~~~~~~~~~~~~~~~~~~~~~~~~~~~~~~~~~~~~~~~~~~~~~~~~~~~
If /any/ of the signatures in the gropu is a partial type signature
   f :: _ -> Int
then we *always* use the InferGen plan, and hence tcPolyInfer.
We do this even for a local binding with -XMonoLocalBinds, when
we normally use NoGen.

Reasons:
  * The TcSigInfo for 'f' has a unification variable for the '_',
    whose TcLevel is one level deeper than the current level.
    (See pushTcLevelM in tcTySig.)  But NoGen doesn't increase
    the TcLevel like InferGen, so we lose the level invariant.

  * The signature might be   f :: forall a. _ -> a
    so it really is polymorphic.  It's not clear what it would
    mean to use NoGen on this, and indeed the ASSERT in tcLhs,
    in the (Just sig) case, checks that if there is a signature
    then we are using LetLclBndr, and hence a nested AbsBinds with
    increased TcLevel

It might be possible to fix these difficulties somehow, but there
doesn't seem much point.  Indeed, adding a partial type signature is a
way to get per-binding inferred generalisation.

We apply the MR if /all/ of the partial signatures lack a context.
In particular (Trac #11016):
   f2 :: (?loc :: Int) => _
   f2 = ?loc
It's stupid to apply the MR here.  This test includes an extra-constraints
wildcard; that is, we don't apply the MR if you write
   f3 :: _ => blah

Note [Validity of inferred types]
~~~~~~~~~~~~~~~~~~~~~~~~~~~~~~~~~
We need to check inferred type for validity, in case it uses language
extensions that are not turned on.  The principle is that if the user
simply adds the inferred type to the program source, it'll compile fine.
See #8883.

Examples that might fail:
 - the type might be ambiguous

 - an inferred theta that requires type equalities e.g. (F a ~ G b)
                                or multi-parameter type classes
 - an inferred type that includes unboxed tuples


Note [Impedance matching]
~~~~~~~~~~~~~~~~~~~~~~~~~
Consider
   f 0 x = x
   f n x = g [] (not x)

   g [] y = f 10 y
   g _  y = f 9  y

After typechecking we'll get
  f_mono_ty :: a -> Bool -> Bool
  g_mono_ty :: [b] -> Bool -> Bool
with constraints
  (Eq a, Num a)

Note that f is polymorphic in 'a' and g in 'b'; and these are not linked.
The types we really want for f and g are
   f :: forall a. (Eq a, Num a) => a -> Bool -> Bool
   g :: forall b. [b] -> Bool -> Bool

We can get these by "impedance matching":
   tuple :: forall a b. (Eq a, Num a) => (a -> Bool -> Bool, [b] -> Bool -> Bool)
   tuple a b d1 d1 = let ...bind f_mono, g_mono in (f_mono, g_mono)

   f a d1 d2 = case tuple a Any d1 d2 of (f, g) -> f
   g b = case tuple Integer b dEqInteger dNumInteger of (f,g) -> g

Suppose the shared quantified tyvars are qtvs and constraints theta.
Then we want to check that
     forall qtvs. theta => f_mono_ty   is more polymorphic than   f's polytype
and the proof is the impedance matcher.

Notice that the impedance matcher may do defaulting.  See Trac #7173.

It also cleverly does an ambiguity check; for example, rejecting
   f :: F a -> F a
where F is a non-injective type function.
-}

{- *********************************************************************
*                                                                      *
                         Vectorisation
*                                                                      *
********************************************************************* -}

tcVectDecls :: [LVectDecl GhcRn] -> TcM ([LVectDecl GhcTcId])
tcVectDecls decls
  = do { decls' <- mapM (wrapLocM tcVect) decls
       ; let ids  = [lvectDeclName decl | decl <- decls', not $ lvectInstDecl decl]
             dups = findDupsEq (==) ids
       ; mapM_ reportVectDups dups
       ; traceTcConstraints "End of tcVectDecls"
       ; return decls'
       }
  where
    reportVectDups (first :| (_second:_more))
      = addErrAt (getSrcSpan first) $
          text "Duplicate vectorisation declarations for" <+> ppr first
    reportVectDups _ = return ()

--------------
tcVect :: VectDecl GhcRn -> TcM (VectDecl GhcTcId)
-- FIXME: We can't typecheck the expression of a vectorisation declaration against the vectorised
--   type of the original definition as this requires internals of the vectoriser not available
--   during type checking.  Instead, constrain the rhs of a vectorisation declaration to be a single
--   identifier (this is checked in 'rnHsVectDecl').  Fix this by enabling the use of 'vectType'
--   from the vectoriser here.
tcVect (HsVect s name rhs)
  = addErrCtxt (vectCtxt name) $
    do { var <- wrapLocM tcLookupId name
       ; let L rhs_loc (HsVar (L lv rhs_var_name)) = rhs
       ; rhs_id <- tcLookupId rhs_var_name
       ; return $ HsVect s var (L rhs_loc (HsVar (L lv rhs_id)))
       }

tcVect (HsNoVect s name)
  = addErrCtxt (vectCtxt name) $
    do { var <- wrapLocM tcLookupId name
       ; return $ HsNoVect s var
       }
tcVect (HsVectTypeIn _ isScalar lname rhs_name)
  = addErrCtxt (vectCtxt lname) $
    do { tycon <- tcLookupLocatedTyCon lname
       ; checkTc (   not isScalar             -- either    we have a non-SCALAR declaration
                 || isJust rhs_name           -- or        we explicitly provide a vectorised type
                 || tyConArity tycon == 0     -- otherwise the type constructor must be nullary
                 )
                 scalarTyConMustBeNullary

       ; rhs_tycon <- fmapMaybeM (tcLookupTyCon . unLoc) rhs_name
       ; return $ HsVectTypeOut isScalar tycon rhs_tycon
       }
tcVect (HsVectTypeOut _ _ _)
  = panic "TcBinds.tcVect: Unexpected 'HsVectTypeOut'"
tcVect (HsVectClassIn _ lname)
  = addErrCtxt (vectCtxt lname) $
    do { cls <- tcLookupLocatedClass lname
       ; return $ HsVectClassOut cls
       }
tcVect (HsVectClassOut _)
  = panic "TcBinds.tcVect: Unexpected 'HsVectClassOut'"
tcVect (HsVectInstIn linstTy)
  = addErrCtxt (vectCtxt linstTy) $
    do { (cls, tys) <- tcHsVectInst linstTy
       ; inst       <- tcLookupInstance cls tys
       ; return $ HsVectInstOut inst
       }
tcVect (HsVectInstOut _)
  = panic "TcBinds.tcVect: Unexpected 'HsVectInstOut'"

vectCtxt :: Outputable thing => thing -> SDoc
vectCtxt thing = text "When checking the vectorisation declaration for" <+> ppr thing

scalarTyConMustBeNullary :: MsgDoc
scalarTyConMustBeNullary = text "VECTORISE SCALAR type constructor must be nullary"

{-
Note [SPECIALISE pragmas]
~~~~~~~~~~~~~~~~~~~~~~~~~
There is no point in a SPECIALISE pragma for a non-overloaded function:
   reverse :: [a] -> [a]
   {-# SPECIALISE reverse :: [Int] -> [Int] #-}

But SPECIALISE INLINE *can* make sense for GADTS:
   data Arr e where
     ArrInt :: !Int -> ByteArray# -> Arr Int
     ArrPair :: !Int -> Arr e1 -> Arr e2 -> Arr (e1, e2)

   (!:) :: Arr e -> Int -> e
   {-# SPECIALISE INLINE (!:) :: Arr Int -> Int -> Int #-}
   {-# SPECIALISE INLINE (!:) :: Arr (a, b) -> Int -> (a, b) #-}
   (ArrInt _ ba)     !: (I# i) = I# (indexIntArray# ba i)
   (ArrPair _ a1 a2) !: i      = (a1 !: i, a2 !: i)

When (!:) is specialised it becomes non-recursive, and can usefully
be inlined.  Scary!  So we only warn for SPECIALISE *without* INLINE
for a non-overloaded function.

************************************************************************
*                                                                      *
                         tcMonoBinds
*                                                                      *
************************************************************************

@tcMonoBinds@ deals with a perhaps-recursive group of HsBinds.
The signatures have been dealt with already.
-}

data MonoBindInfo = MBI { mbi_poly_name :: Name
                        , mbi_sig       :: Maybe TcIdSigInst
                        , mbi_mono_id   :: TcId }

tcMonoBinds :: RecFlag  -- Whether the binding is recursive for typechecking purposes
                        -- i.e. the binders are mentioned in their RHSs, and
                        --      we are not rescued by a type signature
            -> TcSigFun -> LetBndrSpec
            -> [LHsBind GhcRn]
            -> TcM (LHsBinds GhcTcId, [MonoBindInfo])
tcMonoBinds is_rec sig_fn no_gen
           [ L b_loc (FunBind { fun_id = L nm_loc name,
                                fun_matches = matches, bind_fvsf = fvs })]
                             -- Single function binding,
  | NonRecursive <- is_rec   -- ...binder isn't mentioned in RHS
  , Nothing <- sig_fn name   -- ...with no type signature
  =     -- Note [Single function non-recursive binding special-case]
        -- ~~~~~~~~~~~~~~~~~~~~~~~~~~~~~~~~~~~~~~~~~~~~~~~~~~~~~~~~~
        -- In this very special case we infer the type of the
        -- right hand side first (it may have a higher-rank type)
        -- and *then* make the monomorphic Id for the LHS
        -- e.g.         f = \(x::forall a. a->a) -> <body>
        --      We want to infer a higher-rank type for f
    setSrcSpan b_loc    $
    do  { ((co_fn, matches'), rhs_ty)
            <- tcInferInst $ \ exp_ty ->
                  -- tcInferInst: see TcUnify,
                  -- Note [Deep instantiation of InferResult]
               tcExtendIdBndrs [TcIdBndr_ExpType name exp_ty NotTopLevel] $
                  -- We extend the error context even for a non-recursive
                  -- function so that in type error messages we show the
                  -- type of the thing whose rhs we are type checking
               tcMatchesFun (L nm_loc name) matches exp_ty

        ; mono_id <- newLetBndr no_gen name rhs_ty
        ; return (unitBag $ L b_loc $
                     FunBind { fun_id = L nm_loc mono_id,
                               fun_matches = matches', bind_fvsf = fvs,
                               fun_co_fn = co_fn, fun_tick = [] },
                  [MBI { mbi_poly_name = name
                       , mbi_sig       = Nothing
                       , mbi_mono_id   = mono_id }]) }

tcMonoBinds _ sig_fn no_gen binds
  = do  { tc_binds <- mapM (wrapLocM (tcLhs sig_fn no_gen)) binds

        -- Bring the monomorphic Ids, into scope for the RHSs
        ; let mono_infos = getMonoBindInfo tc_binds
              rhs_id_env = [ (name, mono_id)
                           | MBI { mbi_poly_name = name
                                 , mbi_sig       = mb_sig
                                 , mbi_mono_id   = mono_id } <- mono_infos
                           , case mb_sig of
                               Just sig -> isPartialSig sig
                               Nothing  -> True ]
                -- A monomorphic binding for each term variable that lacks
                -- a complete type sig.  (Ones with a sig are already in scope.)

        ; traceTc "tcMonoBinds" $ vcat [ ppr n <+> ppr id <+> ppr (idType id)
                                       | (n,id) <- rhs_id_env]
        ; binds' <- tcExtendRecIds rhs_id_env $
                    mapM (wrapLocM tcRhs) tc_binds

        ; return (listToBag binds', mono_infos) }


------------------------
-- tcLhs typechecks the LHS of the bindings, to construct the environment in which
-- we typecheck the RHSs.  Basically what we are doing is this: for each binder:
--      if there's a signature for it, use the instantiated signature type
--      otherwise invent a type variable
-- You see that quite directly in the FunBind case.
--
-- But there's a complication for pattern bindings:
--      data T = MkT (forall a. a->a)
--      MkT f = e
-- Here we can guess a type variable for the entire LHS (which will be refined to T)
-- but we want to get (f::forall a. a->a) as the RHS environment.
-- The simplest way to do this is to typecheck the pattern, and then look up the
-- bound mono-ids.  Then we want to retain the typechecked pattern to avoid re-doing
-- it; hence the TcMonoBind data type in which the LHS is done but the RHS isn't

data TcMonoBind         -- Half completed; LHS done, RHS not done
  = TcFunBind  MonoBindInfo  SrcSpan (MatchGroup GhcRn (LHsExpr GhcRn))
  | TcPatBind [MonoBindInfo] (LPat GhcTcId) (GRHSs GhcRn (LHsExpr GhcRn))
              TcSigmaType

tcLhs :: TcSigFun -> LetBndrSpec -> HsBind GhcRn -> TcM TcMonoBind
-- Only called with plan InferGen (LetBndrSpec = LetLclBndr)
--                    or NoGen    (LetBndrSpec = LetGblBndr)
-- CheckGen is used only for functions with a complete type signature,
--          and tcPolyCheck doesn't use tcMonoBinds at all

tcLhs sig_fn no_gen (FunBind { fun_id = L nm_loc name, fun_matches = matches })
  | Just (TcIdSig sig) <- sig_fn name
  = -- There is a type signature.
    -- It must be partial; if complete we'd be in tcPolyCheck!
    --    e.g.   f :: _ -> _
    --           f x = ...g...
    --           Just g = ...f...
    -- Hence always typechecked with InferGen
    do { mono_info <- tcLhsSigId no_gen (name, sig)
       ; return (TcFunBind mono_info nm_loc matches) }

  | otherwise  -- No type signature
  = do { mono_ty <- newOpenFlexiTyVarTy
       ; mono_id <- newLetBndr no_gen name mono_ty
       ; let mono_info = MBI { mbi_poly_name = name
                             , mbi_sig       = Nothing
                             , mbi_mono_id   = mono_id }
       ; return (TcFunBind mono_info nm_loc matches) }

tcLhs sig_fn no_gen (PatBind { pat_lhs = pat, pat_rhs = grhss })
  = -- See Note [Typechecking pattern bindings]
    do  { sig_mbis <- mapM (tcLhsSigId no_gen) sig_names

        ; let inst_sig_fun = lookupNameEnv $ mkNameEnv $
                             [ (mbi_poly_name mbi, mbi_mono_id mbi)
                             | mbi <- sig_mbis ]

            -- See Note [Existentials in pattern bindings]
        ; ((pat', nosig_mbis), pat_ty)
            <- addErrCtxt (patMonoBindsCtxt pat grhss) $
               tcInferNoInst $ \ exp_ty ->
               tcLetPat inst_sig_fun no_gen pat exp_ty $
               mapM lookup_info nosig_names

        ; let mbis = sig_mbis ++ nosig_mbis

        ; traceTc "tcLhs" (vcat [ ppr id <+> dcolon <+> ppr (idType id)
                                | mbi <- mbis, let id = mbi_mono_id mbi ]
                           $$ ppr no_gen)

        ; return (TcPatBind mbis pat' grhss pat_ty) }
  where
    bndr_names = collectPatBinders pat
    (nosig_names, sig_names) = partitionWith find_sig bndr_names

    find_sig :: Name -> Either Name (Name, TcIdSigInfo)
    find_sig name = case sig_fn name of
                      Just (TcIdSig sig) -> Right (name, sig)
                      _                  -> Left name

      -- After typechecking the pattern, look up the binder
      -- names that lack a signature, which the pattern has brought
      -- into scope.
    lookup_info :: Name -> TcM MonoBindInfo
    lookup_info name
      = do { mono_id <- tcLookupId name
           ; return (MBI { mbi_poly_name = name
                         , mbi_sig       = Nothing
                         , mbi_mono_id   = mono_id }) }

tcLhs _ _ other_bind = pprPanic "tcLhs" (ppr other_bind)
        -- AbsBind, VarBind impossible

-------------------
tcLhsSigId :: LetBndrSpec -> (Name, TcIdSigInfo) -> TcM MonoBindInfo
tcLhsSigId no_gen (name, sig)
  = do { inst_sig <- tcInstSig sig
       ; mono_id <- newSigLetBndr no_gen name inst_sig
       ; return (MBI { mbi_poly_name = name
                     , mbi_sig       = Just inst_sig
                     , mbi_mono_id   = mono_id }) }

------------
newSigLetBndr :: LetBndrSpec -> Name -> TcIdSigInst -> TcM TcId
newSigLetBndr (LetGblBndr prags) name (TISI { sig_inst_sig = id_sig })
  | CompleteSig { sig_bndr = poly_id } <- id_sig
  = addInlinePrags poly_id (lookupPragEnv prags name)
newSigLetBndr no_gen name (TISI { sig_inst_tau = tau })
  = newLetBndr no_gen name tau

-------------------
tcRhs :: TcMonoBind -> TcM (HsBind GhcTcId)
tcRhs (TcFunBind info@(MBI { mbi_sig = mb_sig, mbi_mono_id = mono_id })
                 loc matches)
  = tcExtendIdBinderStackForRhs [info]  $
    tcExtendTyVarEnvForRhs mb_sig       $
    do  { traceTc "tcRhs: fun bind" (ppr mono_id $$ ppr (idType mono_id))
        ; (co_fn, matches') <- tcMatchesFun (L loc (idName mono_id))
                                 matches (mkCheckExpType $ idType mono_id)
        ; return ( FunBind { fun_id = L loc mono_id
                           , fun_matches = matches'
                           , fun_co_fn = co_fn
                           , bind_fvsf = placeHolderNamesTc
                           , fun_tick = [] } ) }

tcRhs (TcPatBind infos pat' grhss pat_ty)
  = -- When we are doing pattern bindings we *don't* bring any scoped
    -- type variables into scope unlike function bindings
    -- Wny not?  They are not completely rigid.
    -- That's why we have the special case for a single FunBind in tcMonoBinds
    tcExtendIdBinderStackForRhs infos        $
    do  { traceTc "tcRhs: pat bind" (ppr pat' $$ ppr pat_ty)
        ; grhss' <- addErrCtxt (patMonoBindsCtxt pat' grhss) $
                    tcGRHSsPat grhss pat_ty
        ; return ( PatBind { pat_lhs = pat', pat_rhs = grhss'
                           , pat_rhs_ty = pat_ty
                           , bind_fvs = placeHolderNamesTc
                           , pat_ticks = ([],[]) } )}

tcExtendTyVarEnvForRhs :: Maybe TcIdSigInst -> TcM a -> TcM a
tcExtendTyVarEnvForRhs Nothing thing_inside
  = thing_inside
tcExtendTyVarEnvForRhs (Just sig) thing_inside
  = tcExtendTyVarEnvFromSig sig thing_inside

tcExtendTyVarEnvFromSig :: TcIdSigInst -> TcM a -> TcM a
tcExtendTyVarEnvFromSig sig_inst thing_inside
  | TISI { sig_inst_skols = skol_prs, sig_inst_wcs = wcs } <- sig_inst
  = tcExtendTyVarEnv2 wcs $
    tcExtendTyVarEnv2 skol_prs $
    thing_inside

tcExtendIdBinderStackForRhs :: [MonoBindInfo] -> TcM a -> TcM a
-- Extend the TcIdBinderStack for the RHS of the binding, with
-- the monomorphic Id.  That way, if we have, say
--     f = \x -> blah
-- and something goes wrong in 'blah', we get a "relevant binding"
-- looking like  f :: alpha -> beta
-- This applies if 'f' has a type signature too:
--    f :: forall a. [a] -> [a]
--    f x = True
-- We can't unify True with [a], and a relevant binding is f :: [a] -> [a]
-- If we had the *polymorphic* version of f in the TcIdBinderStack, it
-- would not be reported as relevant, because its type is closed
tcExtendIdBinderStackForRhs infos thing_inside
  = tcExtendIdBndrs [ TcIdBndr mono_id NotTopLevel
                    | MBI { mbi_mono_id = mono_id } <- infos ]
                    thing_inside
    -- NotTopLevel: it's a monomorphic binding

---------------------
getMonoBindInfo :: [Located TcMonoBind] -> [MonoBindInfo]
getMonoBindInfo tc_binds
  = foldr (get_info . unLoc) [] tc_binds
  where
    get_info (TcFunBind info _ _)    rest = info : rest
    get_info (TcPatBind infos _ _ _) rest = infos ++ rest


{- Note [Typechecking pattern bindings]
~~~~~~~~~~~~~~~~~~~~~~~~~~~~~~~~~~~~~~~
Look at:
   - typecheck/should_compile/ExPat
   - Trac #12427, typecheck/should_compile/T12427{a,b}

  data T where
    MkT :: Integral a => a -> Int -> T

and suppose t :: T.  Which of these pattern bindings are ok?

  E1. let { MkT p _ = t } in <body>

  E2. let { MkT _ q = t } in <body>

  E3. let { MkT (toInteger -> r) _ = t } in <body>

* (E1) is clearly wrong because the existential 'a' escapes.
  What type could 'p' possibly have?

* (E2) is fine, despite the existential pattern, because
  q::Int, and nothing escapes.

* Even (E3) is fine.  The existential pattern binds a dictionary
  for (Integral a) which the view pattern can use to convert the
  a-valued field to an Integer, so r :: Integer.

An easy way to see all three is to imagine the desugaring.
For (E2) it would look like
    let q = case t of MkT _ q' -> q'
    in <body>


We typecheck pattern bindings as follows.  First tcLhs does this:

  1. Take each type signature q :: ty, partial or complete, and
     instantiate it (with tcLhsSigId) to get a MonoBindInfo.  This
     gives us a fresh "mono_id" qm :: instantiate(ty), where qm has
     a fresh name.

     Any fresh unification variables in instantiate(ty) born here, not
     deep under implications as would happen if we allocated them when
     we encountered q during tcPat.

  2. Build a little environment mapping "q" -> "qm" for those Ids
     with signatures (inst_sig_fun)

  3. Invoke tcLetPat to typecheck the pattern.

     - We pass in the current TcLevel.  This is captured by
       TcPat.tcLetPat, and put into the pc_lvl field of PatCtxt, in
       PatEnv.

     - When tcPat finds an existential constructor, it binds fresh
       type variables and dictionaries as usual, increments the TcLevel,
       and emits an implication constraint.

     - When we come to a binder (TcPat.tcPatBndr), it looks it up
       in the little environment (the pc_sig_fn field of PatCtxt).

         Success => There was a type signature, so just use it,
                    checking compatibility with the expected type.

         Failure => No type sigature.
             Infer case: (happens only outside any constructor pattern)
                         use a unification variable
                         at the outer level pc_lvl

             Check case: use promoteTcType to promote the type
                         to the outer level pc_lvl.  This is the
                         place where we emit a constraint that'll blow
                         up if existential capture takes place

       Result: the type of the binder is always at pc_lvl. This is
       crucial.

  4. Throughout, when we are making up an Id for the pattern-bound variables
     (newLetBndr), we have two cases:

     - If we are generalising (generalisation plan is InferGen or
       CheckGen), then the let_bndr_spec will be LetLclBndr.  In that case
       we want to bind a cloned, local version of the variable, with the
       type given by the pattern context, *not* by the signature (even if
       there is one; see Trac #7268). The mkExport part of the
       generalisation step will do the checking and impedance matching
       against the signature.

     - If for some some reason we are not generalising (plan = NoGen), the
       LetBndrSpec will be LetGblBndr.  In that case we must bind the
       global version of the Id, and do so with precisely the type given
       in the signature.  (Then we unify with the type from the pattern
       context type.)


And that's it!  The implication constraints check for the skolem
escape.  It's quite simple and neat, and more expressive than before
e.g. GHC 8.0 rejects (E2) and (E3).

Example for (E1), starting at level 1.  We generate
     p :: beta:1, with constraints (forall:3 a. Integral a => a ~ beta)
The (a~beta) can't float (because of the 'a'), nor be solved (because
beta is untouchable.)

Example for (E2), we generate
     q :: beta:1, with constraint (forall:3 a. Integral a => Int ~ beta)
The beta is untoucable, but floats out of the constraint and can
be solved absolutely fine.

************************************************************************
*                                                                      *
                Generalisation
*                                                                      *
********************************************************************* -}

data GeneralisationPlan
  = NoGen               -- No generalisation, no AbsBinds

  | InferGen            -- Implicit generalisation; there is an AbsBinds
       Bool             --   True <=> apply the MR; generalise only unconstrained type vars

  | CheckGen (LHsBind GhcRn) TcIdSigInfo
                        -- One FunBind with a signature
                        -- Explicit generalisation

-- A consequence of the no-AbsBinds choice (NoGen) is that there is
-- no "polymorphic Id" and "monmomorphic Id"; there is just the one

instance Outputable GeneralisationPlan where
  ppr NoGen          = text "NoGen"
  ppr (InferGen b)   = text "InferGen" <+> ppr b
  ppr (CheckGen _ s) = text "CheckGen" <+> ppr s

decideGeneralisationPlan
   :: DynFlags -> [LHsBind GhcRn] -> IsGroupClosed -> TcSigFun
   -> GeneralisationPlan
decideGeneralisationPlan dflags lbinds closed sig_fn
  | has_partial_sigs                         = InferGen (and partial_sig_mrs)
  | Just (bind, sig) <- one_funbind_with_sig = CheckGen bind sig
  | do_not_generalise closed                 = NoGen
  | otherwise                                = InferGen mono_restriction
  where
    binds = map unLoc lbinds

    partial_sig_mrs :: [Bool]
    -- One for each partial signature (so empty => no partial sigs)
    -- The Bool is True if the signature has no constraint context
    --      so we should apply the MR
    -- See Note [Partial type signatures and generalisation]
    partial_sig_mrs
      = [ null theta
        | TcIdSig (PartialSig { psig_hs_ty = hs_ty })
            <- mapMaybe sig_fn (collectHsBindListBinders lbinds)
        , let (_, L _ theta, _) = splitLHsSigmaTy (hsSigWcType hs_ty) ]

    has_partial_sigs   = not (null partial_sig_mrs)

    mono_restriction  = xopt LangExt.MonomorphismRestriction dflags
                     && any restricted binds

    do_not_generalise (IsGroupClosed _ True) = False
        -- The 'True' means that all of the group's
        -- free vars have ClosedTypeId=True; so we can ignore
        -- -XMonoLocalBinds, and generalise anyway
    do_not_generalise _ = xopt LangExt.MonoLocalBinds dflags

    -- With OutsideIn, all nested bindings are monomorphic
    -- except a single function binding with a signature
    one_funbind_with_sig
      | [lbind@(L _ (FunBind { fun_id = v }))] <- lbinds
      , Just (TcIdSig sig) <- sig_fn (unLoc v)
      = Just (lbind, sig)
      | otherwise
      = Nothing

    -- The Haskell 98 monomorphism restriction
    restricted (PatBind {})                              = True
    restricted (VarBind { var_id = v })                  = no_sig v
    restricted (FunBind { fun_id = v, fun_matches = m }) = restricted_match m
                                                           && no_sig (unLoc v)
    restricted b = pprPanic "isRestrictedGroup/unrestricted" (ppr b)

    restricted_match mg = matchGroupArity mg == 0
        -- No args => like a pattern binding
        -- Some args => a function binding

    no_sig n = not (hasCompleteSig sig_fn n)

isClosedBndrGroup :: TcTypeEnv -> Bag (LHsBind GhcRn) -> IsGroupClosed
isClosedBndrGroup type_env binds
  = IsGroupClosed fv_env type_closed
  where
    type_closed = allUFM (nameSetAll is_closed_type_id) fv_env

    fv_env :: NameEnv NameSet
    fv_env = mkNameEnv $ concatMap (bindFvs . unLoc) binds

    bindFvs :: HsBindLR GhcRn idR -> [(Name, NameSet)]
    bindFvs (FunBind { fun_id = L _ f, bind_fvsf = fvs })
       = let open_fvs = filterNameSet (not . is_closed) fvs
         in [(f, open_fvs)]
    bindFvs (PatBind { pat_lhs = pat, bind_fvs = fvs })
       = let open_fvs = filterNameSet (not . is_closed) fvs
         in [(b, open_fvs) | b <- collectPatBinders pat]
    bindFvs _
       = []

    is_closed :: Name -> ClosedTypeId
    is_closed name
      | Just thing <- lookupNameEnv type_env name
      = case thing of
          AGlobal {}                     -> True
          ATcId { tct_info = ClosedLet } -> True
          _                              -> False

      | otherwise
      = True  -- The free-var set for a top level binding mentions


    is_closed_type_id :: Name -> Bool
    -- We're already removed Global and ClosedLet Ids
    is_closed_type_id name
      | Just thing <- lookupNameEnv type_env name
      = case thing of
          ATcId { tct_info = NonClosedLet _ cl } -> cl
          ATcId { tct_info = NotLetBound }       -> False
          ATyVar {}                              -> False
               -- In-scope type variables are not closed!
          _ -> pprPanic "is_closed_id" (ppr name)

      | otherwise
      = True   -- The free-var set for a top level binding mentions
               -- imported things too, so that we can report unused imports
               -- These won't be in the local type env.
               -- Ditto class method etc from the current module


{- *********************************************************************
*                                                                      *
               Error contexts and messages
*                                                                      *
********************************************************************* -}

-- This one is called on LHS, when pat and grhss are both Name
-- and on RHS, when pat is TcId and grhss is still Name
patMonoBindsCtxt :: (SourceTextX p, OutputableBndrId p, Outputable body)
                 => LPat p -> GRHSs GhcRn body -> SDoc
patMonoBindsCtxt pat grhss
  = hang (text "In a pattern binding:") 2 (pprPatBind pat grhss)<|MERGE_RESOLUTION|>--- conflicted
+++ resolved
@@ -557,7 +557,7 @@
 mkEdges :: TcSigFun -> LHsBinds GhcRn -> [Node BKey (LHsBind GhcRn)]
 -- See Note [Polymorphic recursion] in HsBinds.
 mkEdges sig_fn binds
-  = [ DigraphNode bind key [key | n <- nonDetEltsUniqSet (get_bind_fvs (unLoc bind)),
+  = [ DigraphNode bind key [key | n <- nonDetEltsUniqSet (bind_fvs (unLoc bind)),
                          Just key <- [lookupNameEnv key_map n], no_sig n ]
     | (bind, key) <- keyd_binds
     ]
@@ -803,16 +803,10 @@
        ; loc <- getSrcSpanM
        ; let poly_ids = map abe_poly exports
              abs_bind = L loc $
-<<<<<<< HEAD
-                        AbsBinds { abs_tvsa = qtvs
-                                 , abs_ev_varsa = givens, abs_ev_binds = [ev_binds]
-                                 , abs_exports = exports, abs_binds = binds' }
-=======
                         AbsBinds { abs_tvs = qtvs
                                  , abs_ev_vars = givens, abs_ev_binds = [ev_binds]
                                  , abs_exports = exports, abs_binds = binds'
                                  , abs_sig = False }
->>>>>>> 0bb1e840
 
        ; traceTc "Binding:" (ppr (poly_ids `zip` map idType poly_ids))
        ; return (unitBag abs_bind, poly_ids) }
