--- conflicted
+++ resolved
@@ -210,20 +210,12 @@
               be a tau-type.) -}
        ; ip_ty <- newOpenFlexiTyVarTy
        ; let ip_name = mkStrLitTy (hsIPNameFS x)
-<<<<<<< HEAD
        ; ip_var <- emitWantedEvVar origin (mkClassPred ipClass [ip_name, ip_ty])
-       ; tcWrapResult (fromDict ipClass ip_name ip_ty (HsVar ip_var)) ip_ty res_ty }
-  where
-  -- Coerces a dictionary for `IP "x" t` into `t`.
-  fromDict ipClass x ty = HsWrap $ mkWpCast $
-=======
-       ; ip_var <- emitWanted origin (mkClassPred ipClass [ip_name, ip_ty])
        ; tcWrapResult (fromDict ipClass ip_name ip_ty (HsVar (noLoc ip_var)))
                       ip_ty res_ty }
   where
   -- Coerces a dictionary for `IP "x" t` into `t`.
-  fromDict ipClass x ty = HsWrap $ mkWpCastR $ TcCoercion $
->>>>>>> 1e041b73
+  fromDict ipClass x ty = HsWrap $ mkWpCastR $
                           unwrapIP $ mkClassPred ipClass [x,ty]
 
 tcExpr (HsOverLabel l) res_ty  -- See Note [Type-checking overloaded labels]
@@ -240,11 +232,7 @@
        ; tcWrapResult tm alpha res_ty }
   where
   -- Coerces a dictionary for `IsLabel "x" t` into `Proxy# x -> t`.
-<<<<<<< HEAD
-  fromDict pred = HsWrap $ mkWpCast $ unwrapIP pred
-=======
-  fromDict pred = HsWrap $ mkWpCastR $ TcCoercion $ unwrapIP pred
->>>>>>> 1e041b73
+  fromDict pred = HsWrap $ mkWpCastR $ unwrapIP pred
 
 tcExpr (HsLam match) res_ty
   = do  { (co_fn, match') <- tcMatchLambda match res_ty
@@ -344,13 +332,8 @@
 See Note [seqId magic] in MkId, and
 -}
 
-<<<<<<< HEAD
 tcExpr expr@(OpApp arg1 op fix arg2) res_ty
-  | (L loc (HsVar op_name)) <- op
-=======
-tcExpr (OpApp arg1 op fix arg2) res_ty
   | (L loc (HsVar (L lv op_name))) <- op
->>>>>>> 1e041b73
   , op_name `hasKey` seqIdKey           -- Note [Typing rule for seq]
   = do { arg1_ty <- newFlexiTyVarTy liftedTypeKind
        ; let arg2_ty = res_ty
@@ -390,16 +373,11 @@
        ; co_a <- unifyType (Just arg2) arg2_ty a2_ty     -- arg2 ~ a2
 
        ; op_id  <- tcLookupId op_name
-<<<<<<< HEAD
 
        ; let op' = L loc (HsWrap (mkWpTyApps [ getLevity "tcExpr ($)" res_ty
                                              , a2_ty
                                              , res_ty ])
-                                 (HsVar op_id))
-=======
-       ; let op' = L loc (HsWrap (mkWpTyApps [a2_ty, res_ty])
                                  (HsVar (L lv op_id)))
->>>>>>> 1e041b73
        ; return $
          OpApp (mkLHsWrapCo (mkTcFunCo Nominal co_a co_b) $
                 mkLHsWrapCo co_arg1 arg1')
@@ -871,12 +849,8 @@
               scrut_ty      = TcType.substTy scrut_subst  con1_res_ty
               con1_arg_tys' = map (TcType.substTy result_subst) con1_arg_tys
 
-<<<<<<< HEAD
-        ; co_res <- unifyType (Just expr) rec_res_ty res_ty
-=======
-        ; co_res   <- unifyType rec_res_ty res_ty
-        ; co_scrut <- unifyType record_tau scrut_ty
->>>>>>> 1e041b73
+        ; co_res   <- unifyType (Just expr) rec_res_ty res_ty
+        ; co_scrut <- unifyType (Just record_expr) record_tau scrut_ty
 
         -- STEP 5
         -- Typecheck the bindings
@@ -886,22 +860,14 @@
         ; let theta' = substTheta scrut_subst (conLikeStupidTheta con1)
         ; instStupidTheta RecordUpdOrigin theta'
 
-<<<<<<< HEAD
-        -- Step 7: make a cast for the scrutinee, in the case that it's from a type family
-        ; let scrut_co | Just co_con <- tyConFamilyCoercion_maybe =<< mtycon
-                       = mkWpCast (mkTcUnbranchedAxInstCo Representational co_con scrut_inst_tys [])
-                       | otherwise
-                       = idHsWrapper
-=======
         -- Step 7: make a cast for the scrutinee, in the
         --         case that it's from a data family
         ; let fam_co :: HsWrapper   -- RepT t1 .. tn ~R scrut_ty
               fam_co | Just tycon <- mtycon
                      , Just co_con <- tyConFamilyCoercion_maybe tycon
-                     = mkWpCastR (mkTcUnbranchedAxInstCo co_con scrut_inst_tys)
+                     = mkWpCastR (mkTcUnbranchedAxInstCo co_con scrut_inst_tys [])
                      | otherwise
                      = idHsWrapper
->>>>>>> 1e041b73
 
         -- Step 8: Check that the req constraints are satisfied
         -- For normal data constructors req_theta is empty but we must do
