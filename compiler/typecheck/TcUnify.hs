--- conflicted
+++ resolved
@@ -143,11 +143,7 @@
       = do { cts <- readMetaTyVar tv
            ; case cts of
                Indirect ty' -> go n_req ty'
-<<<<<<< HEAD
-               Flexi        -> defer (isReturnTyVar tv) n_req ty }
-=======
                Flexi        -> defer n_req ty (isReturnTyVar tv) }
->>>>>>> 96dc041a
 
        -- In all other cases we bale out into ordinary unification
        -- However unlike the meta-tyvar case, we are sure that the
@@ -165,11 +161,13 @@
        -- But in that case we add specialized type into error context
        -- anyway, because it may be useful. See also Trac #9605.
     go n_req ty = addErrCtxtM mk_ctxt $
-<<<<<<< HEAD
-                  defer False n_req ty
+                  defer n_req ty False
 
     ------------
-    defer is_return n_req fun_ty
+    -- If we decide that a ReturnTv (see Note [ReturnTv] in TcType) should
+    -- really be a function type, then we need to allow the argument and
+    -- result types also to be ReturnTvs.
+    defer n_req fun_ty is_return
       = do { arg_tys <- replicateM n_req new_flexi
                         -- See Note [Foralls to left of arrow]
            ; res_ty  <- new_flexi
@@ -180,23 +178,6 @@
         new_flexi :: TcM TcType
         new_flexi | is_return = (mkTyVarTy . fst) <$> newOpenReturnTyVar
                   | otherwise = newOpenFlexiTyVarTy
-=======
-                  defer n_req ty False
-
-    ------------
-    -- If we decide that a ReturnTv (see Note [ReturnTv] in TcType) should
-    -- really be a function type, then we need to allow the argument and
-    -- result types also to be ReturnTvs.
-    defer n_req fun_ty is_return
-      = do { arg_tys <- mapM new_ty_var_ty (nOfThem n_req openTypeKind)
-                        -- See Note [Foralls to left of arrow]
-           ; res_ty  <- new_ty_var_ty openTypeKind
-           ; co   <- unifyType fun_ty (mkFunTys arg_tys res_ty)
-           ; return (co, arg_tys, res_ty) }
-      where
-        new_ty_var_ty | is_return = newReturnTyVarTy
-                      | otherwise = newFlexiTyVarTy
->>>>>>> 96dc041a
 
     ------------
     mk_ctxt :: TidyEnv -> TcM (TidyEnv, MsgDoc)
@@ -809,14 +790,9 @@
     go (TyConApp tc1 tys1) (TyConApp tc2 tys2)
       -- See Note [Mismatched type lists and application decomposition]
       | tc1 == tc2, length tys1 == length tys2
-<<<<<<< HEAD
-      = do { cos <- zipWithM (uType origin) tys1 tys2
-           ; return $ mkTyConAppCo Nominal tc1 cos }
-=======
       = ASSERT( isGenerativeTyCon tc1 Nominal )
         do { cos <- zipWithM (uType origin) tys1 tys2
-           ; return $ mkTcTyConAppCo Nominal tc1 cos }
->>>>>>> 96dc041a
+           ; return $ mkTyConAppCo Nominal tc1 cos }
 
     go (LitTy m) ty@(LitTy n)
       | m == n
@@ -1070,55 +1046,26 @@
   = ASSERT( not (isTyVarTy ty) )
     return Nothing
   | otherwise
-<<<<<<< HEAD
-  = do { ty1  <- zonkTcType ty
-       ; co_k <- uType kind_origin (typeKind ty1) (tyVarKind tv)
-       ; if | is_return_tv ->
-                if tv `elemVarSet` tyCoVarsOfType ty1
-                then return Nothing -- TODO (RAE): use occurCheckExpand?
-                else return (Just (ty1, co_k))
+  = do { ty   <- zonkTcType ty
+       ; co_k <- uType kind_origin (typeKind ty) (tyVarKind tv)
+       ; if | is_return_tv -> -- ReturnTv: a simple occurs-check is all that we need
+                              -- See Note [ReturnTv] in TcType
+                if tv `elemVarSet` tyCoVarsOfType ty
+                then return Nothing
+                else return (Just (ty, co_k))
             | defer_me ty1 ->  -- Quick test
                 -- Failed quick test so try harder
-                case occurCheckExpand dflags tv ty1 of
-=======
-  = do { ty    <- zonkTcType ty
-       ; sub_k <- unifyKindX (tyVarKind tv) (typeKind ty)
-       ; case sub_k of
-           Nothing -> return Nothing  -- Kinds don't unify
-           Just LT -> return Nothing  -- (tv :: *) ~ (ty :: ?)
-                                      -- Don't unify because that would widen tv's kind
-
-           _  | is_return_tv  -- ReturnTv: a simple occurs-check is all that we need
-                              -- See Note [ReturnTv] in TcType
-              -> if tv `elemVarSet` tyVarsOfType ty
-                 then return Nothing
-                 else return (Just ty)
-
-           _  | defer_me ty   -- Quick test
-              -> -- Failed quick test so try harder
-                 case occurCheckExpand dflags tv ty of
->>>>>>> 96dc041a
+                case occurCheckExpand dflags tv ty of
                    OC_OK ty2 | defer_me ty2 -> return Nothing
-                             | otherwise    ->
-                                 return (Just (ty2, co_k))
-                   _ -> return Nothing
-<<<<<<< HEAD
-            | otherwise   -> return (Just (ty1, co_k)) }
+                             | otherwise    -> return (Just (ty2, co_k))
+                   _                        -> return Nothing
+            | otherwise   -> return (Just (ty, co_k)) }
   where
     kind_origin   = KindEqOrigin (mkTyVarTy tv) ty origin
     details       = tcTyVarDetails tv
     info          = mtv_info details
-    is_return_tv  = case info of { ReturnTv -> True; _ -> False }
+    is_return_tv  = isReturnTyVar tv
     impredicative = canUnifyWithPolyType dflags details
-=======
-
-           _  | otherwise   -> return (Just ty) }
-  where
-    details = ASSERT2( isMetaTyVar tv, ppr tv ) tcTyVarDetails tv
-    info         = mtv_info details
-    is_return_tv = isReturnTyVar tv
-    impredicative = canUnifyWithPolyType dflags details (tyVarKind tv)
->>>>>>> 96dc041a
 
     defer_me :: TcType -> Bool
     -- Checks for (a) occurrence of tv
@@ -1127,16 +1074,10 @@
     -- See Note [Conservative unification check]
     defer_me (LitTy {})        = False
     defer_me (TyVarTy tv')     = tv == tv'
-<<<<<<< HEAD
     defer_me (TyConApp tc tys) = isTypeFamilyTyCon tc || any defer_me tys
+                                 || not (impredicative || isTauTyCon tc)
     defer_me (ForAllTy bndr t) = defer_me (binderType bndr) || defer_me t
                                  || (isNamedBinder bndr && not impredicative)
-=======
-    defer_me (TyConApp tc tys) = isTypeFamilyTyCon tc
-                                 || any defer_me tys
-                                 || not (impredicative || isTauTyCon tc)
-    defer_me (FunTy arg res)   = defer_me arg || defer_me res
->>>>>>> 96dc041a
     defer_me (AppTy fun arg)   = defer_me fun || defer_me arg
     defer_me (CastTy ty co)    = defer_me ty || defer_me_co co
     defer_me (CoercionTy co)   = defer_me_co co
