--- conflicted
+++ resolved
@@ -87,13 +87,7 @@
        ; wrap <- ASSERT( not (isNamedForAllTy ty) && isSingleton theta )
                  instCall origin [inst_ty] theta
 
-<<<<<<< HEAD
-       ; return (mkHsWrap wrap (HsVar id)) }
-=======
-       ; wrap <- ASSERT( null rest && isSingleton theta )
-                 instCall origin [inst_ty] (substTheta subst theta)
        ; return (mkHsWrap wrap (HsVar (noLoc id))) }
->>>>>>> 1e041b73
 
 {-
 ************************************************************************
