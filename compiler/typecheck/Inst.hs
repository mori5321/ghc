--- conflicted
+++ resolved
@@ -22,14 +22,9 @@
        tcSyntaxName,
 
        -- Simple functions over evidence variables
-<<<<<<< HEAD
        tyCoVarsOfWC,
        tyCoVarsOfCt, tyCoVarsOfCts
-=======
-       tyVarsOfWC, tyVarsOfBag,
-       tyVarsOfCt, tyVarsOfCts,
-       tyVarsOfCtList, tyVarsOfCtsList,
->>>>>>> c865c425
+       tyCoVarsOfCtList, tyCoVarsOfCtsList,
     ) where
 
 #include "HsVersions.h"
@@ -601,72 +596,4 @@
    sorted = sortWith getSrcLoc ispecs
    -- The sortWith just arranges that instances are dislayed in order
    -- of source location, which reduced wobbling in error messages,
-<<<<<<< HEAD
-   -- and is better for users
-=======
-   -- and is better for users
-
-{-
-************************************************************************
-*                                                                      *
-        Simple functions over evidence variables
-*                                                                      *
-************************************************************************
--}
-
----------------- Getting free tyvars -------------------------
-
--- | Returns free variables of constraints as a non-deterministic set
-tyVarsOfCt :: Ct -> TcTyVarSet
-tyVarsOfCt = runFVSet . tyVarsOfCtAcc
-
--- | Returns free variables of constraints as a deterministically ordered.
--- list. See Note [Deterministic FV] in FV.
-tyVarsOfCtList :: Ct -> [TcTyVar]
-tyVarsOfCtList = runFVList . tyVarsOfCtAcc
-
--- | Returns free variables of constraints as a composable FV computation.
--- See Note [Deterministic FV] in FV.
-tyVarsOfCtAcc :: Ct -> FV
-tyVarsOfCtAcc (CTyEqCan { cc_tyvar = tv, cc_rhs = xi })
-  = tyVarsOfTypeAcc xi `unionFV` oneVar tv
-tyVarsOfCtAcc (CFunEqCan { cc_tyargs = tys, cc_fsk = fsk })
-  = tyVarsOfTypesAcc tys `unionFV` oneVar fsk
-tyVarsOfCtAcc (CDictCan { cc_tyargs = tys }) = tyVarsOfTypesAcc tys
-tyVarsOfCtAcc (CIrredEvCan { cc_ev = ev }) = tyVarsOfTypeAcc (ctEvPred ev)
-tyVarsOfCtAcc (CHoleCan { cc_ev = ev }) = tyVarsOfTypeAcc (ctEvPred ev)
-tyVarsOfCtAcc (CNonCanonical { cc_ev = ev }) = tyVarsOfTypeAcc (ctEvPred ev)
-
--- | Returns free variables of a bag of constraints as a non-deterministic
--- set. See Note [Deterministic FV] in FV.
-tyVarsOfCts :: Cts -> TcTyVarSet
-tyVarsOfCts = runFVSet . tyVarsOfCtsAcc
-
--- | Returns free variables of a bag of constraints as a deterministically
--- odered list. See Note [Deterministic FV] in FV.
-tyVarsOfCtsList :: Cts -> [TcTyVar]
-tyVarsOfCtsList = runFVList . tyVarsOfCtsAcc
-
--- | Returns free variables of a bag of constraints as a composable FV
--- computation. See Note [Deterministic FV] in FV.
-tyVarsOfCtsAcc :: Cts -> FV
-tyVarsOfCtsAcc = foldrBag (unionFV . tyVarsOfCtAcc) noVars
-
-
-tyVarsOfWC :: WantedConstraints -> TyVarSet
--- Only called on *zonked* things, hence no need to worry about flatten-skolems
-tyVarsOfWC (WC { wc_simple = simple, wc_impl = implic, wc_insol = insol })
-  = tyVarsOfCts simple `unionVarSet`
-    tyVarsOfBag tyVarsOfImplic implic `unionVarSet`
-    tyVarsOfCts insol
-
-tyVarsOfImplic :: Implication -> TyVarSet
--- Only called on *zonked* things, hence no need to worry about flatten-skolems
-tyVarsOfImplic (Implic { ic_skols = skols
-                       , ic_given = givens, ic_wanted = wanted })
-  = (tyVarsOfWC wanted `unionVarSet` tyVarsOfTypes (map evVarPred givens))
-    `delVarSetList` skols
-
-tyVarsOfBag :: (a -> TyVarSet) -> Bag a -> TyVarSet
-tyVarsOfBag tvs_of = foldrBag (unionVarSet . tvs_of) emptyVarSet
->>>>>>> c865c425
+   -- and is better for users