{-
(c) The University of Glasgow 2006
(c) The GRASP/AQUA Project, Glasgow University, 1992-1998


The @Inst@ type: dictionaries or method instances
-}

<<<<<<< HEAD
{-# LANGUAGE CPP, MultiWayIf #-}

module Inst (
       deeplySkolemise, deeplyInstantiate,
=======
{-# LANGUAGE CPP, TupleSections #-}

module Inst (
       deeplySkolemise,
       topInstantiate, topInstantiateInferred, deeplyInstantiate,
>>>>>>> cd82a2e1
       instCall, instDFunType, instStupidTheta,
       newWanted, newWanteds,

       newOverloadedLit, newNonTrivialOverloadedLit, mkOverLit,

       newClsInst,
       tcGetInsts, tcGetInstEnvs, getOverlapFlag,
       tcExtendLocalInstEnv,
       instCallConstraints, newMethodFromName,
       tcSyntaxName,

       -- Simple functions over evidence variables
       tyCoVarsOfWC,
       tyCoVarsOfCt, tyCoVarsOfCts,
    ) where

#include "HsVersions.h"

import {-# SOURCE #-}   TcExpr( tcPolyExpr, tcSyntaxOp )
import {-# SOURCE #-}   TcUnify( unifyType, noThing )

import FastString
import HsSyn
import TcHsSyn
import TcRnMonad
import TcEnv
import TcEvidence
import InstEnv
import DataCon     ( dataConWrapId )
import TysWiredIn  ( heqDataCon )
import FunDeps
import TcMType
import Type
import TcType
import HscTypes
import Class( Class )
import MkId( mkDictFunId )
import Id
import Name
import Var      ( EvVar )
import VarEnv
import PrelNames
import SrcLoc
import DynFlags
import Util
import Outputable
import qualified GHC.LanguageExtensions as LangExt

import Control.Monad( unless )
import Data.Maybe( isJust )

{-
************************************************************************
*                                                                      *
                Creating and emittind constraints
*                                                                      *
************************************************************************
-}

newMethodFromName :: CtOrigin -> Name -> TcRhoType -> TcM (HsExpr TcId)
-- Used when Name is the wired-in name for a wired-in class method,
-- so the caller knows its type for sure, which should be of form
--    forall a. C a => <blah>
-- newMethodFromName is supposed to instantiate just the outer
-- type variable and constraint

newMethodFromName origin name inst_ty
  = do { id <- tcLookupId name
              -- Use tcLookupId not tcLookupGlobalId; the method is almost
              -- always a class op, but with -XRebindableSyntax GHC is
              -- meant to find whatever thing is in scope, and that may
              -- be an ordinary function.

       ; let ty = piResultTy (idType id) inst_ty
             (theta, _caller_knows_this) = tcSplitPhiTy ty
       ; wrap <- ASSERT( not (isForAllTy ty) && isSingleton theta )
                 instCall origin [inst_ty] theta

       ; return (mkHsWrap wrap (HsVar (noLoc id))) }

{-
************************************************************************
*                                                                      *
        Deep instantiation and skolemisation
*                                                                      *
************************************************************************

Note [Deep skolemisation]
~~~~~~~~~~~~~~~~~~~~~~~~~
deeplySkolemise decomposes and skolemises a type, returning a type
with all its arrows visible (ie not buried under foralls)

Examples:

  deeplySkolemise (Int -> forall a. Ord a => blah)
    =  ( wp, [a], [d:Ord a], Int -> blah )
    where wp = \x:Int. /\a. \(d:Ord a). <hole> x

  deeplySkolemise  (forall a. Ord a => Maybe a -> forall b. Eq b => blah)
    =  ( wp, [a,b], [d1:Ord a,d2:Eq b], Maybe a -> blah )
    where wp = /\a.\(d1:Ord a).\(x:Maybe a)./\b.\(d2:Ord b). <hole> x

In general,
  if      deeplySkolemise ty = (wrap, tvs, evs, rho)
    and   e :: rho
  then    wrap e :: ty
    and   'wrap' binds tvs, evs

ToDo: this eta-abstraction plays fast and loose with termination,
      because it can introduce extra lambdas.  Maybe add a `seq` to
      fix this
-}

deeplySkolemise
  :: TcSigmaType
  -> TcM ( HsWrapper
         , [TyVar]     -- all skolemised variables
         , [EvVar]     -- all "given"s
         , TcRhoType)

deeplySkolemise ty
  | Just (arg_tys, tvs, theta, ty') <- tcDeepSplitSigmaTy_maybe ty
  = do { ids1 <- newSysLocalIds (fsLit "dk") arg_tys
       ; (subst, tvs1) <- tcInstSkolTyVars tvs
       ; ev_vars1 <- newEvVars (substTheta subst theta)
       ; (wrap, tvs2, ev_vars2, rho) <- deeplySkolemise (substTy subst ty')
       ; return ( mkWpLams ids1
                   <.> mkWpTyLams tvs1
                   <.> mkWpLams ev_vars1
                   <.> wrap
                   <.> mkWpEvVarApps ids1
                , tvs1     ++ tvs2
                , ev_vars1 ++ ev_vars2
                , mkFunTys arg_tys rho ) }

  | otherwise
  = return (idHsWrapper, [], [], ty)

-- | Instantiate all outer type variables
-- and any context. Never looks through arrows.
topInstantiate :: CtOrigin -> TcSigmaType -> TcM (HsWrapper, TcRhoType)
-- if    topInstantiate ty = (wrap, rho)
-- and   e :: ty
-- then  wrap e :: rho
topInstantiate = top_instantiate True

-- | Instantiate all outer *inferred* type variables
-- and any context. Never looks through arrows or specified type variables.
-- Used for visible type application.
topInstantiateInferred :: CtOrigin -> TcSigmaType
                       -> TcM (HsWrapper, TcSigmaType)
-- if    topInstantiate ty = (wrap, rho)
-- and   e :: ty
-- then  wrap e :: rho
topInstantiateInferred = top_instantiate False

top_instantiate :: Bool   -- True <=> instantiate *all* variables
                -> CtOrigin -> TcSigmaType -> TcM (HsWrapper, TcRhoType)
top_instantiate inst_all orig ty
  | not (null tvs && null theta)
  = do { let (inst_tvs, leave_tvs)     = span should_inst tvs
             (inst_theta, leave_theta)
               | null leave_tvs = (theta, [])
               | otherwise      = ([], theta)
       ; (subst, inst_tvs') <- tcInstTyVars inst_tvs
       ; let inst_theta' = substTheta subst inst_theta
             sigma'      = substTy    subst (mkForAllTys leave_tvs $
                                             mkFunTys leave_theta rho)

       ; wrap1 <- instCall orig (mkTyVarTys inst_tvs') inst_theta'
       ; traceTc "Instantiating"
                 (vcat [ text "all tyvars?" <+> ppr inst_all
                       , text "origin" <+> pprCtOrigin orig
                       , text "type" <+> ppr ty
                       , text "with" <+> ppr inst_tvs'
                       , text "theta:" <+>  ppr inst_theta' ])

       ; (wrap2, rho2) <-
           if null leave_tvs

         -- account for types like forall a. Num a => forall b. Ord b => ...
           then top_instantiate inst_all orig sigma'

         -- but don't loop if there were any un-inst'able tyvars
           else return (idHsWrapper, sigma')

       ; return (wrap2 <.> wrap1, rho2) }

  | otherwise = return (idHsWrapper, ty)
  where
    (tvs, theta, rho) = tcSplitSigmaTy ty

    should_inst
      | inst_all  = const True
      | otherwise = isInferredTyVar

deeplyInstantiate :: CtOrigin -> TcSigmaType -> TcM (HsWrapper, TcRhoType)
--   Int -> forall a. a -> a  ==>  (\x:Int. [] x alpha) :: Int -> alpha
-- In general if
-- if    deeplyInstantiate ty = (wrap, rho)
-- and   e :: ty
-- then  wrap e :: rho

deeplyInstantiate orig ty
  | Just (arg_tys, tvs, theta, rho) <- tcDeepSplitSigmaTy_maybe ty
  = do { (subst, tvs') <- tcInstTyVars tvs
       ; ids1  <- newSysLocalIds (fsLit "di") (substTys subst arg_tys)
       ; let theta' = substTheta subst theta
       ; wrap1 <- instCall orig (mkTyVarTys tvs') theta'
       ; traceTc "Instantiating (deeply)" (vcat [ text "origin" <+> pprCtOrigin orig
                                                , text "type" <+> ppr ty
                                                , text "with" <+> ppr tvs'
                                                , text "args:" <+> ppr ids1
                                                , text "theta:" <+>  ppr theta' ])
       ; (wrap2, rho2) <- deeplyInstantiate orig (substTy subst rho)
       ; return (mkWpLams ids1
                    <.> wrap2
                    <.> wrap1
                    <.> mkWpEvVarApps ids1,
                 mkFunTys arg_tys rho2) }

  | otherwise = return (idHsWrapper, ty)


{-
************************************************************************
*                                                                      *
            Instantiating a call
*                                                                      *
************************************************************************

Note [Handling boxed equality]
~~~~~~~~~~~~~~~~~~~~~~~~~~~~~~
The solver deals entirely in terms of unboxed (primitive) equality.
There should never be a boxed Wanted equality. Ever. But, what if
we are calling `foo :: forall a. (F a ~ Bool) => ...`? That equality
is boxed, so naive treatment here would emit a boxed Wanted equality.

So we simply check for this case and make the right boxing of evidence.

-}

----------------
instCall :: CtOrigin -> [TcType] -> TcThetaType -> TcM HsWrapper
-- Instantiate the constraints of a call
--      (instCall o tys theta)
-- (a) Makes fresh dictionaries as necessary for the constraints (theta)
-- (b) Throws these dictionaries into the LIE
-- (c) Returns an HsWrapper ([.] tys dicts)

instCall orig tys theta
  = do  { dict_app <- instCallConstraints orig theta
        ; return (dict_app <.> mkWpTyApps tys) }

----------------
instCallConstraints :: CtOrigin -> TcThetaType -> TcM HsWrapper
-- Instantiates the TcTheta, puts all constraints thereby generated
-- into the LIE, and returns a HsWrapper to enclose the call site.

instCallConstraints orig preds
  | null preds
  = return idHsWrapper
  | otherwise
  = do { evs <- mapM go preds
       ; traceTc "instCallConstraints" (ppr evs)
       ; return (mkWpEvApps evs) }
  where
    go pred
     | Just (Nominal, ty1, ty2) <- getEqPredTys_maybe pred -- Try short-cut #1
     = do  { co <- unifyType noThing ty1 ty2
           ; return (EvCoercion co) }

       -- Try short-cut #2
     | Just (tc, args@[_, _, ty1, ty2]) <- splitTyConApp_maybe pred
     , tc `hasKey` heqTyConKey
     = do { co <- unifyType noThing ty1 ty2
          ; return (EvDFunApp (dataConWrapId heqDataCon) args [EvCoercion co]) }

     | otherwise
     = emitWanted orig pred

instDFunType :: DFunId -> [DFunInstType]
             -> TcM ( [TcType]      -- instantiated argument types
                    , TcThetaType ) -- instantiated constraint
-- See Note [DFunInstType: instantiating types] in InstEnv
instDFunType dfun_id dfun_inst_tys
  = do { (subst, inst_tys) <- go emptyTCvSubst dfun_tvs dfun_inst_tys
       ; return (inst_tys, substTheta subst dfun_theta) }
  where
    (dfun_tvs, dfun_theta, _) = tcSplitSigmaTy (idType dfun_id)

    go :: TCvSubst -> [TyVar] -> [DFunInstType] -> TcM (TCvSubst, [TcType])
    go subst [] [] = return (subst, [])
    go subst (tv:tvs) (Just ty : mb_tys)
      = do { (subst', tys) <- go (extendTCvSubst subst tv ty) tvs mb_tys
           ; return (subst', ty : tys) }
    go subst (tv:tvs) (Nothing : mb_tys)
      = do { (subst', tv') <- tcInstTyVarX subst tv
           ; (subst'', tys) <- go subst' tvs mb_tys
           ; return (subst'', mkTyVarTy tv' : tys) }
    go _ _ _ = pprPanic "instDFunTypes" (ppr dfun_id $$ ppr dfun_inst_tys)

----------------
instStupidTheta :: CtOrigin -> TcThetaType -> TcM ()
-- Similar to instCall, but only emit the constraints in the LIE
-- Used exclusively for the 'stupid theta' of a data constructor
instStupidTheta orig theta
  = do  { _co <- instCallConstraints orig theta -- Discard the coercion
        ; return () }

{-
************************************************************************
*                                                                      *
                Literals
*                                                                      *
************************************************************************

-}

{-
In newOverloadedLit we convert directly to an Int or Integer if we
know that's what we want.  This may save some time, by not
temporarily generating overloaded literals, but it won't catch all
cases (the rest are caught in lookupInst).

-}

newOverloadedLit :: HsOverLit Name
                 -> TcSigmaType  -- if nec'y, this type is instantiated...
                 -> CtOrigin     -- ... using this CtOrigin
                 -> TcM (HsWrapper, HsOverLit TcId)
                   -- wrapper :: input type "->" type of result
newOverloadedLit
  lit@(OverLit { ol_val = val, ol_rebindable = rebindable }) res_ty res_orig
  | not rebindable
    -- all built-in overloaded lits are not higher-rank, so skolemise.
    -- this is necessary for shortCutLit.
  = do { (wrap, insted_ty) <- deeplyInstantiate res_orig res_ty
       ; dflags <- getDynFlags
       ; case shortCutLit dflags val insted_ty of
        -- Do not generate a LitInst for rebindable syntax.
        -- Reason: If we do, tcSimplify will call lookupInst, which
        --         will call tcSyntaxName, which does unification,
        --         which tcSimplify doesn't like
           Just expr -> return ( wrap
                               , lit { ol_witness = expr, ol_type = insted_ty
                                     , ol_rebindable = False } )
           Nothing   -> (wrap, ) <$>
                        newNonTrivialOverloadedLit orig lit insted_ty }

  | otherwise
  = do { lit' <- newNonTrivialOverloadedLit orig lit res_ty
       ; return (idHsWrapper, lit') }
  where
    orig = LiteralOrigin lit

-- Does not handle things that 'shortCutLit' can handle. See also
-- newOverloadedLit in TcUnify
newNonTrivialOverloadedLit :: CtOrigin
                           -> HsOverLit Name
                           -> TcSigmaType
                           -> TcM (HsOverLit TcId)
newNonTrivialOverloadedLit orig
  lit@(OverLit { ol_val = val, ol_witness = meth_name
               , ol_rebindable = rebindable }) res_ty
  = do  { hs_lit <- mkOverLit val
        ; let lit_ty = hsLitType hs_lit
        ; fi' <- tcSyntaxOp orig meth_name (mkFunTy lit_ty res_ty)
                -- Overloaded literals must have liftedTypeKind, because
                -- we're instantiating an overloaded function here,
                -- whereas res_ty might be openTypeKind. This was a bug in 6.2.2
                -- However this'll be picked up by tcSyntaxOp if necessary
        ; let witness = HsApp (noLoc fi') (noLoc (HsLit hs_lit))
        ; return (lit { ol_witness = witness, ol_type = res_ty,
                        ol_rebindable = rebindable }) }

------------
mkOverLit :: OverLitVal -> TcM HsLit
mkOverLit (HsIntegral src i)
  = do  { integer_ty <- tcMetaTy integerTyConName
        ; return (HsInteger src i integer_ty) }

mkOverLit (HsFractional r)
  = do  { rat_ty <- tcMetaTy rationalTyConName
        ; return (HsRat r rat_ty) }

mkOverLit (HsIsString src s) = return (HsString src s)

{-
************************************************************************
*                                                                      *
                Re-mappable syntax

     Used only for arrow syntax -- find a way to nuke this
*                                                                      *
************************************************************************

Suppose we are doing the -XRebindableSyntax thing, and we encounter
a do-expression.  We have to find (>>) in the current environment, which is
done by the rename. Then we have to check that it has the same type as
Control.Monad.(>>).  Or, more precisely, a compatible type. One 'customer' had
this:

  (>>) :: HB m n mn => m a -> n b -> mn b

So the idea is to generate a local binding for (>>), thus:

        let then72 :: forall a b. m a -> m b -> m b
            then72 = ...something involving the user's (>>)...
        in
        ...the do-expression...

Now the do-expression can proceed using then72, which has exactly
the expected type.

In fact tcSyntaxName just generates the RHS for then72, because we only
want an actual binding in the do-expression case. For literals, we can
just use the expression inline.
-}

tcSyntaxName :: CtOrigin
             -> TcType                  -- Type to instantiate it at
             -> (Name, HsExpr Name)     -- (Standard name, user name)
             -> TcM (Name, HsExpr TcId) -- (Standard name, suitable expression)
-- USED ONLY FOR CmdTop (sigh) ***
-- See Note [CmdSyntaxTable] in HsExpr

tcSyntaxName orig ty (std_nm, HsVar (L _ user_nm))
  | std_nm == user_nm
  = do rhs <- newMethodFromName orig std_nm ty
       return (std_nm, rhs)

tcSyntaxName orig ty (std_nm, user_nm_expr) = do
    std_id <- tcLookupId std_nm
    let
        -- C.f. newMethodAtLoc
        ([tv], _, tau) = tcSplitSigmaTy (idType std_id)
        sigma1         = substTyWith [tv] [ty] tau
        -- Actually, the "tau-type" might be a sigma-type in the
        -- case of locally-polymorphic methods.

    addErrCtxtM (syntaxNameCtxt user_nm_expr orig sigma1) $ do

        -- Check that the user-supplied thing has the
        -- same type as the standard one.
        -- Tiresome jiggling because tcCheckSigma takes a located expression
     span <- getSrcSpanM
     expr <- tcPolyExpr (L span user_nm_expr) sigma1
     return (std_nm, unLoc expr)

syntaxNameCtxt :: HsExpr Name -> CtOrigin -> Type -> TidyEnv
               -> TcRn (TidyEnv, SDoc)
syntaxNameCtxt name orig ty tidy_env
  = do { inst_loc <- getCtLocM orig (Just TypeLevel)
       ; let msg = vcat [ ptext (sLit "When checking that") <+> quotes (ppr name)
                          <+> ptext (sLit "(needed by a syntactic construct)")
                        , nest 2 (ptext (sLit "has the required type:")
                                  <+> ppr (tidyType tidy_env ty))
                        , nest 2 (pprCtLoc inst_loc) ]
       ; return (tidy_env, msg) }

{-
************************************************************************
*                                                                      *
                Instances
*                                                                      *
************************************************************************
-}

getOverlapFlag :: Maybe OverlapMode -> TcM OverlapFlag
-- Construct the OverlapFlag from the global module flags,
-- but if the overlap_mode argument is (Just m),
--     set the OverlapMode to 'm'
getOverlapFlag overlap_mode
  = do  { dflags <- getDynFlags
        ; let overlap_ok    = xopt LangExt.OverlappingInstances dflags
              incoherent_ok = xopt LangExt.IncoherentInstances  dflags
              use x = OverlapFlag { isSafeOverlap = safeLanguageOn dflags
                                  , overlapMode   = x }
              default_oflag | incoherent_ok = use (Incoherent "")
                            | overlap_ok    = use (Overlaps "")
                            | otherwise     = use (NoOverlap "")

              final_oflag = setOverlapModeMaybe default_oflag overlap_mode
        ; return final_oflag }

tcGetInsts :: TcM [ClsInst]
-- Gets the local class instances.
tcGetInsts = fmap tcg_insts getGblEnv

newClsInst :: Maybe OverlapMode -> Name -> [TyVar] -> ThetaType
           -> Class -> [Type] -> TcM ClsInst
newClsInst overlap_mode dfun_name tvs theta clas tys
  = do { (subst, tvs') <- freshenTyVarBndrs tvs
             -- Be sure to freshen those type variables,
             -- so they are sure not to appear in any lookup
       ; let tys'   = substTys subst tys
             theta' = substTheta subst theta
             dfun   = mkDictFunId dfun_name tvs' theta' clas tys'
             -- Substituting in the DFun type just makes sure that
             -- we are using TyVars rather than TcTyVars
             -- Not sure if this is really the right place to do so,
             -- but it'll do fine
       ; oflag <- getOverlapFlag overlap_mode
       ; let inst = mkLocalInstance dfun oflag tvs' clas tys'
       ; dflags <- getDynFlags
       ; warnIf (isOrphan (is_orphan inst) && wopt Opt_WarnOrphans dflags) (instOrphWarn inst)
       ; return inst }

instOrphWarn :: ClsInst -> SDoc
instOrphWarn inst
  = hang (ptext (sLit "Orphan instance:")) 2 (pprInstanceHdr inst)
    $$ text "To avoid this"
    $$ nest 4 (vcat possibilities)
  where
    possibilities =
      text "move the instance declaration to the module of the class or of the type, or" :
      text "wrap the type with a newtype and declare the instance on the new type." :
      []

tcExtendLocalInstEnv :: [ClsInst] -> TcM a -> TcM a
  -- Add new locally-defined instances
tcExtendLocalInstEnv dfuns thing_inside
 = do { traceDFuns dfuns
      ; env <- getGblEnv
      ; (inst_env', cls_insts') <- foldlM addLocalInst
                                          (tcg_inst_env env, tcg_insts env)
                                          dfuns
      ; let env' = env { tcg_insts    = cls_insts'
                       , tcg_inst_env = inst_env' }
      ; setGblEnv env' thing_inside }

addLocalInst :: (InstEnv, [ClsInst]) -> ClsInst -> TcM (InstEnv, [ClsInst])
-- Check that the proposed new instance is OK,
-- and then add it to the home inst env
-- If overwrite_inst, then we can overwrite a direct match
addLocalInst (home_ie, my_insts) ispec
   = do {
             -- Load imported instances, so that we report
             -- duplicates correctly

             -- 'matches'  are existing instance declarations that are less
             --            specific than the new one
             -- 'dups'     are those 'matches' that are equal to the new one
         ; isGHCi <- getIsGHCi
         ; eps    <- getEps
         ; tcg_env <- getGblEnv

           -- In GHCi, we *override* any identical instances
           -- that are also defined in the interactive context
           -- See Note [Override identical instances in GHCi]
         ; let home_ie'
                 | isGHCi    = deleteFromInstEnv home_ie ispec
                 | otherwise = home_ie

               -- If we're compiling sig-of and there's an external duplicate
               -- instance, silently ignore it (that's the instance we're
               -- implementing!)  NB: we still count local duplicate instances
               -- as errors.
               -- See Note [Signature files and type class instances]
               global_ie | isJust (tcg_sig_of tcg_env) = emptyInstEnv
                         | otherwise = eps_inst_env eps
               inst_envs = InstEnvs { ie_global  = global_ie
                                    , ie_local   = home_ie'
                                    , ie_visible = tcVisibleOrphanMods tcg_env }

             -- Check for inconsistent functional dependencies
         ; let inconsistent_ispecs = checkFunDeps inst_envs ispec
         ; unless (null inconsistent_ispecs) $
           funDepErr ispec inconsistent_ispecs

             -- Check for duplicate instance decls.
         ; let (_tvs, cls, tys) = instanceHead ispec
               (matches, _, _)  = lookupInstEnv False inst_envs cls tys
               dups             = filter (identicalClsInstHead ispec) (map fst matches)
         ; unless (null dups) $
           dupInstErr ispec (head dups)

         ; return (extendInstEnv home_ie' ispec, ispec : my_insts) }

{-
Note [Signature files and type class instances]
~~~~~~~~~~~~~~~~~~~~~~~~~~~~~~~~~~~~~~~~~~~~~~~
Instances in signature files do not have an effect when compiling:
when you compile a signature against an implementation, you will
see the instances WHETHER OR NOT the instance is declared in
the file (this is because the signatures go in the EPS and we
can't filter them out easily.)  This is also why we cannot
place the instance in the hi file: it would show up as a duplicate,
and we don't have instance reexports anyway.

However, you might find them useful when typechecking against
a signature: the instance is a way of indicating to GHC that
some instance exists, in case downstream code uses it.

Implementing this is a little tricky.  Consider the following
situation (sigof03):

 module A where
     instance C T where ...

 module ASig where
     instance C T

When compiling ASig, A.hi is loaded, which brings its instances
into the EPS.  When we process the instance declaration in ASig,
we should ignore it for the purpose of doing a duplicate check,
since it's not actually a duplicate. But don't skip the check
entirely, we still want this to fail (tcfail221):

 module ASig where
     instance C T
     instance C T

Note that in some situations, the interface containing the type
class instances may not have been loaded yet at all.  The usual
situation when A imports another module which provides the
instances (sigof02m):

 module A(module B) where
     import B

See also Note [Signature lazy interface loading].  We can't
rely on this, however, since sometimes we'll have spurious
type class instances in the EPS, see #9422 (sigof02dm)

************************************************************************
*                                                                      *
        Errors and tracing
*                                                                      *
************************************************************************
-}

traceDFuns :: [ClsInst] -> TcRn ()
traceDFuns ispecs
  = traceTc "Adding instances:" (vcat (map pp ispecs))
  where
    pp ispec = hang (ppr (instanceDFunId ispec) <+> colon)
                  2 (ppr ispec)
        -- Print the dfun name itself too

funDepErr :: ClsInst -> [ClsInst] -> TcRn ()
funDepErr ispec ispecs
  = addClsInstsErr (ptext (sLit "Functional dependencies conflict between instance declarations:"))
                    (ispec : ispecs)

dupInstErr :: ClsInst -> ClsInst -> TcRn ()
dupInstErr ispec dup_ispec
  = addClsInstsErr (ptext (sLit "Duplicate instance declarations:"))
                    [ispec, dup_ispec]

addClsInstsErr :: SDoc -> [ClsInst] -> TcRn ()
addClsInstsErr herald ispecs
  = setSrcSpan (getSrcSpan (head sorted)) $
    addErr (hang herald 2 (pprInstances sorted))
 where
   sorted = sortWith getSrcLoc ispecs
   -- The sortWith just arranges that instances are dislayed in order
   -- of source location, which reduced wobbling in error messages,
   -- and is better for users<|MERGE_RESOLUTION|>--- conflicted
+++ resolved
@@ -6,18 +6,11 @@
 The @Inst@ type: dictionaries or method instances
 -}
 
-<<<<<<< HEAD
-{-# LANGUAGE CPP, MultiWayIf #-}
-
-module Inst (
-       deeplySkolemise, deeplyInstantiate,
-=======
-{-# LANGUAGE CPP, TupleSections #-}
+{-# LANGUAGE CPP, MultiWayIf, TupleSections #-}
 
 module Inst (
        deeplySkolemise,
        topInstantiate, topInstantiateInferred, deeplyInstantiate,
->>>>>>> cd82a2e1
        instCall, instDFunType, instStupidTheta,
        newWanted, newWanteds,
 
