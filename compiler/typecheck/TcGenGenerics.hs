--- conflicted
+++ resolved
@@ -507,11 +507,7 @@
                    in newGlobalBinder mod (mkGen (nameOccName (tyConName tycon)))
                         (nameSrcSpan (tyConName tycon))
 
-<<<<<<< HEAD
-     ; let axiom = mkSingleCoAxiom rep_name tyvars [] fam_tc appT repTy
-=======
-     ; let axiom = mkSingleCoAxiom Nominal rep_name tyvars fam_tc appT repTy
->>>>>>> 96dc041a
+     ; let axiom = mkSingleCoAxiom Nominal rep_name tyvars [] fam_tc appT repTy
      ; newFamInst SynFamilyInst axiom  }
 
 --------------------------------------------------------------------------------
