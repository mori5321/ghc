{-
(c) The University of Glasgow 2006
(c) The GRASP/AQUA Project, Glasgow University, 1992-1998


TcInstDecls: Typechecking instance declarations
-}

{-# LANGUAGE CPP #-}

module TcInstDcls ( tcInstDecls1, tcInstDecls2 ) where

#include "HsVersions.h"

import HsSyn
import TcBinds
import TcTyClsDecls
import TcClassDcl( tcClassDecl2, tcATDefault,
                   HsSigFun, lookupHsSig, mkHsSigFun,
                   findMethodBind, instantiateMethod )
import TcPat      ( TcIdSigInfo, addInlinePrags, completeIdSigPolyId, lookupPragEnv, emptyPragEnv )
import TcRnMonad
import TcValidity
import TcSimplify ( solveTopConstraints )
import TcHsSyn    ( zonkTcTypeToTypes, mkEvBindsZonkEnv )
import TcMType
import TcType
import BuildTyCl
import Inst
import InstEnv
import FamInst
import FamInstEnv
import TcDeriv
import TcEnv
import TcHsType
import TcUnify
import MkCore     ( nO_METHOD_BINDING_ERROR_ID )
import Type
import TcEvidence
import TyCon
import Coercion   ( emptyCvSubstEnv )
import CoAxiom
import DataCon
import Class
import Var
import VarEnv
import VarSet
import PrelNames  ( typeableClassName, genericClassNames )
--                   , knownNatClassName, knownSymbolClassName )
import Bag
import BasicTypes
import DynFlags
import ErrUtils
import FastString
import HscTypes ( isHsBoot )
import Id
import MkId
import Name
import NameSet
import Outputable
import SrcLoc
import Util
import BooleanFormula ( isUnsatisfied, pprBooleanFormulaNice )

import Control.Monad
import Maybes
import Data.List  ( partition )

{-
Typechecking instance declarations is done in two passes. The first
pass, made by @tcInstDecls1@, collects information to be used in the
second pass.

This pre-processed info includes the as-yet-unprocessed bindings
inside the instance declaration.  These are type-checked in the second
pass, when the class-instance envs and GVE contain all the info from
all the instance and value decls.  Indeed that's the reason we need
two passes over the instance decls.


Note [How instance declarations are translated]
~~~~~~~~~~~~~~~~~~~~~~~~~~~~~~~~~~~~~~~~~~~~~~~
Here is how we translate instance declarations into Core

Running example:
        class C a where
           op1, op2 :: Ix b => a -> b -> b
           op2 = <dm-rhs>

        instance C a => C [a]
           {-# INLINE [2] op1 #-}
           op1 = <rhs>
===>
        -- Method selectors
        op1,op2 :: forall a. C a => forall b. Ix b => a -> b -> b
        op1 = ...
        op2 = ...

        -- Default methods get the 'self' dictionary as argument
        -- so they can call other methods at the same type
        -- Default methods get the same type as their method selector
        $dmop2 :: forall a. C a => forall b. Ix b => a -> b -> b
        $dmop2 = /\a. \(d:C a). /\b. \(d2: Ix b). <dm-rhs>
               -- NB: type variables 'a' and 'b' are *both* in scope in <dm-rhs>
               -- Note [Tricky type variable scoping]

        -- A top-level definition for each instance method
        -- Here op1_i, op2_i are the "instance method Ids"
        -- The INLINE pragma comes from the user pragma
        {-# INLINE [2] op1_i #-}  -- From the instance decl bindings
        op1_i, op2_i :: forall a. C a => forall b. Ix b => [a] -> b -> b
        op1_i = /\a. \(d:C a).
               let this :: C [a]
                   this = df_i a d
                     -- Note [Subtle interaction of recursion and overlap]

                   local_op1 :: forall b. Ix b => [a] -> b -> b
                   local_op1 = <rhs>
                     -- Source code; run the type checker on this
                     -- NB: Type variable 'a' (but not 'b') is in scope in <rhs>
                     -- Note [Tricky type variable scoping]

               in local_op1 a d

        op2_i = /\a \d:C a. $dmop2 [a] (df_i a d)

        -- The dictionary function itself
        {-# NOINLINE CONLIKE df_i #-}   -- Never inline dictionary functions
        df_i :: forall a. C a -> C [a]
        df_i = /\a. \d:C a. MkC (op1_i a d) (op2_i a d)
                -- But see Note [Default methods in instances]
                -- We can't apply the type checker to the default-method call

        -- Use a RULE to short-circuit applications of the class ops
        {-# RULE "op1@C[a]" forall a, d:C a.
                            op1 [a] (df_i d) = op1_i a d #-}

Note [Instances and loop breakers]
~~~~~~~~~~~~~~~~~~~~~~~~~~~~~~~~~~
* Note that df_i may be mutually recursive with both op1_i and op2_i.
  It's crucial that df_i is not chosen as the loop breaker, even
  though op1_i has a (user-specified) INLINE pragma.

* Instead the idea is to inline df_i into op1_i, which may then select
  methods from the MkC record, and thereby break the recursion with
  df_i, leaving a *self*-recurisve op1_i.  (If op1_i doesn't call op at
  the same type, it won't mention df_i, so there won't be recursion in
  the first place.)

* If op1_i is marked INLINE by the user there's a danger that we won't
  inline df_i in it, and that in turn means that (since it'll be a
  loop-breaker because df_i isn't), op1_i will ironically never be
  inlined.  But this is OK: the recursion breaking happens by way of
  a RULE (the magic ClassOp rule above), and RULES work inside InlineRule
  unfoldings. See Note [RULEs enabled in SimplGently] in SimplUtils

Note [ClassOp/DFun selection]
~~~~~~~~~~~~~~~~~~~~~~~~~~~~~
One thing we see a lot is stuff like
    op2 (df d1 d2)
where 'op2' is a ClassOp and 'df' is DFun.  Now, we could inline *both*
'op2' and 'df' to get
     case (MkD ($cop1 d1 d2) ($cop2 d1 d2) ... of
       MkD _ op2 _ _ _ -> op2
And that will reduce to ($cop2 d1 d2) which is what we wanted.

But it's tricky to make this work in practice, because it requires us to
inline both 'op2' and 'df'.  But neither is keen to inline without having
seen the other's result; and it's very easy to get code bloat (from the
big intermediate) if you inline a bit too much.

Instead we use a cunning trick.
 * We arrange that 'df' and 'op2' NEVER inline.

 * We arrange that 'df' is ALWAYS defined in the sylised form
      df d1 d2 = MkD ($cop1 d1 d2) ($cop2 d1 d2) ...

 * We give 'df' a magical unfolding (DFunUnfolding [$cop1, $cop2, ..])
   that lists its methods.

 * We make CoreUnfold.exprIsConApp_maybe spot a DFunUnfolding and return
   a suitable constructor application -- inlining df "on the fly" as it
   were.

 * ClassOp rules: We give the ClassOp 'op2' a BuiltinRule that
   extracts the right piece iff its argument satisfies
   exprIsConApp_maybe.  This is done in MkId mkDictSelId

 * We make 'df' CONLIKE, so that shared uses still match; eg
      let d = df d1 d2
      in ...(op2 d)...(op1 d)...

Note [Single-method classes]
~~~~~~~~~~~~~~~~~~~~~~~~~~~~
If the class has just one method (or, more accurately, just one element
of {superclasses + methods}), then we use a different strategy.

   class C a where op :: a -> a
   instance C a => C [a] where op = <blah>

We translate the class decl into a newtype, which just gives a
top-level axiom. The "constructor" MkC expands to a cast, as does the
class-op selector.

   axiom Co:C a :: C a ~ (a->a)

   op :: forall a. C a -> (a -> a)
   op a d = d |> (Co:C a)

   MkC :: forall a. (a->a) -> C a
   MkC = /\a.\op. op |> (sym Co:C a)

The clever RULE stuff doesn't work now, because ($df a d) isn't
a constructor application, so exprIsConApp_maybe won't return
Just <blah>.

Instead, we simply rely on the fact that casts are cheap:

   $df :: forall a. C a => C [a]
   {-# INLINE df #-}  -- NB: INLINE this
   $df = /\a. \d. MkC [a] ($cop_list a d)
       = $cop_list |> forall a. C a -> (sym (Co:C [a]))

   $cop_list :: forall a. C a => [a] -> [a]
   $cop_list = <blah>

So if we see
   (op ($df a d))
we'll inline 'op' and '$df', since both are simply casts, and
good things happen.

Why do we use this different strategy?  Because otherwise we
end up with non-inlined dictionaries that look like
    $df = $cop |> blah
which adds an extra indirection to every use, which seems stupid.  See
Trac #4138 for an example (although the regression reported there
wasn't due to the indirection).

There is an awkward wrinkle though: we want to be very
careful when we have
    instance C a => C [a] where
      {-# INLINE op #-}
      op = ...
then we'll get an INLINE pragma on $cop_list but it's important that
$cop_list only inlines when it's applied to *two* arguments (the
dictionary and the list argument).  So we must not eta-expand $df
above.  We ensure that this doesn't happen by putting an INLINE
pragma on the dfun itself; after all, it ends up being just a cast.

There is one more dark corner to the INLINE story, even more deeply
buried.  Consider this (Trac #3772):

    class DeepSeq a => C a where
      gen :: Int -> a

    instance C a => C [a] where
      gen n = ...

    class DeepSeq a where
      deepSeq :: a -> b -> b

    instance DeepSeq a => DeepSeq [a] where
      {-# INLINE deepSeq #-}
      deepSeq xs b = foldr deepSeq b xs

That gives rise to these defns:

    $cdeepSeq :: DeepSeq a -> [a] -> b -> b
    -- User INLINE( 3 args )!
    $cdeepSeq a (d:DS a) b (x:[a]) (y:b) = ...

    $fDeepSeq[] :: DeepSeq a -> DeepSeq [a]
    -- DFun (with auto INLINE pragma)
    $fDeepSeq[] a d = $cdeepSeq a d |> blah

    $cp1 a d :: C a => DeepSep [a]
    -- We don't want to eta-expand this, lest
    -- $cdeepSeq gets inlined in it!
    $cp1 a d = $fDeepSep[] a (scsel a d)

    $fC[] :: C a => C [a]
    -- Ordinary DFun
    $fC[] a d = MkC ($cp1 a d) ($cgen a d)

Here $cp1 is the code that generates the superclass for C [a].  The
issue is this: we must not eta-expand $cp1 either, or else $fDeepSeq[]
and then $cdeepSeq will inline there, which is definitely wrong.  Like
on the dfun, we solve this by adding an INLINE pragma to $cp1.

Note [Subtle interaction of recursion and overlap]
~~~~~~~~~~~~~~~~~~~~~~~~~~~~~~~~~~~~~~~~~~~~~~~~~~
Consider this
  class C a where { op1,op2 :: a -> a }
  instance C a => C [a] where
    op1 x = op2 x ++ op2 x
    op2 x = ...
  instance C [Int] where
    ...

When type-checking the C [a] instance, we need a C [a] dictionary (for
the call of op2).  If we look up in the instance environment, we find
an overlap.  And in *general* the right thing is to complain (see Note
[Overlapping instances] in InstEnv).  But in *this* case it's wrong to
complain, because we just want to delegate to the op2 of this same
instance.

Why is this justified?  Because we generate a (C [a]) constraint in
a context in which 'a' cannot be instantiated to anything that matches
other overlapping instances, or else we would not be executing this
version of op1 in the first place.

It might even be a bit disguised:

  nullFail :: C [a] => [a] -> [a]
  nullFail x = op2 x ++ op2 x

  instance C a => C [a] where
    op1 x = nullFail x

Precisely this is used in package 'regex-base', module Context.hs.
See the overlapping instances for RegexContext, and the fact that they
call 'nullFail' just like the example above.  The DoCon package also
does the same thing; it shows up in module Fraction.hs.

Conclusion: when typechecking the methods in a C [a] instance, we want to
treat the 'a' as an *existential* type variable, in the sense described
by Note [Binding when looking up instances].  That is why isOverlappableTyVar
responds True to an InstSkol, which is the kind of skolem we use in
tcInstDecl2.


Note [Tricky type variable scoping]
~~~~~~~~~~~~~~~~~~~~~~~~~~~~~~~~~~~
In our example
        class C a where
           op1, op2 :: Ix b => a -> b -> b
           op2 = <dm-rhs>

        instance C a => C [a]
           {-# INLINE [2] op1 #-}
           op1 = <rhs>

note that 'a' and 'b' are *both* in scope in <dm-rhs>, but only 'a' is
in scope in <rhs>.  In particular, we must make sure that 'b' is in
scope when typechecking <dm-rhs>.  This is achieved by subFunTys,
which brings appropriate tyvars into scope. This happens for both
<dm-rhs> and for <rhs>, but that doesn't matter: the *renamer* will have
complained if 'b' is mentioned in <rhs>.



************************************************************************
*                                                                      *
\subsection{Extracting instance decls}
*                                                                      *
************************************************************************

Gather up the instance declarations from their various sources
-}

tcInstDecls1    -- Deal with both source-code and imported instance decls
   :: [TyClGroup Name]          -- For deriving stuff
   -> [LInstDecl Name]          -- Source code instance decls
   -> [LDerivDecl Name]         -- Source code stand-alone deriving decls
   -> TcM (TcGblEnv,            -- The full inst env
           [InstInfo Name],     -- Source-code instance decls to process;
                                -- contains all dfuns for this module
           HsValBinds Name)     -- Supporting bindings for derived instances

tcInstDecls1 tycl_decls inst_decls deriv_decls
  = checkNoErrs $
    do {    -- Stop if addInstInfos etc discovers any errors
            -- (they recover, so that we get more than one error each
            -- round)

            -- Do class and family instance declarations
       ; stuff <- mapAndRecoverM tcLocalInstDecl inst_decls
       ; let (local_infos_s, fam_insts_s, datafam_deriv_infos) = unzip3 stuff
             fam_insts    = concat fam_insts_s
             local_infos' = concat local_infos_s
             -- Handwritten instances of the poly-kinded Typeable class are
             -- forbidden, so we handle those separately
             (typeable_instances, local_infos)
                = partition bad_typeable_instance local_infos'

       ; addClsInsts local_infos $
         addFamInsts fam_insts   $
    do {    -- Compute instances from "deriving" clauses;
            -- This stuff computes a context for the derived instance
            -- decl, so it needs to know about all the instances possible
            -- NB: class instance declarations can contain derivings as
            --     part of associated data type declarations
         failIfErrsM    -- If the addInsts stuff gave any errors, don't
                        -- try the deriving stuff, because that may give
                        -- more errors still

       ; traceTc "tcDeriving" Outputable.empty
       ; th_stage <- getStage   -- See Note [Deriving inside TH brackets ]
       ; (gbl_env, deriv_inst_info, deriv_binds)
              <- if isBrackStage th_stage
                 then do { gbl_env <- getGblEnv
                         ; return (gbl_env, emptyBag, emptyValBindsOut) }
                 else do { data_deriv_infos <- mkDerivInfos tycl_decls
                         ; let deriv_infos = concat datafam_deriv_infos ++
                                             data_deriv_infos
                         ; tcDeriving deriv_infos deriv_decls }

       -- Fail if there are any handwritten instance of poly-kinded Typeable
       ; mapM_ typeable_err typeable_instances

       -- Check that if the module is compiled with -XSafe, there are no
       -- hand written instances of old Typeable as then unsafe casts could be
       -- performed. Derived instances are OK.
       ; dflags <- getDynFlags
       ; when (safeLanguageOn dflags) $ forM_ local_infos $ \x -> case x of
             _ | genInstCheck x -> addErrAt (getSrcSpan $ iSpec x) (genInstErr x)
             _ -> return ()

       -- As above but for Safe Inference mode.
       ; when (safeInferOn dflags) $ forM_ local_infos $ \x -> case x of
             _ | genInstCheck x -> recordUnsafeInfer emptyBag
             _ -> return ()

       ; return ( gbl_env
                , bagToList deriv_inst_info ++ local_infos
                , deriv_binds )
    }}
  where
    -- Separate the Typeable instances from the rest
    bad_typeable_instance i
      = typeableClassName == is_cls_nm (iSpec i)

    -- Check for hand-written Generic instances (disallowed in Safe Haskell)
    genInstCheck ty = is_cls_nm (iSpec ty) `elem` genericClassNames
    genInstErr i = hang (ptext (sLit $ "Generic instances can only be "
                            ++ "derived in Safe Haskell.") $+$
                         ptext (sLit "Replace the following instance:"))
                     2 (pprInstanceHdr (iSpec i))

    -- Report an error or a warning for a `Typeable` instances.
    -- If we are working on an .hs-boot file, we just report a warning,
    -- and ignore the instance.  We do this, to give users a chance to fix
    -- their code.
    typeable_err i =
      setSrcSpan (getSrcSpan (iSpec i)) $
        do env <- getGblEnv
           if isHsBoot (tcg_src env)
             then
               do warn <- woptM Opt_WarnDerivingTypeable
                  when warn $ addWarnTc $ vcat
                    [ ptext (sLit "`Typeable` instances in .hs-boot files are ignored.")
                    , ptext (sLit "This warning will become an error in future versions of the compiler.")
                    ]
             else addErrTc $ ptext (sLit "Class `Typeable` does not support user-specified instances.")

addClsInsts :: [InstInfo Name] -> TcM a -> TcM a
addClsInsts infos thing_inside
  = tcExtendLocalInstEnv (map iSpec infos) thing_inside

addFamInsts :: [FamInst] -> TcM a -> TcM a
-- Extend (a) the family instance envt
--        (b) the type envt with stuff from data type decls
addFamInsts fam_insts thing_inside
  = tcExtendLocalFamInstEnv fam_insts $
    tcExtendGlobalEnv things  $
    do { traceTc "addFamInsts" (pprFamInsts fam_insts)
       ; tcg_env <- tcAddImplicits things
       ; setGblEnv tcg_env thing_inside }
  where
    axioms = map (toBranchedAxiom . famInstAxiom) fam_insts
    tycons = famInstsRepTyCons fam_insts
    things = map ATyCon tycons ++ map ACoAxiom axioms

{-
Note [Deriving inside TH brackets]
~~~~~~~~~~~~~~~~~~~~~~~~~~~~~~~~~~
Given a declaration bracket
  [d| data T = A | B deriving( Show ) |]

there is really no point in generating the derived code for deriving(
Show) and then type-checking it. This will happen at the call site
anyway, and the type check should never fail!  Moreover (Trac #6005)
the scoping of the generated code inside the bracket does not seem to
work out.

The easy solution is simply not to generate the derived instances at
all.  (A less brutal solution would be to generate them with no
bindings.)  This will become moot when we shift to the new TH plan, so
the brutal solution will do.
-}

tcLocalInstDecl :: LInstDecl Name
                -> TcM ([InstInfo Name], [FamInst], [DerivInfo])
        -- A source-file instance declaration
        -- Type-check all the stuff before the "where"
        --
        -- We check for respectable instance type, and context
tcLocalInstDecl (L loc (TyFamInstD { tfid_inst = decl }))
  = do { fam_inst <- tcTyFamInstDecl Nothing (L loc decl)
       ; return ([], [fam_inst], []) }

tcLocalInstDecl (L loc (DataFamInstD { dfid_inst = decl }))
  = do { (fam_inst, m_deriv_info) <- tcDataFamInstDecl Nothing (L loc decl)
       ; return ([], [fam_inst], maybeToList m_deriv_info) }

tcLocalInstDecl (L loc (ClsInstD { cid_inst = decl }))
  = do { (insts, fam_insts, deriv_infos) <- tcClsInstDecl (L loc decl)
       ; return (insts, fam_insts, deriv_infos) }

tcClsInstDecl :: LClsInstDecl Name
              -> TcM ([InstInfo Name], [FamInst], [DerivInfo])
-- the returned DerivInfos are for any associated data families
tcClsInstDecl (L loc (ClsInstDecl { cid_poly_ty = poly_ty, cid_binds = binds
                                  , cid_sigs = uprags, cid_tyfam_insts = ats
                                  , cid_overlap_mode = overlap_mode
                                  , cid_datafam_insts = adts }))
  = setSrcSpan loc                      $
    addErrCtxt (instDeclCtxt1 poly_ty)  $
    do  { is_boot <- tcIsHsBootOrSig
        ; checkTc (not is_boot || (isEmptyLHsBinds binds && null uprags))
                  badBootDeclErr

        ; (tyvars, theta, clas, inst_tys) <- tcHsInstHead InstDeclCtxt poly_ty
        ; let mini_env   = mkVarEnv (classTyVars clas `zip` inst_tys)
              mini_subst = mkTCvSubst (mkInScopeSet (mkVarSet tyvars))
                                      (mini_env, emptyCvSubstEnv)
              mb_info    = Just (clas, mini_env)

        -- Next, process any associated types.
        ; traceTc "tcLocalInstDecl" (ppr poly_ty)
        ; tyfam_insts0  <- tcExtendTyVarEnv tyvars $
                           mapAndRecoverM (tcTyFamInstDecl mb_info) ats
        ; datafam_stuff <- tcExtendTyVarEnv tyvars $
                           mapAndRecoverM (tcDataFamInstDecl mb_info) adts
        ; let (datafam_insts, m_deriv_infos) = unzip datafam_stuff
              deriv_infos                    = catMaybes m_deriv_infos

        -- Check for missing associated types and build them
        -- from their defaults (if available)
        ; let defined_ats = mkNameSet (map (tyFamInstDeclName . unLoc) ats)
                            `unionNameSet`
                            mkNameSet (map (unLoc . dfid_tycon . unLoc) adts)
        ; tyfam_insts1 <- mapM (tcATDefault True loc mini_subst defined_ats)
                               (classATItems clas)

        -- Finally, construct the Core representation of the instance.
        -- (This no longer includes the associated types.)
        ; dfun_name <- newDFunName clas inst_tys (getLoc poly_ty)
                -- Dfun location is that of instance *header*

        ; ispec <- newClsInst (fmap unLoc overlap_mode) dfun_name tyvars theta
                              clas inst_tys
        ; let inst_info = InstInfo { iSpec  = ispec
                                   , iBinds = InstBindings
                                     { ib_binds = binds
                                     , ib_tyvars = map Var.varName tyvars -- Scope over bindings
                                     , ib_pragmas = uprags
                                     , ib_extensions = []
                                     , ib_derived = False } }

<<<<<<< HEAD
        ; return ( [inst_info], tyfam_insts0 ++ concat tyfam_insts1 ++ datafam_insts) }


tcATDefault :: TCvSubst -> NameSet -> ClassATItem -> TcM [FamInst]
-- ^ Construct default instances for any associated types that
-- aren't given a user definition
-- Returns [] or singleton
tcATDefault inst_subst defined_ats (ATI fam_tc defs)
  -- User supplied instances ==> everything is OK
  | tyConName fam_tc `elemNameSet` defined_ats
  = return []

  -- No user instance, have defaults ==> instatiate them
   -- Example:   class C a where { type F a b :: *; type F a b = () }
   --            instance C [x]
   -- Then we want to generate the decl:   type F [x] b = ()
  | Just rhs_ty <- defs
  = do { let (subst', pat_tys') = mapAccumL subst_tv inst_subst
                                            (tyConTyVars fam_tc)
             rhs'     = substTy subst' rhs_ty
             tcv_set' = tyCoVarsOfTypes pat_tys'
             (tv_set', cv_set') = partitionVarSet isTyVar tcv_set'
             tvs'     = varSetElemsWellScoped tv_set'
             cvs'     = varSetElemsWellScoped cv_set'
       ; rep_tc_name <- newFamInstTyConName (noLoc (tyConName fam_tc)) pat_tys'
       ; let axiom = mkSingleCoAxiom rep_tc_name tvs' cvs' fam_tc pat_tys' rhs'
       ; traceTc "mk_deflt_at_instance" (vcat [ ppr fam_tc, ppr rhs_ty
                                              , pprCoAxiom axiom ])
       ; fam_inst <- ASSERT( tyCoVarsOfType rhs' `subVarSet` tv_set' )
                     newFamInst SynFamilyInst axiom
       ; return [fam_inst] }

   -- No defaults ==> generate a warning
  | otherwise  -- defs = Nothing
  = do { warnMissingMethodOrAT "associated type" (tyConName fam_tc)
       ; return [] }
  where
    subst_tv subst tc_tv
      | Just ty <- lookupVarEnv (getTvSubstEnv subst) tc_tv
      = (subst, ty)
      | otherwise
      = (extendTCvSubst subst tc_tv ty', ty')
      where
        ty' = mkTyVarTy (updateTyVarKind (substTy subst) tc_tv)
=======
        ; return ( [inst_info], tyfam_insts0 ++ concat tyfam_insts1 ++ datafam_insts
                 , deriv_infos ) }

>>>>>>> 96dc041a

{-
************************************************************************
*                                                                      *
               Type checking family instances
*                                                                      *
************************************************************************

Family instances are somewhat of a hybrid.  They are processed together with
class instance heads, but can contain data constructors and hence they share a
lot of kinding and type checking code with ordinary algebraic data types (and
GADTs).
-}

tcFamInstDeclCombined :: Maybe ClsInfo
                      -> Located Name -> TcM TyCon
tcFamInstDeclCombined mb_clsinfo fam_tc_lname
  = do { -- Type family instances require -XTypeFamilies
         -- and can't (currently) be in an hs-boot file
       ; traceTc "tcFamInstDecl" (ppr fam_tc_lname)
       ; type_families <- xoptM Opt_TypeFamilies
       ; is_boot <- tcIsHsBootOrSig   -- Are we compiling an hs-boot file?
       ; checkTc type_families $ badFamInstDecl fam_tc_lname
       ; checkTc (not is_boot) $ badBootFamInstDeclErr

       -- Look up the family TyCon and check for validity including
       -- check that toplevel type instances are not for associated types.
       ; fam_tc <- tcLookupLocatedTyCon fam_tc_lname
       ; when (isNothing mb_clsinfo &&   -- Not in a class decl
               isTyConAssoc fam_tc)      -- but an associated type
              (addErr $ assocInClassErr fam_tc_lname)

       ; return fam_tc }

tcTyFamInstDecl :: Maybe ClsInfo
                -> LTyFamInstDecl Name -> TcM FamInst
  -- "type instance"
tcTyFamInstDecl mb_clsinfo (L loc decl@(TyFamInstDecl { tfid_eqn = eqn }))
  = setSrcSpan loc           $
    tcAddTyFamInstCtxt decl  $
    do { let fam_lname = tfe_tycon (unLoc eqn)
       ; fam_tc <- tcFamInstDeclCombined mb_clsinfo fam_lname

         -- (0) Check it's an open type family
       ; checkTc (isFamilyTyCon fam_tc)         (notFamily fam_tc)
       ; checkTc (isTypeFamilyTyCon fam_tc)     (wrongKindOfFamily fam_tc)
       ; checkTc (isOpenTypeFamilyTyCon fam_tc) (notOpenFamily fam_tc)

         -- (1) do the work of verifying the synonym group
       ; co_ax_branch <- tcTyFamInstEqn (famTyConShape fam_tc) mb_clsinfo eqn

         -- (2) check for validity
       ; checkValidCoAxBranch mb_clsinfo fam_tc co_ax_branch

         -- (3) construct coercion axiom
       ; rep_tc_name <- newFamInstAxiomName loc (unLoc fam_lname)
                                            [co_ax_branch]
       ; let axiom = mkUnbranchedCoAxiom rep_tc_name fam_tc co_ax_branch
       ; newFamInst SynFamilyInst axiom }

tcDataFamInstDecl :: Maybe ClsInfo
                  -> LDataFamInstDecl Name -> TcM (FamInst, Maybe DerivInfo)
  -- "newtype instance" and "data instance"
tcDataFamInstDecl mb_clsinfo
    (L loc decl@(DataFamInstDecl
       { dfid_pats = pats
       , dfid_tycon = fam_tc_name
       , dfid_defn = defn@HsDataDefn { dd_ND = new_or_data, dd_cType = cType
                                     , dd_ctxt = ctxt, dd_cons = cons
                                     , dd_derivs = derivs } }))
  = setSrcSpan loc             $
    tcAddDataFamInstCtxt decl  $
    do { fam_tc <- tcFamInstDeclCombined mb_clsinfo fam_tc_name

         -- Check that the family declaration is for the right kind
       ; checkTc (isFamilyTyCon fam_tc) (notFamily fam_tc)
       ; checkTc (isAlgTyCon fam_tc) (wrongKindOfFamily fam_tc)

         -- Kind check type patterns
<<<<<<< HEAD
       ; tcFamTyPats (famTyConShape fam_tc) pats
                     (kcDataDefn (unLoc fam_tc_name) pats defn) $
           \tvs' cvs pats' res_kind -> do
       { when debugIsOn $
         ifErrsM (return ())
                 ( MASSERT( null cvs ) )  -- could be cvs in error cases
                                          -- e.g. dependent/should_fail/RAE_T32a

         -- Check that left-hand side contains no type family applications
=======
       ; tcFamTyPats (famTyConShape fam_tc) mb_clsinfo pats
                     (kcDataDefn defn) $
           \tvs' pats' res_kind -> do

       { -- Check that left-hand side contains no type family applications
>>>>>>> 96dc041a
         -- (vanilla synonyms are fine, though, and we checked for
         --  foralls earlier)
       ; checkValidFamPats fam_tc tvs' cvs pats'
         -- Check that type patterns match class instance head, if any
       ; checkConsistentFamInst mb_clsinfo fam_tc tvs' pats'

         -- Result kind must be '*' (otherwise, we have too few patterns)
       ; checkTc (isLiftedTypeKind res_kind) $ tooFewParmsErr (tyConArity fam_tc)

       ; (stupid_theta, stupid_ev_binds) <- solveTopConstraints $ tcHsContext ctxt
       ; stupid_theta
           <- zonkTcTypeToTypes (mkEvBindsZonkEnv stupid_ev_binds) stupid_theta
       ; gadt_syntax <- dataDeclChecks (tyConName fam_tc) new_or_data stupid_theta cons

         -- Construct representation tycon
       ; rep_tc_name <- newFamInstTyConName fam_tc_name pats'
       ; axiom_name  <- newImplicitBinder rep_tc_name mkInstTyCoOcc
       ; let orig_res_ty = mkTyConApp fam_tc pats'

       ; (rep_tc, fam_inst) <- fixM $ \ ~(rec_rep_tc, _) ->
           do { data_cons <- tcConDecls new_or_data rec_rep_tc
                                        (tvs', orig_res_ty) cons
              ; tc_rhs <- case new_or_data of
                     DataType -> return (mkDataTyConRhs data_cons)
                     NewType  -> ASSERT( not (null data_cons) )
                                 mkNewTyConRhs rep_tc_name rec_rep_tc (head data_cons)
              -- freshen tyvars
              ; let (eta_tvs, eta_pats) = eta_reduce tvs' pats'
<<<<<<< HEAD
                    axiom    = mkSingleCoAxiom axiom_name eta_tvs []
                                               fam_tc eta_pats
                                               (mkTyConApp rep_tc (mkTyVarTys eta_tvs))
                    parent   = FamInstTyCon axiom fam_tc pats'
                    roles    = map (const Nominal) tvs'
                    kind     = mkPiTypesPreferFunTy tvs' liftedTypeKind
                    rep_tc   = mkAlgTyCon rep_tc_name kind
                                          tvs' roles (fmap unLoc cType) stupid_theta tc_rhs
                                          parent Recursive gadt_syntax
=======
                    axiom    = mkSingleCoAxiom Representational
                                               axiom_name eta_tvs fam_tc eta_pats
                                               (mkTyConApp rep_tc (mkTyVarTys eta_tvs))
                    parent   = FamInstTyCon axiom fam_tc pats'
                    roles    = map (const Nominal) tvs'

                      -- NB: Use the tvs' from the pats. See bullet toward
                      -- the end of Note [Data type families] in TyCon
                    rep_tc   = buildAlgTyCon rep_tc_name tvs' roles
                                             (fmap unLoc cType) stupid_theta
                                             tc_rhs
                                             Recursive
                                             False      -- No promotable to the kind level
                                             gadt_syntax parent
>>>>>>> 96dc041a
                 -- We always assume that indexed types are recursive.  Why?
                 -- (1) Due to their open nature, we can never be sure that a
                 -- further instance might not introduce a new recursive
                 -- dependency.  (2) They are always valid loop breakers as
                 -- they involve a coercion.
              ; fam_inst <- newFamInst (DataFamilyInst rep_tc) axiom
              ; return (rep_tc, fam_inst) }

         -- Remember to check validity; no recursion to worry about here
       ; checkValidTyCon rep_tc

       ; let m_deriv_info = case derivs of
               Nothing          -> Nothing
               Just (L _ preds) ->
                 Just $ DerivInfo { di_rep_tc = rep_tc
                                  , di_preds  = preds
                                  , di_ctxt   = tcMkDataFamInstCtxt decl }

       ; return (fam_inst, m_deriv_info) } }
  where
    -- See Note [Eta reduction for data family axioms]
    --  [a,b,c,d].T [a] c Int c d  ==>  [a,b,c]. T [a] c Int c
    eta_reduce tvs pats = go (reverse tvs) (reverse pats)
    go (tv:tvs) (pat:pats)
      | Just tv' <- getTyVar_maybe pat
      , tv == tv'
      , not (tv `elemVarSet` tyCoVarsOfTypes pats)
      = go tvs pats
    go tvs pats = (reverse tvs, reverse pats)

{-
Note [Eta reduction for data family axioms]
~~~~~~~~~~~~~~~~~~~~~~~~~~~~~~~~~~~~~~~~~~~
Consider this
   data family T a b :: *
   newtype instance T Int a = MkT (IO a) deriving( Monad )
We'd like this to work.  From the 'newtype instance' you might
think we'd get:
   newtype TInt a = MkT (IO a)
   axiom ax1 a :: T Int a ~ TInt a   -- The type-instance part
   axiom ax2 a :: TInt a ~ IO a      -- The newtype part

But now what can we do?  We have this problem
   Given:   d  :: Monad IO
   Wanted:  d' :: Monad (T Int) = d |> ????
What coercion can we use for the ???

Solution: eta-reduce both axioms, thus:
   axiom ax1 :: T Int ~ TInt
   axiom ax2 :: TInt ~ IO
Now
   d' = d |> Monad (sym (ax2 ; ax1))

This eta reduction happens both for data instances and newtype instances.

See Note [Newtype eta] in TyCon.



************************************************************************
*                                                                      *
      Type-checking instance declarations, pass 2
*                                                                      *
************************************************************************
-}

tcInstDecls2 :: [LTyClDecl Name] -> [InstInfo Name]
             -> TcM (LHsBinds Id)
-- (a) From each class declaration,
--      generate any default-method bindings
-- (b) From each instance decl
--      generate the dfun binding

tcInstDecls2 tycl_decls inst_decls
  = do  { -- (a) Default methods from class decls
          let class_decls = filter (isClassDecl . unLoc) tycl_decls
        ; dm_binds_s <- mapM tcClassDecl2 class_decls
        ; let dm_binds = unionManyBags dm_binds_s

          -- (b) instance declarations
        ; let dm_ids = collectHsBindsBinders dm_binds
              -- Add the default method Ids (again)
              -- See Note [Default methods and instances]
        ; inst_binds_s <- tcExtendLetEnv TopLevel dm_ids $
                          mapM tcInstDecl2 inst_decls

          -- Done
        ; return (dm_binds `unionBags` unionManyBags inst_binds_s) }

{-
See Note [Default methods and instances]
~~~~~~~~~~~~~~~~~~~~~~~~~~~~~~~~~~~~~~~~
The default method Ids are already in the type environment (see Note
[Default method Ids and Template Haskell] in TcTyClsDcls), BUT they
don't have their InlinePragmas yet.  Usually that would not matter,
because the simplifier propagates information from binding site to
use.  But, unusually, when compiling instance decls we *copy* the
INLINE pragma from the default method to the method for that
particular operation (see Note [INLINE and default methods] below).

So right here in tcInstDecls2 we must re-extend the type envt with
the default method Ids replete with their INLINE pragmas.  Urk.
-}

tcInstDecl2 :: InstInfo Name -> TcM (LHsBinds Id)
            -- Returns a binding for the dfun
tcInstDecl2 (InstInfo { iSpec = ispec, iBinds = ibinds })
  = recoverM (return emptyLHsBinds)             $
    setSrcSpan loc                              $
    addErrCtxt (instDeclCtxt2 (idType dfun_id)) $
    do {  -- Instantiate the instance decl with skolem constants
       ; (inst_tyvars, dfun_theta, inst_head) <- tcSkolDFunType (idType dfun_id)
       ; dfun_ev_vars <- newEvVars dfun_theta
                     -- We instantiate the dfun_id with superSkolems.
                     -- See Note [Subtle interaction of recursion and overlap]
                     -- and Note [Binding when looking up instances]

       ; let (clas, inst_tys) = tcSplitDFunHead inst_head
             (class_tyvars, sc_theta, _, op_items) = classBigSig clas
             sc_theta' = substTheta (zipOpenTCvSubst class_tyvars inst_tys) sc_theta

       ; traceTc "tcInstDecl2" (vcat [ppr inst_tyvars, ppr inst_tys, ppr dfun_theta, ppr sc_theta'])

                      -- Deal with 'SPECIALISE instance' pragmas
                      -- See Note [SPECIALISE instance pragmas]
       ; spec_inst_info@(spec_inst_prags,_) <- tcSpecInstPrags dfun_id ibinds

         -- Typecheck superclasses and methods
         -- See Note [Typechecking plan for instance declarations]
       ; dfun_ev_binds_var <- newTcEvBinds
       ; let dfun_ev_binds = TcEvBinds dfun_ev_binds_var
       ; ((sc_meth_ids, sc_meth_binds, sc_meth_implics), tclvl)
             <- pushTcLevelM $
                do { fam_envs <- tcGetFamInstEnvs
                   ; (sc_ids, sc_binds, sc_implics)
                        <- tcSuperClasses dfun_id clas inst_tyvars dfun_ev_vars
                                          inst_tys dfun_ev_binds fam_envs
                                          sc_theta'

                      -- Typecheck the methods
                   ; (meth_ids, meth_binds, meth_implics)
                        <- tcMethods dfun_id clas inst_tyvars dfun_ev_vars
                                     inst_tys dfun_ev_binds spec_inst_info
                                     op_items ibinds

                   ; return ( sc_ids     ++          meth_ids
                            , sc_binds   `unionBags` meth_binds
                            , sc_implics `unionBags` meth_implics ) }

       ; env <- getLclEnv
       ; emitImplication $ Implic { ic_tclvl  = tclvl
                                  , ic_skols  = inst_tyvars
                                  , ic_no_eqs = False
                                  , ic_given  = dfun_ev_vars
                                  , ic_wanted = addImplics emptyWC sc_meth_implics
                                  , ic_status = IC_Unsolved
                                  , ic_binds  = dfun_ev_binds_var
                                  , ic_env    = env
                                  , ic_info   = InstSkol }

       -- Create the result bindings
       ; self_dict <- newDict clas inst_tys
       ; let class_tc      = classTyCon clas
             [dict_constr] = tyConDataCons class_tc
             dict_bind     = mkVarBind self_dict (L loc con_app_args)

                     -- We don't produce a binding for the dict_constr; instead we
                     -- rely on the simplifier to unfold this saturated application
                     -- We do this rather than generate an HsCon directly, because
                     -- it means that the special cases (e.g. dictionary with only one
                     -- member) are dealt with by the common MkId.mkDataConWrapId
                     -- code rather than needing to be repeated here.
                     --    con_app_tys  = MkD ty1 ty2
                     --    con_app_scs  = MkD ty1 ty2 sc1 sc2
                     --    con_app_args = MkD ty1 ty2 sc1 sc2 op1 op2
             con_app_tys  = wrapId (mkWpTyEvApps inst_tys)
                                   (dataConWrapId dict_constr)
<<<<<<< HEAD
                       -- NB: We *can* have covars in inst_tys, in the case of
                       -- promoted GADT constructors.

             con_app_scs  = mkHsWrap (mkWpEvVarApps sc_ev_vars) con_app_tys
             con_app_args = foldl app_to_meth con_app_scs meth_ids
=======
             con_app_args = foldl app_to_meth con_app_tys sc_meth_ids
>>>>>>> 96dc041a

             app_to_meth :: HsExpr Id -> Id -> HsExpr Id
             app_to_meth fun meth_id = L loc fun `HsApp` L loc (wrapId arg_wrapper meth_id)

             inst_tv_tys = mkTyVarTys inst_tyvars
             arg_wrapper = mkWpEvVarApps dfun_ev_vars <.> mkWpTyEvApps inst_tv_tys

                -- Do not inline the dfun; instead give it a magic DFunFunfolding
             dfun_spec_prags
                | isNewTyCon class_tc = SpecPrags []
                    -- Newtype dfuns just inline unconditionally,
                    -- so don't attempt to specialise them
                | otherwise
                = SpecPrags spec_inst_prags

             export = ABE { abe_wrap = idHsWrapper, abe_poly = dfun_id
                          , abe_mono = self_dict, abe_prags = dfun_spec_prags }
                          -- NB: see Note [SPECIALISE instance pragmas]
             main_bind = AbsBinds { abs_tvs = inst_tyvars
                                  , abs_ev_vars = dfun_ev_vars
                                  , abs_exports = [export]
                                  , abs_ev_binds = []
                                  , abs_binds = unitBag dict_bind }

       ; return (unitBag (L loc main_bind) `unionBags` sc_meth_binds)
       }
 where
   dfun_id = instanceDFunId ispec
   loc     = getSrcSpan dfun_id

<<<<<<< HEAD
------------------------------
tcSuperClasses :: DFunId -> [TcTyVar] -> [EvVar] -> TcThetaType
               -> TcM [EvVar]
-- See Note [Silent superclass arguments]
tcSuperClasses dfun_id inst_tyvars dfun_ev_vars sc_theta
  | null inst_tyvars && null dfun_ev_vars
  = emitWantedEvVars ScOrigin sc_theta

  | otherwise
  = do {   -- Check that all superclasses can be deduced from
           -- the originally-specified dfun arguments
       ; _ <- checkConstraints InstSkol inst_tyvars orig_ev_vars $
              emitWantedEvVars ScOrigin sc_theta

       ; return (map (find dfun_ev_vars) sc_theta) }
  where
    n_silent     = dfunNSilent dfun_id
    orig_ev_vars = drop n_silent dfun_ev_vars

    find [] pred
      = pprPanic "tcInstDecl2" (ppr dfun_id $$ ppr (idType dfun_id) $$ ppr pred)
    find (ev:evs) pred
      | pred `eqType` evVarPred ev = ev
      | otherwise                  = find evs pred
=======
wrapId :: HsWrapper -> id -> HsExpr id
wrapId wrapper id = mkHsWrap wrapper (HsVar id)

{- Note [Typechecking plan for instance declarations]
~~~~~~~~~~~~~~~~~~~~~~~~~~~~~~~~~~~~~~~~~~~~~~~~~~~~~
For intance declarations we generate the following bindings and implication
constraints.  Example:
>>>>>>> 96dc041a

   instance Ord a => Ord [a] where compare = <compare-rhs>

<<<<<<< HEAD
        ; case lookupHsSig sig_fn sel_name of
            Just lhs_ty  -- There is a signature in the instance declaration
                         -- See Note [Instance method signatures]
               -> setSrcSpan (getLoc lhs_ty) $
                  do { inst_sigs <- xoptM Opt_InstanceSigs
                     ; checkTc inst_sigs (misplacedInstSig sel_name lhs_ty)
                     ; sig_ty  <- tcHsSigType (FunSigCtxt sel_name) lhs_ty
                     ; let poly_sig_ty = mkInvSigmaTy tyvars theta sig_ty
                     ; tc_sig  <- instTcTySig lhs_ty sig_ty Nothing [] local_meth_name
                     ; hs_wrap <- addErrCtxtM (methSigCtxt sel_name poly_sig_ty poly_meth_ty) $
                                  tcSubType (FunSigCtxt sel_name) Nothing poly_sig_ty poly_meth_ty
                     ; return (poly_meth_id, tc_sig, hs_wrap) }

            Nothing     -- No type signature
               -> do { tc_sig <- instTcTySigFromId local_meth_id
                     ; return (poly_meth_id, tc_sig, idHsWrapper) } }
              -- Absent a type sig, there are no new scoped type variables here
              -- Only the ones from the instance decl itself, which are already
              -- in scope.  Example:
              --      class C a where { op :: forall b. Eq b => ... }
              --      instance C [c] where { op = <rhs> }
              -- In <rhs>, 'c' is scope but 'b' is not!
  where
    sel_name      = idName sel_id
    sel_occ       = nameOccName sel_name
    local_meth_ty = instantiateMethod clas sel_id inst_tys
    poly_meth_ty  = mkInvSigmaTy tyvars theta local_meth_ty
    theta         = map idType dfun_ev_vars
=======
generates this:

   Bindings:
      -- Method bindings
      $ccompare :: forall a. Ord a => a -> a -> Ordering
      $ccompare = /\a \(d:Ord a). let <meth-ev-binds> in ...
>>>>>>> 96dc041a

      -- Superclass bindings
      $cp1Ord :: forall a. Ord a => Eq [a]
      $cp1Ord = /\a \(d:Ord a). let <sc-ev-binds>
               in dfEqList (dw :: Eq a)

   Constraints:
      forall a. Ord a =>
                -- Method constraint
             (forall. (empty) => <constraints from compare-rhs>)
                -- Superclass constraint
          /\ (forall. (empty) => dw :: Eq a)

Notice that

 * Per-meth/sc implication.  There is one inner implication per
   superclass or method, with no skolem variables or givens.  The only
   reason for this one is to gather the evidence bindings privately
   for this superclass or method.  This implication is generated
   by checkInstConstraints.

 * Overall instance implication. There is an overall enclosing
   implication for the whole instance declaratation, with the expected
   skolems and givens.  We need this to get the correct "redundant
   constraint" warnings, gathering all the uses from all the methods
   and superclasses.  See TcSimplify Note [Tracking redundant
   constraints]

 * The given constraints in the outer implication may generate
   evidence, notably by superclass selection.  Since the method and
   superclass bindings are top-level, we want that evidence copied
   into *every* method or superclass definition.  (Some of it will
   be usused in some, but dead-code elimination will drop it.)

   We achieve this by putting the the evidence variable for the overall
   instance implicaiton into the AbsBinds for each method/superclass.
   Hence the 'dfun_ev_binds' passed into tcMethods and tcSuperClasses.
   (And that in turn is why the abs_ev_binds field of AbBinds is a
   [TcEvBinds] rather than simply TcEvBinds.

   This is a bit of a hack, but works very nicely in practice.

 * Note that if a method has a locally-polymorphic binding, there will
   be yet another implication for that, generated by tcPolyCheck
   in tcMethodBody. E.g.
          class C a where
            foo :: forall b. Ord b => blah


************************************************************************
*                                                                      *
      Type-checking superclases
*                                                                      *
************************************************************************
-}

tcSuperClasses :: DFunId -> Class -> [TcTyVar] -> [EvVar] -> [TcType]
               -> TcEvBinds -> FamInstEnvs
               -> TcThetaType
               -> TcM ([EvVar], LHsBinds Id, Bag Implication)
-- Make a new top-level function binding for each superclass,
-- something like
--    $Ordp1 :: forall a. Ord a => Eq [a]
--    $Ordp1 = /\a \(d:Ord a). dfunEqList a (sc_sel d)
--
-- See Note [Recursive superclasses] for why this is so hard!
-- In effect, be build a special-purpose solver for the first step
-- of solving each superclass constraint
tcSuperClasses dfun_id cls tyvars dfun_evs inst_tys dfun_ev_binds _fam_envs sc_theta
  = do { (ids, binds, implics) <- mapAndUnzip3M tc_super (zip sc_theta [fIRST_TAG..])
       ; return (ids, listToBag binds, listToBag implics) }
  where
    loc = getSrcSpan dfun_id
    size = sizeTypes inst_tys
    tc_super (sc_pred, n)
      = do { (sc_implic, sc_ev_id) <- checkInstConstraints $ \_ ->
                                      emitWanted (ScOrigin size) sc_pred

           ; sc_top_name <- newName (mkSuperDictAuxOcc n (getOccName cls))
           ; let sc_top_ty = mkForAllTys tyvars (mkPiTypes dfun_evs sc_pred)
                 sc_top_id = mkLocalId sc_top_name sc_top_ty
                 export = ABE { abe_wrap = idHsWrapper, abe_poly = sc_top_id
                              , abe_mono = sc_ev_id
                              , abe_prags = SpecPrags [] }
                 local_ev_binds = TcEvBinds (ic_binds sc_implic)
                 bind = AbsBinds { abs_tvs      = tyvars
                                 , abs_ev_vars  = dfun_evs
                                 , abs_exports  = [export]
                                 , abs_ev_binds = [dfun_ev_binds, local_ev_binds]
                                 , abs_binds    = emptyBag }
           ; return (sc_top_id, L loc bind, sc_implic) }

-------------------
checkInstConstraints :: (EvBindsVar -> TcM result)
                     -> TcM (Implication, result)
-- See Note [Typechecking plan for instance declarations]
-- The thing_inside is also passed the EvBindsVar,
-- so that emit_sc_pred can add evidence for the superclass
-- (not used for methods)
checkInstConstraints thing_inside
  = do { ev_binds_var <- newTcEvBinds
       ; env <- getLclEnv
       ; (result, tclvl, wanted) <- pushLevelAndCaptureConstraints  $
                                    thing_inside ev_binds_var

       ; let implic = Implic { ic_tclvl  = tclvl
                             , ic_skols  = []
                             , ic_no_eqs = False
                             , ic_given  = []
                             , ic_wanted = wanted
                             , ic_status = IC_Unsolved
                             , ic_binds  = ev_binds_var
                             , ic_env    = env
                             , ic_info   = InstSkol }

       ; return (implic, result) }

{-
Note [Recursive superclasses]
~~~~~~~~~~~~~~~~~~~~~~~~~~~~~
See Trac #3731, #4809, #5751, #5913, #6117, #6161, which all
describe somewhat more complicated situations, but ones
encountered in practice.

See also tests tcrun020, tcrun021, tcrun033

----- THE PROBLEM --------
The problem is that it is all too easy to create a class whose
superclass is bottom when it should not be.

Consider the following (extreme) situation:
        class C a => D a where ...
        instance D [a] => D [a] where ...   (dfunD)
        instance C [a] => C [a] where ...   (dfunC)
Although this looks wrong (assume D [a] to prove D [a]), it is only a
more extreme case of what happens with recursive dictionaries, and it
can, just about, make sense because the methods do some work before
recursing.

To implement the dfunD we must generate code for the superclass C [a],
which we had better not get by superclass selection from the supplied
argument:
       dfunD :: forall a. D [a] -> D [a]
       dfunD = \d::D [a] -> MkD (scsel d) ..

Otherwise if we later encounter a situation where
we have a [Wanted] dw::D [a] we might solve it thus:
     dw := dfunD dw
Which is all fine except that now ** the superclass C is bottom **!

The instance we want is:
       dfunD :: forall a. D [a] -> D [a]
       dfunD = \d::D [a] -> MkD (dfunC (scsel d)) ...

----- THE SOLUTION --------
The basic solution is simple: be very careful about using superclass
selection to generate a superclass witness in a dictionary function
definition.  More precisely:

  Superclass Invariant: in every class dictionary,
                        every superclass dictionary field
                        is non-bottom

To achieve the Superclass Invariant, in a dfun definition we can
generate a guaranteed-non-bottom superclass witness from:
  (sc1) one of the dictionary arguments itself (all non-bottom)
  (sc2) an immediate superclass of a smaller dictionary
  (sc3) a call of a dfun (always returns a dictionary constructor)

The tricky case is (sc2).  We proceed by induction on the size of
the (type of) the dictionary, defined by TcValidity.sizeTypes.
Let's suppose we are building a dictionary of size 3, and
suppose the Superclass Invariant holds of smaller dictionaries.
Then if we have a smaller dictionary, its immediate superclasses
will be non-bottom by induction.

What does "we have a smaller dictionary" mean?  It might be
one of the arguments of the instance, or one of its superclasses.
Here is an example, taken from CmmExpr:
       class Ord r => UserOfRegs r a where ...
(i1)   instance UserOfRegs r a => UserOfRegs r (Maybe a) where
(i2)   instance (Ord r, UserOfRegs r CmmReg) => UserOfRegs r CmmExpr where

For (i1) we can get the (Ord r) superclass by selection from (UserOfRegs r a),
since it is smaller than the thing we are building (UserOfRegs r (Maybe a).

But for (i2) that isn't the case, so we must add an explicit, and
perhaps surprising, (Ord r) argument to the instance declaration.

Here's another example from Trac #6161:

       class       Super a => Duper a  where ...
       class Duper (Fam a) => Foo a    where ...
(i3)   instance Foo a => Duper (Fam a) where ...
(i4)   instance              Foo Float where ...

It would be horribly wrong to define
   dfDuperFam :: Foo a -> Duper (Fam a)  -- from (i3)
   dfDuperFam d = MkDuper (sc_sel1 (sc_sel2 d)) ...

   dfFooFloat :: Foo Float               -- from (i4)
   dfFooFloat = MkFoo (dfDuperFam dfFooFloat) ...

Now the Super superclass of Duper is definitely bottom!

This won't happen because when processing (i3) we can use the
superclasses of (Foo a), which is smaller, namely Duper (Fam a).  But
that is *not* smaller than the target so we can't take *its*
superclasses.  As a result the program is rightly rejected, unless you
add (Super (Fam a)) to the context of (i3).

Note [Solving superclass constraints]
~~~~~~~~~~~~~~~~~~~~~~~~~~~~~~~~~~~~~
How do we ensure that every superclass witness is generated by
one of (sc1) (sc2) or (sc3) in Note [Recursive superclases].
Answer:

  * Superclass "wanted" constraints have CtOrigin of (ScOrigin size)
    where 'size' is the size of the instance declaration. e.g.
          class C a => D a where...
          instance blah => D [a] where ...
    The wanted superclass constraint for C [a] has origin
    ScOrigin size, where size = size( D [a] ).

  * (sc1) When we rewrite such a wanted constraint, it retains its
    origin.  But if we apply an instance declaration, we can set the
    origin to (ScOrigin infinity), thus lifting any restrictions by
    making prohibitedSuperClassSolve return False.

  * (sc2) ScOrigin wanted constraints can't be solved from a
    superclass selection, except at a smaller type.  This test is
    implemented by TcInteract.prohibitedSuperClassSolve

  * The "given" constraints of an instance decl have CtOrigin
    GivenOrigin InstSkol.

  * When we make a superclass selection from InstSkol we use
    a SkolemInfo of (InstSC size), where 'size' is the size of
    the constraint whose superclass we are taking.  An similarly
    when taking the superclass of an InstSC.  This is implemented
    in TcCanonical.newSCWorkFromFlavored

Note [Silent superclass arguments] (historical interest only)
~~~~~~~~~~~~~~~~~~~~~~~~~~~~~~~~~~~~~~~~~~~~~~~~~~~~~~~~~~~~~
NB1: this note describes our *old* solution to the
     recursive-superclass problem. I'm keeping the Note
     for now, just as institutional memory.
     However, the code for silent superclass arguments
     was removed in late Dec 2014

NB2: the silent-superclass solution introduced new problems
     of its own, in the form of instance overlap.  Tests
     SilentParametersOverlapping, T5051, and T7862 are examples

NB3: the silent-superclass solution also generated tons of
     extra dictionaries.  For example, in monad-transformer
     code, when constructing a Monad dictionary you had to pass
     an Applicative dictionary; and to construct that you neede
     a Functor dictionary. Yet these extra dictionaries were
     often never used.  Test T3064 compiled *far* faster after
     silent superclasses were eliminated.

Our solution to this problem "silent superclass arguments".  We pass
to each dfun some ``silent superclass arguments’’, which are the
immediate superclasses of the dictionary we are trying to
construct. In our example:
       dfun :: forall a. C [a] -> D [a] -> D [a]
       dfun = \(dc::C [a]) (dd::D [a]) -> DOrd dc ...
Notice the extra (dc :: C [a]) argument compared to the previous version.

This gives us:

     -----------------------------------------------------------
     DFun Superclass Invariant
     ~~~~~~~~~~~~~~~~~~~~~~~~
     In the body of a DFun, every superclass argument to the
     returned dictionary is
       either   * one of the arguments of the DFun,
       or       * constant, bound at top level
     -----------------------------------------------------------

This net effect is that it is safe to treat a dfun application as
wrapping a dictionary constructor around its arguments (in particular,
a dfun never picks superclasses from the arguments under the
dictionary constructor). No superclass is hidden inside a dfun
application.

The extra arguments required to satisfy the DFun Superclass Invariant
always come first, and are called the "silent" arguments.  You can
find out how many silent arguments there are using Id.dfunNSilent;
and then you can just drop that number of arguments to see the ones
that were in the original instance declaration.

DFun types are built (only) by MkId.mkDictFunId, so that is where we
decide what silent arguments are to be added.
-}

<<<<<<< HEAD
tcSpecInst :: Id -> Sig Name -> TcM TcSpecPrag
tcSpecInst dfun_id prag@(SpecInstSig hs_ty)
  = addErrCtxt (spec_ctxt prag) $
    do  { (tyvars, theta, clas, tys) <- tcHsInstHead SpecInstCtxt hs_ty
        ; let (_, spec_dfun_ty) = mkDictFunTy tyvars theta clas tys

        ; co_fn <- tcSubType SpecInstCtxt (Just dfun_id)
                             (idType dfun_id) spec_dfun_ty
        ; return (SpecPrag dfun_id co_fn defaultInlinePragma) }
  where
    spec_ctxt prag = hang (ptext (sLit "In the SPECIALISE pragma")) 2 (ppr prag)

tcSpecInst _  _ = panic "tcSpecInst"

=======
>>>>>>> 96dc041a
{-
************************************************************************
*                                                                      *
      Type-checking an instance method
*                                                                      *
************************************************************************

tcMethod
- Make the method bindings, as a [(NonRec, HsBinds)], one per method
- Remembering to use fresh Name (the instance method Name) as the binder
- Bring the instance method Ids into scope, for the benefit of tcInstSig
- Use sig_fn mapping instance method Name -> instance tyvars
- Ditto prag_fn
- Use tcValBinds to do the checking
-}

tcMethods :: DFunId -> Class
          -> [TcTyVar] -> [EvVar]
          -> [TcType]
          -> TcEvBinds
          -> ([Located TcSpecPrag], TcPragEnv)
          -> [(Id, DefMeth)]
          -> InstBindings Name
          -> TcM ([Id], LHsBinds Id, Bag Implication)
        -- The returned inst_meth_ids all have types starting
        --      forall tvs. theta => ...
tcMethods dfun_id clas tyvars dfun_ev_vars inst_tys
                  dfun_ev_binds prags@(spec_inst_prags,_) op_items
                  (InstBindings { ib_binds      = binds
                                , ib_tyvars     = lexical_tvs
                                , ib_pragmas    = sigs
                                , ib_extensions = exts
                                , ib_derived    = is_derived })
  = tcExtendTyVarEnv2 (lexical_tvs `zip` tyvars) $
       -- The lexical_tvs scope over the 'where' part
    do { traceTc "tcInstMeth" (ppr sigs $$ ppr binds)
       ; checkMinimalDefinition
       ; (ids, binds, mb_implics) <- set_exts exts $
                                     mapAndUnzip3M tc_item op_items
       ; return (ids, listToBag binds, listToBag (catMaybes mb_implics)) }
  where
    set_exts :: [ExtensionFlag] -> TcM a -> TcM a
    set_exts es thing = foldr setXOptM thing es

    hs_sig_fn = mkHsSigFun sigs
    inst_loc  = getSrcSpan dfun_id

    ----------------------
    tc_item :: (Id, DefMeth) -> TcM (Id, LHsBind Id, Maybe Implication)
    tc_item (sel_id, dm_info)
      | Just (user_bind, bndr_loc) <- findMethodBind (idName sel_id) binds
      = tcMethodBody clas tyvars dfun_ev_vars inst_tys
                              dfun_ev_binds is_derived hs_sig_fn prags
                              sel_id user_bind bndr_loc
      | otherwise
      = do { traceTc "tc_def" (ppr sel_id)
           ; tc_default sel_id dm_info }

    ----------------------
    tc_default :: Id -> DefMeth -> TcM (TcId, LHsBind Id, Maybe Implication)

    tc_default sel_id (GenDefMeth dm_name)
      = do { meth_bind <- mkGenericDefMethBind clas inst_tys sel_id dm_name
           ; tcMethodBody clas tyvars dfun_ev_vars inst_tys
                                  dfun_ev_binds is_derived hs_sig_fn prags
                                  sel_id meth_bind inst_loc }

    tc_default sel_id NoDefMeth     -- No default method at all
      = do { traceTc "tc_def: warn" (ppr sel_id)
           ; (meth_id, _, _) <- mkMethIds hs_sig_fn clas tyvars dfun_ev_vars
                                          inst_tys sel_id
           ; dflags <- getDynFlags
           ; let meth_bind = mkVarBind meth_id $
                             mkLHsWrap lam_wrapper (error_rhs dflags)
           ; return (meth_id, meth_bind, Nothing) }
      where
        error_rhs dflags = L inst_loc $ HsApp error_fun (error_msg dflags)
        error_fun    = L inst_loc $
                       wrapId (mkWpTyApps
                                [ getLevity "tcInstanceMethods.tc_default" meth_tau
                                , meth_tau])
                              nO_METHOD_BINDING_ERROR_ID
        error_msg dflags = L inst_loc (HsLit (HsStringPrim ""
                                              (unsafeMkByteString (error_string dflags))))
        meth_tau     = funResultTy (applyTys (idType sel_id) inst_tys)
        error_string dflags = showSDoc dflags (hcat [ppr inst_loc, text "|", ppr sel_id ])
        lam_wrapper  = mkWpTyLams tyvars <.> mkWpLams dfun_ev_vars

    tc_default sel_id (DefMeth dm_name) -- A polymorphic default method
      = do {     -- Build the typechecked version directly,
                 -- without calling typecheck_method;
                 -- see Note [Default methods in instances]
                 -- Generate   /\as.\ds. let self = df as ds
                 --                      in $dm inst_tys self
                 -- The 'let' is necessary only because HsSyn doesn't allow
                 -- you to apply a function to a dictionary *expression*.

           ; self_dict <- newDict clas inst_tys
<<<<<<< HEAD
           ; ev_loc <- getCtLoc ImpossibleOrigin
           ; let ev_term = EvDFunApp dfun_id (mkTyVarTys tyvars)
                                             (map EvId dfun_ev_vars)
                 self_ev_bind = EvBind { evb_var  = self_dict
                                       , evb_term = ev_term
                                       , evb_loc  = ev_loc }
=======
           ; let self_ev_bind = mkWantedEvBind self_dict
                                   (EvDFunApp dfun_id (mkTyVarTys tyvars) dfun_ev_vars)
>>>>>>> 96dc041a

           ; (meth_id, local_meth_sig, hs_wrap)
                   <- mkMethIds hs_sig_fn clas tyvars dfun_ev_vars inst_tys sel_id
           ; dm_id <- tcLookupId dm_name
           ; let dm_inline_prag = idInlinePragma dm_id
                 rhs = HsWrap (mkWpEvVarApps [self_dict] <.> mkWpTyApps inst_tys) $
                       HsVar dm_id

                 -- A method always has a complete type signature,
                 -- hence it is safe to call completeIdSigPolyId
                 local_meth_id = completeIdSigPolyId local_meth_sig
                 meth_bind = mkVarBind local_meth_id (L inst_loc rhs)
                 meth_id1 = meth_id `setInlinePragma` dm_inline_prag
                        -- Copy the inline pragma (if any) from the default
                        -- method to this version. Note [INLINE and default methods]


                 export = ABE { abe_wrap = hs_wrap, abe_poly = meth_id1
                              , abe_mono = local_meth_id
                              , abe_prags = mk_meth_spec_prags meth_id1 spec_inst_prags [] }
                 bind = AbsBinds { abs_tvs = tyvars, abs_ev_vars = dfun_ev_vars
                                 , abs_exports = [export]
                                 , abs_ev_binds = [EvBinds (unitBag self_ev_bind)]
                                 , abs_binds    = unitBag meth_bind }
             -- Default methods in an instance declaration can't have their own
             -- INLINE or SPECIALISE pragmas. It'd be possible to allow them, but
             -- currently they are rejected with
             --           "INLINE pragma lacks an accompanying binding"

           ; return (meth_id1, L inst_loc bind, Nothing) }

    ----------------------
    -- Check if one of the minimal complete definitions is satisfied
    checkMinimalDefinition
      = whenIsJust (isUnsatisfied methodExists (classMinimalDef clas)) $
          warnUnsatisfiedMinimalDefinition
      where
      methodExists meth = isJust (findMethodBind meth binds)

------------------------
tcMethodBody :: Class -> [TcTyVar] -> [EvVar] -> [TcType]
             -> TcEvBinds -> Bool
             -> HsSigFun
             -> ([LTcSpecPrag], TcPragEnv)
             -> Id -> LHsBind Name -> SrcSpan
             -> TcM (TcId, LHsBind Id, Maybe Implication)
tcMethodBody clas tyvars dfun_ev_vars inst_tys
                     dfun_ev_binds is_derived
                     sig_fn (spec_inst_prags, prag_fn)
                     sel_id (L bind_loc meth_bind) bndr_loc
  = add_meth_ctxt $
    do { traceTc "tcMethodBody" (ppr sel_id <+> ppr (idType sel_id))
       ; (global_meth_id, local_meth_sig, hs_wrap)
              <- setSrcSpan bndr_loc $
                 mkMethIds sig_fn clas tyvars dfun_ev_vars
                           inst_tys sel_id

       ; let prags         = lookupPragEnv prag_fn (idName sel_id)
             -- A method always has a complete type signature,
             -- so it is safe to call cmpleteIdSigPolyId
             local_meth_id = completeIdSigPolyId local_meth_sig
             lm_bind       = meth_bind { fun_id = L bndr_loc (idName local_meth_id) }
                             -- Substitute the local_meth_name for the binder
                             -- NB: the binding is always a FunBind

       ; global_meth_id <- addInlinePrags global_meth_id prags
       ; spec_prags     <- tcSpecPrags global_meth_id prags
       ; (meth_implic, (tc_bind, _))
               <- checkInstConstraints $ \ _ev_binds ->
                  tcPolyCheck NonRecursive no_prag_fn local_meth_sig
                              (L bind_loc lm_bind)

        ; let specs  = mk_meth_spec_prags global_meth_id spec_inst_prags spec_prags
              export = ABE { abe_poly  = global_meth_id
                           , abe_mono  = local_meth_id
                           , abe_wrap  = hs_wrap
                           , abe_prags = specs }

              local_ev_binds = TcEvBinds (ic_binds meth_implic)
              full_bind = AbsBinds { abs_tvs      = tyvars
                                   , abs_ev_vars  = dfun_ev_vars
                                   , abs_exports  = [export]
                                   , abs_ev_binds = [dfun_ev_binds, local_ev_binds]
                                   , abs_binds    = tc_bind }

        ; return (global_meth_id, L bind_loc full_bind, Just meth_implic) }
  where
        -- For instance decls that come from deriving clauses
        -- we want to print out the full source code if there's an error
        -- because otherwise the user won't see the code at all
<<<<<<< HEAD
    add_meth_ctxt sel_id rn_bind thing
      | is_derived = addLandmarkErrCtxt (derivBindCtxt sel_id clas inst_tys rn_bind) thing
      | otherwise      = thing
=======
    add_meth_ctxt thing
      | is_derived = addLandmarkErrCtxt (derivBindCtxt sel_id clas inst_tys) thing
      | otherwise  = thing
>>>>>>> 96dc041a

    no_prag_fn = emptyPragEnv   -- No pragmas for local_meth_id;
                                -- they are all for meth_id


------------------------
mkMethIds :: HsSigFun -> Class -> [TcTyVar] -> [EvVar]
          -> [TcType] -> Id -> TcM (TcId, TcIdSigInfo, HsWrapper)
mkMethIds sig_fn clas tyvars dfun_ev_vars inst_tys sel_id
  = do  { poly_meth_name  <- newName (mkClassOpAuxOcc sel_occ)
        ; local_meth_name <- newName sel_occ
                  -- Base the local_meth_name on the selector name, because
                  -- type errors from tcMethodBody come from here
        ; let poly_meth_id  = mkLocalId poly_meth_name  poly_meth_ty
              local_meth_id = mkLocalId local_meth_name local_meth_ty

        ; case lookupHsSig sig_fn sel_name of
            Just lhs_ty  -- There is a signature in the instance declaration
                         -- See Note [Instance method signatures]
               -> setSrcSpan (getLoc lhs_ty) $
                  do { inst_sigs <- xoptM Opt_InstanceSigs
                     ; checkTc inst_sigs (misplacedInstSig sel_name lhs_ty)
                     ; sig_ty  <- tcHsSigType (FunSigCtxt sel_name False) lhs_ty
                     ; let poly_sig_ty = mkSigmaTy tyvars theta sig_ty
                           ctxt = FunSigCtxt sel_name True
                     ; tc_sig  <- instTcTySig ctxt lhs_ty sig_ty Nothing [] local_meth_name
                     ; hs_wrap <- addErrCtxtM (methSigCtxt sel_name poly_sig_ty poly_meth_ty) $
                                  tcSubType ctxt poly_sig_ty poly_meth_ty
                     ; return (poly_meth_id, tc_sig, hs_wrap) }

            Nothing     -- No type signature
               -> do { tc_sig <- instTcTySigFromId local_meth_id
                     ; return (poly_meth_id, tc_sig, idHsWrapper) } }
              -- Absent a type sig, there are no new scoped type variables here
              -- Only the ones from the instance decl itself, which are already
              -- in scope.  Example:
              --      class C a where { op :: forall b. Eq b => ... }
              --      instance C [c] where { op = <rhs> }
              -- In <rhs>, 'c' is scope but 'b' is not!
  where
    sel_name      = idName sel_id
    sel_occ       = nameOccName sel_name
    local_meth_ty = instantiateMethod clas sel_id inst_tys
    poly_meth_ty  = mkSigmaTy tyvars theta local_meth_ty
    theta         = map idType dfun_ev_vars

methSigCtxt :: Name -> TcType -> TcType -> TidyEnv -> TcM (TidyEnv, MsgDoc)
methSigCtxt sel_name sig_ty meth_ty env0
  = do { (env1, sig_ty)  <- zonkTidyTcType env0 sig_ty
       ; (env2, meth_ty) <- zonkTidyTcType env1 meth_ty
       ; let msg = hang (ptext (sLit "When checking that instance signature for") <+> quotes (ppr sel_name))
                      2 (vcat [ ptext (sLit "is more general than its signature in the class")
                              , ptext (sLit "Instance sig:") <+> ppr sig_ty
                              , ptext (sLit "   Class sig:") <+> ppr meth_ty ])
       ; return (env2, msg) }

misplacedInstSig :: Name -> LHsType Name -> SDoc
misplacedInstSig name hs_ty
  = vcat [ hang (ptext (sLit "Illegal type signature in instance declaration:"))
              2 (hang (pprPrefixName name)
                    2 (dcolon <+> ppr hs_ty))
         , ptext (sLit "(Use InstanceSigs to allow this)") ]

{-
Note [Instance method signatures]
~~~~~~~~~~~~~~~~~~~~~~~~~~~~~~~~~
With -XInstanceSigs we allow the user to supply a signature for the
method in an instance declaration.  Here is an artificial example:

       data Age = MkAge Int
       instance Ord Age where
         compare :: a -> a -> Bool
         compare = error "You can't compare Ages"

The instance signature can be *more* polymorphic than the instantiated
class method (in this case: Age -> Age -> Bool), but it cannot be less
polymorphic.  Moreover, if a signature is given, the implementation
code should match the signature, and type variables bound in the
singature should scope over the method body.

We achieve this by building a TcSigInfo for the method, whether or not
there is an instance method signature, and using that to typecheck
the declaration (in tcMethodBody).  That means, conveniently,
that the type variables bound in the signature will scope over the body.

What about the check that the instance method signature is more
polymorphic than the instantiated class method type?  We just do a
tcSubType call in mkMethIds, and use the HsWrapper thus generated in
the method AbsBind.  It's very like the tcSubType impedance-matching
call in mkExport.  We have to pass the HsWrapper into
tcMethodBody.
-}

----------------------
mk_meth_spec_prags :: Id -> [LTcSpecPrag] -> [LTcSpecPrag] -> TcSpecPrags
        -- Adapt the 'SPECIALISE instance' pragmas to work for this method Id
        -- There are two sources:
        --   * spec_prags_for_me: {-# SPECIALISE op :: <blah> #-}
        --   * spec_prags_from_inst: derived from {-# SPECIALISE instance :: <blah> #-}
        --     These ones have the dfun inside, but [perhaps surprisingly]
        --     the correct wrapper.
        -- See Note [Handling SPECIALISE pragmas] in TcBinds
mk_meth_spec_prags meth_id spec_inst_prags spec_prags_for_me
  = SpecPrags (spec_prags_for_me ++ spec_prags_from_inst)
  where
    spec_prags_from_inst
       | isInlinePragma (idInlinePragma meth_id)
       = []  -- Do not inherit SPECIALISE from the instance if the
             -- method is marked INLINE, because then it'll be inlined
             -- and the specialisation would do nothing. (Indeed it'll provoke
             -- a warning from the desugarer
       | otherwise
       = [ L inst_loc (SpecPrag meth_id wrap inl)
         | L inst_loc (SpecPrag _ wrap inl) <- spec_inst_prags]


mkGenericDefMethBind :: Class -> [Type] -> Id -> Name -> TcM (LHsBind Name)
mkGenericDefMethBind clas inst_tys sel_id dm_name
  =     -- A generic default method
        -- If the method is defined generically, we only have to call the
        -- dm_name.
    do  { dflags <- getDynFlags
        ; liftIO (dumpIfSet_dyn dflags Opt_D_dump_deriv "Filling in method body"
                   (vcat [ppr clas <+> ppr inst_tys,
                          nest 2 (ppr sel_id <+> equals <+> ppr rhs)]))

        ; return (noLoc $ mkTopFunBind Generated (noLoc (idName sel_id))
                                       [mkSimpleMatch [] rhs]) }
  where
    rhs = nlHsVar dm_name

----------------------
derivBindCtxt :: Id -> Class -> [Type ] -> SDoc
derivBindCtxt sel_id clas tys
   = vcat [ ptext (sLit "When typechecking the code for") <+> quotes (ppr sel_id)
          , nest 2 (ptext (sLit "in a derived instance for")
                    <+> quotes (pprClassPred clas tys) <> colon)
          , nest 2 $ ptext (sLit "To see the code I am typechecking, use -ddump-deriv") ]

warnUnsatisfiedMinimalDefinition :: ClassMinimalDef -> TcM ()
warnUnsatisfiedMinimalDefinition mindef
  = do { warn <- woptM Opt_WarnMissingMethods
       ; warnTc warn message
       }
  where
    message = vcat [ptext (sLit "No explicit implementation for")
                   ,nest 2 $ pprBooleanFormulaNice mindef
                   ]

{-
Note [Export helper functions]
~~~~~~~~~~~~~~~~~~~~~~~~~~~~~~
We arrange to export the "helper functions" of an instance declaration,
so that they are not subject to preInlineUnconditionally, even if their
RHS is trivial.  Reason: they are mentioned in the DFunUnfolding of
the dict fun as Ids, not as CoreExprs, so we can't substitute a
non-variable for them.

We could change this by making DFunUnfoldings have CoreExprs, but it
seems a bit simpler this way.

Note [Default methods in instances]
~~~~~~~~~~~~~~~~~~~~~~~~~~~~~~~~~~~
Consider this

   class Baz v x where
      foo :: x -> x
      foo y = <blah>

   instance Baz Int Int

From the class decl we get

   $dmfoo :: forall v x. Baz v x => x -> x
   $dmfoo y = <blah>

Notice that the type is ambiguous.  That's fine, though. The instance
decl generates

   $dBazIntInt = MkBaz fooIntInt
   fooIntInt = $dmfoo Int Int $dBazIntInt

BUT this does mean we must generate the dictionary translation of
fooIntInt directly, rather than generating source-code and
type-checking it.  That was the bug in Trac #1061. In any case it's
less work to generate the translated version!

Note [INLINE and default methods]
~~~~~~~~~~~~~~~~~~~~~~~~~~~~~~~~~
Default methods need special case.  They are supposed to behave rather like
macros.  For exmample

  class Foo a where
    op1, op2 :: Bool -> a -> a

    {-# INLINE op1 #-}
    op1 b x = op2 (not b) x

  instance Foo Int where
    -- op1 via default method
    op2 b x = <blah>

The instance declaration should behave

   just as if 'op1' had been defined with the
   code, and INLINE pragma, from its original
   definition.

That is, just as if you'd written

  instance Foo Int where
    op2 b x = <blah>

    {-# INLINE op1 #-}
    op1 b x = op2 (not b) x

So for the above example we generate:

  {-# INLINE $dmop1 #-}
  -- $dmop1 has an InlineCompulsory unfolding
  $dmop1 d b x = op2 d (not b) x

  $fFooInt = MkD $cop1 $cop2

  {-# INLINE $cop1 #-}
  $cop1 = $dmop1 $fFooInt

  $cop2 = <blah>

Note carefully:

* We *copy* any INLINE pragma from the default method $dmop1 to the
  instance $cop1.  Otherwise we'll just inline the former in the
  latter and stop, which isn't what the user expected

* Regardless of its pragma, we give the default method an
  unfolding with an InlineCompulsory source. That means
  that it'll be inlined at every use site, notably in
  each instance declaration, such as $cop1.  This inlining
  must happen even though
    a) $dmop1 is not saturated in $cop1
    b) $cop1 itself has an INLINE pragma

  It's vital that $dmop1 *is* inlined in this way, to allow the mutual
  recursion between $fooInt and $cop1 to be broken

* To communicate the need for an InlineCompulsory to the desugarer
  (which makes the Unfoldings), we use the IsDefaultMethod constructor
  in TcSpecPrags.


************************************************************************
*                                                                      *
        Specialise instance pragmas
*                                                                      *
************************************************************************

Note [SPECIALISE instance pragmas]
~~~~~~~~~~~~~~~~~~~~~~~~~~~~~~~~~~
Consider

   instance (Ix a, Ix b) => Ix (a,b) where
     {-# SPECIALISE instance Ix (Int,Int) #-}
     range (x,y) = ...

We make a specialised version of the dictionary function, AND
specialised versions of each *method*.  Thus we should generate
something like this:

  $dfIxPair :: (Ix a, Ix b) => Ix (a,b)
  {-# DFUN [$crangePair, ...] #-}
  {-# SPECIALISE $dfIxPair :: Ix (Int,Int) #-}
  $dfIxPair da db = Ix ($crangePair da db) (...other methods...)

  $crange :: (Ix a, Ix b) -> ((a,b),(a,b)) -> [(a,b)]
  {-# SPECIALISE $crange :: ((Int,Int),(Int,Int)) -> [(Int,Int)] #-}
  $crange da db = <blah>

The SPECIALISE pragmas are acted upon by the desugarer, which generate

  dii :: Ix Int
  dii = ...

  $s$dfIxPair :: Ix ((Int,Int),(Int,Int))
  {-# DFUN [$crangePair di di, ...] #-}
  $s$dfIxPair = Ix ($crangePair di di) (...)

  {-# RULE forall (d1,d2:Ix Int). $dfIxPair Int Int d1 d2 = $s$dfIxPair #-}

  $s$crangePair :: ((Int,Int),(Int,Int)) -> [(Int,Int)]
  $c$crangePair = ...specialised RHS of $crangePair...

  {-# RULE forall (d1,d2:Ix Int). $crangePair Int Int d1 d2 = $s$crangePair #-}

Note that

  * The specialised dictionary $s$dfIxPair is very much needed, in case we
    call a function that takes a dictionary, but in a context where the
    specialised dictionary can be used.  See Trac #7797.

  * The ClassOp rule for 'range' works equally well on $s$dfIxPair, because
    it still has a DFunUnfolding.  See Note [ClassOp/DFun selection]

  * A call (range ($dfIxPair Int Int d1 d2)) might simplify two ways:
       --> {ClassOp rule for range}     $crangePair Int Int d1 d2
       --> {SPEC rule for $crangePair}  $s$crangePair
    or thus:
       --> {SPEC rule for $dfIxPair}    range $s$dfIxPair
       --> {ClassOpRule for range}      $s$crangePair
    It doesn't matter which way.

  * We want to specialise the RHS of both $dfIxPair and $crangePair,
    but the SAME HsWrapper will do for both!  We can call tcSpecPrag
    just once, and pass the result (in spec_inst_info) to tcMethods.
-}

tcSpecInstPrags :: DFunId -> InstBindings Name
                -> TcM ([Located TcSpecPrag], TcPragEnv)
tcSpecInstPrags dfun_id (InstBindings { ib_binds = binds, ib_pragmas = uprags })
  = do { spec_inst_prags <- mapM (wrapLocM (tcSpecInst dfun_id)) $
                            filter isSpecInstLSig uprags
             -- The filter removes the pragmas for methods
       ; return (spec_inst_prags, mkPragEnv uprags binds) }

------------------------------
tcSpecInst :: Id -> Sig Name -> TcM TcSpecPrag
tcSpecInst dfun_id prag@(SpecInstSig _ hs_ty)
  = addErrCtxt (spec_ctxt prag) $
    do  { (tyvars, theta, clas, tys) <- tcHsInstHead SpecInstCtxt hs_ty
        ; let spec_dfun_ty = mkDictFunTy tyvars theta clas tys
        ; co_fn <- tcSpecWrapper SpecInstCtxt (idType dfun_id) spec_dfun_ty
        ; return (SpecPrag dfun_id co_fn defaultInlinePragma) }
  where
    spec_ctxt prag = hang (ptext (sLit "In the SPECIALISE pragma")) 2 (ppr prag)

tcSpecInst _  _ = panic "tcSpecInst"

{-
************************************************************************
*                                                                      *
\subsection{Error messages}
*                                                                      *
************************************************************************
-}

instDeclCtxt1 :: LHsType Name -> SDoc
instDeclCtxt1 hs_inst_ty
  = inst_decl_ctxt (case unLoc hs_inst_ty of
                        HsForAllTy _ _ _ _ (L _ ty') -> ppr ty'
                        _                            -> ppr hs_inst_ty)     -- Don't expect this
instDeclCtxt2 :: Type -> SDoc
instDeclCtxt2 dfun_ty
  = inst_decl_ctxt (ppr (mkClassPred cls tys))
  where
    (_,_,cls,tys) = tcSplitDFunTy dfun_ty

inst_decl_ctxt :: SDoc -> SDoc
inst_decl_ctxt doc = hang (ptext (sLit "In the instance declaration for"))
                        2 (quotes doc)

badBootFamInstDeclErr :: SDoc
badBootFamInstDeclErr
  = ptext (sLit "Illegal family instance in hs-boot file")

notFamily :: TyCon -> SDoc
notFamily tycon
  = vcat [ ptext (sLit "Illegal family instance for") <+> quotes (ppr tycon)
         , nest 2 $ parens (ppr tycon <+> ptext (sLit "is not an indexed type family"))]

tooFewParmsErr :: Arity -> SDoc
tooFewParmsErr arity
  = ptext (sLit "Family instance has too few parameters; expected") <+>
    ppr arity

assocInClassErr :: Located Name -> SDoc
assocInClassErr name
 = ptext (sLit "Associated type") <+> quotes (ppr name) <+>
   ptext (sLit "must be inside a class instance")

badFamInstDecl :: Located Name -> SDoc
badFamInstDecl tc_name
  = vcat [ ptext (sLit "Illegal family instance for") <+>
           quotes (ppr tc_name)
         , nest 2 (parens $ ptext (sLit "Use TypeFamilies to allow indexed type families")) ]

notOpenFamily :: TyCon -> SDoc
notOpenFamily tc
  = ptext (sLit "Illegal instance for closed family") <+> quotes (ppr tc)<|MERGE_RESOLUTION|>--- conflicted
+++ resolved
@@ -558,56 +558,9 @@
                                      , ib_extensions = []
                                      , ib_derived = False } }
 
-<<<<<<< HEAD
-        ; return ( [inst_info], tyfam_insts0 ++ concat tyfam_insts1 ++ datafam_insts) }
-
-
-tcATDefault :: TCvSubst -> NameSet -> ClassATItem -> TcM [FamInst]
--- ^ Construct default instances for any associated types that
--- aren't given a user definition
--- Returns [] or singleton
-tcATDefault inst_subst defined_ats (ATI fam_tc defs)
-  -- User supplied instances ==> everything is OK
-  | tyConName fam_tc `elemNameSet` defined_ats
-  = return []
-
-  -- No user instance, have defaults ==> instatiate them
-   -- Example:   class C a where { type F a b :: *; type F a b = () }
-   --            instance C [x]
-   -- Then we want to generate the decl:   type F [x] b = ()
-  | Just rhs_ty <- defs
-  = do { let (subst', pat_tys') = mapAccumL subst_tv inst_subst
-                                            (tyConTyVars fam_tc)
-             rhs'     = substTy subst' rhs_ty
-             tcv_set' = tyCoVarsOfTypes pat_tys'
-             (tv_set', cv_set') = partitionVarSet isTyVar tcv_set'
-             tvs'     = varSetElemsWellScoped tv_set'
-             cvs'     = varSetElemsWellScoped cv_set'
-       ; rep_tc_name <- newFamInstTyConName (noLoc (tyConName fam_tc)) pat_tys'
-       ; let axiom = mkSingleCoAxiom rep_tc_name tvs' cvs' fam_tc pat_tys' rhs'
-       ; traceTc "mk_deflt_at_instance" (vcat [ ppr fam_tc, ppr rhs_ty
-                                              , pprCoAxiom axiom ])
-       ; fam_inst <- ASSERT( tyCoVarsOfType rhs' `subVarSet` tv_set' )
-                     newFamInst SynFamilyInst axiom
-       ; return [fam_inst] }
-
-   -- No defaults ==> generate a warning
-  | otherwise  -- defs = Nothing
-  = do { warnMissingMethodOrAT "associated type" (tyConName fam_tc)
-       ; return [] }
-  where
-    subst_tv subst tc_tv
-      | Just ty <- lookupVarEnv (getTvSubstEnv subst) tc_tv
-      = (subst, ty)
-      | otherwise
-      = (extendTCvSubst subst tc_tv ty', ty')
-      where
-        ty' = mkTyVarTy (updateTyVarKind (substTy subst) tc_tv)
-=======
         ; return ( [inst_info], tyfam_insts0 ++ concat tyfam_insts1 ++ datafam_insts
                  , deriv_infos ) }
 
->>>>>>> 96dc041a
 
 {-
 ************************************************************************
@@ -687,8 +640,7 @@
        ; checkTc (isAlgTyCon fam_tc) (wrongKindOfFamily fam_tc)
 
          -- Kind check type patterns
-<<<<<<< HEAD
-       ; tcFamTyPats (famTyConShape fam_tc) pats
+       ; tcFamTyPats (famTyConShape fam_tc) mb_clsinfo pats
                      (kcDataDefn (unLoc fam_tc_name) pats defn) $
            \tvs' cvs pats' res_kind -> do
        { when debugIsOn $
@@ -697,13 +649,6 @@
                                           -- e.g. dependent/should_fail/RAE_T32a
 
          -- Check that left-hand side contains no type family applications
-=======
-       ; tcFamTyPats (famTyConShape fam_tc) mb_clsinfo pats
-                     (kcDataDefn defn) $
-           \tvs' pats' res_kind -> do
-
-       { -- Check that left-hand side contains no type family applications
->>>>>>> 96dc041a
          -- (vanilla synonyms are fine, though, and we checked for
          --  foralls earlier)
        ; checkValidFamPats fam_tc tvs' cvs pats'
@@ -732,32 +677,19 @@
                                  mkNewTyConRhs rep_tc_name rec_rep_tc (head data_cons)
               -- freshen tyvars
               ; let (eta_tvs, eta_pats) = eta_reduce tvs' pats'
-<<<<<<< HEAD
-                    axiom    = mkSingleCoAxiom axiom_name eta_tvs []
-                                               fam_tc eta_pats
+                    axiom    = mkSingleCoAxiom Representational axiom_name
+                                               eta_tvs [] fam_tc eta_pats
                                                (mkTyConApp rep_tc (mkTyVarTys eta_tvs))
                     parent   = FamInstTyCon axiom fam_tc pats'
                     roles    = map (const Nominal) tvs'
                     kind     = mkPiTypesPreferFunTy tvs' liftedTypeKind
-                    rep_tc   = mkAlgTyCon rep_tc_name kind
-                                          tvs' roles (fmap unLoc cType) stupid_theta tc_rhs
-                                          parent Recursive gadt_syntax
-=======
-                    axiom    = mkSingleCoAxiom Representational
-                                               axiom_name eta_tvs fam_tc eta_pats
-                                               (mkTyConApp rep_tc (mkTyVarTys eta_tvs))
-                    parent   = FamInstTyCon axiom fam_tc pats'
-                    roles    = map (const Nominal) tvs'
 
                       -- NB: Use the tvs' from the pats. See bullet toward
                       -- the end of Note [Data type families] in TyCon
-                    rep_tc   = buildAlgTyCon rep_tc_name tvs' roles
+                    rep_tc   = mkAlgTyCon rep_tc_name kind tvs' roles
                                              (fmap unLoc cType) stupid_theta
-                                             tc_rhs
-                                             Recursive
-                                             False      -- No promotable to the kind level
-                                             gadt_syntax parent
->>>>>>> 96dc041a
+                                             tc_rhs parent
+                                             Recursive gadt_syntax
                  -- We always assume that indexed types are recursive.  Why?
                  -- (1) Due to their open nature, we can never be sure that a
                  -- further instance might not introduce a new recursive
@@ -935,15 +867,10 @@
                      --    con_app_args = MkD ty1 ty2 sc1 sc2 op1 op2
              con_app_tys  = wrapId (mkWpTyEvApps inst_tys)
                                    (dataConWrapId dict_constr)
-<<<<<<< HEAD
                        -- NB: We *can* have covars in inst_tys, in the case of
                        -- promoted GADT constructors.
 
-             con_app_scs  = mkHsWrap (mkWpEvVarApps sc_ev_vars) con_app_tys
-             con_app_args = foldl app_to_meth con_app_scs meth_ids
-=======
              con_app_args = foldl app_to_meth con_app_tys sc_meth_ids
->>>>>>> 96dc041a
 
              app_to_meth :: HsExpr Id -> Id -> HsExpr Id
              app_to_meth fun meth_id = L loc fun `HsApp` L loc (wrapId arg_wrapper meth_id)
@@ -974,32 +901,6 @@
    dfun_id = instanceDFunId ispec
    loc     = getSrcSpan dfun_id
 
-<<<<<<< HEAD
-------------------------------
-tcSuperClasses :: DFunId -> [TcTyVar] -> [EvVar] -> TcThetaType
-               -> TcM [EvVar]
--- See Note [Silent superclass arguments]
-tcSuperClasses dfun_id inst_tyvars dfun_ev_vars sc_theta
-  | null inst_tyvars && null dfun_ev_vars
-  = emitWantedEvVars ScOrigin sc_theta
-
-  | otherwise
-  = do {   -- Check that all superclasses can be deduced from
-           -- the originally-specified dfun arguments
-       ; _ <- checkConstraints InstSkol inst_tyvars orig_ev_vars $
-              emitWantedEvVars ScOrigin sc_theta
-
-       ; return (map (find dfun_ev_vars) sc_theta) }
-  where
-    n_silent     = dfunNSilent dfun_id
-    orig_ev_vars = drop n_silent dfun_ev_vars
-
-    find [] pred
-      = pprPanic "tcInstDecl2" (ppr dfun_id $$ ppr (idType dfun_id) $$ ppr pred)
-    find (ev:evs) pred
-      | pred `eqType` evVarPred ev = ev
-      | otherwise                  = find evs pred
-=======
 wrapId :: HsWrapper -> id -> HsExpr id
 wrapId wrapper id = mkHsWrap wrapper (HsVar id)
 
@@ -1007,47 +908,15 @@
 ~~~~~~~~~~~~~~~~~~~~~~~~~~~~~~~~~~~~~~~~~~~~~~~~~~~~~
 For intance declarations we generate the following bindings and implication
 constraints.  Example:
->>>>>>> 96dc041a
 
    instance Ord a => Ord [a] where compare = <compare-rhs>
 
-<<<<<<< HEAD
-        ; case lookupHsSig sig_fn sel_name of
-            Just lhs_ty  -- There is a signature in the instance declaration
-                         -- See Note [Instance method signatures]
-               -> setSrcSpan (getLoc lhs_ty) $
-                  do { inst_sigs <- xoptM Opt_InstanceSigs
-                     ; checkTc inst_sigs (misplacedInstSig sel_name lhs_ty)
-                     ; sig_ty  <- tcHsSigType (FunSigCtxt sel_name) lhs_ty
-                     ; let poly_sig_ty = mkInvSigmaTy tyvars theta sig_ty
-                     ; tc_sig  <- instTcTySig lhs_ty sig_ty Nothing [] local_meth_name
-                     ; hs_wrap <- addErrCtxtM (methSigCtxt sel_name poly_sig_ty poly_meth_ty) $
-                                  tcSubType (FunSigCtxt sel_name) Nothing poly_sig_ty poly_meth_ty
-                     ; return (poly_meth_id, tc_sig, hs_wrap) }
-
-            Nothing     -- No type signature
-               -> do { tc_sig <- instTcTySigFromId local_meth_id
-                     ; return (poly_meth_id, tc_sig, idHsWrapper) } }
-              -- Absent a type sig, there are no new scoped type variables here
-              -- Only the ones from the instance decl itself, which are already
-              -- in scope.  Example:
-              --      class C a where { op :: forall b. Eq b => ... }
-              --      instance C [c] where { op = <rhs> }
-              -- In <rhs>, 'c' is scope but 'b' is not!
-  where
-    sel_name      = idName sel_id
-    sel_occ       = nameOccName sel_name
-    local_meth_ty = instantiateMethod clas sel_id inst_tys
-    poly_meth_ty  = mkInvSigmaTy tyvars theta local_meth_ty
-    theta         = map idType dfun_ev_vars
-=======
 generates this:
 
    Bindings:
       -- Method bindings
       $ccompare :: forall a. Ord a => a -> a -> Ordering
       $ccompare = /\a \(d:Ord a). let <meth-ev-binds> in ...
->>>>>>> 96dc041a
 
       -- Superclass bindings
       $cp1Ord :: forall a. Ord a => Eq [a]
@@ -1345,23 +1214,6 @@
 decide what silent arguments are to be added.
 -}
 
-<<<<<<< HEAD
-tcSpecInst :: Id -> Sig Name -> TcM TcSpecPrag
-tcSpecInst dfun_id prag@(SpecInstSig hs_ty)
-  = addErrCtxt (spec_ctxt prag) $
-    do  { (tyvars, theta, clas, tys) <- tcHsInstHead SpecInstCtxt hs_ty
-        ; let (_, spec_dfun_ty) = mkDictFunTy tyvars theta clas tys
-
-        ; co_fn <- tcSubType SpecInstCtxt (Just dfun_id)
-                             (idType dfun_id) spec_dfun_ty
-        ; return (SpecPrag dfun_id co_fn defaultInlinePragma) }
-  where
-    spec_ctxt prag = hang (ptext (sLit "In the SPECIALISE pragma")) 2 (ppr prag)
-
-tcSpecInst _  _ = panic "tcSpecInst"
-
-=======
->>>>>>> 96dc041a
 {-
 ************************************************************************
 *                                                                      *
@@ -1460,17 +1312,9 @@
                  -- you to apply a function to a dictionary *expression*.
 
            ; self_dict <- newDict clas inst_tys
-<<<<<<< HEAD
            ; ev_loc <- getCtLoc ImpossibleOrigin
-           ; let ev_term = EvDFunApp dfun_id (mkTyVarTys tyvars)
-                                             (map EvId dfun_ev_vars)
-                 self_ev_bind = EvBind { evb_var  = self_dict
-                                       , evb_term = ev_term
-                                       , evb_loc  = ev_loc }
-=======
-           ; let self_ev_bind = mkWantedEvBind self_dict
-                                   (EvDFunApp dfun_id (mkTyVarTys tyvars) dfun_ev_vars)
->>>>>>> 96dc041a
+           ; let ev_term = EvDFunApp dfun_id (mkTyVarTys tyvars) dfun_ev_vars)
+                 self_ev_bind = mkWantedEvBind self_dict ev_term ev_loc
 
            ; (meth_id, local_meth_sig, hs_wrap)
                    <- mkMethIds hs_sig_fn clas tyvars dfun_ev_vars inst_tys sel_id
@@ -1561,15 +1405,9 @@
         -- For instance decls that come from deriving clauses
         -- we want to print out the full source code if there's an error
         -- because otherwise the user won't see the code at all
-<<<<<<< HEAD
-    add_meth_ctxt sel_id rn_bind thing
-      | is_derived = addLandmarkErrCtxt (derivBindCtxt sel_id clas inst_tys rn_bind) thing
-      | otherwise      = thing
-=======
     add_meth_ctxt thing
       | is_derived = addLandmarkErrCtxt (derivBindCtxt sel_id clas inst_tys) thing
       | otherwise  = thing
->>>>>>> 96dc041a
 
     no_prag_fn = emptyPragEnv   -- No pragmas for local_meth_id;
                                 -- they are all for meth_id
