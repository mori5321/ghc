{-
(c) The University of Glasgow 2006
(c) The GRASP/AQUA Project, Glasgow University, 1992-1998


TcInstDecls: Typechecking instance declarations
-}

{-# LANGUAGE CPP #-}

module TcInstDcls ( tcInstDecls1, tcInstDecls2 ) where

#include "HsVersions.h"

import HsSyn
import TcBinds
import TcTyClsDecls
import TcClassDcl( tcClassDecl2, tcATDefault,
                   HsSigFun, lookupHsSig, mkHsSigFun,
                   findMethodBind, instantiateMethod )
import TcPat      ( addInlinePrags, lookupPragEnv, emptyPragEnv )
import TcRnMonad
import TcValidity
import TcHsSyn    ( zonkTcTypeToTypes, emptyZonkEnv )
import TcMType
import TcType
import BuildTyCl
import Inst
import InstEnv
import FamInst
import FamInstEnv
import TcDeriv
import TcEnv
import TcHsType
import TcUnify
import MkCore     ( nO_METHOD_BINDING_ERROR_ID )
import Type
import TcEvidence
import TyCon
import Coercion   ( emptyCvSubstEnv )
import CoAxiom
import DataCon
import Class
import Var
import VarEnv
import VarSet
import PrelNames  ( typeableClassName, genericClassNames )
import Bag
import BasicTypes
import DynFlags
import ErrUtils
import FastString
import HscTypes ( isHsBootOrSig )
import Id
import MkId
import Name
import NameSet
import Outputable
import SrcLoc
import Util
import BooleanFormula ( isUnsatisfied, pprBooleanFormulaNice )

import Control.Monad
import Maybes
import Data.List  ( partition )



{-
Typechecking instance declarations is done in two passes. The first
pass, made by @tcInstDecls1@, collects information to be used in the
second pass.

This pre-processed info includes the as-yet-unprocessed bindings
inside the instance declaration.  These are type-checked in the second
pass, when the class-instance envs and GVE contain all the info from
all the instance and value decls.  Indeed that's the reason we need
two passes over the instance decls.


Note [How instance declarations are translated]
~~~~~~~~~~~~~~~~~~~~~~~~~~~~~~~~~~~~~~~~~~~~~~~
Here is how we translate instance declarations into Core

Running example:
        class C a where
           op1, op2 :: Ix b => a -> b -> b
           op2 = <dm-rhs>

        instance C a => C [a]
           {-# INLINE [2] op1 #-}
           op1 = <rhs>
===>
        -- Method selectors
        op1,op2 :: forall a. C a => forall b. Ix b => a -> b -> b
        op1 = ...
        op2 = ...

        -- Default methods get the 'self' dictionary as argument
        -- so they can call other methods at the same type
        -- Default methods get the same type as their method selector
        $dmop2 :: forall a. C a => forall b. Ix b => a -> b -> b
        $dmop2 = /\a. \(d:C a). /\b. \(d2: Ix b). <dm-rhs>
               -- NB: type variables 'a' and 'b' are *both* in scope in <dm-rhs>
               -- Note [Tricky type variable scoping]

        -- A top-level definition for each instance method
        -- Here op1_i, op2_i are the "instance method Ids"
        -- The INLINE pragma comes from the user pragma
        {-# INLINE [2] op1_i #-}  -- From the instance decl bindings
        op1_i, op2_i :: forall a. C a => forall b. Ix b => [a] -> b -> b
        op1_i = /\a. \(d:C a).
               let this :: C [a]
                   this = df_i a d
                     -- Note [Subtle interaction of recursion and overlap]

                   local_op1 :: forall b. Ix b => [a] -> b -> b
                   local_op1 = <rhs>
                     -- Source code; run the type checker on this
                     -- NB: Type variable 'a' (but not 'b') is in scope in <rhs>
                     -- Note [Tricky type variable scoping]

               in local_op1 a d

        op2_i = /\a \d:C a. $dmop2 [a] (df_i a d)

        -- The dictionary function itself
        {-# NOINLINE CONLIKE df_i #-}   -- Never inline dictionary functions
        df_i :: forall a. C a -> C [a]
        df_i = /\a. \d:C a. MkC (op1_i a d) (op2_i a d)
                -- But see Note [Default methods in instances]
                -- We can't apply the type checker to the default-method call

        -- Use a RULE to short-circuit applications of the class ops
        {-# RULE "op1@C[a]" forall a, d:C a.
                            op1 [a] (df_i d) = op1_i a d #-}

Note [Instances and loop breakers]
~~~~~~~~~~~~~~~~~~~~~~~~~~~~~~~~~~
* Note that df_i may be mutually recursive with both op1_i and op2_i.
  It's crucial that df_i is not chosen as the loop breaker, even
  though op1_i has a (user-specified) INLINE pragma.

* Instead the idea is to inline df_i into op1_i, which may then select
  methods from the MkC record, and thereby break the recursion with
  df_i, leaving a *self*-recurisve op1_i.  (If op1_i doesn't call op at
  the same type, it won't mention df_i, so there won't be recursion in
  the first place.)

* If op1_i is marked INLINE by the user there's a danger that we won't
  inline df_i in it, and that in turn means that (since it'll be a
  loop-breaker because df_i isn't), op1_i will ironically never be
  inlined.  But this is OK: the recursion breaking happens by way of
  a RULE (the magic ClassOp rule above), and RULES work inside InlineRule
  unfoldings. See Note [RULEs enabled in SimplGently] in SimplUtils

Note [ClassOp/DFun selection]
~~~~~~~~~~~~~~~~~~~~~~~~~~~~~
One thing we see a lot is stuff like
    op2 (df d1 d2)
where 'op2' is a ClassOp and 'df' is DFun.  Now, we could inline *both*
'op2' and 'df' to get
     case (MkD ($cop1 d1 d2) ($cop2 d1 d2) ... of
       MkD _ op2 _ _ _ -> op2
And that will reduce to ($cop2 d1 d2) which is what we wanted.

But it's tricky to make this work in practice, because it requires us to
inline both 'op2' and 'df'.  But neither is keen to inline without having
seen the other's result; and it's very easy to get code bloat (from the
big intermediate) if you inline a bit too much.

Instead we use a cunning trick.
 * We arrange that 'df' and 'op2' NEVER inline.

 * We arrange that 'df' is ALWAYS defined in the sylised form
      df d1 d2 = MkD ($cop1 d1 d2) ($cop2 d1 d2) ...

 * We give 'df' a magical unfolding (DFunUnfolding [$cop1, $cop2, ..])
   that lists its methods.

 * We make CoreUnfold.exprIsConApp_maybe spot a DFunUnfolding and return
   a suitable constructor application -- inlining df "on the fly" as it
   were.

 * ClassOp rules: We give the ClassOp 'op2' a BuiltinRule that
   extracts the right piece iff its argument satisfies
   exprIsConApp_maybe.  This is done in MkId mkDictSelId

 * We make 'df' CONLIKE, so that shared uses still match; eg
      let d = df d1 d2
      in ...(op2 d)...(op1 d)...

Note [Single-method classes]
~~~~~~~~~~~~~~~~~~~~~~~~~~~~
If the class has just one method (or, more accurately, just one element
of {superclasses + methods}), then we use a different strategy.

   class C a where op :: a -> a
   instance C a => C [a] where op = <blah>

We translate the class decl into a newtype, which just gives a
top-level axiom. The "constructor" MkC expands to a cast, as does the
class-op selector.

   axiom Co:C a :: C a ~ (a->a)

   op :: forall a. C a -> (a -> a)
   op a d = d |> (Co:C a)

   MkC :: forall a. (a->a) -> C a
   MkC = /\a.\op. op |> (sym Co:C a)

The clever RULE stuff doesn't work now, because ($df a d) isn't
a constructor application, so exprIsConApp_maybe won't return
Just <blah>.

Instead, we simply rely on the fact that casts are cheap:

   $df :: forall a. C a => C [a]
   {-# INLINE df #-}  -- NB: INLINE this
   $df = /\a. \d. MkC [a] ($cop_list a d)
       = $cop_list |> forall a. C a -> (sym (Co:C [a]))

   $cop_list :: forall a. C a => [a] -> [a]
   $cop_list = <blah>

So if we see
   (op ($df a d))
we'll inline 'op' and '$df', since both are simply casts, and
good things happen.

Why do we use this different strategy?  Because otherwise we
end up with non-inlined dictionaries that look like
    $df = $cop |> blah
which adds an extra indirection to every use, which seems stupid.  See
Trac #4138 for an example (although the regression reported there
wasn't due to the indirection).

There is an awkward wrinkle though: we want to be very
careful when we have
    instance C a => C [a] where
      {-# INLINE op #-}
      op = ...
then we'll get an INLINE pragma on $cop_list but it's important that
$cop_list only inlines when it's applied to *two* arguments (the
dictionary and the list argument).  So we must not eta-expand $df
above.  We ensure that this doesn't happen by putting an INLINE
pragma on the dfun itself; after all, it ends up being just a cast.

There is one more dark corner to the INLINE story, even more deeply
buried.  Consider this (Trac #3772):

    class DeepSeq a => C a where
      gen :: Int -> a

    instance C a => C [a] where
      gen n = ...

    class DeepSeq a where
      deepSeq :: a -> b -> b

    instance DeepSeq a => DeepSeq [a] where
      {-# INLINE deepSeq #-}
      deepSeq xs b = foldr deepSeq b xs

That gives rise to these defns:

    $cdeepSeq :: DeepSeq a -> [a] -> b -> b
    -- User INLINE( 3 args )!
    $cdeepSeq a (d:DS a) b (x:[a]) (y:b) = ...

    $fDeepSeq[] :: DeepSeq a -> DeepSeq [a]
    -- DFun (with auto INLINE pragma)
    $fDeepSeq[] a d = $cdeepSeq a d |> blah

    $cp1 a d :: C a => DeepSep [a]
    -- We don't want to eta-expand this, lest
    -- $cdeepSeq gets inlined in it!
    $cp1 a d = $fDeepSep[] a (scsel a d)

    $fC[] :: C a => C [a]
    -- Ordinary DFun
    $fC[] a d = MkC ($cp1 a d) ($cgen a d)

Here $cp1 is the code that generates the superclass for C [a].  The
issue is this: we must not eta-expand $cp1 either, or else $fDeepSeq[]
and then $cdeepSeq will inline there, which is definitely wrong.  Like
on the dfun, we solve this by adding an INLINE pragma to $cp1.

Note [Subtle interaction of recursion and overlap]
~~~~~~~~~~~~~~~~~~~~~~~~~~~~~~~~~~~~~~~~~~~~~~~~~~
Consider this
  class C a where { op1,op2 :: a -> a }
  instance C a => C [a] where
    op1 x = op2 x ++ op2 x
    op2 x = ...
  instance C [Int] where
    ...

When type-checking the C [a] instance, we need a C [a] dictionary (for
the call of op2).  If we look up in the instance environment, we find
an overlap.  And in *general* the right thing is to complain (see Note
[Overlapping instances] in InstEnv).  But in *this* case it's wrong to
complain, because we just want to delegate to the op2 of this same
instance.

Why is this justified?  Because we generate a (C [a]) constraint in
a context in which 'a' cannot be instantiated to anything that matches
other overlapping instances, or else we would not be executing this
version of op1 in the first place.

It might even be a bit disguised:

  nullFail :: C [a] => [a] -> [a]
  nullFail x = op2 x ++ op2 x

  instance C a => C [a] where
    op1 x = nullFail x

Precisely this is used in package 'regex-base', module Context.hs.
See the overlapping instances for RegexContext, and the fact that they
call 'nullFail' just like the example above.  The DoCon package also
does the same thing; it shows up in module Fraction.hs.

Conclusion: when typechecking the methods in a C [a] instance, we want to
treat the 'a' as an *existential* type variable, in the sense described
by Note [Binding when looking up instances].  That is why isOverlappableTyVar
responds True to an InstSkol, which is the kind of skolem we use in
tcInstDecl2.


Note [Tricky type variable scoping]
~~~~~~~~~~~~~~~~~~~~~~~~~~~~~~~~~~~
In our example
        class C a where
           op1, op2 :: Ix b => a -> b -> b
           op2 = <dm-rhs>

        instance C a => C [a]
           {-# INLINE [2] op1 #-}
           op1 = <rhs>

note that 'a' and 'b' are *both* in scope in <dm-rhs>, but only 'a' is
in scope in <rhs>.  In particular, we must make sure that 'b' is in
scope when typechecking <dm-rhs>.  This is achieved by subFunTys,
which brings appropriate tyvars into scope. This happens for both
<dm-rhs> and for <rhs>, but that doesn't matter: the *renamer* will have
complained if 'b' is mentioned in <rhs>.



************************************************************************
*                                                                      *
\subsection{Extracting instance decls}
*                                                                      *
************************************************************************

Gather up the instance declarations from their various sources
-}

tcInstDecls1    -- Deal with both source-code and imported instance decls
   :: [TyClGroup Name]          -- For deriving stuff
   -> [LInstDecl Name]          -- Source code instance decls
   -> [LDerivDecl Name]         -- Source code stand-alone deriving decls
   -> TcM (TcGblEnv,            -- The full inst env
           [InstInfo Name],     -- Source-code instance decls to process;
                                -- contains all dfuns for this module
           HsValBinds Name)     -- Supporting bindings for derived instances

tcInstDecls1 tycl_decls inst_decls deriv_decls
  = checkNoErrs $
    do {    -- Stop if addInstInfos etc discovers any errors
            -- (they recover, so that we get more than one error each
            -- round)

            -- Do class and family instance declarations
       ; stuff <- mapAndRecoverM tcLocalInstDecl inst_decls
       ; let (local_infos_s, fam_insts_s, datafam_deriv_infos) = unzip3 stuff
             fam_insts    = concat fam_insts_s
             local_infos' = concat local_infos_s
             -- Handwritten instances of the poly-kinded Typeable class are
             -- forbidden, so we handle those separately
             (typeable_instances, local_infos)
                = partition bad_typeable_instance local_infos'

       ; addClsInsts local_infos $
         addFamInsts fam_insts   $
    do {    -- Compute instances from "deriving" clauses;
            -- This stuff computes a context for the derived instance
            -- decl, so it needs to know about all the instances possible
            -- NB: class instance declarations can contain derivings as
            --     part of associated data type declarations
         failIfErrsM    -- If the addInsts stuff gave any errors, don't
                        -- try the deriving stuff, because that may give
                        -- more errors still

       ; traceTc "tcDeriving" Outputable.empty
       ; th_stage <- getStage   -- See Note [Deriving inside TH brackets ]
       ; (gbl_env, deriv_inst_info, deriv_binds)
              <- if isBrackStage th_stage
                 then do { gbl_env <- getGblEnv
                         ; return (gbl_env, emptyBag, emptyValBindsOut) }
                 else do { data_deriv_infos <- mkDerivInfos tycl_decls
                         ; let deriv_infos = concat datafam_deriv_infos ++
                                             data_deriv_infos
                         ; tcDeriving deriv_infos deriv_decls }

       -- Fail if there are any handwritten instance of poly-kinded Typeable
       ; mapM_ typeable_err typeable_instances

       -- Check that if the module is compiled with -XSafe, there are no
       -- hand written instances of old Typeable as then unsafe casts could be
       -- performed. Derived instances are OK.
       ; dflags <- getDynFlags
       ; when (safeLanguageOn dflags) $ forM_ local_infos $ \x -> case x of
             _ | genInstCheck x -> addErrAt (getSrcSpan $ iSpec x) (genInstErr x)
             _ -> return ()

       -- As above but for Safe Inference mode.
       ; when (safeInferOn dflags) $ forM_ local_infos $ \x -> case x of
             _ | genInstCheck x -> recordUnsafeInfer emptyBag
             _ -> return ()

       ; return ( gbl_env
                , bagToList deriv_inst_info ++ local_infos
                , deriv_binds )
    }}
  where
    -- Separate the Typeable instances from the rest
    bad_typeable_instance i
      = typeableClassName == is_cls_nm (iSpec i)

    -- Check for hand-written Generic instances (disallowed in Safe Haskell)
    genInstCheck ty = is_cls_nm (iSpec ty) `elem` genericClassNames
    genInstErr i = hang (ptext (sLit $ "Generic instances can only be "
                            ++ "derived in Safe Haskell.") $+$
                         ptext (sLit "Replace the following instance:"))
                     2 (pprInstanceHdr (iSpec i))

    -- Report an error or a warning for a Typeable instances.
    -- If we are working on an .hs-boot file, we just report a warning,
    -- and ignore the instance.  We do this, to give users a chance to fix
    -- their code.
    typeable_err i =
      setSrcSpan (getSrcSpan (iSpec i)) $
        do env <- getGblEnv
           if isHsBootOrSig (tcg_src env)
             then
               do warn <- woptM Opt_WarnDerivingTypeable
                  when warn $ addWarnTc $ vcat
                    [ ppTypeable <+> ptext (sLit "instances in .hs-boot files are ignored")
                    , ptext (sLit "This warning will become an error in future versions of the compiler")
                    ]
             else addErrTc $ ptext (sLit "Class") <+> ppTypeable
                             <+> ptext (sLit "does not support user-specified instances")
    ppTypeable :: SDoc
    ppTypeable = quotes (ppr typeableClassName)

addClsInsts :: [InstInfo Name] -> TcM a -> TcM a
addClsInsts infos thing_inside
  = tcExtendLocalInstEnv (map iSpec infos) thing_inside

addFamInsts :: [FamInst] -> TcM a -> TcM a
-- Extend (a) the family instance envt
--        (b) the type envt with stuff from data type decls
addFamInsts fam_insts thing_inside
  = tcExtendLocalFamInstEnv fam_insts $
    tcExtendGlobalEnv axioms $
    tcExtendTyConEnv data_rep_tycons  $
    do { traceTc "addFamInsts" (pprFamInsts fam_insts)
       ; tcg_env <- tcAddImplicits data_rep_tycons
                    -- Does not add its axiom; that comes from
                    -- adding the 'axioms' above
       ; setGblEnv tcg_env thing_inside }
  where
    axioms = map (ACoAxiom . toBranchedAxiom . famInstAxiom) fam_insts
    data_rep_tycons = famInstsRepTyCons fam_insts
      -- The representation tycons for 'data instances' declarations

{-
Note [Deriving inside TH brackets]
~~~~~~~~~~~~~~~~~~~~~~~~~~~~~~~~~~
Given a declaration bracket
  [d| data T = A | B deriving( Show ) |]

there is really no point in generating the derived code for deriving(
Show) and then type-checking it. This will happen at the call site
anyway, and the type check should never fail!  Moreover (Trac #6005)
the scoping of the generated code inside the bracket does not seem to
work out.

The easy solution is simply not to generate the derived instances at
all.  (A less brutal solution would be to generate them with no
bindings.)  This will become moot when we shift to the new TH plan, so
the brutal solution will do.
-}

tcLocalInstDecl :: LInstDecl Name
                -> TcM ([InstInfo Name], [FamInst], [DerivInfo])
        -- A source-file instance declaration
        -- Type-check all the stuff before the "where"
        --
        -- We check for respectable instance type, and context
tcLocalInstDecl (L loc (TyFamInstD { tfid_inst = decl }))
  = do { fam_inst <- tcTyFamInstDecl Nothing (L loc decl)
       ; return ([], [fam_inst], []) }

tcLocalInstDecl (L loc (DataFamInstD { dfid_inst = decl }))
  = do { (fam_inst, m_deriv_info) <- tcDataFamInstDecl Nothing (L loc decl)
       ; return ([], [fam_inst], maybeToList m_deriv_info) }

tcLocalInstDecl (L loc (ClsInstD { cid_inst = decl }))
  = do { (insts, fam_insts, deriv_infos) <- tcClsInstDecl (L loc decl)
       ; return (insts, fam_insts, deriv_infos) }

tcClsInstDecl :: LClsInstDecl Name
              -> TcM ([InstInfo Name], [FamInst], [DerivInfo])
-- the returned DerivInfos are for any associated data families
tcClsInstDecl (L loc (ClsInstDecl { cid_poly_ty = poly_ty, cid_binds = binds
                                  , cid_sigs = uprags, cid_tyfam_insts = ats
                                  , cid_overlap_mode = overlap_mode
                                  , cid_datafam_insts = adts }))
  = setSrcSpan loc                      $
    addErrCtxt (instDeclCtxt1 poly_ty)  $
    do  { is_boot <- tcIsHsBootOrSig
        ; checkTc (not is_boot || (isEmptyLHsBinds binds && null uprags))
                  badBootDeclErr

        ; (tyvars, theta, clas, inst_tys) <- tcHsClsInstType InstDeclCtxt poly_ty
        ; let mini_env   = mkVarEnv (classTyVars clas `zip` inst_tys)
              mini_subst = mkTCvSubst (mkInScopeSet (mkVarSet tyvars))
                                      (mini_env, emptyCvSubstEnv)
              mb_info    = Just (clas, mini_env)

        -- Next, process any associated types.
        ; traceTc "tcLocalInstDecl" (ppr poly_ty)
        ; tyfam_insts0  <- tcExtendTyVarEnv tyvars $
                           mapAndRecoverM (tcTyFamInstDecl mb_info) ats
        ; datafam_stuff <- tcExtendTyVarEnv tyvars $
                           mapAndRecoverM (tcDataFamInstDecl mb_info) adts
        ; let (datafam_insts, m_deriv_infos) = unzip datafam_stuff
              deriv_infos                    = catMaybes m_deriv_infos

        -- Check for missing associated types and build them
        -- from their defaults (if available)
        ; let defined_ats = mkNameSet (map (tyFamInstDeclName . unLoc) ats)
                            `unionNameSet`
                            mkNameSet (map (unLoc . dfid_tycon . unLoc) adts)
        ; tyfam_insts1 <- mapM (tcATDefault True loc mini_subst defined_ats)
                               (classATItems clas)

        -- Finally, construct the Core representation of the instance.
        -- (This no longer includes the associated types.)
        ; dfun_name <- newDFunName clas inst_tys (getLoc (hsSigType poly_ty))
                -- Dfun location is that of instance *header*

        ; ispec <- newClsInst (fmap unLoc overlap_mode) dfun_name tyvars theta
                              clas inst_tys
        ; let inst_info = InstInfo { iSpec  = ispec
                                   , iBinds = InstBindings
                                     { ib_binds = binds
                                     , ib_tyvars = map Var.varName tyvars -- Scope over bindings
                                     , ib_pragmas = uprags
                                     , ib_extensions = []
                                     , ib_derived = False } }

        ; return ( [inst_info], tyfam_insts0 ++ concat tyfam_insts1 ++ datafam_insts
                 , deriv_infos ) }


{-
************************************************************************
*                                                                      *
               Type checking family instances
*                                                                      *
************************************************************************

Family instances are somewhat of a hybrid.  They are processed together with
class instance heads, but can contain data constructors and hence they share a
lot of kinding and type checking code with ordinary algebraic data types (and
GADTs).
-}

tcFamInstDeclCombined :: Maybe ClsInfo
                      -> Located Name -> TcM TyCon
tcFamInstDeclCombined mb_clsinfo fam_tc_lname
  = do { -- Type family instances require -XTypeFamilies
         -- and can't (currently) be in an hs-boot file
       ; traceTc "tcFamInstDecl" (ppr fam_tc_lname)
       ; type_families <- xoptM Opt_TypeFamilies
       ; is_boot <- tcIsHsBootOrSig   -- Are we compiling an hs-boot file?
       ; checkTc type_families $ badFamInstDecl fam_tc_lname
       ; checkTc (not is_boot) $ badBootFamInstDeclErr

       -- Look up the family TyCon and check for validity including
       -- check that toplevel type instances are not for associated types.
       ; fam_tc <- tcLookupLocatedTyCon fam_tc_lname
       ; when (isNothing mb_clsinfo &&   -- Not in a class decl
               isTyConAssoc fam_tc)      -- but an associated type
              (addErr $ assocInClassErr fam_tc_lname)

       ; return fam_tc }

tcTyFamInstDecl :: Maybe ClsInfo
                -> LTyFamInstDecl Name -> TcM FamInst
  -- "type instance"
tcTyFamInstDecl mb_clsinfo (L loc decl@(TyFamInstDecl { tfid_eqn = eqn }))
  = setSrcSpan loc           $
    tcAddTyFamInstCtxt decl  $
    do { let fam_lname = tfe_tycon (unLoc eqn)
       ; fam_tc <- tcFamInstDeclCombined mb_clsinfo fam_lname

         -- (0) Check it's an open type family
       ; checkTc (isFamilyTyCon fam_tc)         (notFamily fam_tc)
       ; checkTc (isTypeFamilyTyCon fam_tc)     (wrongKindOfFamily fam_tc)
       ; checkTc (isOpenTypeFamilyTyCon fam_tc) (notOpenFamily fam_tc)

         -- (1) do the work of verifying the synonym group
       ; co_ax_branch <- tcTyFamInstEqn (famTyConShape fam_tc) mb_clsinfo eqn

         -- (2) check for validity
       ; checkValidCoAxBranch mb_clsinfo fam_tc co_ax_branch

         -- (3) construct coercion axiom
       ; rep_tc_name <- newFamInstAxiomName loc (unLoc fam_lname)
                                            [co_ax_branch]
       ; let axiom = mkUnbranchedCoAxiom rep_tc_name fam_tc co_ax_branch
       ; newFamInst SynFamilyInst axiom }

tcDataFamInstDecl :: Maybe ClsInfo
                  -> LDataFamInstDecl Name -> TcM (FamInst, Maybe DerivInfo)
  -- "newtype instance" and "data instance"
tcDataFamInstDecl mb_clsinfo
    (L loc decl@(DataFamInstDecl
       { dfid_pats = pats
       , dfid_tycon = fam_tc_name
       , dfid_defn = defn@HsDataDefn { dd_ND = new_or_data, dd_cType = cType
                                     , dd_ctxt = ctxt, dd_cons = cons
                                     , dd_derivs = derivs } }))
  = setSrcSpan loc             $
    tcAddDataFamInstCtxt decl  $
    do { fam_tc <- tcFamInstDeclCombined mb_clsinfo fam_tc_name

         -- Check that the family declaration is for the right kind
       ; checkTc (isFamilyTyCon fam_tc) (notFamily fam_tc)
       ; checkTc (isDataFamilyTyCon fam_tc) (wrongKindOfFamily fam_tc)

         -- Kind check type patterns
       ; tcFamTyPats (famTyConShape fam_tc) mb_clsinfo pats
                     (kcDataDefn (unLoc fam_tc_name) pats defn) $
           \tvs' pats' res_kind -> do
       {
         -- Check that left-hand side contains no type family applications
         -- (vanilla synonyms are fine, though, and we checked for
         --  foralls earlier)
       ; checkValidFamPats fam_tc tvs' [] pats'
         -- Check that type patterns match class instance head, if any
       ; checkConsistentFamInst mb_clsinfo fam_tc tvs' pats'

         -- Result kind must be '*' (otherwise, we have too few patterns)
       ; checkTc (isLiftedTypeKind res_kind) $ tooFewParmsErr (tyConArity fam_tc)

       ; stupid_theta <- solveEqualities $ tcHsContext ctxt
       ; stupid_theta <- zonkTcTypeToTypes emptyZonkEnv stupid_theta
       ; gadt_syntax <- dataDeclChecks (tyConName fam_tc) new_or_data stupid_theta cons

         -- Construct representation tycon
       ; rep_tc_name <- newFamInstTyConName fam_tc_name pats'
       ; axiom_name  <- newImplicitBinder rep_tc_name mkInstTyCoOcc
       ; let (eta_pats, etad_tvs) = eta_reduce pats'
             eta_tvs              = filterOut (`elem` etad_tvs) tvs'
             full_tvs             = eta_tvs ++ etad_tvs
                 -- Put the eta-removed tyvars at the end
                 -- Remember, tvs' is in arbitrary order (except kind vars are
                 -- first, so there is no reason to suppose that the etad_tvs
                 -- (obtained from the pats) are at the end (Trac #11148)
             orig_res_ty          = mkTyConApp fam_tc pats'

       ; (rep_tc, fam_inst) <- fixM $ \ ~(rec_rep_tc, _) ->
           do { data_cons <- tcConDecls new_or_data
                                        rec_rep_tc
                                        (full_tvs, orig_res_ty) cons
              ; tc_rhs <- case new_or_data of
                     DataType -> return (mkDataTyConRhs data_cons)
                     NewType  -> ASSERT( not (null data_cons) )
                                 mkNewTyConRhs rep_tc_name rec_rep_tc (head data_cons)
              -- freshen tyvars
<<<<<<< HEAD
              ; let (eta_tvs, eta_pats) = eta_reduce tvs' pats'
                    axiom    = mkSingleCoAxiom Representational axiom_name
                                               eta_tvs [] fam_tc eta_pats
                                               (mkTyConApp rep_tc (mkTyVarTys eta_tvs))
                    parent   = DataFamInstTyCon axiom fam_tc pats'
                    roles    = map (const Nominal) tvs'
                    kind     = mkPiTypesPreferFunTy tvs' liftedTypeKind

                      -- NB: Use the tvs' from the pats. See bullet toward
                      -- the end of Note [Data type families] in TyCon
                    rep_tc   = mkAlgTyCon rep_tc_name kind tvs' roles
                                             (fmap unLoc cType) stupid_theta
                                             tc_rhs parent
                                             Recursive gadt_syntax
=======
              ; let axiom  = mkSingleCoAxiom Representational
                                             axiom_name eta_tvs fam_tc eta_pats
                                             (mkTyConApp rep_tc (mkTyVarTys eta_tvs))
                    parent = DataFamInstTyCon axiom fam_tc pats'

                      -- NB: Use the full_tvs from the pats. See bullet toward
                      -- the end of Note [Data type families] in TyCon
                    rep_tc = buildAlgTyCon rep_tc_name full_tvs
                                           (map (const Nominal) full_tvs)
                                           (fmap unLoc cType) stupid_theta
                                           tc_rhs
                                           Recursive
                                           False      -- No promotable to the kind level
                                           gadt_syntax parent
>>>>>>> c865c425
                 -- We always assume that indexed types are recursive.  Why?
                 -- (1) Due to their open nature, we can never be sure that a
                 -- further instance might not introduce a new recursive
                 -- dependency.  (2) They are always valid loop breakers as
                 -- they involve a coercion.
              ; fam_inst <- newFamInst (DataFamilyInst rep_tc) axiom
              ; return (rep_tc, fam_inst) }

         -- Remember to check validity; no recursion to worry about here
       ; checkValidTyCon rep_tc

       ; let m_deriv_info = case derivs of
               Nothing          -> Nothing
               Just (L _ preds) ->
                 Just $ DerivInfo { di_rep_tc = rep_tc
                                  , di_preds  = preds
                                  , di_ctxt   = tcMkDataFamInstCtxt decl }

       ; return (fam_inst, m_deriv_info) } }
  where
<<<<<<< HEAD
    -- See Note [Eta reduction for data family axioms]
    --  [a,b,c,d].T [a] c Int c d  ==>  [a,b,c]. T [a] c Int c
    eta_reduce tvs pats = go (reverse tvs) (reverse pats)
    go (tv:tvs) (pat:pats)
      | Just tv' <- getTyVar_maybe pat
      , tv == tv'
      , not (tv `elemVarSet` tyCoVarsOfTypes pats)
      = go tvs pats
    go tvs pats = (reverse tvs, reverse pats)

{-
Note [Eta reduction for data family axioms]
~~~~~~~~~~~~~~~~~~~~~~~~~~~~~~~~~~~~~~~~~~~
Consider this
   data family T a b :: *
   newtype instance T Int a = MkT (IO a) deriving( Monad )
We'd like this to work.  From the 'newtype instance' you might
think we'd get:
   newtype TInt a = MkT (IO a)
   axiom ax1 a :: T Int a ~ TInt a   -- The type-instance part
   axiom ax2 a :: TInt a ~ IO a      -- The newtype part

But now what can we do?  We have this problem
   Given:   d  :: Monad IO
   Wanted:  d' :: Monad (T Int) = d |> ????
What coercion can we use for the ???

Solution: eta-reduce both axioms, thus:
   axiom ax1 :: T Int ~ TInt
   axiom ax2 :: TInt ~ IO
Now
   d' = d |> Monad (sym (ax2 ; ax1))
=======
    eta_reduce :: [Type] -> ([Type], [TyVar])
    -- See Note [Eta reduction for data families] in FamInstEnv
    -- Splits the incoming patterns into two: the [TyVar]
    -- are the patterns that can be eta-reduced away.
    -- e.g.     T [a] Int a d c   ==>  (T [a] Int a, [d,c])
    --
    -- NB: quadratic algorithm, but types are small here
    eta_reduce pats
      = go (reverse pats) []
    go (pat:pats) etad_tvs
      | Just tv <- getTyVar_maybe pat
      , not (tv `elemVarSet` tyVarsOfTypes pats)
      = go pats (tv : etad_tvs)
    go pats etad_tvs = (reverse pats, etad_tvs)
>>>>>>> c865c425


{- *********************************************************************
*                                                                      *
      Type-checking instance declarations, pass 2
*                                                                      *
********************************************************************* -}

tcInstDecls2 :: [LTyClDecl Name] -> [InstInfo Name]
             -> TcM (LHsBinds Id)
-- (a) From each class declaration,
--      generate any default-method bindings
-- (b) From each instance decl
--      generate the dfun binding

tcInstDecls2 tycl_decls inst_decls
  = do  { -- (a) Default methods from class decls
          let class_decls = filter (isClassDecl . unLoc) tycl_decls
        ; dm_binds_s <- mapM tcClassDecl2 class_decls
        ; let dm_binds = unionManyBags dm_binds_s

          -- (b) instance declarations
        ; let dm_ids = collectHsBindsBinders dm_binds
              -- Add the default method Ids (again)
              -- See Note [Default methods and instances]
        ; inst_binds_s <- tcExtendLetEnv TopLevel dm_ids $
                          mapM tcInstDecl2 inst_decls

          -- Done
        ; return (dm_binds `unionBags` unionManyBags inst_binds_s) }

{-
See Note [Default methods and instances]
~~~~~~~~~~~~~~~~~~~~~~~~~~~~~~~~~~~~~~~~
The default method Ids are already in the type environment (see Note
[Default method Ids and Template Haskell] in TcTyClsDcls), BUT they
don't have their InlinePragmas yet.  Usually that would not matter,
because the simplifier propagates information from binding site to
use.  But, unusually, when compiling instance decls we *copy* the
INLINE pragma from the default method to the method for that
particular operation (see Note [INLINE and default methods] below).

So right here in tcInstDecls2 we must re-extend the type envt with
the default method Ids replete with their INLINE pragmas.  Urk.
-}

tcInstDecl2 :: InstInfo Name -> TcM (LHsBinds Id)
            -- Returns a binding for the dfun
tcInstDecl2 (InstInfo { iSpec = ispec, iBinds = ibinds })
  = recoverM (return emptyLHsBinds)             $
    setSrcSpan loc                              $
    addErrCtxt (instDeclCtxt2 (idType dfun_id)) $
    do {  -- Instantiate the instance decl with skolem constants
       ; (inst_tyvars, dfun_theta, inst_head) <- tcSkolDFunType (idType dfun_id)
       ; dfun_ev_vars <- newEvVars dfun_theta
                     -- We instantiate the dfun_id with superSkolems.
                     -- See Note [Subtle interaction of recursion and overlap]
                     -- and Note [Binding when looking up instances]

       ; let (clas, inst_tys) = tcSplitDFunHead inst_head
             (class_tyvars, sc_theta, _, op_items) = classBigSig clas
             sc_theta' = substTheta (zipOpenTCvSubst class_tyvars inst_tys) sc_theta

       ; traceTc "tcInstDecl2" (vcat [ppr inst_tyvars, ppr inst_tys, ppr dfun_theta, ppr sc_theta'])

                      -- Deal with 'SPECIALISE instance' pragmas
                      -- See Note [SPECIALISE instance pragmas]
       ; spec_inst_info@(spec_inst_prags,_) <- tcSpecInstPrags dfun_id ibinds

         -- Typecheck superclasses and methods
         -- See Note [Typechecking plan for instance declarations]
       ; dfun_ev_binds_var <- newTcEvBinds
       ; let dfun_ev_binds = TcEvBinds dfun_ev_binds_var
       ; ((sc_meth_ids, sc_meth_binds, sc_meth_implics), tclvl)
             <- pushTcLevelM $
                do { fam_envs <- tcGetFamInstEnvs
                   ; (sc_ids, sc_binds, sc_implics)
                        <- tcSuperClasses dfun_id clas inst_tyvars dfun_ev_vars
                                          inst_tys dfun_ev_binds fam_envs
                                          sc_theta'

                      -- Typecheck the methods
                   ; (meth_ids, meth_binds, meth_implics)
                        <- tcMethods dfun_id clas inst_tyvars dfun_ev_vars
                                     inst_tys dfun_ev_binds spec_inst_info
                                     op_items ibinds

                   ; return ( sc_ids     ++          meth_ids
                            , sc_binds   `unionBags` meth_binds
                            , sc_implics `unionBags` meth_implics ) }

       ; env <- getLclEnv
       ; emitImplication $ Implic { ic_tclvl  = tclvl
                                  , ic_skols  = inst_tyvars
                                  , ic_no_eqs = False
                                  , ic_given  = dfun_ev_vars
                                  , ic_wanted = addImplics emptyWC sc_meth_implics
                                  , ic_status = IC_Unsolved
                                  , ic_binds  = Just dfun_ev_binds_var
                                  , ic_env    = env
                                  , ic_info   = InstSkol }

       -- Create the result bindings
       ; self_dict <- newDict clas inst_tys
       ; let class_tc      = classTyCon clas
             [dict_constr] = tyConDataCons class_tc
             dict_bind     = mkVarBind self_dict (L loc con_app_args)

                     -- We don't produce a binding for the dict_constr; instead we
                     -- rely on the simplifier to unfold this saturated application
                     -- We do this rather than generate an HsCon directly, because
                     -- it means that the special cases (e.g. dictionary with only one
                     -- member) are dealt with by the common MkId.mkDataConWrapId
                     -- code rather than needing to be repeated here.
                     --    con_app_tys  = MkD ty1 ty2
                     --    con_app_scs  = MkD ty1 ty2 sc1 sc2
                     --    con_app_args = MkD ty1 ty2 sc1 sc2 op1 op2
             con_app_tys  = wrapId (mkWpTyApps inst_tys)
                                   (dataConWrapId dict_constr)
                       -- NB: We *can* have covars in inst_tys, in the case of
                       -- promoted GADT constructors.

             con_app_args = foldl app_to_meth con_app_tys sc_meth_ids

             app_to_meth :: HsExpr Id -> Id -> HsExpr Id
             app_to_meth fun meth_id = L loc fun `HsApp` L loc (wrapId arg_wrapper meth_id)

             inst_tv_tys = mkTyVarTys inst_tyvars
             arg_wrapper = mkWpEvVarApps dfun_ev_vars <.> mkWpTyApps inst_tv_tys

                -- Do not inline the dfun; instead give it a magic DFunFunfolding
             dfun_spec_prags
                | isNewTyCon class_tc = SpecPrags []
                    -- Newtype dfuns just inline unconditionally,
                    -- so don't attempt to specialise them
                | otherwise
                = SpecPrags spec_inst_prags

             export = ABE { abe_wrap = idHsWrapper, abe_poly = dfun_id
                          , abe_mono = self_dict, abe_prags = dfun_spec_prags }
                          -- NB: see Note [SPECIALISE instance pragmas]
             main_bind = AbsBinds { abs_tvs = inst_tyvars
                                  , abs_ev_vars = dfun_ev_vars
                                  , abs_exports = [export]
                                  , abs_ev_binds = []
                                  , abs_binds = unitBag dict_bind }

       ; return (unitBag (L loc main_bind) `unionBags` sc_meth_binds)
       }
 where
   dfun_id = instanceDFunId ispec
   loc     = getSrcSpan dfun_id

wrapId :: HsWrapper -> id -> HsExpr id
wrapId wrapper id = mkHsWrap wrapper (HsVar (noLoc id))

{- Note [Typechecking plan for instance declarations]
~~~~~~~~~~~~~~~~~~~~~~~~~~~~~~~~~~~~~~~~~~~~~~~~~~~~~
For intance declarations we generate the following bindings and implication
constraints.  Example:

   instance Ord a => Ord [a] where compare = <compare-rhs>

generates this:

   Bindings:
      -- Method bindings
      $ccompare :: forall a. Ord a => a -> a -> Ordering
      $ccompare = /\a \(d:Ord a). let <meth-ev-binds> in ...

      -- Superclass bindings
      $cp1Ord :: forall a. Ord a => Eq [a]
      $cp1Ord = /\a \(d:Ord a). let <sc-ev-binds>
               in dfEqList (dw :: Eq a)

   Constraints:
      forall a. Ord a =>
                -- Method constraint
             (forall. (empty) => <constraints from compare-rhs>)
                -- Superclass constraint
          /\ (forall. (empty) => dw :: Eq a)

Notice that

 * Per-meth/sc implication.  There is one inner implication per
   superclass or method, with no skolem variables or givens.  The only
   reason for this one is to gather the evidence bindings privately
   for this superclass or method.  This implication is generated
   by checkInstConstraints.

 * Overall instance implication. There is an overall enclosing
   implication for the whole instance declaratation, with the expected
   skolems and givens.  We need this to get the correct "redundant
   constraint" warnings, gathering all the uses from all the methods
   and superclasses.  See TcSimplify Note [Tracking redundant
   constraints]

 * The given constraints in the outer implication may generate
   evidence, notably by superclass selection.  Since the method and
   superclass bindings are top-level, we want that evidence copied
   into *every* method or superclass definition.  (Some of it will
   be usused in some, but dead-code elimination will drop it.)

   We achieve this by putting the the evidence variable for the overall
   instance implicaiton into the AbsBinds for each method/superclass.
   Hence the 'dfun_ev_binds' passed into tcMethods and tcSuperClasses.
   (And that in turn is why the abs_ev_binds field of AbBinds is a
   [TcEvBinds] rather than simply TcEvBinds.

   This is a bit of a hack, but works very nicely in practice.

 * Note that if a method has a locally-polymorphic binding, there will
   be yet another implication for that, generated by tcPolyCheck
   in tcMethodBody. E.g.
          class C a where
            foo :: forall b. Ord b => blah


************************************************************************
*                                                                      *
      Type-checking superclases
*                                                                      *
************************************************************************
-}

tcSuperClasses :: DFunId -> Class -> [TcTyVar] -> [EvVar] -> [TcType]
               -> TcEvBinds -> FamInstEnvs
               -> TcThetaType
               -> TcM ([EvVar], LHsBinds Id, Bag Implication)
-- Make a new top-level function binding for each superclass,
-- something like
--    $Ordp1 :: forall a. Ord a => Eq [a]
--    $Ordp1 = /\a \(d:Ord a). dfunEqList a (sc_sel d)
--
-- See Note [Recursive superclasses] for why this is so hard!
-- In effect, be build a special-purpose solver for the first step
-- of solving each superclass constraint
tcSuperClasses dfun_id cls tyvars dfun_evs inst_tys dfun_ev_binds _fam_envs sc_theta
  = do { (ids, binds, implics) <- mapAndUnzip3M tc_super (zip sc_theta [fIRST_TAG..])
       ; return (ids, listToBag binds, listToBag implics) }
  where
    loc = getSrcSpan dfun_id
    size = sizeTypes inst_tys
    tc_super (sc_pred, n)
      = do { (sc_implic, ev_binds_var, sc_ev_tm)
                <- checkInstConstraints $ emitWanted (ScOrigin size) sc_pred

           ; sc_top_name  <- newName (mkSuperDictAuxOcc n (getOccName cls))
           ; sc_ev_id     <- newEvVar sc_pred
           ; addTcEvBind ev_binds_var $ mkWantedEvBind sc_ev_id sc_ev_tm
           ; let sc_top_ty = mkInvForAllTys tyvars (mkPiTypes dfun_evs sc_pred)
                 sc_top_id = mkLocalId sc_top_name sc_top_ty
                 export = ABE { abe_wrap = idHsWrapper, abe_poly = sc_top_id
                              , abe_mono = sc_ev_id
                              , abe_prags = SpecPrags [] }
                 local_ev_binds = TcEvBinds ev_binds_var
                 bind = AbsBinds { abs_tvs      = tyvars
                                 , abs_ev_vars  = dfun_evs
                                 , abs_exports  = [export]
                                 , abs_ev_binds = [dfun_ev_binds, local_ev_binds]
                                 , abs_binds    = emptyBag }
           ; return (sc_top_id, L loc bind, sc_implic) }

-------------------
checkInstConstraints :: TcM result
                     -> TcM (Implication, EvBindsVar, result)
-- See Note [Typechecking plan for instance declarations]
checkInstConstraints thing_inside
  = do { (tclvl, wanted, result) <- pushLevelAndCaptureConstraints  $
                                    thing_inside

       ; ev_binds_var <- newTcEvBinds
       ; env <- getLclEnv
       ; let implic = Implic { ic_tclvl  = tclvl
                             , ic_skols  = []
                             , ic_no_eqs = False
                             , ic_given  = []
                             , ic_wanted = wanted
                             , ic_status = IC_Unsolved
                             , ic_binds  = Just ev_binds_var
                             , ic_env    = env
                             , ic_info   = InstSkol }

       ; return (implic, ev_binds_var, result) }

{-
Note [Recursive superclasses]
~~~~~~~~~~~~~~~~~~~~~~~~~~~~~
See Trac #3731, #4809, #5751, #5913, #6117, #6161, which all
describe somewhat more complicated situations, but ones
encountered in practice.

See also tests tcrun020, tcrun021, tcrun033

----- THE PROBLEM --------
The problem is that it is all too easy to create a class whose
superclass is bottom when it should not be.

Consider the following (extreme) situation:
        class C a => D a where ...
        instance D [a] => D [a] where ...   (dfunD)
        instance C [a] => C [a] where ...   (dfunC)
Although this looks wrong (assume D [a] to prove D [a]), it is only a
more extreme case of what happens with recursive dictionaries, and it
can, just about, make sense because the methods do some work before
recursing.

To implement the dfunD we must generate code for the superclass C [a],
which we had better not get by superclass selection from the supplied
argument:
       dfunD :: forall a. D [a] -> D [a]
       dfunD = \d::D [a] -> MkD (scsel d) ..

Otherwise if we later encounter a situation where
we have a [Wanted] dw::D [a] we might solve it thus:
     dw := dfunD dw
Which is all fine except that now ** the superclass C is bottom **!

The instance we want is:
       dfunD :: forall a. D [a] -> D [a]
       dfunD = \d::D [a] -> MkD (dfunC (scsel d)) ...

----- THE SOLUTION --------
The basic solution is simple: be very careful about using superclass
selection to generate a superclass witness in a dictionary function
definition.  More precisely:

  Superclass Invariant: in every class dictionary,
                        every superclass dictionary field
                        is non-bottom

To achieve the Superclass Invariant, in a dfun definition we can
generate a guaranteed-non-bottom superclass witness from:
  (sc1) one of the dictionary arguments itself (all non-bottom)
  (sc2) an immediate superclass of a smaller dictionary
  (sc3) a call of a dfun (always returns a dictionary constructor)

The tricky case is (sc2).  We proceed by induction on the size of
the (type of) the dictionary, defined by TcValidity.sizeTypes.
Let's suppose we are building a dictionary of size 3, and
suppose the Superclass Invariant holds of smaller dictionaries.
Then if we have a smaller dictionary, its immediate superclasses
will be non-bottom by induction.

What does "we have a smaller dictionary" mean?  It might be
one of the arguments of the instance, or one of its superclasses.
Here is an example, taken from CmmExpr:
       class Ord r => UserOfRegs r a where ...
(i1)   instance UserOfRegs r a => UserOfRegs r (Maybe a) where
(i2)   instance (Ord r, UserOfRegs r CmmReg) => UserOfRegs r CmmExpr where

For (i1) we can get the (Ord r) superclass by selection from (UserOfRegs r a),
since it is smaller than the thing we are building (UserOfRegs r (Maybe a).

But for (i2) that isn't the case, so we must add an explicit, and
perhaps surprising, (Ord r) argument to the instance declaration.

Here's another example from Trac #6161:

       class       Super a => Duper a  where ...
       class Duper (Fam a) => Foo a    where ...
(i3)   instance Foo a => Duper (Fam a) where ...
(i4)   instance              Foo Float where ...

It would be horribly wrong to define
   dfDuperFam :: Foo a -> Duper (Fam a)  -- from (i3)
   dfDuperFam d = MkDuper (sc_sel1 (sc_sel2 d)) ...

   dfFooFloat :: Foo Float               -- from (i4)
   dfFooFloat = MkFoo (dfDuperFam dfFooFloat) ...

Now the Super superclass of Duper is definitely bottom!

This won't happen because when processing (i3) we can use the
superclasses of (Foo a), which is smaller, namely Duper (Fam a).  But
that is *not* smaller than the target so we can't take *its*
superclasses.  As a result the program is rightly rejected, unless you
add (Super (Fam a)) to the context of (i3).

Note [Solving superclass constraints]
~~~~~~~~~~~~~~~~~~~~~~~~~~~~~~~~~~~~~
How do we ensure that every superclass witness is generated by
one of (sc1) (sc2) or (sc3) in Note [Recursive superclases].
Answer:

  * Superclass "wanted" constraints have CtOrigin of (ScOrigin size)
    where 'size' is the size of the instance declaration. e.g.
          class C a => D a where...
          instance blah => D [a] where ...
    The wanted superclass constraint for C [a] has origin
    ScOrigin size, where size = size( D [a] ).

  * (sc1) When we rewrite such a wanted constraint, it retains its
    origin.  But if we apply an instance declaration, we can set the
    origin to (ScOrigin infinity), thus lifting any restrictions by
    making prohibitedSuperClassSolve return False.

  * (sc2) ScOrigin wanted constraints can't be solved from a
    superclass selection, except at a smaller type.  This test is
    implemented by TcInteract.prohibitedSuperClassSolve

  * The "given" constraints of an instance decl have CtOrigin
    GivenOrigin InstSkol.

  * When we make a superclass selection from InstSkol we use
    a SkolemInfo of (InstSC size), where 'size' is the size of
    the constraint whose superclass we are taking.  An similarly
    when taking the superclass of an InstSC.  This is implemented
    in TcCanonical.newSCWorkFromFlavored

Note [Silent superclass arguments] (historical interest only)
~~~~~~~~~~~~~~~~~~~~~~~~~~~~~~~~~~~~~~~~~~~~~~~~~~~~~~~~~~~~~
NB1: this note describes our *old* solution to the
     recursive-superclass problem. I'm keeping the Note
     for now, just as institutional memory.
     However, the code for silent superclass arguments
     was removed in late Dec 2014

NB2: the silent-superclass solution introduced new problems
     of its own, in the form of instance overlap.  Tests
     SilentParametersOverlapping, T5051, and T7862 are examples

NB3: the silent-superclass solution also generated tons of
     extra dictionaries.  For example, in monad-transformer
     code, when constructing a Monad dictionary you had to pass
     an Applicative dictionary; and to construct that you neede
     a Functor dictionary. Yet these extra dictionaries were
     often never used.  Test T3064 compiled *far* faster after
     silent superclasses were eliminated.

Our solution to this problem "silent superclass arguments".  We pass
to each dfun some ``silent superclass arguments’’, which are the
immediate superclasses of the dictionary we are trying to
construct. In our example:
       dfun :: forall a. C [a] -> D [a] -> D [a]
       dfun = \(dc::C [a]) (dd::D [a]) -> DOrd dc ...
Notice the extra (dc :: C [a]) argument compared to the previous version.

This gives us:

     -----------------------------------------------------------
     DFun Superclass Invariant
     ~~~~~~~~~~~~~~~~~~~~~~~~
     In the body of a DFun, every superclass argument to the
     returned dictionary is
       either   * one of the arguments of the DFun,
       or       * constant, bound at top level
     -----------------------------------------------------------

This net effect is that it is safe to treat a dfun application as
wrapping a dictionary constructor around its arguments (in particular,
a dfun never picks superclasses from the arguments under the
dictionary constructor). No superclass is hidden inside a dfun
application.

The extra arguments required to satisfy the DFun Superclass Invariant
always come first, and are called the "silent" arguments.  You can
find out how many silent arguments there are using Id.dfunNSilent;
and then you can just drop that number of arguments to see the ones
that were in the original instance declaration.

DFun types are built (only) by MkId.mkDictFunId, so that is where we
decide what silent arguments are to be added.
-}

{-
************************************************************************
*                                                                      *
      Type-checking an instance method
*                                                                      *
************************************************************************

tcMethod
- Make the method bindings, as a [(NonRec, HsBinds)], one per method
- Remembering to use fresh Name (the instance method Name) as the binder
- Bring the instance method Ids into scope, for the benefit of tcInstSig
- Use sig_fn mapping instance method Name -> instance tyvars
- Ditto prag_fn
- Use tcValBinds to do the checking
-}

tcMethods :: DFunId -> Class
          -> [TcTyVar] -> [EvVar]
          -> [TcType]
          -> TcEvBinds
          -> ([Located TcSpecPrag], TcPragEnv)
          -> [ClassOpItem]
          -> InstBindings Name
          -> TcM ([Id], LHsBinds Id, Bag Implication)
        -- The returned inst_meth_ids all have types starting
        --      forall tvs. theta => ...
tcMethods dfun_id clas tyvars dfun_ev_vars inst_tys
                  dfun_ev_binds prags@(spec_inst_prags,_) op_items
                  (InstBindings { ib_binds      = binds
                                , ib_tyvars     = lexical_tvs
                                , ib_pragmas    = sigs
                                , ib_extensions = exts
                                , ib_derived    = is_derived })
  = tcExtendTyVarEnv2 (lexical_tvs `zip` tyvars) $
       -- The lexical_tvs scope over the 'where' part
    do { traceTc "tcInstMeth" (ppr sigs $$ ppr binds)
       ; checkMinimalDefinition
       ; (ids, binds, mb_implics) <- set_exts exts $
                                     mapAndUnzip3M tc_item op_items
       ; return (ids, listToBag binds, listToBag (catMaybes mb_implics)) }
  where
    set_exts :: [ExtensionFlag] -> TcM a -> TcM a
    set_exts es thing = foldr setXOptM thing es

    hs_sig_fn = mkHsSigFun sigs
    inst_loc  = getSrcSpan dfun_id

    ----------------------
    tc_item :: ClassOpItem -> TcM (Id, LHsBind Id, Maybe Implication)
    tc_item (sel_id, dm_info)
      | Just (user_bind, bndr_loc) <- findMethodBind (idName sel_id) binds
      = tcMethodBody clas tyvars dfun_ev_vars inst_tys
                              dfun_ev_binds is_derived hs_sig_fn prags
                              sel_id user_bind bndr_loc
      | otherwise
      = do { traceTc "tc_def" (ppr sel_id)
           ; tc_default sel_id dm_info }

    ----------------------
    tc_default :: Id -> DefMethInfo -> TcM (TcId, LHsBind Id, Maybe Implication)

    tc_default sel_id (Just (dm_name, GenericDM {}))
      = do { meth_bind <- mkGenericDefMethBind clas inst_tys sel_id dm_name
           ; tcMethodBody clas tyvars dfun_ev_vars inst_tys
                                  dfun_ev_binds is_derived hs_sig_fn prags
                                  sel_id meth_bind inst_loc }

    tc_default sel_id Nothing     -- No default method at all
      = do { traceTc "tc_def: warn" (ppr sel_id)
           ; (meth_id, _, _) <- mkMethIds hs_sig_fn clas tyvars dfun_ev_vars
                                          inst_tys sel_id
           ; dflags <- getDynFlags
           ; let meth_bind = mkVarBind meth_id $
                             mkLHsWrap lam_wrapper (error_rhs dflags)
           ; return (meth_id, meth_bind, Nothing) }
      where
        error_rhs dflags = L inst_loc $ HsApp error_fun (error_msg dflags)
        error_fun    = L inst_loc $
                       wrapId (mkWpTyApps
                                [ getLevity "tcInstanceMethods.tc_default" meth_tau
                                , meth_tau])
                              nO_METHOD_BINDING_ERROR_ID
        error_msg dflags = L inst_loc (HsLit (HsStringPrim ""
                                              (unsafeMkByteString (error_string dflags))))
        meth_tau     = funResultTy (applyTys (idType sel_id) inst_tys)
        error_string dflags = showSDoc dflags
                              (hcat [ppr inst_loc, vbar, ppr sel_id ])
        lam_wrapper  = mkWpTyLams tyvars <.> mkWpLams dfun_ev_vars

    tc_default sel_id (Just (dm_name, VanillaDM)) -- A polymorphic default method
      = do {     -- Build the typechecked version directly,
                 -- without calling typecheck_method;
                 -- see Note [Default methods in instances]
                 -- Generate   /\as.\ds. let self = df as ds
                 --                      in $dm inst_tys self
                 -- The 'let' is necessary only because HsSyn doesn't allow
                 -- you to apply a function to a dictionary *expression*.

           ; self_dict <- newDict clas inst_tys
           ; let ev_term = EvDFunApp dfun_id (mkTyVarTys tyvars)
                                     (map EvId dfun_ev_vars)
                 self_ev_bind = mkWantedEvBind self_dict ev_term

           ; (meth_id, local_meth_sig, hs_wrap)
                   <- mkMethIds hs_sig_fn clas tyvars dfun_ev_vars inst_tys sel_id
           ; dm_id <- tcLookupId dm_name
           ; let dm_inline_prag = idInlinePragma dm_id
                 rhs = HsWrap (mkWpEvVarApps [self_dict] <.> mkWpTyApps inst_tys) $
                       HsVar (noLoc dm_id)

                 -- A method always has a complete type signature,
                 -- hence it is safe to call completeIdSigPolyId
                 local_meth_id = completeIdSigPolyId local_meth_sig
                 meth_bind = mkVarBind local_meth_id (L inst_loc rhs)
                 meth_id1 = meth_id `setInlinePragma` dm_inline_prag
                        -- Copy the inline pragma (if any) from the default
                        -- method to this version. Note [INLINE and default methods]


                 export = ABE { abe_wrap = hs_wrap, abe_poly = meth_id1
                              , abe_mono = local_meth_id
                              , abe_prags = mk_meth_spec_prags meth_id1 spec_inst_prags [] }
                 bind = AbsBinds { abs_tvs = tyvars, abs_ev_vars = dfun_ev_vars
                                 , abs_exports = [export]
                                 , abs_ev_binds = [EvBinds (unitBag self_ev_bind)]
                                 , abs_binds    = unitBag meth_bind }
             -- Default methods in an instance declaration can't have their own
             -- INLINE or SPECIALISE pragmas. It'd be possible to allow them, but
             -- currently they are rejected with
             --           "INLINE pragma lacks an accompanying binding"

           ; return (meth_id1, L inst_loc bind, Nothing) }

    ----------------------
    -- Check if one of the minimal complete definitions is satisfied
    checkMinimalDefinition
      = whenIsJust (isUnsatisfied methodExists (classMinimalDef clas)) $
          warnUnsatisfiedMinimalDefinition
      where
      methodExists meth = isJust (findMethodBind meth binds)

------------------------
tcMethodBody :: Class -> [TcTyVar] -> [EvVar] -> [TcType]
             -> TcEvBinds -> Bool
             -> HsSigFun
             -> ([LTcSpecPrag], TcPragEnv)
             -> Id -> LHsBind Name -> SrcSpan
             -> TcM (TcId, LHsBind Id, Maybe Implication)
tcMethodBody clas tyvars dfun_ev_vars inst_tys
                     dfun_ev_binds is_derived
                     sig_fn (spec_inst_prags, prag_fn)
                     sel_id (L bind_loc meth_bind) bndr_loc
  = add_meth_ctxt $
    do { traceTc "tcMethodBody" (ppr sel_id <+> ppr (idType sel_id))
       ; (global_meth_id, local_meth_sig, hs_wrap)
              <- setSrcSpan bndr_loc $
                 mkMethIds sig_fn clas tyvars dfun_ev_vars
                           inst_tys sel_id

       ; let prags         = lookupPragEnv prag_fn (idName sel_id)
             -- A method always has a complete type signature,
             -- so it is safe to call cmpleteIdSigPolyId
             local_meth_id = completeIdSigPolyId local_meth_sig
             lm_bind       = meth_bind { fun_id = L bndr_loc (idName local_meth_id) }
                             -- Substitute the local_meth_name for the binder
                             -- NB: the binding is always a FunBind

       ; global_meth_id <- addInlinePrags global_meth_id prags
       ; spec_prags     <- tcSpecPrags global_meth_id prags
       ; (meth_implic, ev_binds_var, (tc_bind, _))
               <- checkInstConstraints $
                  tcPolyCheck NonRecursive no_prag_fn local_meth_sig
                              (L bind_loc lm_bind)

        ; let specs  = mk_meth_spec_prags global_meth_id spec_inst_prags spec_prags
              export = ABE { abe_poly  = global_meth_id
                           , abe_mono  = local_meth_id
                           , abe_wrap  = hs_wrap
                           , abe_prags = specs }

              local_ev_binds = TcEvBinds ev_binds_var
              full_bind = AbsBinds { abs_tvs      = tyvars
                                   , abs_ev_vars  = dfun_ev_vars
                                   , abs_exports  = [export]
                                   , abs_ev_binds = [dfun_ev_binds, local_ev_binds]
                                   , abs_binds    = tc_bind }

        ; return (global_meth_id, L bind_loc full_bind, Just meth_implic) }
  where
        -- For instance decls that come from deriving clauses
        -- we want to print out the full source code if there's an error
        -- because otherwise the user won't see the code at all
    add_meth_ctxt thing
      | is_derived = addLandmarkErrCtxt (derivBindCtxt sel_id clas inst_tys) thing
      | otherwise  = thing

    no_prag_fn = emptyPragEnv   -- No pragmas for local_meth_id;
                                -- they are all for meth_id


------------------------
mkMethIds :: HsSigFun -> Class -> [TcTyVar] -> [EvVar]
          -> [TcType] -> Id -> TcM (TcId, TcIdSigInfo, HsWrapper)
mkMethIds sig_fn clas tyvars dfun_ev_vars inst_tys sel_id
  = do  { poly_meth_name  <- newName (mkClassOpAuxOcc sel_occ)
        ; local_meth_name <- newName sel_occ
                  -- Base the local_meth_name on the selector name, because
                  -- type errors from tcMethodBody come from here
        ; let poly_meth_id  = mkLocalId poly_meth_name  poly_meth_ty
              local_meth_id = mkLocalId local_meth_name local_meth_ty

        ; case lookupHsSig sig_fn sel_name of
            Just lhs_ty  -- There is a signature in the instance declaration
                         -- See Note [Instance method signatures]
               -> setSrcSpan (getLoc (hsSigType lhs_ty)) $
                  do { inst_sigs <- xoptM Opt_InstanceSigs
                     ; checkTc inst_sigs (misplacedInstSig sel_name lhs_ty)
                     ; sig_ty  <- tcHsSigType (FunSigCtxt sel_name False) lhs_ty
                     ; let poly_sig_ty = mkInvSigmaTy tyvars theta sig_ty
                           ctxt = FunSigCtxt sel_name True
                     ; tc_sig  <- instTcTySig ctxt lhs_ty sig_ty local_meth_name
                     ; hs_wrap <- addErrCtxtM (methSigCtxt sel_name poly_sig_ty poly_meth_ty) $
                                  tcSubType ctxt (Just poly_meth_id)
                                            poly_sig_ty poly_meth_ty
                     ; return (poly_meth_id, tc_sig, hs_wrap) }

            Nothing     -- No type signature
               -> do { tc_sig <- instTcTySigFromId local_meth_id
                     ; return (poly_meth_id, tc_sig, idHsWrapper) } }
              -- Absent a type sig, there are no new scoped type variables here
              -- Only the ones from the instance decl itself, which are already
              -- in scope.  Example:
              --      class C a where { op :: forall b. Eq b => ... }
              --      instance C [c] where { op = <rhs> }
              -- In <rhs>, 'c' is scope but 'b' is not!
  where
    sel_name      = idName sel_id
    sel_occ       = nameOccName sel_name
    local_meth_ty = instantiateMethod clas sel_id inst_tys
    poly_meth_ty  = mkInvSigmaTy tyvars theta local_meth_ty
    theta         = map idType dfun_ev_vars

methSigCtxt :: Name -> TcType -> TcType -> TidyEnv -> TcM (TidyEnv, MsgDoc)
methSigCtxt sel_name sig_ty meth_ty env0
  = do { (env1, sig_ty)  <- zonkTidyTcType env0 sig_ty
       ; (env2, meth_ty) <- zonkTidyTcType env1 meth_ty
       ; let msg = hang (ptext (sLit "When checking that instance signature for") <+> quotes (ppr sel_name))
                      2 (vcat [ ptext (sLit "is more general than its signature in the class")
                              , ptext (sLit "Instance sig:") <+> ppr sig_ty
                              , ptext (sLit "   Class sig:") <+> ppr meth_ty ])
       ; return (env2, msg) }

misplacedInstSig :: Name -> LHsSigType Name -> SDoc
misplacedInstSig name hs_ty
  = vcat [ hang (ptext (sLit "Illegal type signature in instance declaration:"))
              2 (hang (pprPrefixName name)
                    2 (dcolon <+> ppr hs_ty))
         , ptext (sLit "(Use InstanceSigs to allow this)") ]

{-
Note [Instance method signatures]
~~~~~~~~~~~~~~~~~~~~~~~~~~~~~~~~~
With -XInstanceSigs we allow the user to supply a signature for the
method in an instance declaration.  Here is an artificial example:

       data Age = MkAge Int
       instance Ord Age where
         compare :: a -> a -> Bool
         compare = error "You can't compare Ages"

The instance signature can be *more* polymorphic than the instantiated
class method (in this case: Age -> Age -> Bool), but it cannot be less
polymorphic.  Moreover, if a signature is given, the implementation
code should match the signature, and type variables bound in the
singature should scope over the method body.

We achieve this by building a TcSigInfo for the method, whether or not
there is an instance method signature, and using that to typecheck
the declaration (in tcMethodBody).  That means, conveniently,
that the type variables bound in the signature will scope over the body.

What about the check that the instance method signature is more
polymorphic than the instantiated class method type?  We just do a
tcSubType call in mkMethIds, and use the HsWrapper thus generated in
the method AbsBind.  It's very like the tcSubType impedance-matching
call in mkExport.  We have to pass the HsWrapper into
tcMethodBody.
-}

----------------------
mk_meth_spec_prags :: Id -> [LTcSpecPrag] -> [LTcSpecPrag] -> TcSpecPrags
        -- Adapt the 'SPECIALISE instance' pragmas to work for this method Id
        -- There are two sources:
        --   * spec_prags_for_me: {-# SPECIALISE op :: <blah> #-}
        --   * spec_prags_from_inst: derived from {-# SPECIALISE instance :: <blah> #-}
        --     These ones have the dfun inside, but [perhaps surprisingly]
        --     the correct wrapper.
        -- See Note [Handling SPECIALISE pragmas] in TcBinds
mk_meth_spec_prags meth_id spec_inst_prags spec_prags_for_me
  = SpecPrags (spec_prags_for_me ++ spec_prags_from_inst)
  where
    spec_prags_from_inst
       | isInlinePragma (idInlinePragma meth_id)
       = []  -- Do not inherit SPECIALISE from the instance if the
             -- method is marked INLINE, because then it'll be inlined
             -- and the specialisation would do nothing. (Indeed it'll provoke
             -- a warning from the desugarer
       | otherwise
       = [ L inst_loc (SpecPrag meth_id wrap inl)
         | L inst_loc (SpecPrag _ wrap inl) <- spec_inst_prags]


mkGenericDefMethBind :: Class -> [Type] -> Id -> Name -> TcM (LHsBind Name)
mkGenericDefMethBind clas inst_tys sel_id dm_name
  =     -- A generic default method
        -- If the method is defined generically, we only have to call the
        -- dm_name.
    do  { dflags <- getDynFlags
        ; liftIO (dumpIfSet_dyn dflags Opt_D_dump_deriv "Filling in method body"
                   (vcat [ppr clas <+> ppr inst_tys,
                          nest 2 (ppr sel_id <+> equals <+> ppr rhs)]))

        ; return (noLoc $ mkTopFunBind Generated (noLoc (idName sel_id))
                                       [mkSimpleMatch [] rhs]) }
  where
    rhs = nlHsVar dm_name

----------------------
derivBindCtxt :: Id -> Class -> [Type ] -> SDoc
derivBindCtxt sel_id clas tys
   = vcat [ ptext (sLit "When typechecking the code for") <+> quotes (ppr sel_id)
          , nest 2 (ptext (sLit "in a derived instance for")
                    <+> quotes (pprClassPred clas tys) <> colon)
          , nest 2 $ ptext (sLit "To see the code I am typechecking, use -ddump-deriv") ]

warnUnsatisfiedMinimalDefinition :: ClassMinimalDef -> TcM ()
warnUnsatisfiedMinimalDefinition mindef
  = do { warn <- woptM Opt_WarnMissingMethods
       ; warnTc warn message
       }
  where
    message = vcat [ptext (sLit "No explicit implementation for")
                   ,nest 2 $ pprBooleanFormulaNice mindef
                   ]

{-
Note [Export helper functions]
~~~~~~~~~~~~~~~~~~~~~~~~~~~~~~
We arrange to export the "helper functions" of an instance declaration,
so that they are not subject to preInlineUnconditionally, even if their
RHS is trivial.  Reason: they are mentioned in the DFunUnfolding of
the dict fun as Ids, not as CoreExprs, so we can't substitute a
non-variable for them.

We could change this by making DFunUnfoldings have CoreExprs, but it
seems a bit simpler this way.

Note [Default methods in instances]
~~~~~~~~~~~~~~~~~~~~~~~~~~~~~~~~~~~
Consider this

   class Baz v x where
      foo :: x -> x
      foo y = <blah>

   instance Baz Int Int

From the class decl we get

   $dmfoo :: forall v x. Baz v x => x -> x
   $dmfoo y = <blah>

Notice that the type is ambiguous.  That's fine, though. The instance
decl generates

   $dBazIntInt = MkBaz fooIntInt
   fooIntInt = $dmfoo Int Int $dBazIntInt

BUT this does mean we must generate the dictionary translation of
fooIntInt directly, rather than generating source-code and
type-checking it.  That was the bug in Trac #1061. In any case it's
less work to generate the translated version!

Note [INLINE and default methods]
~~~~~~~~~~~~~~~~~~~~~~~~~~~~~~~~~
Default methods need special case.  They are supposed to behave rather like
macros.  For exmample

  class Foo a where
    op1, op2 :: Bool -> a -> a

    {-# INLINE op1 #-}
    op1 b x = op2 (not b) x

  instance Foo Int where
    -- op1 via default method
    op2 b x = <blah>

The instance declaration should behave

   just as if 'op1' had been defined with the
   code, and INLINE pragma, from its original
   definition.

That is, just as if you'd written

  instance Foo Int where
    op2 b x = <blah>

    {-# INLINE op1 #-}
    op1 b x = op2 (not b) x

So for the above example we generate:

  {-# INLINE $dmop1 #-}
  -- $dmop1 has an InlineCompulsory unfolding
  $dmop1 d b x = op2 d (not b) x

  $fFooInt = MkD $cop1 $cop2

  {-# INLINE $cop1 #-}
  $cop1 = $dmop1 $fFooInt

  $cop2 = <blah>

Note carefully:

* We *copy* any INLINE pragma from the default method $dmop1 to the
  instance $cop1.  Otherwise we'll just inline the former in the
  latter and stop, which isn't what the user expected

* Regardless of its pragma, we give the default method an
  unfolding with an InlineCompulsory source. That means
  that it'll be inlined at every use site, notably in
  each instance declaration, such as $cop1.  This inlining
  must happen even though
    a) $dmop1 is not saturated in $cop1
    b) $cop1 itself has an INLINE pragma

  It's vital that $dmop1 *is* inlined in this way, to allow the mutual
  recursion between $fooInt and $cop1 to be broken

* To communicate the need for an InlineCompulsory to the desugarer
  (which makes the Unfoldings), we use the IsDefaultMethod constructor
  in TcSpecPrags.


************************************************************************
*                                                                      *
        Specialise instance pragmas
*                                                                      *
************************************************************************

Note [SPECIALISE instance pragmas]
~~~~~~~~~~~~~~~~~~~~~~~~~~~~~~~~~~
Consider

   instance (Ix a, Ix b) => Ix (a,b) where
     {-# SPECIALISE instance Ix (Int,Int) #-}
     range (x,y) = ...

We make a specialised version of the dictionary function, AND
specialised versions of each *method*.  Thus we should generate
something like this:

  $dfIxPair :: (Ix a, Ix b) => Ix (a,b)
  {-# DFUN [$crangePair, ...] #-}
  {-# SPECIALISE $dfIxPair :: Ix (Int,Int) #-}
  $dfIxPair da db = Ix ($crangePair da db) (...other methods...)

  $crange :: (Ix a, Ix b) -> ((a,b),(a,b)) -> [(a,b)]
  {-# SPECIALISE $crange :: ((Int,Int),(Int,Int)) -> [(Int,Int)] #-}
  $crange da db = <blah>

The SPECIALISE pragmas are acted upon by the desugarer, which generate

  dii :: Ix Int
  dii = ...

  $s$dfIxPair :: Ix ((Int,Int),(Int,Int))
  {-# DFUN [$crangePair di di, ...] #-}
  $s$dfIxPair = Ix ($crangePair di di) (...)

  {-# RULE forall (d1,d2:Ix Int). $dfIxPair Int Int d1 d2 = $s$dfIxPair #-}

  $s$crangePair :: ((Int,Int),(Int,Int)) -> [(Int,Int)]
  $c$crangePair = ...specialised RHS of $crangePair...

  {-# RULE forall (d1,d2:Ix Int). $crangePair Int Int d1 d2 = $s$crangePair #-}

Note that

  * The specialised dictionary $s$dfIxPair is very much needed, in case we
    call a function that takes a dictionary, but in a context where the
    specialised dictionary can be used.  See Trac #7797.

  * The ClassOp rule for 'range' works equally well on $s$dfIxPair, because
    it still has a DFunUnfolding.  See Note [ClassOp/DFun selection]

  * A call (range ($dfIxPair Int Int d1 d2)) might simplify two ways:
       --> {ClassOp rule for range}     $crangePair Int Int d1 d2
       --> {SPEC rule for $crangePair}  $s$crangePair
    or thus:
       --> {SPEC rule for $dfIxPair}    range $s$dfIxPair
       --> {ClassOpRule for range}      $s$crangePair
    It doesn't matter which way.

  * We want to specialise the RHS of both $dfIxPair and $crangePair,
    but the SAME HsWrapper will do for both!  We can call tcSpecPrag
    just once, and pass the result (in spec_inst_info) to tcMethods.
-}

tcSpecInstPrags :: DFunId -> InstBindings Name
                -> TcM ([Located TcSpecPrag], TcPragEnv)
tcSpecInstPrags dfun_id (InstBindings { ib_binds = binds, ib_pragmas = uprags })
  = do { spec_inst_prags <- mapM (wrapLocM (tcSpecInst dfun_id)) $
                            filter isSpecInstLSig uprags
             -- The filter removes the pragmas for methods
       ; return (spec_inst_prags, mkPragEnv uprags binds) }

------------------------------
tcSpecInst :: Id -> Sig Name -> TcM TcSpecPrag
tcSpecInst dfun_id prag@(SpecInstSig _ hs_ty)
  = addErrCtxt (spec_ctxt prag) $
    do  { (tyvars, theta, clas, tys) <- tcHsClsInstType SpecInstCtxt hs_ty
        ; let spec_dfun_ty = mkDictFunTy tyvars theta clas tys
        ; co_fn <- tcSpecWrapper SpecInstCtxt (idType dfun_id) spec_dfun_ty
        ; return (SpecPrag dfun_id co_fn defaultInlinePragma) }
  where
    spec_ctxt prag = hang (ptext (sLit "In the SPECIALISE pragma")) 2 (ppr prag)

tcSpecInst _  _ = panic "tcSpecInst"

{-
************************************************************************
*                                                                      *
\subsection{Error messages}
*                                                                      *
************************************************************************
-}

instDeclCtxt1 :: LHsSigType Name -> SDoc
instDeclCtxt1 hs_inst_ty
  | (_, _, head_ty) <- splitLHsInstDeclTy hs_inst_ty
  = inst_decl_ctxt (ppr head_ty)

instDeclCtxt2 :: Type -> SDoc
instDeclCtxt2 dfun_ty
  = inst_decl_ctxt (ppr (mkClassPred cls tys))
  where
    (_,_,cls,tys) = tcSplitDFunTy dfun_ty

inst_decl_ctxt :: SDoc -> SDoc
inst_decl_ctxt doc = hang (ptext (sLit "In the instance declaration for"))
                        2 (quotes doc)

badBootFamInstDeclErr :: SDoc
badBootFamInstDeclErr
  = ptext (sLit "Illegal family instance in hs-boot file")

notFamily :: TyCon -> SDoc
notFamily tycon
  = vcat [ ptext (sLit "Illegal family instance for") <+> quotes (ppr tycon)
         , nest 2 $ parens (ppr tycon <+> ptext (sLit "is not an indexed type family"))]

tooFewParmsErr :: Arity -> SDoc
tooFewParmsErr arity
  = ptext (sLit "Family instance has too few parameters; expected") <+>
    ppr arity

assocInClassErr :: Located Name -> SDoc
assocInClassErr name
 = ptext (sLit "Associated type") <+> quotes (ppr name) <+>
   ptext (sLit "must be inside a class instance")

badFamInstDecl :: Located Name -> SDoc
badFamInstDecl tc_name
  = vcat [ ptext (sLit "Illegal family instance for") <+>
           quotes (ppr tc_name)
         , nest 2 (parens $ ptext (sLit "Use TypeFamilies to allow indexed type families")) ]

notOpenFamily :: TyCon -> SDoc
notOpenFamily tc
  = ptext (sLit "Illegal instance for closed family") <+> quotes (ppr tc)<|MERGE_RESOLUTION|>--- conflicted
+++ resolved
@@ -685,37 +685,20 @@
                      NewType  -> ASSERT( not (null data_cons) )
                                  mkNewTyConRhs rep_tc_name rec_rep_tc (head data_cons)
               -- freshen tyvars
-<<<<<<< HEAD
-              ; let (eta_tvs, eta_pats) = eta_reduce tvs' pats'
-                    axiom    = mkSingleCoAxiom Representational axiom_name
-                                               eta_tvs [] fam_tc eta_pats
-                                               (mkTyConApp rep_tc (mkTyVarTys eta_tvs))
-                    parent   = DataFamInstTyCon axiom fam_tc pats'
-                    roles    = map (const Nominal) tvs'
-                    kind     = mkPiTypesPreferFunTy tvs' liftedTypeKind
-
-                      -- NB: Use the tvs' from the pats. See bullet toward
+              ; let axiom  = mkSingleCoAxiom Representational
+                                             axiom_name eta_tvs [] fam_tc eta_pats
+                                             (mkTyConApp rep_tc (mkTyVarTys eta_tvs))
+                    parent = DataFamInstTyCon axiom fam_tc pats'
+                    kind   = mkPiTypesPreferFunTy tvs' liftedTypeKind
+
+
+                      -- NB: Use the full_tvs from the pats. See bullet toward
                       -- the end of Note [Data type families] in TyCon
-                    rep_tc   = mkAlgTyCon rep_tc_name kind tvs' roles
+                    rep_tc   = mkAlgTyCon rep_tc_name kind full_tvs
+                                             (map (const Nominal) full_tvs)
                                              (fmap unLoc cType) stupid_theta
                                              tc_rhs parent
                                              Recursive gadt_syntax
-=======
-              ; let axiom  = mkSingleCoAxiom Representational
-                                             axiom_name eta_tvs fam_tc eta_pats
-                                             (mkTyConApp rep_tc (mkTyVarTys eta_tvs))
-                    parent = DataFamInstTyCon axiom fam_tc pats'
-
-                      -- NB: Use the full_tvs from the pats. See bullet toward
-                      -- the end of Note [Data type families] in TyCon
-                    rep_tc = buildAlgTyCon rep_tc_name full_tvs
-                                           (map (const Nominal) full_tvs)
-                                           (fmap unLoc cType) stupid_theta
-                                           tc_rhs
-                                           Recursive
-                                           False      -- No promotable to the kind level
-                                           gadt_syntax parent
->>>>>>> c865c425
                  -- We always assume that indexed types are recursive.  Why?
                  -- (1) Due to their open nature, we can never be sure that a
                  -- further instance might not introduce a new recursive
@@ -736,40 +719,6 @@
 
        ; return (fam_inst, m_deriv_info) } }
   where
-<<<<<<< HEAD
-    -- See Note [Eta reduction for data family axioms]
-    --  [a,b,c,d].T [a] c Int c d  ==>  [a,b,c]. T [a] c Int c
-    eta_reduce tvs pats = go (reverse tvs) (reverse pats)
-    go (tv:tvs) (pat:pats)
-      | Just tv' <- getTyVar_maybe pat
-      , tv == tv'
-      , not (tv `elemVarSet` tyCoVarsOfTypes pats)
-      = go tvs pats
-    go tvs pats = (reverse tvs, reverse pats)
-
-{-
-Note [Eta reduction for data family axioms]
-~~~~~~~~~~~~~~~~~~~~~~~~~~~~~~~~~~~~~~~~~~~
-Consider this
-   data family T a b :: *
-   newtype instance T Int a = MkT (IO a) deriving( Monad )
-We'd like this to work.  From the 'newtype instance' you might
-think we'd get:
-   newtype TInt a = MkT (IO a)
-   axiom ax1 a :: T Int a ~ TInt a   -- The type-instance part
-   axiom ax2 a :: TInt a ~ IO a      -- The newtype part
-
-But now what can we do?  We have this problem
-   Given:   d  :: Monad IO
-   Wanted:  d' :: Monad (T Int) = d |> ????
-What coercion can we use for the ???
-
-Solution: eta-reduce both axioms, thus:
-   axiom ax1 :: T Int ~ TInt
-   axiom ax2 :: TInt ~ IO
-Now
-   d' = d |> Monad (sym (ax2 ; ax1))
-=======
     eta_reduce :: [Type] -> ([Type], [TyVar])
     -- See Note [Eta reduction for data families] in FamInstEnv
     -- Splits the incoming patterns into two: the [TyVar]
@@ -781,10 +730,9 @@
       = go (reverse pats) []
     go (pat:pats) etad_tvs
       | Just tv <- getTyVar_maybe pat
-      , not (tv `elemVarSet` tyVarsOfTypes pats)
+      , not (tv `elemVarSet` tyCoVarsOfTypes pats)
       = go pats (tv : etad_tvs)
     go pats etad_tvs = (reverse pats, etad_tvs)
->>>>>>> c865c425
 
 
 {- *********************************************************************
