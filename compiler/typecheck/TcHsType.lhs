--- conflicted
+++ resolved
@@ -958,191 +958,21 @@
 %*									*
 %************************************************************************
 
-<<<<<<< HEAD
-Note [Kind-checking strategies]
-~~~~~~~~~~~~~~~~~~~~~~~~~~~~~~~
-
-There are three main declarations that we have to kind check carefully in the
-presence of -XPolyKinds: classes, datatypes, and data/type families. They each
-have a different kind-checking strategy (labeled in the parentheses above each
-section). This should potentially be cleaned up in the future, but this is how
-it stands now (June 2013).
-
-Classes (ParametricKinds):
-  - kind-polymorphic by default
-  - each un-annotated type variable is given a fresh meta kind variable
-  - every explicit kind variable becomes a SigTv during inference
-  - no generalisation is done while kind-checking the recursive group
-
-  Taken together, this means that classes cannot participate in polymorphic
-  recursion. Thus, the following is not definable:
-
-  class Fugly (a :: k) where
-    foo :: forall (b :: k -> *). Fugly b => b a
-
-  But, because explicit kind variables are SigTvs, it is OK for the kind to
-  be forced to be the same kind that is used in a separate declaration. See
-  test case polykinds/T7020.hs.
-
-Datatypes:
-  Here we have two cases, whether or not a Full Kind Signature is provided.
-  A Full Kind Signature means that there is a top-level :: in the definition
-  of the datatype. For example:
-
-  data T1 :: k -> Bool -> * where ...         -- YES
-  data T2 (a :: k) :: Bool -> * where ...     -- YES
-  data T3 (a :: k) (b :: Bool) :: * where ... -- YES
-  data T4 (a :: k) (b :: Bool) where ...      -- NO
-
-  Kind signatures are not allowed on datatypes declared in the H98 style,
-  so those always have no Full Kind Signature.
-
-  Full Kind Signature (FullKindSignature):
-    - each un-annotated type variable defaults to *
-    - every explicit kind variable becomes a skolem during type inference
-    - these kind variables are generalised *before* kind-checking the group
-
-    With these rules, polymorphic recursion is possible. This is essentially
-    because of the generalisation step before kind-checking the group -- it
-    gives the kind-checker enough flexibility to supply the right kind arguments
-    to support polymorphic recursion.
-
-  no Full Kind Signature (ParametricKinds):
-    - kind-polymorphic by default
-    - each un-annotated type variable is given a fresh meta kind variable
-    - every explicit kind variable becomes a SigTv during inference
-    - no generalisation is done while kind-checking the recursive group
-
-    Thus, no polymorphic recursion in this case. See also Trac #6093 & #6049.
-
-Type families:
-  Here we have three cases: open top-level families, closed top-level families,
-  and open associated types. (There are no closed associated types, for good
-  reason.)
-
-  Open top-level families (FullKindSignature):
-    - All open top-level families are considered to have a Full Kind Signature
-    - All arguments and the result default to *
-    - All kind variables are skolems
-    - All kind variables are generalised before kind-checking the group
-
-    This behaviour supports kind-indexed type and data families, because we
-    need to have generalised before kind-checking for this to work. For example:
-
-    type family F (a :: k)
-    type instance F Int = Bool
-    type instance F Maybe = Char
-    type instance F (x :: * -> * -> *) = Double
-
-  Closed top-level families (NonParametricKinds):
-    - kind-monomorphic by default
-    - each un-annotated type variable is given a fresh meta kind variable
-    - every explicit kind variable becomes a skolem during inference
-    - all such skolems are generalised before kind-checking; other kind
-      variables are not generalised
-
-    This behaviour is to allow kind inference to occur in closed families, but
-    without becoming too polymorphic. For example:
-
-    type family F a where
-      F Int = Bool
-      F Bool = Char
-
-    We would want F to have kind * -> * from this definition, although something
-    like k1 -> k2 would be perfectly sound. The reason we want this restriction is
-    that it is better to have (F Maybe) be a kind error than simply stuck.
-
-    The kind inference gives us also
-
-    type family Not b where
-      Not False = True
-      Not True  = False
-
-    With an open family, the above would need kind annotations in its header.
-
-    The tricky case is
-
-    type family G a (b :: k) where
-      G Int Int    = False
-      G Bool Maybe = True
-
-    We want this to work. But, we also want (G Maybe Maybe) to be a kind error
-    (in the first argument). So, we need to generalise the skolem "k" but not
-    the meta kind variable associated with "a".
-
-  Associated families (FullKindSignature):
-    - Kind-monomorphic by default
-    - Result kind defaults to *
-    - Each type variable is either in the class header or not:
-      - Type variables in the class header are given the kind inherited from
-        the class header (and checked against an annotation, if any)
-      - Un-annotated type variables default to *
-    - Each kind variable mentioned in the class header becomes a SigTv during
-      kind inference.
-    - Each kind variable not mentioned in the class header becomes a skolem during
-      kind inference.
-    - Only the skolem kind variables are generalised before kind checking.
-
-    Here are some examples:
-    
-    class Foo1 a b where
-      type Bar1 (a :: k) (b :: k)
-
-    The kind of Foo1 will be k -> k -> Constraint. Kind annotations on associated
-    type declarations propagate to the header because the type variables in Bar1's
-    declaration inherit the (meta) kinds of the class header.
-
-    class Foo2 a where
-      type Bar2 a
-
-    The kind of Bar2 will be k -> *.
-
-    class Foo3 a where
-      type Bar3 a (b :: k)
-      meth :: Bar3 a Maybe -> ()
-
-    The kind of Bar3 will be k1 -> k2 -> *. This only kind-checks because the kind
-    of b is generalised before kind-checking.
-
-    class Foo4 a where
-      type Bar4 a b
-
-    Here, the kind of Bar4 will be k -> * -> *, because b is not mentioned in the
-    class header, so it defaults to *.
-
 \begin{code}
--- TODO (RAE): Update note!
-data KindCheckingStrategy   -- See Note [Kind-checking strategies]
-  = NonParametricKinds
-  | FullKindSignature
-  deriving (Eq)
-
--- determine the appropriate strategy for a decl
-kcStrategy :: TyClDecl Name -> KindCheckingStrategy
-kcStrategy d@(ForeignType {}) = pprPanic "kcStrategy" (ppr d)
-kcStrategy (FamDecl fam_decl)
-  = kcStrategyFamDecl fam_decl
-kcStrategy (SynDecl {})       = NonParametricKinds
-kcStrategy (DataDecl { tcdDataDefn = HsDataDefn { dd_kindSig = m_ksig }})
-  | Just _ <- m_ksig            = FullKindSignature
-  | otherwise                   = NonParametricKinds
-kcStrategy (ClassDecl {})     = NonParametricKinds
-
--- if the ClosedTypeFamily has no equations, do the defaulting to *, etc.
-kcStrategyFamDecl :: FamilyDecl Name -> KindCheckingStrategy
-kcStrategyFamDecl (FamilyDecl { fdInfo = ClosedTypeFamily (_:_) }) = NonParametricKinds
-kcStrategyFamDecl _                                                = FullKindSignature
-
--- TODO (RAE): Update [Kind-checking strategies] to reflect that datatypes now
---             have **Non**ParametricKinds, to support kind-indexed GADTs.
-kcHsTyVarBndrs :: KindCheckingStrategy
+-- | Kind-check a 'LHsTyVarBndrs'. If the decl under consideration has a complete,
+-- user-supplied kind signature (CUSK), generalise the result. Used in 'getInitialKind'
+-- and in kind-checking. See also Note [Complete user-supplied kind signatures] in
+-- HsDecls.
+kcHsTyVarBndrs :: Bool    -- ^ True <=> the decl being checked has a CUSK
                -> LHsTyVarBndrs Name 
-	       -> TcM (Kind, r)   -- the result kind, possibly with other info
-	       -> TcM (Kind, r)
--- Used in getInitialKind
-kcHsTyVarBndrs strat (HsQTvs { hsq_implicit = kv_ns, hsq_explicit = hs_tvs }) thing_inside
+	       -> TcM (Kind, r)   -- ^ the result kind, possibly with other info
+	       -> TcM (Kind, r)   -- ^ The full kind of the thing being declared,
+                                  -- with the other info
+kcHsTyVarBndrs cusk (HsQTvs { hsq_implicit = kv_ns, hsq_explicit = hs_tvs }) thing_inside
   = do { meta_kvs <- mapM (const newMetaKindVar) kv_ns
-       ; let kvs = zipWith new_skolem_tv kv_ns meta_kvs
+       ; kvs <- if cusk
+                then return $ zipWith new_skolem_tv kv_ns meta_kvs
+                else zipWithM newSigTyVar kv_ns meta_kvs
        ; tcExtendTyVarEnv2 (kv_ns `zip` kvs) $
     do { (full_kind, _, stuff) <- bind_telescope hs_tvs thing_inside
        ; let _all_kvs  = filter (not . isMetaTyVar) $
@@ -1153,15 +983,12 @@
                 -- BUT, it is critical that we generalise w.r.t. the declared kvs,
                 -- not the found _all_kvs, because we depend hsq_implicit and the
                 -- quantified tyvars to line up in kcTyClTyVars
-             gen_kind  = ASSERT( sort _all_kvs == sort kvs )
-                         mkInvForAllTys kvs full_kind
+             gen_kind  = if cusk
+                         then ASSERT( sort _all_kvs == sort kvs ) 
+                              mkInvForAllTys kvs full_kind
+                         else full_kind
        ; return (gen_kind, stuff) } }
   where
-    -- See Note [Kind-checking strategies]
-    default_to_star = case strat of
-          NonParametricKinds -> False
-          FullKindSignature  -> True
-
       -- there may be dependency between the explicit "ty" vars. So, we have
       -- to handle them one at a time. We also need to build up a full kind
       -- here, because this is the place we know whether to use a FunTy or a
@@ -1188,53 +1015,6 @@
 
            ; return ( mkForAllTy bndr res_kind, fvs', stuff ) }
 
-=======
-\begin{code}
-
-mkKindSigVar :: Name -> TcM KindVar
--- Use the specified name; don't clone it
-mkKindSigVar n 
-  = do { mb_thing <- tcLookupLcl_maybe n
-       ; case mb_thing of
-           Just (AThing k)
-             | Just kvar <- getTyVar_maybe k
-             -> return kvar
-           _ -> return $ mkTcTyVar n superKind (SkolemTv False) }
-
-kcScopedKindVars :: [Name] -> TcM a -> TcM a
--- Given some tyvar binders like [a (b :: k -> *) (c :: k)]
--- bind each scoped kind variable (k in this case) to a fresh
--- kind skolem variable
-kcScopedKindVars kv_ns thing_inside 
-  = do { kvs <- mapM (\n -> newSigTyVar n superKind) kv_ns
-                     -- NB: use mutable signature variables
-       ; tcExtendTyVarEnv2 (kv_ns `zip` kvs) thing_inside } 
-
--- | Kind-check a 'LHsTyVarBndrs'. If the decl under consideration has a complete,
--- user-supplied kind signature (CUSK), generalise the result. Used in 'getInitialKind'
--- and in kind-checking. See also Note [Complete user-supplied kind signatures] in
--- HsDecls.
-kcHsTyVarBndrs :: Bool    -- ^ True <=> the decl being checked has a CUSK
-               -> LHsTyVarBndrs Name 
-	       -> TcM (Kind, r)   -- ^ the result kind, possibly with other info
-	       -> TcM (Kind, r)   -- ^ The full kind of the thing being declared,
-                                  -- with the other info
-kcHsTyVarBndrs cusk (HsQTvs { hsq_kvs = kv_ns, hsq_tvs = hs_tvs }) thing_inside
-  = do { kvs <- if cusk
-                then mapM mkKindSigVar kv_ns
-                else mapM (\n -> newSigTyVar n superKind) kv_ns
-       ; tcExtendTyVarEnv2 (kv_ns `zip` kvs) $
-    do { nks <- mapM (kc_hs_tv . unLoc) hs_tvs
-       ; (res_kind, stuff) <- tcExtendKindEnv nks thing_inside
-       ; let full_kind = mkArrowKinds (map snd nks) res_kind
-             kvs       = filter (not . isMetaTyVar) $
-                         varSetElems $ tyVarsOfType full_kind
-             gen_kind  = if cusk
-                         then mkForAllTys kvs full_kind
-                         else full_kind
-       ; return (gen_kind, stuff) } }
-  where
->>>>>>> d5e48748
     kc_hs_tv :: HsTyVarBndr Name -> TcM (Name, TcKind)
     kc_hs_tv (UserTyVar n)
       = do { mb_thing <- tcLookupLcl_maybe n
@@ -1514,7 +1294,6 @@
 kcTyClTyVars :: Name -> LHsTyVarBndrs Name -> TcM () -> TcM ()
 -- Used for the type variables of a type or class decl,
 -- when doing the initial kind-check.  
-<<<<<<< HEAD
 kcTyClTyVars name hs_tvs thing_inside
   = do { tc_kind <- kcLookupKind name
        ; let (scoped_tvs, _, _) = splitTelescopeTvs tc_kind hs_tvs
@@ -1526,32 +1305,6 @@
        ; tcExtendTyVarEnv scoped_tvs $ thing_inside }
     where
       pp_tv tv = ppr tv <+> dcolon <+> ppr (tyVarKind tv)
-=======
-kcTyClTyVars name (HsQTvs { hsq_kvs = kvs, hsq_tvs = hs_tvs }) thing_inside
-  = kcScopedKindVars kvs $
-    do 	{ tc_kind <- kcLookupKind name
-	; let (_, mono_kind)   = splitForAllTys tc_kind
-                     -- if we have a FullKindSignature, the tc_kind may already
-                     -- be generalized. The kvs get matched up while kind-checking
-                     -- the types in kc_tv, below
-              (arg_ks, _res_k) = splitKindFunTysN (length hs_tvs) mono_kind
-                     -- There should be enough arrows, because
-                     -- getInitialKinds used the tcdTyVars
-        ; name_ks <- zipWithM kc_tv hs_tvs arg_ks
-        ; tcExtendKindEnv name_ks thing_inside }
-  where
-    -- getInitialKind has already gotten the kinds of these type
-    -- variables, but tiresomely we need to check them *again* 
-    -- to match the kind variables they mention against the ones 
-    -- we've freshly brought into scope
-    kc_tv :: LHsTyVarBndr Name -> Kind -> TcM (Name, Kind)
-    kc_tv (L _ (UserTyVar n)) exp_k 
-      = return (n, exp_k)
-    kc_tv (L _ (KindedTyVar n hs_k)) exp_k
-      = do { k <- tcLHsKind hs_k
-           ; checkKind k exp_k
-           ; return (n, exp_k) }
->>>>>>> d5e48748
 
 -----------------------
 tcTyClTyVars :: Name -> LHsTyVarBndrs Name	-- LHS of the type or class decl
