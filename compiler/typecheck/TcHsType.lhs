%
% (c) The University of Glasgow 2006
% (c) The GRASP/AQUA Project, Glasgow University, 1992-1998
%
\section[TcMonoType]{Typechecking user-specified @MonoTypes@}

\begin{code}
{-# OPTIONS -fno-warn-tabs #-}
-- The above warning supression flag is a temporary kludge.
-- While working on this module you are encouraged to remove it and
-- detab the module (please do the detabbing in a separate patch). See
--     http://ghc.haskell.org/trac/ghc/wiki/Commentary/CodingStyle#TabsvsSpaces
-- for details

module TcHsType (
	tcHsSigType, tcHsSigTypeNC, tcHsDeriv, tcHsVectInst, 
	tcHsInstHead, 
	UserTypeCtxt(..), 

                -- Type checking type and class decls
	kcLookupKind, kcTyClTyVars, tcTyClTyVars,
        tcHsConArgType, tcDataKindSig, 
        tcClassSigType,

		-- Kind-checking types
                -- No kind generalisation, no checkValidType
	KindCheckingStrategy(..), kcStrategy, kcStrategyFamDecl,
        kcHsTyVarBndrs, tcHsTyVarBndrs, 
        tcHsLiftedType, tcHsOpenType,
	tcLHsType, tcCheckLHsType, 
        tcHsContext, tcInferApps, tcHsArgTys,

        kindGeneralize, checkKind,

		-- Sort-checking kinds
	tcLHsKind, 

		-- Pattern type signatures
	tcHsPatSigType, tcPatSig
   ) where

#include "HsVersions.h"

import HsSyn
import TcRnMonad
import TcEvidence( HsWrapper )
import TcEnv
import TcMType
import TcValidity
import TcUnify
import TcIface
import TcHsSyn ( zonkCoToCo, emptyZonkEnv )  -- TODO (RAE): Remove!
import TcType
import Type
import TyCoRep( Type(..) )  -- For the mkNakedXXX stuff
import Kind
import Var
import VarSet
import TyCon
import DataCon
import TysPrim ( liftedTypeKindTyConName, constraintKindTyConName )
import Class
import Name
import NameEnv
import TysWiredIn
import BasicTypes
import SrcLoc
import DynFlags ( ExtensionFlag( Opt_DataKinds ), getDynFlags )
import Unique
import UniqSupply
import Outputable
import FastString
import Util

import Control.Monad ( unless, when, zipWithM )
import PrelNames( ipClassName, funTyConKey )
\end{code}


	----------------------------
		General notes
	----------------------------

Generally speaking we now type-check types in three phases

  1.  kcHsType: kind check the HsType
	*includes* performing any TH type splices;
	so it returns a translated, and kind-annotated, type

  2.  dsHsType: convert from HsType to Type:
	perform zonking
	expand type synonyms [mkGenTyApps]
	hoist the foralls [tcHsType]

  3.  checkValidType: check the validity of the resulting type

Often these steps are done one after the other (tcHsSigType).
But in mutually recursive groups of type and class decls we do
	1 kind-check the whole group
	2 build TyCons/Classes in a knot-tied way
	3 check the validity of types in the now-unknotted TyCons/Classes

For example, when we find
	(forall a m. m a -> m a)
we bind a,m to kind varibles and kind-check (m a -> m a).  This makes
a get kind *, and m get kind *->*.  Now we typecheck (m a -> m a) in
an environment that binds a and m suitably.

The kind checker passed to tcHsTyVars needs to look at enough to
establish the kind of the tyvar:
  * For a group of type and class decls, it's just the group, not
	the rest of the program
  * For a tyvar bound in a pattern type signature, its the types
	mentioned in the other type signatures in that bunch of patterns
  * For a tyvar bound in a RULE, it's the type signatures on other
	universally quantified variables in the rule

Note that this may occasionally give surprising results.  For example:

	data T a b = MkT (a b)

Here we deduce			a::*->*,       b::*
But equally valid would be	a::(*->*)-> *, b::*->*


Validity checking
~~~~~~~~~~~~~~~~~
Some of the validity check could in principle be done by the kind checker, 
but not all:

- During desugaring, we normalise by expanding type synonyms.  Only
  after this step can we check things like type-synonym saturation
  e.g. 	type T k = k Int
	type S a = a
  Then (T S) is ok, because T is saturated; (T S) expands to (S Int);
  and then S is saturated.  This is a GHC extension.

- Similarly, also a GHC extension, we look through synonyms before complaining
  about the form of a class or instance declaration

- Ambiguity checks involve functional dependencies, and it's easier to wait
  until knots have been resolved before poking into them

Also, in a mutually recursive group of types, we can't look at the TyCon until we've
finished building the loop.  So to keep things simple, we postpone most validity
checking until step (3).

Knot tying
~~~~~~~~~~
During step (1) we might fault in a TyCon defined in another module, and it might
(via a loop) refer back to a TyCon defined in this module. So when we tie a big
knot around type declarations with ARecThing, so that the fault-in code can get
the TyCon being defined.


%************************************************************************
%*									*
              Check types AND do validity checking
%*									*
%************************************************************************

\begin{code}
tcHsSigType, tcHsSigTypeNC :: UserTypeCtxt -> LHsType Name -> TcM Type
  -- NB: it's important that the foralls that come from the top-level
  --	 HsForAllTy in hs_ty occur *first* in the returned type.
  --     See Note [Scoped] with TcSigInfo
tcHsSigType ctxt hs_ty
  = addErrCtxt (pprHsSigCtxt ctxt hs_ty) $
    tcHsSigTypeNC ctxt hs_ty

tcHsSigTypeNC ctxt (L loc hs_ty)
  = setSrcSpan loc $    -- The "In the type..." context
                        -- comes from the caller; hence "NC"
    do  { kind <- case expectedKindInCtxt ctxt of
                    Nothing -> newMetaKindVar
                    Just k  -> return k
          -- The kind is checked by checkValidType, and isn't necessarily
          -- of kind * in a Template Haskell quote eg [t| Maybe |]

          -- Generalise here: see Note [Kind generalisation]
        ; ty <- tcCheckHsTypeAndGen hs_ty kind

          -- Zonk to expose kind information to checkValidType
        ; ty <- zonkSigType ty
        ; checkValidType ctxt ty
        ; return ty }

-----------------
tcHsInstHead :: UserTypeCtxt -> LHsType Name -> TcM ([TyCoVar], ThetaType, Class, [Type])
-- Like tcHsSigTypeNC, but for an instance head.
tcHsInstHead user_ctxt lhs_ty@(L loc hs_ty)
  = setSrcSpan loc $    -- The "In the type..." context comes from the caller
    do { inst_ty <- tc_inst_head hs_ty
       ; kvs     <- zonkTcTypeAndFV inst_ty
       ; kvs     <- kindGeneralize kvs
       ; inst_ty <- zonkSigType (mkForAllTys kvs inst_ty)
       ; checkValidInstance user_ctxt lhs_ty inst_ty }

tc_inst_head :: HsType Name -> TcM TcType
tc_inst_head (HsForAllTy _ hs_tvs hs_ctxt hs_ty)
  = tcHsTyVarBndrs hs_tvs $ \ tvs -> 
    do { ctxt <- tcHsContext hs_ctxt
       ; ty   <- tc_lhs_type hs_ty ekConstraint    -- Body for forall has kind Constraint
       ; return (mkSigmaTy tvs ctxt ty) }

tc_inst_head hs_ty
  = tc_hs_type hs_ty ekConstraint

-----------------
tcHsDeriv :: HsType Name -> TcM ([TyCoVar], Class, [Type])
-- Like tcHsSigTypeNC, but for the ...deriving( ty ) clause
tcHsDeriv hs_ty 
  = do { kind <- newMetaKindVar
       ; ty   <- tcCheckHsTypeAndGen hs_ty kind
                 -- Funny newtype deriving form
                 -- 	forall a. C [a]
                 -- where C has arity 2. Hence any-kinded result
       ; ty   <- zonkSigType ty
       ; let (tvs, pred) = splitForAllTys ty
       ; case getClassPredTys_maybe pred of
           Just (cls, tys) -> return (tvs, cls, tys)
           Nothing -> failWithTc (ptext (sLit "Illegal deriving item") <+> quotes (ppr hs_ty)) }

-- Used for 'VECTORISE [SCALAR] instance' declarations
--
tcHsVectInst :: LHsType Name -> TcM (Class, [Type])
tcHsVectInst ty
  | Just (L _ cls_name, tys) <- splitLHsClassTy_maybe ty
  = do { (cls, cls_kind) <- tcClass cls_name
       ; (arg_tys, _res_kind) <- tcInferApps cls_name cls_kind tys
       ; return (cls, arg_tys) }
  | otherwise
  = failWithTc $ ptext (sLit "Malformed instance type")
\end{code}

	These functions are used during knot-tying in
	type and class declarations, when we have to
 	separate kind-checking, desugaring, and validity checking


%************************************************************************
%*									*
            The main kind checker: no validity checks here
%*									*
%************************************************************************
	
	First a couple of simple wrappers for kcHsType

\begin{code}
tcClassSigType :: LHsType Name -> TcM Type
tcClassSigType lhs_ty@(L _ hs_ty)
  = addTypeCtxt lhs_ty $
    do { ty <- tcCheckHsTypeAndGen hs_ty liftedTypeKind
       ; zonkSigType ty }

tcHsConArgType :: NewOrData ->  LHsType Name -> TcM Type
-- Permit a bang, but discard it
tcHsConArgType NewType  bty = tcHsLiftedType (getBangType bty)
  -- Newtypes can't have bangs, but we don't check that
  -- until checkValidDataCon, so do not want to crash here

tcHsConArgType DataType bty = tcHsOpenType (getBangType bty)
  -- Can't allow an unlifted type for newtypes, because we're effectively
  -- going to remove the constructor while coercing it to a lifted type.
  -- And newtypes can't be bang'd

---------------------------
tcHsArgTys :: SDoc -> [LHsType Name] -> [Kind] -> TcM [TcType]
tcHsArgTys what tys kinds
  = sequence [ addTypeCtxt ty $
               tc_lhs_type ty (expArgKind what kind n)
             | (ty,kind,n) <- zip3 tys kinds [1..] ]

tc_hs_arg_tys :: SDoc -> [LHsType Name] -> [Kind] -> TcM [TcType]
-- Just like tcHsArgTys but without the addTypeCtxt
tc_hs_arg_tys what tys kinds
  = sequence [ tc_lhs_type ty (expArgKind what kind n)
             | (ty,kind,n) <- zip3 tys kinds [1..] ]

---------------------------
tcHsOpenType, tcHsLiftedType :: LHsType Name -> TcM TcType
-- Used for type signatures
-- Do not do validity checking
tcHsOpenType ty   = addTypeCtxt ty $ tc_lhs_type ty ekOpen
tcHsLiftedType ty = addTypeCtxt ty $ tc_lhs_type ty ekLifted

-- Like tcHsType, but takes an expected kind
tcCheckLHsType :: LHsType Name -> Kind -> TcM Type
tcCheckLHsType hs_ty exp_kind
  = addTypeCtxt hs_ty $ 
    tc_lhs_type hs_ty (EK exp_kind expectedKindMsg)

tcLHsType :: LHsType Name -> TcM (TcType, TcKind)
-- Called from outside: set the context
tcLHsType ty = addTypeCtxt ty (tc_infer_lhs_type ty)

---------------------------
tcCheckHsTypeAndGen :: HsType Name -> Kind -> TcM Type
-- Input type is HsType, not LhsType; the caller adds the context
-- Typecheck a type signature, and kind-generalise it
-- The result is not necessarily zonked, and has not been checked for validity
tcCheckHsTypeAndGen hs_ty kind
  = do { ty  <- tc_hs_type hs_ty (EK kind expectedKindMsg)
       ; traceTc "tcCheckHsTypeAndGen" (ppr hs_ty)
       ; kvs <- zonkTcTypeAndFV ty 
       ; kvs <- kindGeneralize kvs
       ; return (mkForAllTys kvs ty) }
\end{code}

Like tcExpr, tc_hs_type takes an expected kind which it unifies with
the kind it figures out. When we don't know what kind to expect, we use
tc_lhs_type_fresh, to first create a new meta kind variable and use that as
the expected kind.

\begin{code}
tc_infer_lhs_type :: LHsType Name -> TcM (TcType, TcKind)
tc_infer_lhs_type ty =
  do { kv <- newMetaKindVar
     ; r <- tc_lhs_type ty (EK kv expectedKindMsg)
     ; return (r, kv) }

tc_lhs_type :: LHsType Name -> ExpKind -> TcM TcType
tc_lhs_type (L span ty) exp_kind
  = setSrcSpan span $
    do { traceTc "tc_lhs_type:" (ppr ty $$ ppr exp_kind)
       ; tc_hs_type ty exp_kind }

tc_lhs_types :: [(LHsType Name, ExpKind)] -> TcM [TcType]
tc_lhs_types tys_w_kinds = mapM (uncurry tc_lhs_type) tys_w_kinds

------------------------------------------
tc_fun_type :: HsType Name -> LHsType Name -> LHsType Name -> ExpKind -> TcM TcType
-- We need to recognise (->) so that we can construct a FunTy, 
-- *and* we need to do by looking at the Name, not the TyCon
-- (see Note [Zonking inside the knot]).  For example,
-- consider  f :: (->) Int Int  (Trac #7312)
tc_fun_type ty ty1 ty2 exp_kind@(EK _ ctxt)
  = do { ty1' <- tc_lhs_type ty1 (EK openTypeKind ctxt)
       ; ty2' <- tc_lhs_type ty2 (EK openTypeKind ctxt)
       ; checkExpectedKind ty liftedTypeKind exp_kind
       ; return (mkFunTy ty1' ty2') }

------------------------------------------
tc_hs_type :: HsType Name -> ExpKind -> TcM TcType
tc_hs_type (HsParTy ty)        exp_kind = tc_lhs_type ty exp_kind
tc_hs_type (HsDocTy ty _)      exp_kind = tc_lhs_type ty exp_kind
tc_hs_type (HsQuasiQuoteTy {}) _ = panic "tc_hs_type: qq"	-- Eliminated by renamer
tc_hs_type ty@(HsBangTy {})    _
    -- While top-level bangs at this point are eliminated (eg !(Maybe Int)),
    -- other kinds of bangs are not (eg ((!Maybe) Int)). These kinds of
    -- bangs are invalid, so fail. (#7210)
    = failWithTc (ptext (sLit "Unexpected strictness annotation:") <+> ppr ty)
tc_hs_type (HsRecTy _)         _ = panic "tc_hs_type: record" -- Unwrapped by con decls
      -- Record types (which only show up temporarily in constructor 
      -- signatures) should have been removed by now

---------- Functions and applications
tc_hs_type hs_ty@(HsTyVar name) exp_kind
  = do { (ty, k) <- tcTyVar name
       ; checkExpectedKind hs_ty k exp_kind
       ; return ty }

tc_hs_type ty@(HsFunTy ty1 ty2) exp_kind
  = tc_fun_type ty ty1 ty2 exp_kind

tc_hs_type hs_ty@(HsOpTy ty1 (_, l_op@(L _ op)) ty2) exp_kind
  | op `hasKey` funTyConKey
  = tc_fun_type hs_ty ty1 ty2 exp_kind
  | otherwise
  = do { (op', op_kind) <- tcTyVar op
       ; tys' <- tcCheckApps hs_ty l_op op_kind [ty1,ty2] exp_kind
       ; return (mkNakedAppTys op' tys') }
         -- mkNakedAppTys: see Note [Zonking inside the knot]

tc_hs_type hs_ty@(HsAppTy ty1 ty2) exp_kind
--  | L _ (HsTyVar fun) <- fun_ty
--  , fun `hasKey` funTyConKey
--  , [fty1,fty2] <- arg_tys
--  = tc_fun_type hs_ty fty1 fty2 exp_kind
--  | otherwise
  = do { (fun_ty', fun_kind) <- tc_infer_lhs_type fun_ty
       ; arg_tys' <- tcCheckApps hs_ty fun_ty fun_kind arg_tys exp_kind
       ; return (mkNakedAppTys fun_ty' arg_tys') }
         -- mkNakedAppTys: see Note [Zonking inside the knot]
         -- This looks fragile; how do we *know* that fun_ty isn't 
         -- a TyConApp, say (which is never supposed to appear in the
         -- function position of an AppTy)?
  where
    (fun_ty, arg_tys) = splitHsAppTys ty1 [ty2]

--------- Foralls
tc_hs_type hs_ty@(HsForAllTy _ hs_tvs context ty) exp_kind
  = tcHsTyVarBndrs hs_tvs $ \ tvs' -> 
    -- Do not kind-generalise here!  See Note [Kind generalisation]
    do { ctxt' <- tcHsContext context
       ; ty' <- if null (unLoc context) then  -- Plain forall, no context
                   tc_lhs_type ty exp_kind    -- Why exp_kind?  See Note [Body kind of forall]
                else     
                   -- If there is a context, then this forall is really a
                   -- _function_, so the kind of the result really is *
                   -- The body kind (result of the function can be * or #, hence ekOpen
                   do { checkExpectedKind hs_ty liftedTypeKind exp_kind
                      ; tc_lhs_type ty ekOpen }
       ; return (mkSigmaTy tvs' ctxt' ty') }

--------- Lists, arrays, and tuples
tc_hs_type hs_ty@(HsListTy elt_ty) exp_kind 
  = do { tau_ty <- tc_lhs_type elt_ty ekLifted
       ; checkExpectedKind hs_ty liftedTypeKind exp_kind
       ; checkWiredInTyCon listTyCon
       ; return (mkListTy tau_ty) }

tc_hs_type hs_ty@(HsPArrTy elt_ty) exp_kind
  = do { tau_ty <- tc_lhs_type elt_ty ekLifted
       ; checkExpectedKind hs_ty liftedTypeKind exp_kind
       ; checkWiredInTyCon parrTyCon
       ; return (mkPArrTy tau_ty) }

-- See Note [Distinguishing tuple kinds] in HsTypes
-- See Note [Inferring tuple kinds]
tc_hs_type hs_ty@(HsTupleTy HsBoxedOrConstraintTuple hs_tys) exp_kind@(EK exp_k _ctxt)
     -- (NB: not zonking before looking at exp_k, to avoid left-right bias)
  | Just tup_sort <- tupKindSort_maybe exp_k
  = tc_tuple hs_ty tup_sort hs_tys exp_kind
  | otherwise
  = do { (tys, kinds) <- mapAndUnzipM tc_infer_lhs_type hs_tys
       ; kinds <- mapM zonkTcKind kinds
           -- Infer each arg type separately, because errors can be
           -- confusing if we give them a shared kind.  Eg Trac #7410
           -- (Either Int, Int), we do not want to get an error saying
           -- "the second argument of a tuple should have kind *->*"

       ; let (arg_kind, tup_sort)
               = case [ (k,s) | k <- kinds
                              , Just s <- [tupKindSort_maybe k] ] of
                    ((k,s) : _) -> (k,s)
                    [] -> (liftedTypeKind, BoxedTuple)
         -- In the [] case, it's not clear what the kind is, so guess *

       ; sequence_ [ setSrcSpan loc $
                     checkExpectedKind ty kind
                        (expArgKind (ptext (sLit "a tuple")) arg_kind n)
                   | (ty@(L loc _),kind,n) <- zip3 hs_tys kinds [1..] ]

       ; finish_tuple hs_ty tup_sort tys exp_kind }


tc_hs_type hs_ty@(HsTupleTy hs_tup_sort tys) exp_kind
  = tc_tuple hs_ty tup_sort tys exp_kind
  where
    tup_sort = case hs_tup_sort of  -- Fourth case dealt with above
                  HsUnboxedTuple    -> UnboxedTuple
                  HsBoxedTuple      -> BoxedTuple
                  HsConstraintTuple -> ConstraintTuple
                  _                 -> panic "tc_hs_type HsTupleTy"


--------- Promoted lists and tuples
tc_hs_type hs_ty@(HsExplicitListTy _k tys) exp_kind
  = do { tks <- mapM tc_infer_lhs_type tys
       ; let taus = map fst tks
       ; kind <- unifyKinds (ptext (sLit "In a promoted list")) tks
       ; checkExpectedKind hs_ty (mkPromotedListTy kind) exp_kind
       ; return (foldr (mk_cons kind) (mk_nil kind) taus) }
  where
    mk_cons k a b = mkTyConApp (promoteDataCon consDataCon) [k, a, b]
    mk_nil  k     = mkTyConApp (promoteDataCon nilDataCon) [k]

tc_hs_type hs_ty@(HsExplicitTupleTy _ tys) exp_kind
  = do { tks <- mapM tc_infer_lhs_type tys
       ; let n          = length tys
             kind_con   = promotedTupleTyCon   BoxedTuple n
             ty_con     = promotedTupleDataCon BoxedTuple n
             (taus, ks) = unzip tks
             tup_k      = mkTyConApp kind_con ks
       ; checkExpectedKind hs_ty tup_k exp_kind
       ; return (mkTyConApp ty_con (ks ++ taus)) }

--------- Constraint types
tc_hs_type ipTy@(HsIParamTy n ty) exp_kind
  = do { ty' <- tc_lhs_type ty ekLifted
       ; checkExpectedKind ipTy constraintKind exp_kind
       ; ipClass <- tcLookupClass ipClassName
       ; let n' = mkStrLitTy $ hsIPNameFS n
       ; return (mkClassPred ipClass [n',ty'])
       }

tc_hs_type ty@(HsEqTy ty1 ty2) exp_kind 
  = do { (ty1', kind1) <- tc_infer_lhs_type ty1
       ; (ty2', kind2) <- tc_infer_lhs_type ty2
       ; checkExpectedKind ty2 kind2
              (EK kind1 msg_fn)
       ; checkExpectedKind ty constraintKind exp_kind
       ; return (mkNakedTyConApp eqTyCon [kind1, ty1', ty2']) }
  where
    msg_fn pkind = ptext (sLit "The left argument of the equality had kind")
                   <+> quotes (pprKind pkind)

--------- Misc
tc_hs_type (HsKindSig ty sig_k) exp_kind 
  = do { sig_k' <- tcLHsKind sig_k
       ; checkExpectedKind ty sig_k' exp_kind
       ; tc_lhs_type ty (EK sig_k' msg_fn) }
  where
    msg_fn pkind = ptext (sLit "The signature specified kind") 
                   <+> quotes (pprKind pkind)

tc_hs_type (HsCoreTy ty) exp_kind
  = do { checkExpectedKind ty (typeKind ty) exp_kind
       ; return ty }


-- This should never happen; type splices are expanded by the renamer
tc_hs_type ty@(HsSpliceTy {}) _exp_kind
  = failWithTc (ptext (sLit "Unexpected type splice:") <+> ppr ty)

tc_hs_type (HsWrapTy {}) _exp_kind
  = panic "tc_hs_type HsWrapTy"  -- We kind checked something twice

tc_hs_type hs_ty@(HsTyLit (HsNumTy n)) exp_kind
  = do { checkExpectedKind hs_ty typeNatKind exp_kind
       ; checkWiredInTyCon typeNatKindCon
       ; return (mkNumLitTy n) }

tc_hs_type hs_ty@(HsTyLit (HsStrTy s)) exp_kind
  = do { checkExpectedKind hs_ty typeSymbolKind exp_kind
       ; checkWiredInTyCon typeSymbolKindCon
       ; return (mkStrLitTy s) }

---------------------------
tupKindSort_maybe :: TcKind -> Maybe TupleSort
tupKindSort_maybe k
  | isConstraintKind k = Just ConstraintTuple
  | isLiftedTypeKind k = Just BoxedTuple
  | otherwise          = Nothing

tc_tuple :: HsType Name -> TupleSort -> [LHsType Name] -> ExpKind -> TcM TcType
tc_tuple hs_ty tup_sort tys exp_kind
  = do { tau_tys <- tc_hs_arg_tys cxt_doc tys (repeat arg_kind)
       ; finish_tuple hs_ty tup_sort tau_tys exp_kind }
  where
    arg_kind = case tup_sort of
                 BoxedTuple      -> liftedTypeKind
                 UnboxedTuple    -> openTypeKind
                 ConstraintTuple -> constraintKind
    cxt_doc = case tup_sort of
                 BoxedTuple      -> ptext (sLit "a tuple")
                 UnboxedTuple    -> ptext (sLit "an unboxed tuple")
                 ConstraintTuple -> ptext (sLit "a constraint tuple")

finish_tuple :: HsType Name -> TupleSort -> [TcType] -> ExpKind -> TcM TcType
finish_tuple hs_ty tup_sort tau_tys exp_kind
  = do { checkExpectedKind hs_ty res_kind exp_kind
       ; checkWiredInTyCon tycon
       ; return (mkTyConApp tycon tau_tys) }
  where
    tycon = tupleTyCon tup_sort (length tau_tys)
    res_kind = case tup_sort of
                 UnboxedTuple    -> unliftedTypeKind
                 BoxedTuple      -> liftedTypeKind
                 ConstraintTuple -> constraintKind

---------------------------
tcInferApps :: Outputable a
       => a 
       -> TcKind			-- Function kind
       -> [LHsType Name]		-- Arg types
       -> TcM ([TcType], TcKind)	-- Kind-checked args
tcInferApps the_fun fun_kind args
  = do { (args_w_kinds, res_kind) <- splitFunKind (ppr the_fun) fun_kind args
       ; args' <- tc_lhs_types args_w_kinds
       ; return (args', res_kind) }

tcCheckApps :: Outputable a 
            => HsType Name     -- The type being checked (for err messages only)
            -> a               -- The function
            -> TcKind -> [LHsType Name]   -- Fun kind and arg types
	    -> ExpKind 	                  -- Expected kind
	    -> TcM [TcType]
tcCheckApps hs_ty the_fun fun_kind args exp_kind
  = do { (arg_tys, res_kind) <- tcInferApps the_fun fun_kind args
       ; checkExpectedKind hs_ty res_kind exp_kind
       ; return arg_tys }

---------------------------
splitFunKind :: SDoc -> TcKind -> [b] -> TcM ([(b,ExpKind)], TcKind)
splitFunKind the_fun fun_kind args
  = go 1 fun_kind args
  where
    go _      fk [] = return ([], fk)
    go arg_no fk (arg:args)
       = do { mb_fk <- matchExpectedFunKind fk
            ; case mb_fk of
                 Nothing       -> failWithTc too_many_args 
                 Just (ak,fk') -> do { (aks, rk) <- go (arg_no+1) fk' args
                                     ; let exp_kind = expArgKind (quotes the_fun) ak arg_no
                                     ; return ((arg, exp_kind) : aks, rk) } }
 
    too_many_args = quotes the_fun <+>
		    ptext (sLit "is applied to too many type arguments")


---------------------------
tcHsContext :: LHsContext Name -> TcM [PredType]
tcHsContext ctxt = mapM tcHsLPredType (unLoc ctxt)

tcHsLPredType :: LHsType Name -> TcM PredType
tcHsLPredType pred = tc_lhs_type pred ekConstraint

---------------------------
tcTyVar :: Name -> TcM (TcType, TcKind)
-- See Note [Type checking recursive type and class declarations]
-- in TcTyClsDecls
tcTyVar name         -- Could be a tyvar, a tycon, or a datacon
  = do { traceTc "lk1" (ppr name)
       ; thing <- tcLookup name
       ; traceTc "lk2" (ppr name <+> ppr thing)
       ; case thing of
           ATyVar _ tv 
              | isKindVar tv
              -> failWithTc (ptext (sLit "Kind variable") <+> quotes (ppr tv)
                             <+> ptext (sLit "used as a type"))
              | otherwise
              -> return (mkTyCoVarTy tv, tyVarKind tv)

           AThing kind -> do { tc <- get_loopy_tc name
                             ; inst_tycon (mkNakedTyConApp tc) kind }
                             -- mkNakedTyConApp: see Note [Zonking inside the knot]

           AGlobal (ATyCon tc) -> inst_tycon (mkTyConApp tc) (tyConKind tc)

           AGlobal (ADataCon dc)
             | Just tc <- promoteDataCon_maybe dc
             -> do { data_kinds <- xoptM Opt_DataKinds
                   ; unless data_kinds $ promotionErr name NoDataKinds
                   ; inst_tycon (mkTyConApp tc) (tyConKind tc) }
             | otherwise -> failWithTc (ptext (sLit "Data constructor") <+> quotes (ppr dc)
                                        <+> ptext (sLit "comes from an un-promotable type") 
                                        <+> quotes (ppr (dataConTyCon dc)))

           APromotionErr err -> promotionErr name err

           _  -> wrongThingErr "type" thing name }
  where
    get_loopy_tc name
      = do { env <- getGblEnv
           ; case lookupNameEnv (tcg_type_env env) name of
                Just (ATyCon tc) -> return tc
                _                -> return (aThingErr "tcTyVar" name) }

    inst_tycon :: ([Type] -> Type) -> Kind -> TcM (Type, Kind)
    -- Instantiate the polymorphic kind
    -- Lazy in the TyCon
    inst_tycon mk_tc_app kind
      | null kvs 
      = return (mk_tc_app [], ki_body)
      | otherwise
      = do { traceTc "lk4" (ppr name <+> dcolon <+> ppr kind)
           ; ks <- mapM (const newMetaKindVar) kvs
           ; return (mk_tc_app ks, substKiWith kvs ks ki_body) }
      where 
        (kvs, ki_body) = splitForAllTys kind

tcClass :: Name -> TcM (Class, TcKind)
tcClass cls 	-- Must be a class
  = do { thing <- tcLookup cls
       ; case thing of
           AThing kind -> return (aThingErr "tcClass" cls, kind)
           AGlobal (ATyCon tc)
             | Just cls <- tyConClass_maybe tc 
             -> return (cls, tyConKind tc)
           _ -> wrongThingErr "class" thing cls }


aThingErr :: String -> Name -> b
-- The type checker for types is sometimes called simply to
-- do *kind* checking; and in that case it ignores the type
-- returned. Which is a good thing since it may not be available yet!
aThingErr str x = pprPanic "AThing evaluated unexpectedly" (text str <+> ppr x)
\end{code}

Note [Zonking inside the knot]
~~~~~~~~~~~~~~~~~~~~~~~~~~~~~~
Suppose we are checking the argument types of a data constructor.  We
must zonk the types before making the DataCon, because once built we
can't change it.  So we must traverse the type.

BUT the parent TyCon is knot-tied, so we can't look at it yet. 

So we must be careful not to use "smart constructors" for types that
look at the TyCon or Class involved.  

  * Hence the use of mkNakedXXX functions. These do *not* enforce 
    the invariants (for example that we use (FunTy s t) rather 
    than (TyConApp (->) [s,t])).  

  * Ditto in zonkTcType (which may be applied more than once, eg to
    squeeze out kind meta-variables), we are careful not to look at
    the TyCon.

  * We arrange to call zonkSigType *once* right at the end, and it
    does establish the invariants.  But in exchange we can't look
    at the result (not even its structure) until we have emerged
    from the "knot".

  * TcHsSyn.zonkTcTypeToType also can safely check/establish
    invariants.

This is horribly delicate.  I hate it.  A good example of how
delicate it is can be seen in Trac #7903.

\begin{code}
mkNakedTyConApp :: TyCon -> [Type] -> Type
-- Builds a TyConApp 
--   * without being strict in TyCon,
--   * without satisfying the invariants of TyConApp
-- A subsequent zonking will establish the invariants
mkNakedTyConApp tc tys = TyConApp tc tys

mkNakedAppTys :: Type -> [Type] -> Type
mkNakedAppTys ty1                []   = ty1
mkNakedAppTys (TyConApp tc tys1) tys2 = mkNakedTyConApp tc (tys1 ++ tys2)
mkNakedAppTys ty1                tys2 = foldl AppTy ty1 tys2

zonkSigType :: TcType -> TcM TcType
-- Zonk the result of type-checking a user-written type signature
-- It may have kind varaibles in it, but no meta type variables
-- Because of knot-typing (see Note [Zonking inside the knot])
-- it may need to establish the Type invariants; 
-- hence the use of mkTyConApp and mkAppTy
zonkSigType ty
  = go ty
  where
    go (TyConApp tc tys) = do tys' <- mapM go tys
                              return (mkTyConApp tc tys')
                -- Key point: establish Type invariants! 
                -- See Note [Zonking inside the knot] 

    go (LitTy n)         = return (LitTy n)

    go (FunTy arg res)   = do arg' <- go arg
                              res' <- go res
                              return (FunTy arg' res')

    go (AppTy fun arg)   = do fun' <- go fun
                              arg' <- go arg
                              return (mkAppTy fun' arg')
		-- NB the mkAppTy; we might have instantiated a
		-- type variable to a type constructor, so we need
		-- to pull the TyConApp to the top.

	-- The two interesting cases!
    go (TyVarTy tyvar) | isTcTyVar tyvar = zonkTcTyCoVar tyvar
		       | otherwise	 = TyVarTy <$> updateTyVarKindM go tyvar
		-- Ordinary (non Tc) tyvars occur inside quantified types

    go (ForAllTy tv ty) = do { tv' <- zonkTcTyCoVarBndr tv
                             ; ty' <- go ty
                             ; return (ForAllTy tv' ty') }

    go (CastTy ty co) = do { ty' <- go ty
                           ; co' <- zonkCoToCo emptyZonkEnv co  -- TODO (RAE): This is wrong.
                           ; return (CastTy ty' co') }
    go (CoercionTy co) = CoercionTy <$> zonkCoToCo emptyZonkEnv co -- TODO (RAE): Still wrong.
\end{code}

Note [Body kind of a forall]
~~~~~~~~~~~~~~~~~~~~~~~~~~~~
The body of a forall is usually a type, but in principle
there's no reason to prohibit *unlifted* types.
In fact, GHC can itself construct a function with an
unboxed tuple inside a for-all (via CPR analyis; see 
typecheck/should_compile/tc170).

Moreover in instance heads we get forall-types with
kind Constraint.  

Moreover if we have a signature
   f :: Int#
then we represent it as (HsForAll Implicit [] [] Int#).  And this must
be legal!  We can't drop the empty forall until *after* typechecking
the body because of kind polymorphism:
   Typeable :: forall k. k -> Constraint
   data Apply f t = Apply (f t)
   -- Apply :: forall k. (k -> *) -> k -> *
   instance Typeable Apply where ...
Then the dfun has type
   df :: forall k. Typeable ((k->*) -> k -> *) (Apply k)

   f :: Typeable Apply

   f :: forall (t:k->*) (a:k).  t a -> t a

   class C a b where
      op :: a b -> Typeable Apply

   data T a = MkT (Typeable Apply)
            | T2 a
      T :: * -> *
      MkT :: forall k. (Typeable ((k->*) -> k -> *) (Apply k)) -> T a

   f :: (forall (k:BOX). forall (t:: k->*) (a:k). t a -> t a) -> Int
   f :: (forall a. a -> Typeable Apply) -> Int

So we *must* keep the HsForAll on the instance type
   HsForAll Implicit [] [] (Typeable Apply)
so that we do kind generalisation on it.

Really we should check that it's a type of value kind
{*, Constraint, #}, but I'm not doing that yet
Example that should be rejected:  
         f :: (forall (a:*->*). a) Int

Note [Inferring tuple kinds]
~~~~~~~~~~~~~~~~~~~~~~~~~~~~
Give a tuple type (a,b,c), which the parser labels as HsBoxedOrConstraintTuple,
we try to figure out whether it's a tuple of kind * or Constraint.
  Step 1: look at the expected kind
  Step 2: infer argument kinds

If after Step 2 it's not clear from the arguments that it's
Constraint, then it must be *.  Once having decided that we re-check
the Check the arguments again to give good error messages
in eg. `(Maybe, Maybe)`

Note that we will still fail to infer the correct kind in this case:

  type T a = ((a,a), D a)
  type family D :: Constraint -> Constraint

While kind checking T, we do not yet know the kind of D, so we will default the
kind of T to * -> *. It works if we annotate `a` with kind `Constraint`.

Note [Desugaring types]
~~~~~~~~~~~~~~~~~~~~~~~
The type desugarer is phase 2 of dealing with HsTypes.  Specifically:

  * It transforms from HsType to Type

  * It zonks any kinds.  The returned type should have no mutable kind
    or type variables (hence returning Type not TcType):
      - any unconstrained kind variables are defaulted to AnyK just 
        as in TcHsSyn. 
      - there are no mutable type variables because we are 
        kind-checking a type
    Reason: the returned type may be put in a TyCon or DataCon where
    it will never subsequently be zonked.

You might worry about nested scopes:
        ..a:kappa in scope..
            let f :: forall b. T '[a,b] -> Int
In this case, f's type could have a mutable kind variable kappa in it;
and we might then default it to AnyK when dealing with f's type
signature.  But we don't expect this to happen because we can't get a
lexically scoped type variable with a mutable kind variable in it.  A
delicate point, this.  If it becomes an issue we might need to
distinguish top-level from nested uses.

Moreover
  * it cannot fail, 
  * it does no unifications
  * it does no validity checking, except for structural matters, such as
	(a) spurious ! annotations.
	(b) a class used as a type

Note [Kind of a type splice]
~~~~~~~~~~~~~~~~~~~~~~~~~~~~
Consider these terms, each with TH type splice inside:
     [| e1 :: Maybe $(..blah..) |]
     [| e2 :: $(..blah..) |]
When kind-checking the type signature, we'll kind-check the splice
$(..blah..); we want to give it a kind that can fit in any context,
as if $(..blah..) :: forall k. k.  

In the e1 example, the context of the splice fixes kappa to *.  But
in the e2 example, we'll desugar the type, zonking the kind unification
variables as we go.  When we encounter the unconstrained kappa, we
want to default it to '*', not to AnyK.


Help functions for type applications
~~~~~~~~~~~~~~~~~~~~~~~~~~~~~~~~~~~~

\begin{code}
addTypeCtxt :: LHsType Name -> TcM a -> TcM a
	-- Wrap a context around only if we want to show that contexts.  
	-- Omit invisble ones and ones user's won't grok
addTypeCtxt (L _ ty) thing 
  = addErrCtxt doc thing
  where
    doc = ptext (sLit "In the type") <+> quotes (ppr ty)
\end{code}

%************************************************************************
%*									*
		Type-variable binders
%*									*
%************************************************************************

Note [Kind-checking strategies]
~~~~~~~~~~~~~~~~~~~~~~~~~~~~~~~

There are three main declarations that we have to kind check carefully in the
presence of -XPolyKinds: classes, datatypes, and data/type families. They each
have a different kind-checking strategy (labeled in the parentheses above each
section). This should potentially be cleaned up in the future, but this is how
it stands now (June 2013).

Classes (ParametricKinds):
  - kind-polymorphic by default
  - each un-annotated type variable is given a fresh meta kind variable
  - every explicit kind variable becomes a SigTv during inference
  - no generalisation is done while kind-checking the recursive group

  Taken together, this means that classes cannot participate in polymorphic
  recursion. Thus, the following is not definable:

  class Fugly (a :: k) where
    foo :: forall (b :: k -> *). Fugly b => b a

  But, because explicit kind variables are SigTvs, it is OK for the kind to
  be forced to be the same kind that is used in a separate declaration. See
  test case polykinds/T7020.hs.

Datatypes:
  Here we have two cases, whether or not a Full Kind Signature is provided.
  A Full Kind Signature means that there is a top-level :: in the definition
  of the datatype. For example:

  data T1 :: k -> Bool -> * where ...         -- YES
  data T2 (a :: k) :: Bool -> * where ...     -- YES
  data T3 (a :: k) (b :: Bool) :: * where ... -- YES
  data T4 (a :: k) (b :: Bool) where ...      -- NO

  Kind signatures are not allowed on datatypes declared in the H98 style,
  so those always have no Full Kind Signature.

  Full Kind Signature (FullKindSignature):
    - each un-annotated type variable defaults to *
    - every explicit kind variable becomes a skolem during type inference
    - these kind variables are generalised *before* kind-checking the group

    With these rules, polymorphic recursion is possible. This is essentially
    because of the generalisation step before kind-checking the group -- it
    gives the kind-checker enough flexibility to supply the right kind arguments
    to support polymorphic recursion.

  no Full Kind Signature (ParametricKinds):
    - kind-polymorphic by default
    - each un-annotated type variable is given a fresh meta kind variable
    - every explicit kind variable becomes a SigTv during inference
    - no generalisation is done while kind-checking the recursive group

    Thus, no polymorphic recursion in this case. See also Trac #6093 & #6049.

Type families:
  Here we have three cases: open top-level families, closed top-level families,
  and open associated types. (There are no closed associated types, for good
  reason.)

  Open top-level families (FullKindSignature):
    - All open top-level families are considered to have a Full Kind Signature
    - All arguments and the result default to *
    - All kind variables are skolems
    - All kind variables are generalised before kind-checking the group

    This behaviour supports kind-indexed type and data families, because we
    need to have generalised before kind-checking for this to work. For example:

    type family F (a :: k)
    type instance F Int = Bool
    type instance F Maybe = Char
    type instance F (x :: * -> * -> *) = Double

  Closed top-level families (NonParametricKinds):
    - kind-monomorphic by default
    - each un-annotated type variable is given a fresh meta kind variable
    - every explicit kind variable becomes a skolem during inference
    - all such skolems are generalised before kind-checking; other kind
      variables are not generalised
    - all unconstrained meta kind variables are defaulted to * at the
      end of kind checking

    This behaviour is to allow kind inference to occur in closed families, but
    without becoming too polymorphic. For example:

    type family F a where
      F Int = Bool
      F Bool = Char

    We would want F to have kind * -> * from this definition, although something
    like k1 -> k2 would be perfectly sound. The reason we want this restriction is
    that it is better to have (F Maybe) be a kind error than simply stuck.

    The kind inference gives us also

    type family Not b where
      Not False = True
      Not True  = False

    With an open family, the above would need kind annotations in its header.

    The tricky case is

    type family G a (b :: k) where
      G Int Int    = False
      G Bool Maybe = True

    We want this to work. But, we also want (G Maybe Maybe) to be a kind error
    (in the first argument). So, we need to generalise the skolem "k" but not
    the meta kind variable associated with "a".

  Associated families (FullKindSignature):
    - Kind-monomorphic by default
    - Result kind defaults to *
    - Each type variable is either in the class header or not:
      - Type variables in the class header are given the kind inherited from
        the class header (and checked against an annotation, if any)
      - Un-annotated type variables default to *
    - Each kind variable mentioned in the class header becomes a SigTv during
      kind inference.
    - Each kind variable not mentioned in the class header becomes a skolem during
      kind inference.
    - Only the skolem kind variables are generalised before kind checking.

    Here are some examples:
    
    class Foo1 a b where
      type Bar1 (a :: k) (b :: k)

    The kind of Foo1 will be k -> k -> Constraint. Kind annotations on associated
    type declarations propagate to the header because the type variables in Bar1's
    declaration inherit the (meta) kinds of the class header.

    class Foo2 a where
      type Bar2 a

    The kind of Bar2 will be k -> *.

    class Foo3 a where
      type Bar3 a (b :: k)
      meth :: Bar3 a Maybe -> ()

    The kind of Bar3 will be k1 -> k2 -> *. This only kind-checks because the kind
    of b is generalised before kind-checking.

    class Foo4 a where
      type Bar4 a b

    Here, the kind of Bar4 will be k -> * -> *, because b is not mentioned in the
    class header, so it defaults to *.

\begin{code}
data KindCheckingStrategy   -- See Note [Kind-checking strategies]
  = ParametricKinds
  | NonParametricKinds
  | FullKindSignature
  deriving (Eq)

-- determine the appropriate strategy for a decl
kcStrategy :: TyClDecl Name -> KindCheckingStrategy
kcStrategy d@(ForeignType {}) = pprPanic "kcStrategy" (ppr d)
kcStrategy (FamDecl fam_decl)
  = kcStrategyFamDecl fam_decl
kcStrategy (SynDecl {})       = ParametricKinds
kcStrategy (DataDecl { tcdDataDefn = HsDataDefn { dd_kindSig = m_ksig }})
  | Just _ <- m_ksig            = FullKindSignature
  | otherwise                   = ParametricKinds
kcStrategy (ClassDecl {})     = ParametricKinds

-- if the ClosedTypeFamily has no equations, do the defaulting to *, etc.
kcStrategyFamDecl :: FamilyDecl Name -> KindCheckingStrategy
kcStrategyFamDecl (FamilyDecl { fdInfo = ClosedTypeFamily (_:_) }) = NonParametricKinds
kcStrategyFamDecl _                                                = FullKindSignature

mkKindSigVar :: Name -> TcM KindVar
-- Use the specified name; don't clone it
mkKindSigVar n 
  = do { mb_thing <- tcLookupLcl_maybe n
       ; case mb_thing of
           Just (AThing k)
             | Just kvar <- getTyVar_maybe k
             -> return kvar
           _ -> return $ mkTcTyVar n superKind (SkolemTv False) }

kcScopedKindVars :: [Name] -> TcM a -> TcM a
-- Given some tyvar binders like [a (b :: k -> *) (c :: k)]
-- bind each scoped kind variable (k in this case) to a fresh
-- kind skolem variable
kcScopedKindVars kv_ns thing_inside 
  = do { kvs <- mapM (\n -> newSigTyVar n superKind) kv_ns
                     -- NB: use mutable signature variables
       ; tcExtendTyVarEnv2 (kv_ns `zip` kvs) thing_inside } 

kcHsTyVarBndrs :: KindCheckingStrategy
               -> LHsTyVarBndrs Name 
	       -> TcM (Kind, r)   -- the result kind, possibly with other info
	       -> TcM (Kind, r)
-- Used in getInitialKind
<<<<<<< HEAD
kcHsTyVarBndrs strat (HsQTvs { hsq_kvs = kv_ns, hsq_tvs = hs_tvs }) thing_inside
  = do { kvs <- if skolem_kvs
                then mapM mkKindSigVar kv_ns
                else mapM (\n -> newSigTyVar n superKind) kv_ns
=======
kcHsTyVarBndrs full_kind_sig (HsQTvs { hsq_kvs = kv_ns, hsq_tvs = hs_tvs }) thing_inside
  = do { kvs <- if full_kind_sig 
                then return (map mkKindSigVar kv_ns)
                else mapM (\n -> newSigTyVar n liftedTypeKind Implicit) kv_ns
>>>>>>> c04784be
       ; tcExtendTyVarEnv2 (kv_ns `zip` kvs) $
    do { nks <- mapM (kc_hs_tv . unLoc) hs_tvs
       ; (res_kind, stuff) <- tcExtendKindEnv nks thing_inside
       ; let full_kind = mkArrowKinds (map snd nks) res_kind
             kvs       = filter (not . isMetaTyVar) $
                         varSetElems $ tyCoVarsOfType full_kind
             gen_kind  = if generalise
                         then mkForAllTys kvs full_kind
                         else full_kind
       ; return (gen_kind, stuff) } }
  where
    -- See Note [Kind-checking strategies]
    (skolem_kvs, default_to_star, generalise) = case strat of
          ParametricKinds    -> (False, False, False)
          NonParametricKinds -> (True,  False, True)
          FullKindSignature  -> (True,  True,  True)

    kc_hs_tv :: HsTyVarBndr Name -> TcM (Name, TcKind)
    kc_hs_tv (UserTyVar n)
      = do { mb_thing <- tcLookupLcl_maybe n
           ; kind <- case mb_thing of
               	       Just (AThing k)     -> return k
               	       _ | default_to_star -> return liftedTypeKind
               	         | otherwise       -> newMetaKindVar
           ; return (n, kind) }
    kc_hs_tv (KindedTyVar n k) 
      = do { kind <- tcLHsKind k
               -- In an associated type decl, the type variable may already 
               -- be in scope; in that case we want to make sure its kind
               -- matches the one declared here
           ; mb_thing <- tcLookupLcl_maybe n
           ; case mb_thing of
               Nothing          -> return ()
               Just (AThing ks) -> checkKind kind ks
               Just thing       -> pprPanic "check_in_scope" (ppr thing)
           ; return (n, kind) }

tcHsTyVarBndrs :: LHsTyVarBndrs Name 
	       -> ([TcTyVar] -> TcM r)
	       -> TcM r
-- Bind the kind variables to fresh skolem variables
-- and type variables to skolems, each with a meta-kind variable kind
tcHsTyVarBndrs (HsQTvs { hsq_kvs = kv_ns, hsq_tvs = hs_tvs }) thing_inside
  = do { kvs <- mapM mkKindSigVar kv_ns
       ; tcExtendTyVarEnv kvs $ do 
       { tvs <- mapM tcHsTyVarBndr hs_tvs
       ; traceTc "tcHsTyVarBndrs {" (vcat [ text "Hs kind vars:" <+> ppr kv_ns
                                        , text "Hs type vars:" <+> ppr hs_tvs
                                        , text "Kind vars:" <+> ppr kvs
                                        , text "Type vars:" <+> ppr tvs ])
       ; res <- tcExtendTyVarEnv tvs (thing_inside (kvs ++ tvs))
       ; traceTc "tcHsTyVarBndrs }" (vcat [ text "Hs kind vars:" <+> ppr kv_ns
                                        , text "Hs type vars:" <+> ppr hs_tvs
                                        , text "Kind vars:" <+> ppr kvs
                                        , text "Type vars:" <+> ppr tvs ])
       ; return res  } }

tcHsTyVarBndr :: LHsTyVarBndr Name -> TcM TcTyVar
-- Return a type variable 
-- initialised with a kind variable.
-- Typically the Kind inside the HsTyVarBndr will be a tyvar with a mutable kind 
-- in it.
--
-- If the variable is already in scope return it, instead of introducing a new
-- one. This can occur in 
--   instance C (a,b) where
--     type F (a,b) c = ...
-- Here a,b will be in scope when processing the associated type instance for F.
-- See Note [Associated type tyvar names] in Class
tcHsTyVarBndr (L _ hs_tv)
  = do { let name = hsTyVarName hs_tv
       ; mb_tv <- tcLookupLcl_maybe name
       ; case mb_tv of {
           Just (ATyVar _ tv) -> return tv ;
           _ -> do
       { kind <- case hs_tv of
                   UserTyVar {}       -> newMetaKindVar
                   KindedTyVar _ kind -> tcLHsKind kind
       ; return ( mkTcTyVar name kind (SkolemTv False)) } } }

------------------
kindGeneralize :: TyVarSet -> TcM [KindVar]
kindGeneralize tkvs
  = do { gbl_tvs <- tcGetGlobalTyVars -- Already zonked
       ; quantifyTyCoVars gbl_tvs (filterVarSet isKindVar tkvs) }
                -- ToDo: remove the (filter isKindVar)
                -- Any type variables in tkvs will be in scope,
                -- and hence in gbl_tvs, so after removing gbl_tvs
                -- we should only have kind variables left
		--
 		-- BUT there is a smelly case (to be fixed when TH is reorganised)
		--     f t = [| e :: $t |]
                -- When typechecking the body of the bracket, we typecheck $t to a
                -- unification variable 'alpha', with no biding forall.  We don't
                -- want to kind-quantify it!
\end{code}

Note [Kind generalisation]
~~~~~~~~~~~~~~~~~~~~~~~~~~
We do kind generalisation only at the outer level of a type signature.
For example, consider
  T :: forall k. k -> *
  f :: (forall a. T a -> Int) -> Int
When kind-checking f's type signature we generalise the kind at
the outermost level, thus:
  f1 :: forall k. (forall (a:k). T k a -> Int) -> Int  -- YES!
and *not* at the inner forall:
  f2 :: (forall k. forall (a:k). T k a -> Int) -> Int  -- NO!
Reason: same as for HM inference on value level declarations,
we want to infer the most general type.  The f2 type signature
would be *less applicable* than f1, because it requires a more
polymorphic argument.

Note [Kinds of quantified type variables]
~~~~~~~~~~~~~~~~~~~~~~~~~~~~~~~~~~~~~~~~~
tcTyVarBndrsGen quantifies over a specified list of type variables,
*and* over the kind variables mentioned in the kinds of those tyvars.

Note that we must zonk those kinds (obviously) but less obviously, we
must return type variables whose kinds are zonked too. Example
    (a :: k7)  where  k7 := k9 -> k9
We must return
    [k9, a:k9->k9]
and NOT 
    [k9, a:k7]
Reason: we're going to turn this into a for-all type, 
   forall k9. forall (a:k7). blah
which the type checker will then instantiate, and instantiate does not
look through unification variables!  

Hence using zonked_kinds when forming tvs'.

\begin{code}
--------------------
-- getInitialKind has made a suitably-shaped kind for the type or class
-- Unpack it, and attribute those kinds to the type variables
-- Extend the env with bindings for the tyvars, taken from
-- the kind of the tycon/class.  Give it to the thing inside, and 
-- check the result kind matches
kcLookupKind :: Name -> TcM Kind
kcLookupKind nm 
  = do { tc_ty_thing <- tcLookup nm
       ; case tc_ty_thing of
           AThing k            -> return k
           AGlobal (ATyCon tc) -> return (tyConKind tc)
           _                   -> pprPanic "kcLookupKind" (ppr tc_ty_thing) }

kcTyClTyVars :: Name -> LHsTyVarBndrs Name -> TcM a -> TcM a
-- Used for the type variables of a type or class decl,
-- when doing the initial kind-check.  
kcTyClTyVars name (HsQTvs { hsq_kvs = kvs, hsq_tvs = hs_tvs }) thing_inside
  = kcScopedKindVars kvs $
    do 	{ tc_kind <- kcLookupKind name
	; let (arg_ks, _res_k) = splitFunTysN (length hs_tvs) tc_kind
                     -- There should be enough arrows, because
                     -- getInitialKinds used the tcdTyVars
        ; name_ks <- zipWithM kc_tv hs_tvs arg_ks
        ; tcExtendKindEnv name_ks thing_inside }
  where
    -- getInitialKind has already gotten the kinds of these type
    -- variables, but tiresomely we need to check them *again* 
    -- to match the kind variables they mention against the ones 
    -- we've freshly brought into scope
    kc_tv :: LHsTyVarBndr Name -> Kind -> TcM (Name, Kind)
    kc_tv (L _ (UserTyVar n)) exp_k 
      = return (n, exp_k)
    kc_tv (L _ (KindedTyVar n hs_k)) exp_k
      = do { k <- tcLHsKind hs_k
           ; checkKind k exp_k
           ; return (n, exp_k) }

-----------------------
tcTyClTyVars :: Name -> LHsTyVarBndrs Name	-- LHS of the type or class decl
             -> ([TyVar] -> Kind -> TcM a) -> TcM a
-- Used for the type variables of a type or class decl,
-- on the second pass when constructing the final result
-- (tcTyClTyVars T [a,b] thing_inside) 
--   where T : forall k1 k2 (a:k1 -> *) (b:k1). k2 -> *
--   calls thing_inside with arguments
--      [k1,k2,a,b] (k2 -> *)
--   having also extended the type environment with bindings 
--   for k1,k2,a,b
--
-- No need to freshen the k's because they are just skolem 
-- constants here, and we are at top level anyway.
tcTyClTyVars tycon (HsQTvs { hsq_kvs = hs_kvs, hsq_tvs = hs_tvs }) thing_inside
  = kcScopedKindVars hs_kvs $ -- Bind scoped kind vars to fresh kind univ vars
                              -- There may be fewer of these than the kvs of
                              -- the type constructor, of course
    do { thing <- tcLookup tycon
       ; let { kind = case thing of
                        AThing kind -> kind
                        _ -> panic "tcTyClTyVars"
                     -- We only call tcTyClTyVars during typechecking in
                     -- TcTyClDecls, where the local env is extended with
                     -- the generalized_env (mapping Names to AThings).
             ; (kvs, body)  = splitForAllTys kind
             ; (kinds, res) = splitFunTysN (length hs_tvs) body }
       ; tvs <- zipWithM tc_hs_tv hs_tvs kinds
       ; tcExtendTyVarEnv tvs (thing_inside (kvs ++ tvs) res) }
  where
    tc_hs_tv (L _ (UserTyVar n))        kind = return (mkTyVar n kind)
    tc_hs_tv (L _ (KindedTyVar n hs_k)) kind = do { tc_kind <- tcLHsKind hs_k
                                                  ; checkKind kind tc_kind
                                                  ; return (mkTyVar n kind) }

-----------------------------------
tcDataKindSig :: Kind -> TcM [TyVar]
-- GADT decls can have a (perhaps partial) kind signature
--	e.g.  data T :: * -> * -> * where ...
-- This function makes up suitable (kinded) type variables for 
-- the argument kinds, and checks that the result kind is indeed *.
-- We use it also to make up argument type variables for for data instances.
tcDataKindSig kind
  = do	{ checkTc (isLiftedTypeKind res_kind) (badKindSig kind)
	; span <- getSrcSpanM
	; us   <- newUniqueSupply 
	; let uniqs = uniqsFromSupply us
	; return [ mk_tv span uniq str kind 
		 | ((kind, str), uniq) <- arg_kinds `zip` dnames `zip` uniqs ] }
  where
    (arg_kinds, res_kind) = splitFunTys kind
    mk_tv loc uniq str kind = mkTyVar name kind
	where
	   name = mkInternalName uniq occ loc
	   occ  = mkOccName tvName str
	  
    dnames = map ('$' :) names	-- Note [Avoid name clashes for associated data types]

    names :: [String]
    names = [ c:cs | cs <- "" : names, c <- ['a'..'z'] ] 

badKindSig :: Kind -> SDoc
badKindSig kind 
 = hang (ptext (sLit "Kind signature on data type declaration has non-* return kind"))
	2 (ppr kind)
\end{code}

Note [Avoid name clashes for associated data types]
~~~~~~~~~~~~~~~~~~~~~~~~~~~~~~~~~~~~~~~~~~~~~~~~~~~
Consider    class C a b where
               data D b :: * -> *
When typechecking the decl for D, we'll invent an extra type variable for D,
to fill out its kind.  We *don't* want this type variable to be 'a', because
in an .hi file we'd get
            class C a b where
               data D b a 
which makes it look as if there are *two* type indices.  But there aren't!
So we use $a instead, which cannot clash with a user-written type variable.
Remember that type variable binders in interface files are just FastStrings,
not proper Names.

(The tidying phase can't help here because we don't tidy TyCons.  Another
alternative would be to record the number of indexing parameters in the 
interface file.)


%************************************************************************
%*									*
		Scoped type variables
%*									*
%************************************************************************


tcAddScopedTyVars is used for scoped type variables added by pattern
type signatures
	e.g.  \ ((x::a), (y::a)) -> x+y
They never have explicit kinds (because this is source-code only)
They are mutable (because they can get bound to a more specific type).

Usually we kind-infer and expand type splices, and then
tupecheck/desugar the type.  That doesn't work well for scoped type
variables, because they scope left-right in patterns.  (e.g. in the
example above, the 'a' in (y::a) is bound by the 'a' in (x::a).

The current not-very-good plan is to
  * find all the types in the patterns
  * find their free tyvars
  * do kind inference
  * bring the kinded type vars into scope
  * BUT throw away the kind-checked type
  	(we'll kind-check it again when we type-check the pattern)

This is bad because throwing away the kind checked type throws away
its splices.  But too bad for now.  [July 03]

Historical note:
    We no longer specify that these type variables must be univerally 
    quantified (lots of email on the subject).  If you want to put that 
    back in, you need to
	a) Do a checkSigTyVars after thing_inside
	b) More insidiously, don't pass in expected_ty, else
	   we unify with it too early and checkSigTyVars barfs
	   Instead you have to pass in a fresh ty var, and unify
	   it with expected_ty afterwards

\begin{code}
tcHsPatSigType :: UserTypeCtxt
	       -> HsWithBndrs (LHsType Name)  -- The type signature
	      -> TcM ( Type                   -- The signature
                      , [(Name, TcTyVar)] )   -- The new bit of type environment, binding
				              -- the scoped type variables
-- Used for type-checking type signatures in
-- (a) patterns 	  e.g  f (x::Int) = e
-- (b) result signatures  e.g. g x :: Int = e
-- (c) RULE forall bndrs  e.g. forall (x::Int). f x = x

tcHsPatSigType ctxt (HsWB { hswb_cts = hs_ty, hswb_kvs = sig_kvs, hswb_tvs = sig_tvs })
  = addErrCtxt (pprHsSigCtxt ctxt hs_ty) $
    do	{ kvs <- mapM new_kv sig_kvs
        ; tvs <- mapM new_tv sig_tvs
        ; let ktv_binds = (sig_kvs `zip` kvs) ++ (sig_tvs `zip` tvs)
	; sig_ty <- tcExtendTyVarEnv2 ktv_binds $
                    tcHsLiftedType hs_ty
        ; sig_ty <- zonkSigType sig_ty
	; checkValidType ctxt sig_ty 
	; return (sig_ty, ktv_binds) }
  where
    new_kv name = new_tkv name liftedTypeKind Implicit
    new_tv name = do { kind <- newMetaKindVar
                     ; new_tkv name kind Explicit }

    new_tkv name kind imp  -- See Note [Pattern signature binders]
      = case ctxt of
          RuleSigCtxt {} -> return (mkTcTyVar name kind (SkolemTv False) imp)
          _              -> newSigTyVar name kind imp -- See Note [Unifying SigTvs]

tcPatSig :: UserTypeCtxt
	 -> HsWithBndrs (LHsType Name)
	 -> TcSigmaType
	 -> TcM (TcType,	    -- The type to use for "inside" the signature
		 [(Name, TcTyVar)], -- The new bit of type environment, binding
				    -- the scoped type variables
                 HsWrapper)         -- Coercion due to unification with actual ty
                                    -- Of shape:  res_ty ~ sig_ty
tcPatSig ctxt sig res_ty
  = do	{ (sig_ty, sig_tvs) <- tcHsPatSigType ctxt sig
    	-- sig_tvs are the type variables free in 'sig', 
	-- and not already in scope. These are the ones
	-- that should be brought into scope

	; if null sig_tvs then do {
		-- Just do the subsumption check and return
                  wrap <- tcSubType PatSigOrigin ctxt res_ty sig_ty
		; return (sig_ty, [], wrap)
        } else do
		-- Type signature binds at least one scoped type variable
	
		-- A pattern binding cannot bind scoped type variables
                -- It is more convenient to make the test here
                -- than in the renamer
	{ let in_pat_bind = case ctxt of
				BindPatSigCtxt -> True
				_              -> False
	; when in_pat_bind (addErr (patBindSigErr sig_tvs))

		-- Check that all newly-in-scope tyvars are in fact
		-- constrained by the pattern.  This catches tiresome
		-- cases like	
		--	type T a = Int
		--	f :: Int -> Int
		-- 	f (x :: T a) = ...
		-- Here 'a' doesn't get a binding.  Sigh
	; let bad_tvs = [ tv | (_, tv) <- sig_tvs
                             , not (tv `elemVarSet` exactTyCoVarsOfType sig_ty) ]
	; checkTc (null bad_tvs) (badPatSigTvs sig_ty bad_tvs)

	-- Now do a subsumption check of the pattern signature against res_ty
	; wrap <- tcSubType PatSigOrigin ctxt res_ty sig_ty

	-- Phew!
        ; return (sig_ty, sig_tvs, wrap)
        } }

patBindSigErr :: [(Name, TcTyVar)] -> SDoc
patBindSigErr sig_tvs 
  = hang (ptext (sLit "You cannot bind scoped type variable") <> plural sig_tvs
          <+> pprQuotedList (map fst sig_tvs))
       2 (ptext (sLit "in a pattern binding signature"))
\end{code}

Note [Pattern signature binders]
~~~~~~~~~~~~~~~~~~~~~~~~~~~~~~~~
Consider
   data T = forall a. T a (a->Int)
   f (T x (f :: a->Int) = blah)

Here 
 * The pattern (T p1 p2) creates a *skolem* type variable 'a_sk', 
   It must be a skolem so that that it retains its identity, and    
   TcErrors.getSkolemInfo can thereby find the binding site for the skolem.

 * The type signature pattern (f :: a->Int) binds "a" -> a_sig in the envt

 * Then unificaiton makes a_sig := a_sk

That's why we must make a_sig a MetaTv (albeit a SigTv), 
not a SkolemTv, so that it can unify to a_sk.

For RULE binders, though, things are a bit different (yuk).  
  RULE "foo" forall (x::a) (y::[a]).  f x y = ...
Here this really is the binding site of the type variable so we'd like
to use a skolem, so that we get a complaint if we unify two of them
together.

Note [Unifying SigTvs]
~~~~~~~~~~~~~~~~~~~~~~
ALAS we have no decent way of avoiding two SigTvs getting unified.  
Consider
  f (x::(a,b)) (y::c)) = [fst x, y]
Here we'd really like to complain that 'a' and 'c' are unified. But
for the reasons above we can't make a,b,c into skolems, so they
are just SigTvs that can unify.  And indeed, this would be ok,
  f x (y::c) = case x of
                 (x1 :: a1, True) -> [x,y]
                 (x1 :: a2, False) -> [x,y,y]
Here the type of x's first component is called 'a1' in one branch and
'a2' in the other.  We could try insisting on the same OccName, but
they definitely won't have the sane lexical Name. 

I think we could solve this by recording in a SigTv a list of all the 
in-scope varaibles that it should not unify with, but it's fiddly.


%************************************************************************
%*                                                                      *
        Checking kinds
%*                                                                      *
%************************************************************************

We would like to get a decent error message from
  (a) Under-applied type constructors
             f :: (Maybe, Maybe)
  (b) Over-applied type constructors
             f :: Int x -> Int x

\begin{code}
-- The ExpKind datatype means "expected kind" and contains 
-- some info about just why that kind is expected, to improve
-- the error message on a mis-match
data ExpKind = EK TcKind (TcKind -> SDoc)
   -- The second arg is function that takes a *tidied* version 
   -- of the first arg, and produces something like
   --    "Expected kind k"
   --    "Expected a constraint"
   --    "The argument of Maybe should have kind k"

instance Outputable ExpKind where
  ppr (EK k f) = f k

ekLifted, ekOpen, ekConstraint :: ExpKind
ekLifted     = EK liftedTypeKind expectedKindMsg
ekOpen       = EK openTypeKind   expectedKindMsg
ekConstraint = EK constraintKind expectedKindMsg

expectedKindMsg :: TcKind -> SDoc
expectedKindMsg pkind
  | isConstraintKind pkind = ptext (sLit "Expected a constraint")
  | isOpenTypeKind   pkind = ptext (sLit "Expected a type")
  | otherwise = ptext (sLit "Expected kind") <+> quotes (pprKind pkind)

-- Build an ExpKind for arguments
expArgKind :: SDoc -> TcKind -> Int -> ExpKind
expArgKind exp kind arg_no = EK kind msg_fn
  where
    msg_fn pkind 
      = sep [ ptext (sLit "The") <+> speakNth arg_no 
              <+> ptext (sLit "argument of") <+> exp
            , nest 2 $ ptext (sLit "should have kind") 
              <+> quotes (pprKind pkind) ]

unifyKinds :: SDoc -> [(TcType, TcKind)] -> TcM TcKind
unifyKinds fun act_kinds
  = do { kind <- newMetaKindVar
       ; let check (arg_no, (ty, act_kind)) 
               = checkExpectedKind ty act_kind (expArgKind (quotes fun) kind arg_no)
       ; mapM_ check (zip [1..] act_kinds)
       ; return kind }

checkKind :: TcKind -> TcKind -> TcM ()
checkKind act_kind exp_kind
  = do { mb_subk <- unifyKindX act_kind exp_kind
       ; case mb_subk of
           Just EQ -> return ()
           _       -> unifyKindMisMatch act_kind exp_kind }

checkExpectedKind :: Outputable a => a -> TcKind -> ExpKind -> TcM ()
-- A fancy wrapper for 'unifyKindX', which tries
-- to give decent error messages.
--      (checkExpectedKind ty act_kind exp_kind)
-- checks that the actual kind act_kind is compatible
--      with the expected kind exp_kind
-- The first argument, ty, is used only in the error message generation
checkExpectedKind ty act_kind (EK exp_kind ek_ctxt)
 = do { mb_subk <- unifyKindX act_kind exp_kind

         -- Kind unification only generates definite errors
      ; case mb_subk of {
          Just LT -> return () ;    -- act_kind is a sub-kind of exp_kind
          Just EQ -> return () ;    -- The two are equal
          _other  -> do

      {  -- So there's an error
         -- Now to find out what sort
        exp_kind <- zonkTcKind exp_kind
      ; act_kind <- zonkTcKind act_kind
      ; traceTc "checkExpectedKind" (ppr ty $$ ppr act_kind $$ ppr exp_kind)
      ; env0 <- tcInitTidyEnv
      ; dflags <- getDynFlags
      ; let (exp_as, _) = splitFunTys exp_kind
            (act_as, _) = splitFunTys act_kind
            n_exp_as  = length exp_as
            n_act_as  = length act_as
            n_diff_as = n_act_as - n_exp_as

            (env1, tidy_exp_kind) = tidyOpenKind env0 exp_kind
            (env2, tidy_act_kind) = tidyOpenKind env1 act_kind

            occurs_check 
               | Just act_tv <- tcGetTyVar_maybe act_kind
               = check_occ act_tv exp_kind
               | Just exp_tv <- tcGetTyVar_maybe exp_kind
               = check_occ exp_tv act_kind
               | otherwise 
               = False

            check_occ tv k = case occurCheckExpand dflags tv k of
                                OC_Occurs -> True
                                _bad      -> False

            err | isLiftedTypeKind exp_kind && isUnliftedTypeKind act_kind
                = ptext (sLit "Expecting a lifted type, but") <+> quotes (ppr ty)
                    <+> ptext (sLit "is unlifted")

                | isUnliftedTypeKind exp_kind && isLiftedTypeKind act_kind
                = ptext (sLit "Expecting an unlifted type, but") <+> quotes (ppr ty)
                    <+> ptext (sLit "is lifted")

                | occurs_check   -- Must precede the "more args expected" check
                = ptext (sLit "Kind occurs check") $$ more_info

                | n_exp_as < n_act_as     -- E.g. [Maybe]
                = vcat [ ptext (sLit "Expecting") <+>
                         speakN n_diff_as <+> ptext (sLit "more argument")
                         <> (if n_diff_as > 1 then char 's' else empty)
                         <+> ptext (sLit "to") <+> quotes (ppr ty)
                       , more_info ]

                  -- Now n_exp_as >= n_act_as. In the next two cases,
                  -- n_exp_as == 0, and hence so is n_act_as
                | otherwise               -- E.g. Monad [Int]
                = more_info

            more_info = sep [ ek_ctxt tidy_exp_kind <> comma
                            , nest 2 $ ptext (sLit "but") <+> quotes (ppr ty)
                              <+> ptext (sLit "has kind") <+> quotes (pprKind tidy_act_kind)]

      ; traceTc "checkExpectedKind 1" (ppr ty $$ ppr tidy_act_kind $$ ppr tidy_exp_kind $$ ppr env1 $$ ppr env2)
      ; failWithTcM (env2, err) } } }

\end{code}

%************************************************************************
%*                                                                      *
        Sort checking kinds
%*                                                                      *
%************************************************************************

tcLHsKind converts a user-written kind to an internal, sort-checked kind.
It does sort checking and desugaring at the same time, in one single pass.
It fails when the kinds are not well-formed (eg. data A :: * Int), or if there
are non-promotable or non-fully applied kinds.

\begin{code}
tcLHsKind :: LHsKind Name -> TcM Kind
tcLHsKind k = addErrCtxt (ptext (sLit "In the kind") <+> quotes (ppr k)) $
              tc_lhs_kind k

tc_lhs_kind :: LHsKind Name -> TcM Kind
tc_lhs_kind (L span ki) = setSrcSpan span (tc_hs_kind ki)

-- The main worker
tc_hs_kind :: HsKind Name -> TcM Kind
tc_hs_kind (HsTyVar tc)    = tc_kind_var_app tc []
tc_hs_kind k@(HsAppTy _ _) = tc_kind_app k []

tc_hs_kind (HsParTy ki) = tc_lhs_kind ki

tc_hs_kind (HsFunTy ki1 ki2) =
  do kappa_ki1 <- tc_lhs_kind ki1
     kappa_ki2 <- tc_lhs_kind ki2
     return (mkArrowKind kappa_ki1 kappa_ki2)

tc_hs_kind (HsListTy ki) =
  do kappa <- tc_lhs_kind ki
     checkWiredInTyCon listTyCon
     return $ mkPromotedListTy kappa

tc_hs_kind (HsTupleTy _ kis) =
  do kappas <- mapM tc_lhs_kind kis
     checkWiredInTyCon tycon
     return $ mkTyConApp tycon kappas
  where 
     tycon = promotedTupleTyCon BoxedTuple (length kis)

-- Argument not kind-shaped
tc_hs_kind k = pprPanic "tc_hs_kind" (ppr k)

-- Special case for kind application
tc_kind_app :: HsKind Name -> [LHsKind Name] -> TcM Kind
tc_kind_app (HsAppTy ki1 ki2) kis = tc_kind_app (unLoc ki1) (ki2:kis)
tc_kind_app (HsTyVar tc)      kis = do { arg_kis <- mapM tc_lhs_kind kis
                                       ; tc_kind_var_app tc arg_kis }
tc_kind_app ki                _   = failWithTc (quotes (ppr ki) <+> 
                                    ptext (sLit "is not a kind constructor"))

tc_kind_var_app :: Name -> [Kind] -> TcM Kind
-- Special case for * and Constraint kinds
-- They are kinds already, so we don't need to promote them
tc_kind_var_app name arg_kis
  |  name == liftedTypeKindTyConName
  || name == constraintKindTyConName
  = do { unless (null arg_kis)
           (failWithTc (text "Kind" <+> ppr name <+> text "cannot be applied"))
       ; thing <- tcLookup name
       ; case thing of
           AGlobal (ATyCon tc) -> return (mkTyConApp tc [])
           _                   -> panic "tc_kind_var_app 1" }

-- General case
tc_kind_var_app name arg_kis
  = do { thing <- tcLookup name
       ; case thing of
  	   AGlobal (ATyCon tc)
  	     -> do { data_kinds <- xoptM Opt_DataKinds
  	           ; unless data_kinds $ addErr (dataKindsErr name)
  	     	   ; case promotableTyCon_maybe tc of
  	     	       Just prom_tc | arg_kis `lengthIs` tyConArity prom_tc
  	     	               -> return (mkTyConApp prom_tc arg_kis)
  	     	       Just _  -> tycon_err tc "is not fully applied"
  	     	       Nothing -> tycon_err tc "is not promotable" }

  	   -- A lexically scoped kind variable
  	   ATyVar _ kind_var 
             | not (isKindVar kind_var) 
             -> failWithTc (ptext (sLit "Type variable") <+> quotes (ppr kind_var)
                            <+> ptext (sLit "used as a kind"))
             | not (null arg_kis) -- Kind variables always have kind BOX, 
                                  -- so cannot be applied to anything
             -> failWithTc (ptext (sLit "Kind variable") <+> quotes (ppr name)
                            <+> ptext (sLit "cannot appear in a function position"))
             | otherwise 
             -> return (mkAppTys (mkOnlyTyVarTy kind_var) arg_kis)

  	   -- It is in scope, but not what we expected
  	   AThing _ 
             | isTyVarName name 
             -> failWithTc (ptext (sLit "Type variable") <+> quotes (ppr name)
                            <+> ptext (sLit "used in a kind"))
             | otherwise 
             -> failWithTc (hang (ptext (sLit "Type constructor") <+> quotes (ppr name)
                                  <+> ptext (sLit "used in a kind"))
  	                       2 (ptext (sLit "inside its own recursive group"))) 

           APromotionErr err -> promotionErr name err

  	   _ -> wrongThingErr "promoted type" thing name
                -- This really should not happen
     }
  where 
   tycon_err tc msg = failWithTc (quotes (ppr tc) <+> ptext (sLit "of kind")
                                  <+> quotes (ppr (tyConKind tc)) <+> ptext (sLit msg))

dataKindsErr :: Name -> SDoc
dataKindsErr name
  = hang (ptext (sLit "Illegal kind:") <+> quotes (ppr name))
       2 (ptext (sLit "Perhaps you intended to use DataKinds"))

promotionErr :: Name -> PromotionErr -> TcM a
promotionErr name err
  = failWithTc (hang (pprPECategory err <+> quotes (ppr name) <+> ptext (sLit "cannot be used here"))
                   2 (parens reason))
  where
    reason = case err of
               FamDataConPE -> ptext (sLit "it comes from a data family instance")
               NoDataKinds  -> ptext (sLit "Perhaps you intended to use DataKinds")
               _ -> ptext (sLit "it is defined and used in the same recursive group")
\end{code}

%************************************************************************
%*									*
		Scoped type variables
%*									*
%************************************************************************

\begin{code}
pprHsSigCtxt :: UserTypeCtxt -> LHsType Name -> SDoc
pprHsSigCtxt ctxt hs_ty = sep [ ptext (sLit "In") <+> pprUserTypeCtxt ctxt <> colon, 
				 nest 2 (pp_sig ctxt) ]
  where
    pp_sig (FunSigCtxt n)  = pp_n_colon n
    pp_sig (ConArgCtxt n)  = pp_n_colon n
    pp_sig (ForSigCtxt n)  = pp_n_colon n
    pp_sig _               = ppr (unLoc hs_ty)

    pp_n_colon n = pprPrefixOcc n <+> dcolon <+> ppr (unLoc hs_ty)

badPatSigTvs :: TcType -> [TyVar] -> SDoc
badPatSigTvs sig_ty bad_tvs
  = vcat [ fsep [ptext (sLit "The type variable") <> plural bad_tvs, 
                 quotes (pprWithCommas ppr bad_tvs), 
          	 ptext (sLit "should be bound by the pattern signature") <+> quotes (ppr sig_ty),
	  	 ptext (sLit "but are actually discarded by a type synonym") ]
         , ptext (sLit "To fix this, expand the type synonym") 
         , ptext (sLit "[Note: I hope to lift this restriction in due course]") ]

unifyKindMisMatch :: TcKind -> TcKind -> TcM a
unifyKindMisMatch ki1 ki2 = do
    ki1' <- zonkTcKind ki1
    ki2' <- zonkTcKind ki2
    let msg = hang (ptext (sLit "Couldn't match kind"))
              2 (sep [quotes (ppr ki1'),
                      ptext (sLit "against"),
                      quotes (ppr ki2')])
    failWithTc msg
\end{code}
<|MERGE_RESOLUTION|>--- conflicted
+++ resolved
@@ -1097,17 +1097,10 @@
 	       -> TcM (Kind, r)   -- the result kind, possibly with other info
 	       -> TcM (Kind, r)
 -- Used in getInitialKind
-<<<<<<< HEAD
 kcHsTyVarBndrs strat (HsQTvs { hsq_kvs = kv_ns, hsq_tvs = hs_tvs }) thing_inside
   = do { kvs <- if skolem_kvs
                 then mapM mkKindSigVar kv_ns
-                else mapM (\n -> newSigTyVar n superKind) kv_ns
-=======
-kcHsTyVarBndrs full_kind_sig (HsQTvs { hsq_kvs = kv_ns, hsq_tvs = hs_tvs }) thing_inside
-  = do { kvs <- if full_kind_sig 
-                then return (map mkKindSigVar kv_ns)
                 else mapM (\n -> newSigTyVar n liftedTypeKind Implicit) kv_ns
->>>>>>> c04784be
        ; tcExtendTyVarEnv2 (kv_ns `zip` kvs) $
     do { nks <- mapM (kc_hs_tv . unLoc) hs_tvs
        ; (res_kind, stuff) <- tcExtendKindEnv nks thing_inside
