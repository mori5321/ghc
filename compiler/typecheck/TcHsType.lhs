%
% (c) The University of Glasgow 2006
% (c) The GRASP/AQUA Project, Glasgow University, 1992-1998
%
\section[TcMonoType]{Typechecking user-specified @MonoTypes@}

\begin{code}
{-# LANGUAGE CPP #-}

module TcHsType (
        tcHsSigType, tcHsSigTypeNC, tcHsDeriv, tcHsVectInst,
        tcHsInstHead, 
        UserTypeCtxt(..), 

                -- Type checking type and class decls
        kcLookupKind, kcTyClTyVars, tcTyClTyVars,
        tcHsConArgType, tcDataKindSig, 
        tcClassSigType,

                -- Kind-checking types
                -- No kind generalisation, no checkValidType
        kcHsTyVarBndrs, tcHsTyVarBndrs, 
        tcHsLiftedType, tcHsOpenType,
        tcLHsType, tcCheckLHsType, 
        tcHsContext, tcInferApps, tcHsTelescope,

        kindGeneralize, checkKind,

                -- Sort-checking kinds
        tcLHsKind, 

                -- Pattern type signatures
        tcHsPatSigType, tcPatSig
   ) where

#include "HsVersions.h"

import HsSyn hiding ( Implicit, Explicit )
import TcRnMonad
import TcEvidence( HsWrapper )
import TcEnv
import TcMType
import TcValidity
import TcUnify
import TcIface
import TcHsSyn ( zonkCoToCo, emptyZonkEnv )  -- TODO (RAE): Remove!
import TcType
import Type
import TyCoRep( Type(..), Binder(..) ) 
import Kind
import RdrName( lookupLocalRdrOcc )
import Var
import VarSet
import TyCon
import ConLike
import DataCon
import TysPrim ( tYPE )
import Class
import Name
import NameEnv
import TysWiredIn
import BasicTypes
import SrcLoc
import DynFlags ( ExtensionFlag( Opt_DataKinds ), getDynFlags )
import Unique
import Util
import UniqSupply
import Outputable
import FastString
import PrelNames
import Maybes

import Control.Monad
import Data.List
\end{code}


        ----------------------------
                General notes
        ----------------------------

Unlike with expressions, type-checking types both does some checking and
desugars at the same time. This is necessary because we often want to perform
equality checks on the types right away, and it would be incredibly painful
to do this on un-desugared types. Luckily, desugared types are close enough
to HsTypes to make the error messages sane.

During type-checking, we perform as little validity checking as possible.
This is because some type-checking is done in a mutually-recursive knot, and
if we look too closely at the tycons, we'll loop. This is why we always must
use mkNakedTyConApp and mkNakedAppTys, etc., which never look at a tycon.
The mkNamed... functions don't uphold Type invariants, but zonkTcTypeToType
will repair this for us. Note that zonkTcType *is* safe within a knot, and
can be done repeatedly with no ill effect: it just squeezes out metavariables.

Generally, after type-checking, you will want to do validity checking, say
with TcValidity.checkValidType.

Validity checking
~~~~~~~~~~~~~~~~~
Some of the validity check could in principle be done by the kind checker, 
but not all:

- During desugaring, we normalise by expanding type synonyms.  Only
  after this step can we check things like type-synonym saturation
  e.g.  type T k = k Int
        type S a = a
  Then (T S) is ok, because T is saturated; (T S) expands to (S Int);
  and then S is saturated.  This is a GHC extension.

- Similarly, also a GHC extension, we look through synonyms before complaining
  about the form of a class or instance declaration

- Ambiguity checks involve functional dependencies, and it's easier to wait
  until knots have been resolved before poking into them

Also, in a mutually recursive group of types, we can't look at the TyCon until we've
finished building the loop.  So to keep things simple, we postpone most validity
checking until step (3).

Knot tying
~~~~~~~~~~
During step (1) we might fault in a TyCon defined in another module, and it might
(via a loop) refer back to a TyCon defined in this module. So when we tie a big
knot around type declarations with ARecThing, so that the fault-in code can get
the TyCon being defined.

%************************************************************************
%*                                                                      *
              Check types AND do validity checking
%*                                                                      *
%************************************************************************

\begin{code}
tcHsSigType, tcHsSigTypeNC :: UserTypeCtxt -> LHsType Name -> TcM Type
  -- NB: it's important that the foralls that come from the top-level
  --     HsForAllTy in hs_ty occur *first* in the returned type.
  --     See Note [Scoped] with TcSigInfo
tcHsSigType ctxt hs_ty
  = addErrCtxt (pprHsSigCtxt ctxt hs_ty) $
    tcHsSigTypeNC ctxt hs_ty

tcHsSigTypeNC ctxt (L loc hs_ty)
  = setSrcSpan loc $    -- The "In the type..." context
                        -- comes from the caller; hence "NC"
    do  { kind <- case expectedKindInCtxt ctxt of
                    AnythingKind -> newMetaKindVar
                    TheKind k    -> return k
                    OpenKind     -> do { lev <- newFlexiTyVarTy levityTy
                                       ; return $ tYPE lev }
          -- The kind is checked by checkValidType, and isn't necessarily
          -- of kind * in a Template Haskell quote eg [t| Maybe |]

          -- Generalise here: see Note [Kind generalisation]
        ; ty <- tcCheckHsTypeAndGen hs_ty kind

          -- Zonk to expose kind information to checkValidType
        ; ty <- zonkSigType ty
        ; checkValidType ctxt ty
        ; return ty }

-----------------
tcHsInstHead :: UserTypeCtxt -> LHsType Name -> TcM ([TyCoVar], ThetaType, Class, [Type])
-- Like tcHsSigTypeNC, but for an instance head.
tcHsInstHead user_ctxt lhs_ty@(L loc hs_ty)
  = setSrcSpan loc $    -- The "In the type..." context comes from the caller
    do { inst_ty <- tc_inst_head hs_ty
       ; kvs     <- zonkTcTypeAndFV inst_ty
       ; kvs     <- kindGeneralize kvs
       ; inst_ty <- zonkSigType (mkInvForAllTys kvs inst_ty)
       ; checkValidInstance user_ctxt lhs_ty inst_ty }

tc_inst_head :: HsType Name -> TcM TcType
tc_inst_head (HsForAllTy _ hs_tvs hs_ctxt hs_ty)
  = tcHsTyVarBndrs hs_tvs $ \ tvs -> 
    do { ctxt <- tcHsContext hs_ctxt
       ; ty   <- tc_lhs_type hs_ty ekConstraint    -- Body for forall has kind Constraint
                  -- TODO (RAE): This will be changed with "forall ->" syntax
       ; return (mkInvSigmaTy tvs ctxt ty) }

tc_inst_head hs_ty
  = tc_hs_type hs_ty ekConstraint

-----------------
tcHsDeriv :: HsType Name -> TcM ([TyCoVar], Class, [Type], Kind)
-- Like tcHsSigTypeNC, but for the ...deriving( C t1 ty2 ) clause
-- Returns the C, [ty1, ty2, and the kind of C's *next* argument
-- E.g.    class C (a::*) (b::k->k)
--         data T a b = ... deriving( C Int )
--    returns ([k], C, [k, Int],  k->k)
-- Also checks that (C ty1 ty2 arg) :: Constraint
-- if arg has a suitable kind
tcHsDeriv hs_ty
  = do { arg_kind <- newMetaKindVar
       ; ty <- tcCheckHsTypeAndGen hs_ty (mkArrowKind arg_kind constraintKind)
       ; ty       <- zonkSigType ty
       ; arg_kind <- zonkSigType arg_kind
       ; let (tvs, pred) = splitNamedForAllTys ty
       ; case getClassPredTys_maybe pred of
           Just (cls, tys) -> return (tvs, cls, tys, arg_kind)
           Nothing -> failWithTc (ptext (sLit "Illegal deriving item") <+> quotes (ppr hs_ty)) }

-- Used for 'VECTORISE [SCALAR] instance' declarations
--
tcHsVectInst :: LHsType Name -> TcM (Class, [Type])
tcHsVectInst ty
  | Just (L _ cls_name, tys) <- splitLHsClassTy_maybe ty
  = do { (cls, cls_kind) <- tcClass cls_name
       ; (arg_tys, _res_kind) <- tcInferApps cls_name cls_kind tys
       ; return (cls, arg_tys) }
  | otherwise
  = failWithTc $ ptext (sLit "Malformed instance type")
\end{code}

        These functions are used during knot-tying in
        type and class declarations, when we have to
        separate kind-checking, desugaring, and validity checking


%************************************************************************
%*                                                                      *
            The main kind checker: no validity checks here
%*                                                                      *
%************************************************************************
        
        First a couple of simple wrappers for kcHsType

\begin{code}
tcClassSigType :: LHsType Name -> TcM Type
tcClassSigType lhs_ty@(L _ hs_ty)
  = addTypeCtxt lhs_ty $
    do { ty <- tcCheckHsTypeAndGen hs_ty liftedTypeKind
       ; zonkSigType ty }

tcHsConArgType :: NewOrData ->  LHsType Name -> TcM Type
-- Permit a bang, but discard it
tcHsConArgType NewType  bty = tcHsLiftedType (getBangType bty)
  -- Newtypes can't have bangs, but we don't check that
  -- until checkValidDataCon, so do not want to crash here

tcHsConArgType DataType bty = tcHsOpenType (getBangType bty)
  -- Can't allow an unlifted type for newtypes, because we're effectively
  -- going to remove the constructor while coercing it to a lifted type.
  -- And newtypes can't be bang'd

---------------------------
tcHsTelescope :: SDoc -> [LHsType Name] -> [Binder] -> TcM [TcType]
tcHsTelescope what = go 1 emptyTCvSubst
  where
    go n subst (hs_ty : hs_tys) (bndr : bndrs)
      = do { ty <- addTypeCtxt hs_ty $
                   tc_lhs_type hs_ty (expArgKind what (substTy subst (binderType bndr)) n)
           ; let subst' = case binderVar_maybe bndr of
                            Just tv -> extendTCvSubst subst tv ty
                            Nothing -> subst
           ; tys <- go (n+1) subst' hs_tys bndrs
           ; return (ty : tys) }
    go n _ (hs_ty : _) [] =
      addErrTc (hang (text "Too many parameters to" <+> what <> colon)
                   2 (vcat [ ppr hs_ty <+> text "is unexpected;"
                           , text "expected only" <+> (ppr (n-1))
                             <+> text "parameter" <> plural_n ]))
      >> return []  -- won't cause panic later
      where plural_n
              | n-1 == 1  = empty
              | otherwise = char 's'
    go n _ [] bndrs@(_:_) =
      addErrTc (text "Not enough parameters to" <+> what <> semi
                <+> text "expected" <+> (ppr (n + length bndrs - 1))
                <+> text "but got" <+> (ppr (n-1)))
      >> return []
                   
    go _ _ _ _ = return []

tcHsArgTys :: SDoc -> [LHsType Name] -> [Kind] -> TcM [TcType]
tcHsArgTys what tys kinds
  = sequence [ tc_lhs_type ty (expArgKind what kind n)
             | (ty,kind,n) <- zip3 tys kinds [1..] ]

---------------------------
tcHsOpenType, tcHsLiftedType :: LHsType Name -> TcM TcType
-- Used for type signatures
-- Do not do validity checking
tcHsOpenType ty
  = addTypeCtxt ty $
    do { ek <- ekOpen
       ; tc_lhs_type ty ek }
tcHsLiftedType ty = addTypeCtxt ty $ tc_lhs_type ty ekLifted

-- Like tcHsType, but takes an expected kind
tcCheckLHsType :: LHsType Name -> Kind -> TcM Type
tcCheckLHsType hs_ty exp_kind
  = addTypeCtxt hs_ty $ 
    tc_lhs_type hs_ty (EK exp_kind expectedKindMsg)

tcLHsType :: LHsType Name -> TcM (TcType, TcKind)
-- Called from outside: set the context
tcLHsType ty = addTypeCtxt ty (tc_infer_lhs_type ty)

---------------------------
tcCheckHsTypeAndGen :: HsType Name -> Kind -> TcM Type
-- Input type is HsType, not LhsType; the caller adds the context
-- Typecheck a type signature, and kind-generalise it
-- The result is not necessarily zonked, and has not been checked for validity
tcCheckHsTypeAndGen hs_ty kind
  = do { ty  <- tc_hs_type hs_ty (EK kind expectedKindMsg)
       ; traceTc "tcCheckHsTypeAndGen" (ppr hs_ty)
       ; kvs <- zonkTcTypeAndFV ty 
       ; kvs <- kindGeneralize kvs
       ; return (mkInvForAllTys kvs ty) }
\end{code}

Note [Bidirectional type checking]
~~~~~~~~~~~~~~~~~~~~~~~~~~~~~~~~~~
In expressions, whenever we see a polymorphic identifier, say `id`, we are
free to instantiate it with metavariables, knowing that we can always
re-generalize with type-lambdas when necessary. For example:

  rank2 :: (forall a. a -> a) -> ()
  x = rank2 id

When checking the body of `x`, we can instantiate `id` with a metavariable.
Then, when we're checking the application of `rank2`, we notice that we really
need a polymorphic `id`, and then re-generalize over the unconstrained
metavariable.

In types, however, we're not so lucky, because *we cannot re-generalize*!
There is no lambda. So, we must be careful only to instantiate at the last
possible moment, when we're sure we're never going to want the lost polymorphism
again.

To implement this behavior, we use bidirectional type checking, where we
explicitly think about whether we know the kind of the type we're checking
or not. Note that there is a difference between not knowing a kind and
knowing a metavariable kind: the metavariables are TauTvs, and cannot become
forall-quantified kinds. Previously (before dependent types), there were
no higher-rank kinds, and so we could instantiate early and be sure that
no types would have polymorphic kinds, and so we could always assume that
the kind of a type was a fresh metavariable. Not so anymore, thus the
need for two algorithms.

For HsType forms that can never be kind-polymorphic, we implement only the
"down" direction, where we safely assume a metavariable kind. For HsType forms
that *can* be kind-polymorphic, we implement just the "up" (functions with
"infer" in their name) version, as we gain nothing by also implementing the
"down" version.

Note [Future-proofing the type checker]
~~~~~~~~~~~~~~~~~~~~~~~~~~~~~~~~~~~~~~~
As discussed in Note [Bidirectional type checking], each HsType form is
handled in *either* tc_infer_hs_type *or* tc_hs_type. These functions
are mutually recursive, so that either one can work for any type former.
But, we want to make sure that our pattern-matches are complete. So,
we have a bunch of repetitive code just so that we get warnings if we're
missing any patterns.

\begin{code}
-- | Check and desugar a type, returning the core type and its
-- possibly-polymorphic kind. Much like 'tcInferRho' at the expression
-- level.
tc_infer_lhs_type :: LHsType Name -> TcM (TcType, TcKind)
tc_infer_lhs_type (L span ty)
  = setSrcSpan span $
    do { traceTc "tc_infer_lhs_type:" (ppr ty)
       ; tc_infer_hs_type ty }

-- | Infer the kind of a type and desugar. This is the "up" type-checker,
-- as described in Note [Bidirectional type checking]
tc_infer_hs_type :: HsType Name -> TcM (TcType, TcKind)
tc_infer_hs_type (HsTyVar tv)    = tcTyVar tv
tc_infer_hs_type (HsAppTy ty1 ty2)
  = do { let (fun_ty, arg_tys) = splitHsAppTys ty1 [ty2]
       ; (fun_ty', fun_kind) <- tc_infer_lhs_type fun_ty
       ; fun_kind' <- zonkTcType fun_kind
       ; (arg_tys', res_kind) <- tcInferApps fun_ty fun_kind' arg_tys
       ; return (mkNakedAppTys fun_ty' arg_tys', res_kind) }
tc_infer_hs_type (HsParTy t)     = tc_infer_lhs_type t
tc_infer_hs_type (HsOpTy lhs l_op@(L _ op) rhs)
  | not (op `hasKey` funTyConKey)
  = do { (op', op_kind) <- tcTyVar op
       ; op_kind' <- zonkTcType op_kind
       ; (arg_tys', res_kind) <- tcInferApps l_op op_kind' [lhs, rhs]
       ; return (mkNakedAppTys op' arg_tys', res_kind) }
tc_infer_hs_type (HsKindSig ty sig)
  = do { sig' <- tcLHsKind sig
       ; ty' <- tc_lhs_type ty (EK sig' msg_fn)
       ; return (ty', sig') }
  where
    msg_fn pkind = ptext (sLit "The signature specified kind") 
                   <+> quotes (pprKind pkind)
tc_infer_hs_type (HsDocTy ty _) = tc_infer_lhs_type ty
tc_infer_hs_type (HsCoreTy ty)  = return (ty, typeKind ty)
tc_infer_hs_type other_ty
  = do { kv <- newMetaKindVar
       ; ty' <- tc_hs_type other_ty (EK kv expectedKindMsg)
       ; return (ty', kv) }

tc_lhs_type :: LHsType Name -> ExpKind -> TcM TcType
tc_lhs_type (L span ty) exp_kind
  = setSrcSpan span $
    do { traceTc "tc_lhs_type:" (ppr ty $$ ppr exp_kind)
       ; tc_hs_type ty exp_kind }

------------------------------------------
tc_fun_type :: HsType Name -> LHsType Name -> LHsType Name -> ExpKind -> TcM TcType
-- We need to recognise (->) so that we can construct a FunTy, 
-- *and* we need to do by looking at the Name, not the TyCon
-- (see Note [Zonking inside the knot]).  For example,
-- consider  f :: (->) Int Int  (Trac #7312)
tc_fun_type ty ty1 ty2 exp_kind@(EK _ ctxt)
  = do { arg_lev <- newFlexiTyVarTy levityTy
       ; res_lev <- newFlexiTyVarTy levityTy
       ; ty1' <- tc_lhs_type ty1 (EK (tYPE arg_lev) ctxt)
       ; ty2' <- tc_lhs_type ty2 (EK (tYPE res_lev) ctxt)
       ; checkExpectedKind ty (mkFunTy ty1' ty2') liftedTypeKind exp_kind }

------------------------------------------
tc_hs_type :: HsType Name -> ExpKind -> TcM TcType
tc_hs_type (HsParTy ty)        exp_kind = tc_lhs_type ty exp_kind
tc_hs_type (HsDocTy ty _)      exp_kind = tc_lhs_type ty exp_kind
tc_hs_type (HsQuasiQuoteTy {}) _ = panic "tc_hs_type: qq"       -- Eliminated by renamer
tc_hs_type ty@(HsBangTy {})    _
    -- While top-level bangs at this point are eliminated (eg !(Maybe Int)),
    -- other kinds of bangs are not (eg ((!Maybe) Int)). These kinds of
    -- bangs are invalid, so fail. (#7210)
    = failWithTc (ptext (sLit "Unexpected strictness annotation:") <+> ppr ty)
tc_hs_type (HsRecTy _)         _ = panic "tc_hs_type: record" -- Unwrapped by con decls
      -- Record types (which only show up temporarily in constructor 
      -- signatures) should have been removed by now

-- This should never happen; type splices are expanded by the renamer
tc_hs_type ty@(HsSpliceTy {}) _exp_kind
  = failWithTc (ptext (sLit "Unexpected type splice:") <+> ppr ty)

---------- Functions and applications
tc_hs_type ty@(HsFunTy ty1 ty2) exp_kind
  = tc_fun_type ty ty1 ty2 exp_kind

tc_hs_type hs_ty@(HsOpTy ty1 (L _ op) ty2) exp_kind
  | op `hasKey` funTyConKey
  = tc_fun_type hs_ty ty1 ty2 exp_kind

--------- Foralls
tc_hs_type hs_ty@(HsForAllTy _ hs_tvs context ty) exp_kind@(EK exp_k _)
  | isConstraintKind exp_k
  = failWithTc (hang (ptext (sLit "Illegal constraint:")) 2 (ppr hs_ty))

  | otherwise
  = tcHsTyVarBndrs hs_tvs $ \ tvs' ->
    -- Do not kind-generalise here!  See Note [Kind generalisation]
    do { ctxt' <- tcHsContext context
       ; if null (unLoc context) then  -- Plain forall, no context
         do { ty' <- tc_lhs_type ty exp_kind
                -- Why exp_kind?  See Note [Body kind of forall]
            ; return $ mkInvSigmaTy tvs' ctxt' ty' }
         else
           -- If there is a context, then this forall is really a
           -- _function_, so the kind of the result really is *
           -- The body kind (result of the function) can be * or #, hence ekOpen
         do { ek  <- ekOpen
            ; ty' <- tc_lhs_type ty ek
            ; checkExpectedKind hs_ty (mkInvSigmaTy tvs' ctxt' ty')
                                liftedTypeKind exp_kind } }
         -- TODO (RAE): Change this when "forall ->" syntax exists

--------- Lists, arrays, and tuples
tc_hs_type hs_ty@(HsListTy elt_ty) exp_kind 
  = do { tau_ty <- tc_lhs_type elt_ty ekLifted
       ; checkWiredInTyCon listTyCon
       ; checkExpectedKind hs_ty (mkListTy tau_ty) liftedTypeKind exp_kind }

tc_hs_type hs_ty@(HsPArrTy elt_ty) exp_kind
  = do { tau_ty <- tc_lhs_type elt_ty ekLifted
       ; checkWiredInTyCon parrTyCon
       ; checkExpectedKind hs_ty (mkPArrTy tau_ty) liftedTypeKind exp_kind }

-- See Note [Distinguishing tuple kinds] in HsTypes
-- See Note [Inferring tuple kinds]
tc_hs_type hs_ty@(HsTupleTy HsBoxedOrConstraintTuple hs_tys) exp_kind@(EK exp_k _ctxt)
     -- (NB: not zonking before looking at exp_k, to avoid left-right bias)
  | Just tup_sort <- tupKindSort_maybe exp_k
  = traceTc "tc_hs_type tuple" (ppr hs_tys) >>
    tc_tuple hs_ty tup_sort hs_tys exp_kind
  | otherwise
<<<<<<< HEAD
  = do { (tys, kinds) <- mapAndUnzipM tc_infer_lhs_type hs_tys
       ; kinds <- mapM zonkTcType kinds
=======
  = do { traceTc "tc_hs_type tuple 2" (ppr hs_tys) 
       ; (tys, kinds) <- mapAndUnzipM tc_infer_lhs_type hs_tys
       ; kinds <- mapM zonkTcKind kinds
>>>>>>> ce9d6f25
           -- Infer each arg type separately, because errors can be
           -- confusing if we give them a shared kind.  Eg Trac #7410
           -- (Either Int, Int), we do not want to get an error saying
           -- "the second argument of a tuple should have kind *->*"

       ; let (arg_kind, tup_sort)
               = case [ (k,s) | k <- kinds
                              , Just s <- [tupKindSort_maybe k] ] of
                    ((k,s) : _) -> (k,s)
                    [] -> (liftedTypeKind, BoxedTuple)
         -- In the [] case, it's not clear what the kind is, so guess *

       ; tys' <- sequence [ setSrcSpan loc $
                            checkExpectedKind hs_ty ty kind
                              (expArgKind (ptext (sLit "a tuple")) arg_kind n)
                          | (hs_ty@(L loc _),ty,kind,n) <- zip4 hs_tys tys
                                                                kinds [1..] ]

       ; finish_tuple hs_ty tup_sort tys' exp_kind }


tc_hs_type hs_ty@(HsTupleTy hs_tup_sort tys) exp_kind
  = tc_tuple hs_ty tup_sort tys exp_kind
  where
    tup_sort = case hs_tup_sort of  -- Fourth case dealt with above
                  HsUnboxedTuple    -> UnboxedTuple
                  HsBoxedTuple      -> BoxedTuple
                  HsConstraintTuple -> ConstraintTuple
                  _                 -> panic "tc_hs_type HsTupleTy"


--------- Promoted lists and tuples
-- TODO (RAE): make this work with impredicative kinds by using
-- matchExpectedListTy
tc_hs_type hs_ty@(HsExplicitListTy _k tys) exp_kind
  = do { tks <- mapM tc_infer_lhs_type tys
       ; (taus', kind) <- unifyKinds (ptext (sLit "In a promoted list")) tks
       ; let ty = (foldr (mk_cons kind) (mk_nil kind) taus')
       ; checkExpectedKind hs_ty ty (mkListTy kind) exp_kind }
  where
    mk_cons k a b = mkTyConApp (promoteDataCon consDataCon) [k, a, b]
    mk_nil  k     = mkTyConApp (promoteDataCon nilDataCon) [k]

tc_hs_type hs_ty@(HsExplicitTupleTy _ tys) exp_kind
  = do { tks <- mapM tc_infer_lhs_type tys
       ; let n          = length tys
             kind_con   = tupleTyCon   BoxedTuple n
             ty_con     = promotedTupleDataCon BoxedTuple n
             (taus, ks) = unzip tks
             tup_k      = mkTyConApp kind_con ks
       ; checkExpectedKind hs_ty (mkTyConApp ty_con (ks ++ taus)) tup_k exp_kind }

--------- Constraint types
tc_hs_type ipTy@(HsIParamTy n ty) exp_kind
  = do { ty' <- tc_lhs_type ty ekLifted
       ; ipClass <- tcLookupClass ipClassName
       ; let n' = mkStrLitTy $ hsIPNameFS n
       ; checkExpectedKind ipTy (mkClassPred ipClass [n',ty'])
           constraintKind exp_kind }

-- In the ~ case, we want to be careful with checkExpectedKind. checkExpectedKind
-- can do implicit argument instantiation. But, we don't know which argument
-- to ~ might need the instantiation. So, we compare lists of implicit
-- arguments to find out which way to do the check. Somewhat delicate.
tc_hs_type ty@(HsEqTy ty1 ty2) exp_kind 
  = do { (ty1', kind1) <- tc_infer_lhs_type ty1
       ; (ty2', kind2) <- tc_infer_lhs_type ty2
       ; let (tvs1, _) = splitForAllTysInvisible kind1
             (tvs2, _) = splitForAllTysInvisible kind2
       ; tys <-
         if length tvs1 > length tvs2
         then do { ty1'' <- checkExpectedKind ty1 ty1' kind1
                                              (EK kind2 (msg_fn $ text "right"))
                 ; return [ty1'', ty2'] }
         else do { ty2'' <- checkExpectedKind ty2 ty2' kind2
                                              (EK kind1 (msg_fn $ text "left"))
                 ; return [ty1', ty2''] }
       ; let ty' = mkNakedTyConApp eqTyCon (kind1 : tys)
       ; checkExpectedKind ty ty' constraintKind exp_kind }
  where
    msg_fn side pkind
      = text "The" <+> side <+> text "argument of the equality had kind"
                   <+> quotes (pprKind pkind)

--------- Literals
tc_hs_type hs_ty@(HsTyLit (HsNumTy n)) exp_kind
  = do { checkWiredInTyCon typeNatKindCon
       ; checkExpectedKind hs_ty (mkNumLitTy n) typeNatKind exp_kind }

tc_hs_type hs_ty@(HsTyLit (HsStrTy s)) exp_kind
  = do { checkWiredInTyCon typeSymbolKindCon
       ; checkExpectedKind hs_ty (mkStrLitTy s) typeSymbolKind exp_kind }

--------- Potentially kind-polymorphic types: call the "up" checker
-- See Note [Future-proofing the type checker]
tc_hs_type ty@(HsTyVar {})   ek = tc_infer_hs_type_ek ty ek
tc_hs_type ty@(HsAppTy {})   ek = tc_infer_hs_type_ek ty ek
tc_hs_type ty@(HsOpTy {})    ek = tc_infer_hs_type_ek ty ek
tc_hs_type ty@(HsKindSig {}) ek = tc_infer_hs_type_ek ty ek
tc_hs_type ty@(HsCoreTy {})  ek = tc_infer_hs_type_ek ty ek

-- | Call 'tc_infer_hs_type' and check its result against an expected kind.
tc_infer_hs_type_ek :: HsType Name -> ExpKind -> TcM TcType
tc_infer_hs_type_ek ty ek
  = do { (ty', k) <- tc_infer_hs_type ty
       ; checkExpectedKind ty ty' k ek }

---------------------------
tupKindSort_maybe :: TcKind -> Maybe TupleSort
tupKindSort_maybe k
  | isConstraintKind k = Just ConstraintTuple
  | isLiftedTypeKind k = Just BoxedTuple
  | otherwise          = Nothing

tc_tuple :: HsType Name -> TupleSort -> [LHsType Name] -> ExpKind -> TcM TcType
tc_tuple hs_ty tup_sort tys exp_kind
  = do { arg_kinds <- case tup_sort of
           BoxedTuple      -> return (nOfThem arity liftedTypeKind)
           UnboxedTuple    -> do { levs <- newFlexiTyVarTys arity levityTy
                                 ; return $ map tYPE levs }
           ConstraintTuple -> return (nOfThem arity constraintKind)
       ; tau_tys <- tcHsArgTys cxt_doc tys arg_kinds
       ; finish_tuple hs_ty tup_sort tau_tys exp_kind }
  where
    arity   = length tys
    cxt_doc = case tup_sort of
                 BoxedTuple      -> ptext (sLit "a tuple")
                 UnboxedTuple    -> ptext (sLit "an unboxed tuple")
                 ConstraintTuple -> ptext (sLit "a constraint tuple")

finish_tuple :: HsType Name -> TupleSort -> [TcType] -> ExpKind -> TcM TcType
finish_tuple hs_ty tup_sort tau_tys exp_kind
<<<<<<< HEAD
  = do { tau_tys' <- zonkTcTypes tau_tys  -- necessary so that the getLevity works
       ; let arg_tys  = case tup_sort of
                   -- See also Note [Unboxed tuple levity vars] in TyCon
                 UnboxedTuple    -> map (getLevity "finish_tuple") tau_tys' ++ tau_tys'
                 BoxedTuple      -> tau_tys
                 ConstraintTuple -> tau_tys
=======
  = do { traceTc "finish_tuple" (ppr res_kind $$ ppr exp_kind $$ ppr exp_kind)
       ; checkExpectedKind hs_ty res_kind exp_kind
>>>>>>> ce9d6f25
       ; checkWiredInTyCon tycon
       ; checkExpectedKind hs_ty (mkTyConApp tycon arg_tys) res_kind exp_kind }
  where
    tycon = tupleTyCon tup_sort (length tau_tys)
    res_kind = case tup_sort of
                 UnboxedTuple    -> unliftedTypeKind
                 BoxedTuple      -> liftedTypeKind
                 ConstraintTuple -> constraintKind

---------------------------
tcInferApps :: Outputable a
       => a 
       -> TcKind                        -- Function kind (zonked)
       -> [LHsType Name]                -- Arg types
       -> TcM ([TcType], TcKind)        -- Kind-checked args
tcInferApps the_fun = go 1
  where
    the_fun_doc = ppr the_fun
    
    go _      fun_kind [] = return ([], fun_kind)
    go arg_no fun_kind (arg:args)
      | Just (bndr, res_k) <- splitForAllTy_maybe fun_kind
      , isInvisibleBinder bndr
      , Just tv <- binderVar_maybe bndr
      = do { imp_param <- newFlexiTyVarTy (tyVarKind tv)
           ; (args', res_kind) <-
                go arg_no (substTyWith [tv] [imp_param] res_k) (arg:args)
           ; return (imp_param : args', res_kind) }

      | Just (bndr, res_k) <- splitForAllTy_maybe fun_kind
      , Just tv <- binderVar_maybe bndr
      , isVisibleBinder bndr
      = do { arg' <- tc_lhs_type arg
                       (expArgKind (quotes the_fun_doc) (tyVarKind tv) arg_no)
           ; (args', res_kind) <-
               go (arg_no+1) (substTyWith [tv] [arg'] res_k) args
           ; return (arg' : args', res_kind) }

      | Just (arg_k, res_k) <- splitFunTy_maybe fun_kind
      = do { arg' <- tc_lhs_type arg
                       (expArgKind (quotes the_fun_doc) arg_k arg_no)
           ; (args', res_kind) <- go (arg_no+1) res_k args
           ; return (arg' : args', res_kind) }

      | otherwise   -- we hopefully just have a flexi. unify with (k1 -> k2)
      = do { mb_k <- matchExpectedFunKind fun_kind
           ; case mb_k of
               Just k  -> go arg_no k (arg:args)
               Nothing -> failWithTc too_many_args }

    too_many_args = quotes the_fun_doc <+>
                    ptext (sLit "is applied to too many type arguments")


---------------------------
tcHsContext :: LHsContext Name -> TcM [PredType]
tcHsContext ctxt = mapM tcHsLPredType (unLoc ctxt)

tcHsLPredType :: LHsType Name -> TcM PredType
tcHsLPredType pred = tc_lhs_type pred ekConstraint

---------------------------
tcTyVar :: Name -> TcM (TcType, TcKind)
-- See Note [Type checking recursive type and class declarations]
-- in TcTyClsDecls
tcTyVar name         -- Could be a tyvar, a tycon, or a datacon
  = do { traceTc "lk1" (ppr name)
       ; thing <- tcLookup name
       ; case thing of
           ATyVar _ tv -> return (mkTyCoVarTy tv, tyVarKind tv)

           AThing kind -> do { tc <- get_loopy_tc name
                             ; return (mkNakedTyConApp tc [], kind) }
                             -- mkNakedTyConApp: see Note [Zonking inside the knot]

           AGlobal (ATyCon tc) -> return (mkTyConApp tc [], tyConKind tc)

           AGlobal (AConLike (RealDataCon dc))
             -> do { data_kinds <- xoptM Opt_DataKinds
                   ; unless data_kinds $ promotionErr name NoDataKinds
                   ; let tc = promoteDataCon dc
                   ; return (mkNakedTyConApp tc [], tyConKind tc) }

           APromotionErr err -> promotionErr name err

           _  -> wrongThingErr "type" thing name }
  where
    get_loopy_tc name
      = do { env <- getGblEnv
           ; case lookupNameEnv (tcg_type_env env) name of
                Just (ATyCon tc) -> return tc
                _                -> return (aThingErr "tcTyVar" name) }

tcClass :: Name -> TcM (Class, TcKind)
tcClass cls     -- Must be a class
  = do { thing <- tcLookup cls
       ; case thing of
           AThing kind -> return (aThingErr "tcClass" cls, kind)
           AGlobal (ATyCon tc)
             | Just cls <- tyConClass_maybe tc 
             -> return (cls, tyConKind tc)
           _ -> wrongThingErr "class" thing cls }


aThingErr :: String -> Name -> b
-- The type checker for types is sometimes called simply to
-- do *kind* checking; and in that case it ignores the type
-- returned. Which is a good thing since it may not be available yet!
aThingErr str x = pprPanic "AThing evaluated unexpectedly" (text str <+> ppr x)
\end{code}

Note [Zonking inside the knot]
~~~~~~~~~~~~~~~~~~~~~~~~~~~~~~
Suppose we are checking the argument types of a data constructor.  We
must zonk the types before making the DataCon, because once built we
can't change it.  So we must traverse the type.

BUT the parent TyCon is knot-tied, so we can't look at it yet. 

So we must be careful not to use "smart constructors" for types that
look at the TyCon or Class involved.  

  * Hence the use of mkNakedXXX functions. These do *not* enforce 
    the invariants (for example that we use (ForAllTy (Anon s) t) rather 
    than (TyConApp (->) [s,t])).  

  * Ditto in zonkTcType (which may be applied more than once, eg to
    squeeze out kind meta-variables), we are careful not to look at
    the TyCon.

  * We arrange to call zonkSigType *once* right at the end, and it
    does establish the invariants.  But in exchange we can't look
    at the result (not even its structure) until we have emerged
    from the "knot".

  * TcHsSyn.zonkTcTypeToType also can safely check/establish
    invariants.

This is horribly delicate.  I hate it.  A good example of how
delicate it is can be seen in Trac #7903.

\begin{code}
mkNakedTyConApp :: TyCon -> [Type] -> Type
-- Builds a TyConApp 
--   * without being strict in TyCon,
--   * without satisfying the invariants of TyConApp
-- A subsequent zonking will establish the invariants
mkNakedTyConApp tc tys = TyConApp tc tys

mkNakedAppTys :: Type -> [Type] -> Type
mkNakedAppTys ty1                []   = ty1
mkNakedAppTys (TyConApp tc tys1) tys2 = mkNakedTyConApp tc (tys1 ++ tys2)
mkNakedAppTys ty1                tys2 = foldl AppTy ty1 tys2

zonkSigType :: TcType -> TcM TcType
-- Zonk the result of type-checking a user-written type signature
-- It may have kind variables in it, but no meta type variables
-- Because of knot-typing (see Note [Zonking inside the knot])
-- it may need to establish the Type invariants;
-- hence the use of mkTyConApp and mkAppTy
zonkSigType ty
  = go ty
  where
    go (TyConApp tc tys) = do tys' <- mapM go tys
                              return (mkTyConApp tc tys')
                -- Key point: establish Type invariants!
                -- See Note [Zonking inside the knot]

    go (LitTy n)         = return (LitTy n)

    go (ForAllTy (Anon arg) res)
                         = do arg' <- go arg
                              res' <- go res
                              return (mkFunTy arg' res')

    go (AppTy fun arg)   = do fun' <- go fun
                              arg' <- go arg
                              return (mkAppTy fun' arg')
                -- NB the mkAppTy; we might have instantiated a
                -- type variable to a type constructor, so we need
                -- to pull the TyConApp to the top.

        -- The two interesting cases!
    go (TyVarTy tyvar) | isTcTyVar tyvar = zonkTcTyCoVar tyvar
                       | otherwise       = TyVarTy <$> updateTyVarKindM go tyvar
                -- Ordinary (non Tc) tyvars occur inside quantified types

    go (ForAllTy (Named tv vis) ty)
                            = do { tv' <- zonkTcTyCoVarBndr tv
                                 ; ty' <- go ty
                                 ; return (mkNamedForAllTy tv' vis ty') }

    go (CastTy ty co) = do { ty' <- go ty
                           ; co' <- zonkCoToCo emptyZonkEnv co  -- TODO (RAE): This is wrong.
                           ; return (CastTy ty' co') }
    go (CoercionTy co) = CoercionTy <$> zonkCoToCo emptyZonkEnv co -- TODO (RAE): Still wrong.
\end{code}

Note [Body kind of a forall]
~~~~~~~~~~~~~~~~~~~~~~~~~~~~
The body of a forall is usually a type, but in principle
there's no reason to prohibit *unlifted* types.
In fact, GHC can itself construct a function with an
unboxed tuple inside a for-all (via CPR analyis; see 
typecheck/should_compile/tc170).

Moreover in instance heads we get forall-types with
kind Constraint.  

Moreover if we have a signature
   f :: Int#
then we represent it as (HsForAll Implicit [] [] Int#).  And this must
be legal!  We can't drop the empty forall until *after* typechecking
the body because of kind polymorphism:
   Typeable :: forall k. k -> Constraint
   data Apply f t = Apply (f t)
   -- Apply :: forall k. (k -> *) -> k -> *
   instance Typeable Apply where ...
Then the dfun has type
   df :: forall k. Typeable ((k->*) -> k -> *) (Apply k)

   f :: Typeable Apply

   f :: forall (t:k->*) (a:k).  t a -> t a

   class C a b where
      op :: a b -> Typeable Apply

   data T a = MkT (Typeable Apply)
            | T2 a
      T :: * -> *
      MkT :: forall k. (Typeable ((k->*) -> k -> *) (Apply k)) -> T a

   f :: (forall (k:*). forall (t:: k->*) (a:k). t a -> t a) -> Int
   f :: (forall a. a -> Typeable Apply) -> Int

So we *must* keep the HsForAll on the instance type
   HsForAll Implicit [] [] (Typeable Apply)
so that we do kind generalisation on it.

Really we should check that it's a type of value kind
{*, Constraint, #}, but I'm not doing that yet
Example that should be rejected:  
         f :: (forall (a:*->*). a) Int

Note [Inferring tuple kinds]
~~~~~~~~~~~~~~~~~~~~~~~~~~~~
Give a tuple type (a,b,c), which the parser labels as HsBoxedOrConstraintTuple,
we try to figure out whether it's a tuple of kind * or Constraint.
  Step 1: look at the expected kind
  Step 2: infer argument kinds

If after Step 2 it's not clear from the arguments that it's
Constraint, then it must be *.  Once having decided that we re-check
the Check the arguments again to give good error messages
in eg. `(Maybe, Maybe)`

Note that we will still fail to infer the correct kind in this case:

  type T a = ((a,a), D a)
  type family D :: Constraint -> Constraint

While kind checking T, we do not yet know the kind of D, so we will default the
kind of T to * -> *. It works if we annotate `a` with kind `Constraint`.

Note [Desugaring types]
~~~~~~~~~~~~~~~~~~~~~~~
The type desugarer is phase 2 of dealing with HsTypes.  Specifically:

  * It transforms from HsType to Type

  * It zonks any kinds.  The returned type should have no mutable kind
    or type variables (hence returning Type not TcType):
      - any unconstrained kind variables are defaulted to (Any *) just 
        as in TcHsSyn. 
      - there are no mutable type variables because we are 
        kind-checking a type
    Reason: the returned type may be put in a TyCon or DataCon where
    it will never subsequently be zonked.

You might worry about nested scopes:
        ..a:kappa in scope..
            let f :: forall b. T '[a,b] -> Int
In this case, f's type could have a mutable kind variable kappa in it;
and we might then default it to (Any *) when dealing with f's type
signature.  But we don't expect this to happen because we can't get a
lexically scoped type variable with a mutable kind variable in it.  A
delicate point, this.  If it becomes an issue we might need to
distinguish top-level from nested uses.

Moreover
  * it cannot fail, 
  * it does no unifications
  * it does no validity checking, except for structural matters, such as
        (a) spurious ! annotations.
        (b) a class used as a type

Note [Kind of a type splice]
~~~~~~~~~~~~~~~~~~~~~~~~~~~~
Consider these terms, each with TH type splice inside:
     [| e1 :: Maybe $(..blah..) |]
     [| e2 :: $(..blah..) |]
When kind-checking the type signature, we'll kind-check the splice
$(..blah..); we want to give it a kind that can fit in any context,
as if $(..blah..) :: forall k. k.  

In the e1 example, the context of the splice fixes kappa to *.  But
in the e2 example, we'll desugar the type, zonking the kind unification
variables as we go.  When we encounter the unconstrained kappa, we
want to default it to '*', not to (Any *).


Help functions for type applications
~~~~~~~~~~~~~~~~~~~~~~~~~~~~~~~~~~~~

\begin{code}
addTypeCtxt :: LHsType Name -> TcM a -> TcM a
        -- Wrap a context around only if we want to show that contexts.  
        -- Omit invisble ones and ones user's won't grok
addTypeCtxt (L _ ty) thing 
  = addErrCtxt doc thing
  where
    doc = ptext (sLit "In the type") <+> quotes (ppr ty)
\end{code}

%************************************************************************
%*                                                                      *
                Type-variable binders
%*                                                                      *
%************************************************************************

\begin{code}
-- | Kind-check a 'LHsTyVarBndrs'. If the decl under consideration has a complete,
-- user-supplied kind signature (CUSK), generalise the result. Used in 'getInitialKind'
-- and in kind-checking. See also Note [Complete user-supplied kind signatures] in
-- HsDecls.
kcHsTyVarBndrs :: Bool    -- ^ True <=> the decl being checked has a CUSK
               -> LHsTyVarBndrs Name 
               -> TcM (Kind, r)   -- ^ the result kind, possibly with other info
               -> TcM (Kind, r)   -- ^ The full kind of the thing being declared,
                                  -- with the other info
kcHsTyVarBndrs cusk (HsQTvs { hsq_implicit = kv_ns, hsq_explicit = hs_tvs }) thing_inside
  = do { meta_kvs <- mapM (const newMetaKindVar) kv_ns
       ; kvs <- if cusk
                then return $ zipWith new_skolem_tv kv_ns meta_kvs
                     -- the names must line up in splitTelescopeTvs
                else zipWithM newSigTyVar kv_ns meta_kvs
       ; tcExtendTyVarEnv2 (kv_ns `zip` kvs) $
    do { (full_kind, _, stuff) <- bind_telescope hs_tvs thing_inside
       ; let _all_kvs  = filter (not . isMetaTyVar) $
                         varSetElems $ tyCoVarsOfType full_kind

                -- the free non-meta variables in the returned kind should be
                -- exactly the same set of variables we list as implicit kind vars
                -- BUT, it is critical that we generalise w.r.t. the declared kvs,
                -- not the found _all_kvs, because we depend hsq_implicit and the
                -- quantified tyvars to line up in kcTyClTyVars
             gen_kind  = if cusk
                         then ASSERT( sort _all_kvs == sort kvs ) 
                              mkInvForAllTys kvs full_kind
                         else full_kind
       ; return (gen_kind, stuff) } }
  where
      -- there may be dependency between the explicit "ty" vars. So, we have
      -- to handle them one at a time. We also need to build up a full kind
      -- here, because this is the place we know whether to use a FunTy or a
      -- ForAllTy. We prefer using an anonymous binder over a trivial named
      -- binder. If a user wants a trivial named one, use an explicit kind
      -- signature.
    bind_telescope :: [LHsTyVarBndr Name] -> TcM (Kind, r) -> TcM (Kind, VarSet, r)
    bind_telescope [] thing
      = do { (res_kind, stuff) <- thing
           ; return (res_kind, tyCoVarsOfType res_kind, stuff) }
    bind_telescope (L _ hs_tv : hs_tvs) thing
      = do { (n,k) <- kc_hs_tv hs_tv
           ; (res_kind, fvs, stuff) <- tcExtendTyVarEnv2 [(n,new_skolem_tv n k)] $ bind_telescope hs_tvs thing
              -- we must be *lazy* in res_kind and fvs (assuming that the
              -- caller of kcHsTyVarBndrs is, too), as sometimes these hold
              -- panics. See kcConDecl.
           ; let m_kv = lookupVarSetByName fvs n
                 (bndr, fvs') = case m_kv of
                   Just kv -> ( mkNamedBinder kv Visible
                              , fvs `delVarSet` kv
                                    `unionVarSet` tyCoVarsOfType k )
                   Nothing -> ( mkAnonBinder k
                              , fvs `unionVarSet` tyCoVarsOfType k )

           ; return ( mkForAllTy bndr res_kind, fvs', stuff ) }

    kc_hs_tv :: HsTyVarBndr Name -> TcM (Name, TcKind)
    kc_hs_tv (UserTyVar n)
      = do { mb_thing <- tcLookupLcl_maybe n
           ; kind <- case mb_thing of
                       Just (AThing k) -> return k
                       _ | cusk        -> return liftedTypeKind
                         | otherwise   -> newMetaKindVar
           ; return (n, kind) }
    kc_hs_tv (KindedTyVar n k) 
      = do { kind <- tcLHsKind k
               -- In an associated type decl, the type variable may already 
               -- be in scope; in that case we want to make sure its kind
               -- matches the one declared here
           ; mb_thing <- tcLookupLcl_maybe n
           ; case mb_thing of
               Nothing          -> return ()
               Just (AThing ks) -> checkKind kind ks
               Just thing       -> pprPanic "check_in_scope" (ppr thing)
           ; return (n, kind) }

tcHsTyVarBndrs :: LHsTyVarBndrs Name 
               -> ([TcTyVar] -> TcM r)
               -> TcM r
-- Bind the kind variables to fresh skolem variables
-- and type variables to skolems, each with a meta-kind variable kind
tcHsTyVarBndrs (HsQTvs { hsq_implicit = kv_ns, hsq_explicit = hs_tvs }) thing_inside
  = go (map UserTyVar kv_ns ++ map unLoc hs_tvs) $ \tvs ->
    do { traceTc "tcHsTyVarBndrs {" (vcat [ text "Hs implicit vars:" <+> ppr kv_ns
                                          , text "Hs explicit vars:" <+> ppr hs_tvs
                                          , text "Tyvars:" <+> ppr tvs ])
       ; result <- thing_inside tvs
       ; traceTc "tcHsTyVarBndrs }" (vcat [ text "Hs implicit vars:" <+> ppr kv_ns
                                          , text "Hs explicit vars:" <+> ppr hs_tvs
                                          , text "Tyvars:" <+> ppr tvs ])
       ; return result }
  where go [] thing = thing []
        go (hs_tv : hs_tvs) thing
          = tcHsTyVarBndr hs_tv $ \tv ->
            tcExtendTyVarEnv [tv] $
            go hs_tvs $ \tvs ->
            thing (tv : tvs)

tcHsTyVarBndr :: HsTyVarBndr Name -> (TcTyVar -> TcM r) -> TcM r
-- Bind a new type variable for thing_inside. This type variable
-- is given a meta-kind variable (for UserTyVar) or the type-checked kind
-- (for KindedTyVar)
--
-- If the variable is already in scope, use that one, instead of introducing a new
-- one. This can occur in 
--   instance C (a,b) where
--     type F (a,b) c = ...
-- Here a,b will be in scope when processing the associated type instance for F.
-- See Note [Associated type tyvar names] in Class
tcHsTyVarBndr hs_tv thing_inside
  = do { let name = hsTyVarName hs_tv
       ; mb_tv <- tcLookupLcl_maybe name
       ; case mb_tv of {
           Just (ATyVar _ tv) -> thing_inside tv ;
           _ -> do
       { kind <- case hs_tv of
                   UserTyVar {}       -> newMetaKindVar
                   KindedTyVar _ kind -> tcLHsKind kind
       ; thing_inside $ new_skolem_tv name kind } } }

-- makes a new skolem tv
new_skolem_tv :: Name -> Kind -> TcTyVar
new_skolem_tv n k = mkTcTyVar n k vanillaSkolemTv

------------------
kindGeneralize :: TyVarSet -> TcM [KindVar]
kindGeneralize tkvs
  = do { gbl_tvs <- tcGetGlobalTyVars -- Already zonked
       ; quantifyTyCoVars' gbl_tvs tkvs True }
\end{code}

Note [Kind generalisation]
~~~~~~~~~~~~~~~~~~~~~~~~~~
We do kind generalisation only at the outer level of a type signature.
For example, consider
  T :: forall k. k -> *
  f :: (forall a. T a -> Int) -> Int
When kind-checking f's type signature we generalise the kind at
the outermost level, thus:
  f1 :: forall k. (forall (a:k). T k a -> Int) -> Int  -- YES!
and *not* at the inner forall:
  f2 :: (forall k. forall (a:k). T k a -> Int) -> Int  -- NO!
Reason: same as for HM inference on value level declarations,
we want to infer the most general type.  The f2 type signature
would be *less applicable* than f1, because it requires a more
polymorphic argument.

Note [Kinds of quantified type variables]
~~~~~~~~~~~~~~~~~~~~~~~~~~~~~~~~~~~~~~~~~
tcTyVarBndrsGen quantifies over a specified list of type variables,
*and* over the kind variables mentioned in the kinds of those tyvars.

Note that we must zonk those kinds (obviously) but less obviously, we
must return type variables whose kinds are zonked too. Example
    (a :: k7)  where  k7 := k9 -> k9
We must return
    [k9, a:k9->k9]
and NOT 
    [k9, a:k7]
Reason: we're going to turn this into a for-all type, 
   forall k9. forall (a:k7). blah
which the type checker will then instantiate, and instantiate does not
look through unification variables!  

Hence using zonked_kinds when forming tvs'.

Note [Typechecking telescopes]
~~~~~~~~~~~~~~~~~~~~~~~~~~~~~~
The functions kcTyClTyVars and tcTyClTyVars have to bind the scoped type and kind
variables in a telescope. For example:

class Foo k (t :: Proxy k -> k2) where ...

By the time [kt]cTyClTyVars is called, we know *something* about the kind of Foo,
at least that it has the form

  Foo :: forall (k2 :: mk2). forall (k :: mk1). (Proxy mk1 k -> k2) -> Constraint

if it has a CUSK (Foo does not, in point of fact) or

  Foo :: forall (k :: mk1). (Proxy mk1 k -> k2) -> Constraint

if it does not, where mk1 and mk2 are meta-kind variables (mk1, mk2 :: *). 

When calling tcTyClTyVars, this kind is further generalized w.r.t. any
free variables appearing in mk1 or mk2. So, mk_telescope_tvs must handle
that possibility. Perhaps we discover that mk1 := Maybe k3 and mk2 := *,
so we have

Foo :: forall (k3 :: *). forall (k2 :: *). forall (k :: Maybe k3).
       (Proxy (Maybe k3) k -> k2) -> Constraint

We now have several sorts of variables to think about:
1) The variable k3 is not mentioned in the source at all. It is neither
   explicitly bound nor ever used. It is *not* a scoped kind variable,
   and should not be bound when type-checking the scope of the telescope.

2) The variable k2 is mentioned in the source, but it is not explicitly
   bound. It *is* a scoped kind variable, and will appear in the
   hsq_implicit field of a LHsTyVarBndrs.

3) The variable k is mentioned in the source with an explicit binding.
   It *is* a scoped type variable, and will appear in the
   hsq_explicit field of a LHsTyVarBndrs.

4) The variable t is bound in the source, but it is never mentioned later
   in the kind. It *is* a scoped variable (it can appear in the telescope
   scope, even though it is non-dependent), and will appear in the
   hsq_explicit field of a LHsTyVarBndrs.

splitTelescopeTvs walks through the output of a splitForAllTys on the
telescope head's kind (Foo, in our example), creating a list of tyvars
to be bound within the telescope scope. It must simultaneously walk
through the hsq_implicit and hsq_explicit fields of a LHsTyVarBndrs.
Comments in the code refer back to the cases in this Note.

Because all instances of case (1) come before all others, and
then all instances of case (2) come before all others, (the
implicitly bound vars always precede the explicitly bound ones), we
handle the lists in three stages (mk_tvs, mk_tvs1, and mk_tvs2).

Note [scopeTelescopeTvs Arity]
~~~~~~~~~~~~~~~~~~~~~~~~~~~~~~
Now that type variables can have dependencies on other type variables,
it is impossible to figure how to line up an LHsTyVarBndrs with the binders
of a tycon's kind. The only way we can do so is by knowing how many binders
we're expecting. Then, we can drop the prefix of binders, which we're not
expecting (they're either undeclared kind variables or unmentioned kind
variables).

The only complication here is that, in the case of GADT-style data
definitions, the number of declared variables in LHsTyVarBndrs may be
too small, in case the user has given an explicit kind signature with
an arrow in it. Because this is a rare case, we take Maybe Arity in the
exported functions. If this is Nothing, we infer the arity from the
LHsTyVarBndrs. Otherwise, use the arity provided.

\begin{code}
--------------------
-- getInitialKind has made a suitably-shaped kind for the type or class
-- Unpack it, and attribute those kinds to the type variables
-- Extend the env with bindings for the tyvars, taken from
-- the kind of the tycon/class.  Give it to the thing inside, and 
-- check the result kind matches
kcLookupKind :: Name -> TcM Kind
kcLookupKind nm 
  = do { tc_ty_thing <- tcLookup nm
       ; case tc_ty_thing of
           AThing k            -> return k
           AGlobal (ATyCon tc) -> return (tyConKind tc)
           _                   -> pprPanic "kcLookupKind" (ppr tc_ty_thing) }

kcScopedKindVars :: [Name] -> TcM a -> TcM a
-- Given some tyvar binders like [a (b :: k -> *) (c :: k)]
-- bind each scoped kind variable (k in this case) to a fresh
-- kind skolem variable
kcScopedKindVars kv_ns thing_inside
  = do { kv_kinds <- mapM (const newMetaKindVar) kv_ns
       ; kvs <- zipWithM newSigTyVar kv_ns kv_kinds
                     -- NB: use mutable signature variables
       ; tcExtendTyVarEnv2 (kv_ns `zip` kvs) thing_inside }

-- See Note [Typechecking telescopes]
-- TODO (RAE): Update note!
scopeTelescopeTvs :: Kind         -- of the head of the telescope
                  -> Arity        -- See Note [scopeTelescopeTvs arity]
                  -> LHsTyVarBndrs Name
                  -> ([TyVar] -> Kind -> TcM a)
                        -- args are *quant'd* tyvars and the inner kind
                  -> TcM a
scopeTelescopeTvs kind n_declared
                  (HsQTvs { hsq_implicit = hs_kvs, hsq_explicit = hs_tvs })
                  thing_inside
  = do { let (bndrs, inner_ki) = splitForAllTys kind
             n_bndrs           = length bndrs
             (undeclared_bndrs, declared_bndrs)
                               = splitAt (n_bndrs - n_declared) bndrs
             undeclared_tyvars = map (expectJust "scopeTelescopeTvs" . 
                                      binderVar_maybe) undeclared_bndrs
             (declared_tyvars, extra_bndrs)
                               = zip_with_extra mk_tv declared_bndrs hs_tvs
       ; kcScopedKindVars hs_kvs $
         tcExtendTyVarEnv declared_tyvars $
         thing_inside (undeclared_tyvars ++ declared_tyvars)
                      (mkForAllTys extra_bndrs inner_ki) }
  where
    mk_tv :: Binder
          -> LHsTyVarBndr Name
          -> TyVar
    mk_tv bndr hs_tv
      | Just tv <- binderVar_maybe bndr
      = tv
        
      | otherwise
      = mkTyVar (hsLTyVarName hs_tv) (binderType bndr)

    -- like zipWith, but also returns leftover elts from the first list
    zip_with_extra :: (a -> b -> c) -> [a] -> [b] -> ([c], [a])
    zip_with_extra f = go []
      where
        go acc (a:as) (b:bs) = go (f a b : acc) as bs
        go acc as     []     = (reverse acc, as)
        go _   _      _      = panic "zip_with_extra"

kcTyClTyVars :: Name -> LHsTyVarBndrs Name -> TcM () -> TcM ()
-- Used for the type variables of a type or class decl,
-- when doing the initial kind-check.  
kcTyClTyVars name hs_tvs thing_inside
  = do { let n_declared = length $ hsQTvExplicit hs_tvs
       ; tc_kind <- kcLookupKind name
       ; scopeTelescopeTvs tc_kind n_declared hs_tvs $ \ _all_tvs _ -> do
       { traceTc "kcTyClTyVars scopeTelescopeTvs:"
           (vcat [ text "Tycon:" <+> ppr name
                 , text "Kind:" <+> ppr tc_kind
                 , text "hs_tvs:" <+> ppr hs_tvs
                 , text "tvs:" <+> pprWithCommas pp_tv _all_tvs ])
       ; thing_inside }}
  where
    pp_tv tv = ppr tv <+> dcolon <+> ppr (tyVarKind tv)
      
-----------------------
tcTyClTyVars :: Name -> Maybe Arity  -- see Note [scopeTelescopeTvs Arity]
             -> LHsTyVarBndrs Name      -- LHS of the type or class decl
             -> ([TyVar] -> Kind -> Kind -> TcM a) -> TcM a
-- Used for the type variables of a type or class decl,
-- on the second pass when constructing the final result
-- (tcTyClTyVars T [a,b] thing_inside) 
--   where T : forall k1 k2 (a:k1 -> *) (b:k1). k2 -> *
--   calls thing_inside with arguments
--      [k1,k2,a,b] (forall (k1:*) (k2:*) (a:k1 -> *) (b:k1). k2 -> *) (k2 -> *)
--   having also extended the type environment with bindings 
--   for k1,k2,a,b
--
-- No need to freshen the k's because they are just skolem 
-- constants here, and we are at top level anyway.
tcTyClTyVars tycon m_n_declared hs_tvs thing_inside
  = do { let n_declared = m_n_declared `orElse` (length $ hsQTvExplicit hs_tvs)
       ; thing <- tcLookup tycon
       ; let kind = case thing of
                      AThing kind -> kind
                      _ -> panic "tcTyClTyVars"
                     -- We only call tcTyClTyVars during typechecking in
                     -- TcTyClDecls, where the local env is extended with
                     -- the generalized_env (mapping Names to AThings).
       ; scopeTelescopeTvs kind n_declared hs_tvs $ \ all_tvs res_k -> do
       { traceTc "tcTyClTyVars splitTelescopeTvs:"
           (vcat [ text "Tycon:" <+> ppr tycon
                 , text "Kind:" <+> ppr kind
                 , text "hs_tvs:" <+> ppr hs_tvs
                 , text "all tvs:" <+> pprWithCommas pp_tv all_tvs
                 , text "res_k:" <+> ppr res_k] )
       ; thing_inside all_tvs kind res_k }}
  where
    pp_tv tv = ppr tv <+> dcolon <+> ppr (tyVarKind tv)

-----------------------------------
tcDataKindSig :: Kind -> TcM [TyVar]
-- GADT decls can have a (perhaps partial) kind signature
--      e.g.  data T :: * -> * -> * where ...
-- This function makes up suitable (kinded) type variables for 
-- the argument kinds, and checks that the result kind is indeed *.
-- We use it also to make up argument type variables for for data instances.
tcDataKindSig kind
  = do  { checkTc (isLiftedTypeKind res_kind) (badKindSig kind)
        ; span <- getSrcSpanM
        ; us   <- newUniqueSupply 
        ; rdr_env <- getLocalRdrEnv
        ; let uniqs = uniqsFromSupply us
              occs  = [ occ | str <- allNameStrings
                            , let occ = mkOccName tvName str
                            , isNothing (lookupLocalRdrOcc rdr_env occ) ]
                 -- Note [Avoid name clashes for associated data types]

        ; return [ mk_tv span uniq occ kind 
                 | ((kind, occ), uniq) <- arg_kinds `zip` occs `zip` uniqs ] }
  where
    (arg_kinds, res_kind) = splitFunTys kind
    mk_tv loc uniq occ kind 
      = mkTyVar (mkInternalName uniq occ loc) kind
          
badKindSig :: Kind -> SDoc
badKindSig kind 
 = hang (ptext (sLit "Kind signature on data type declaration has non-* return kind"))
        2 (ppr kind)
\end{code}

Note [Avoid name clashes for associated data types]
~~~~~~~~~~~~~~~~~~~~~~~~~~~~~~~~~~~~~~~~~~~~~~~~~~~
Consider    class C a b where
               data D b :: * -> *
When typechecking the decl for D, we'll invent an extra type variable
for D, to fill out its kind.  Ideally we don't want this type variable
to be 'a', because when pretty printing we'll get
            class C a b where
               data D b a0 
(NB: the tidying happens in the conversion to IfaceSyn, which happens
as part of pretty-printing a TyThing.)

That's why we look in the LocalRdrEnv to see what's in scope. This is
important only to get nice-looking output when doing ":info C" in GHCi.
It isn't essential for correctness.


%************************************************************************
%*                                                                      *
                Scoped type variables
%*                                                                      *
%************************************************************************


tcAddScopedTyVars is used for scoped type variables added by pattern
type signatures
        e.g.  \ ((x::a), (y::a)) -> x+y
They never have explicit kinds (because this is source-code only)
They are mutable (because they can get bound to a more specific type).

Usually we kind-infer and expand type splices, and then
tupecheck/desugar the type.  That doesn't work well for scoped type
variables, because they scope left-right in patterns.  (e.g. in the
example above, the 'a' in (y::a) is bound by the 'a' in (x::a).

The current not-very-good plan is to
  * find all the types in the patterns
  * find their free tyvars
  * do kind inference
  * bring the kinded type vars into scope
  * BUT throw away the kind-checked type
        (we'll kind-check it again when we type-check the pattern)

This is bad because throwing away the kind checked type throws away
its splices.  But too bad for now.  [July 03]

Historical note:
    We no longer specify that these type variables must be univerally 
    quantified (lots of email on the subject).  If you want to put that 
    back in, you need to
        a) Do a checkSigTyVars after thing_inside
        b) More insidiously, don't pass in expected_ty, else
           we unify with it too early and checkSigTyVars barfs
           Instead you have to pass in a fresh ty var, and unify
           it with expected_ty afterwards

\begin{code}
tcHsPatSigType :: UserTypeCtxt
               -> HsWithBndrs Name (LHsType Name) -- The type signature
              -> TcM ( Type                       -- The signature
                      , [(Name, TcTyVar)] )   -- The new bit of type environment, binding
                                              -- the scoped type variables
-- Used for type-checking type signatures in
-- (a) patterns           e.g  f (x::Int) = e
-- (b) result signatures  e.g. g x :: Int = e
-- (c) RULE forall bndrs  e.g. forall (x::Int). f x = x

tcHsPatSigType ctxt (HsWB { hswb_cts = hs_ty, hswb_vars = sig_vars })
  = addErrCtxt (pprHsSigCtxt ctxt hs_ty) $
    do  { vars <- mapM new_tv sig_vars
        ; let ktv_binds = (sig_vars `zip` vars)
        ; sig_ty <- tcExtendTyVarEnv2 ktv_binds $
                    tcHsLiftedType hs_ty
        ; sig_ty <- zonkSigType sig_ty
        ; checkValidType ctxt sig_ty 
        ; return (sig_ty, ktv_binds) }
  where
    new_tv name = do { kind <- newMetaKindVar
                     ; new_tkv name kind }

    new_tkv name kind  -- See Note [Pattern signature binders]
      = case ctxt of
          RuleSigCtxt {} -> return $ new_skolem_tv name kind
          _              -> newSigTyVar name kind -- See Note [Unifying SigTvs]

tcPatSig :: UserTypeCtxt
         -> HsWithBndrs Name (LHsType Name)
         -> TcSigmaType
         -> TcM (TcType,            -- The type to use for "inside" the signature
                 [(Name, TcTyVar)], -- The new bit of type environment, binding
                                    -- the scoped type variables
                 HsWrapper)         -- Coercion due to unification with actual ty
                                    -- Of shape:  res_ty ~ sig_ty
tcPatSig ctxt sig res_ty
  = do  { (sig_ty, sig_tvs) <- tcHsPatSigType ctxt sig
        -- sig_tvs are the type variables free in 'sig', 
        -- and not already in scope. These are the ones
        -- that should be brought into scope

        ; if null sig_tvs then do {
                -- Just do the subsumption check and return
                  wrap <- tcSubType PatSigOrigin ctxt res_ty sig_ty
                ; return (sig_ty, [], wrap)
        } else do
                -- Type signature binds at least one scoped type variable
        
                -- A pattern binding cannot bind scoped type variables
                -- It is more convenient to make the test here
                -- than in the renamer
        { let in_pat_bind = case ctxt of
                                BindPatSigCtxt -> True
                                _              -> False
        ; when in_pat_bind (addErr (patBindSigErr sig_tvs))

                -- Check that all newly-in-scope tyvars are in fact
                -- constrained by the pattern.  This catches tiresome
                -- cases like   
                --      type T a = Int
                --      f :: Int -> Int
                --      f (x :: T a) = ...
                -- Here 'a' doesn't get a binding.  Sigh
        ; let bad_tvs = [ tv | (_, tv) <- sig_tvs
                             , not (tv `elemVarSet` exactTyCoVarsOfType sig_ty) ]
        ; checkTc (null bad_tvs) (badPatSigTvs sig_ty bad_tvs)

        -- Now do a subsumption check of the pattern signature against res_ty
        ; wrap <- tcSubType PatSigOrigin ctxt res_ty sig_ty

        -- Phew!
        ; return (sig_ty, sig_tvs, wrap)
        } }

patBindSigErr :: [(Name, TcTyVar)] -> SDoc
patBindSigErr sig_tvs 
  = hang (ptext (sLit "You cannot bind scoped type variable") <> plural sig_tvs
          <+> pprQuotedList (map fst sig_tvs))
       2 (ptext (sLit "in a pattern binding signature"))
\end{code}

Note [Pattern signature binders]
~~~~~~~~~~~~~~~~~~~~~~~~~~~~~~~~
Consider
   data T = forall a. T a (a->Int)
   f (T x (f :: a->Int) = blah)

Here 
 * The pattern (T p1 p2) creates a *skolem* type variable 'a_sk', 
   It must be a skolem so that that it retains its identity, and    
   TcErrors.getSkolemInfo can thereby find the binding site for the skolem.

 * The type signature pattern (f :: a->Int) binds "a" -> a_sig in the envt

 * Then unificaiton makes a_sig := a_sk

That's why we must make a_sig a MetaTv (albeit a SigTv), 
not a SkolemTv, so that it can unify to a_sk.

For RULE binders, though, things are a bit different (yuk).  
  RULE "foo" forall (x::a) (y::[a]).  f x y = ...
Here this really is the binding site of the type variable so we'd like
to use a skolem, so that we get a complaint if we unify two of them
together.

Note [Unifying SigTvs]
~~~~~~~~~~~~~~~~~~~~~~
ALAS we have no decent way of avoiding two SigTvs getting unified.  
Consider
  f (x::(a,b)) (y::c)) = [fst x, y]
Here we'd really like to complain that 'a' and 'c' are unified. But
for the reasons above we can't make a,b,c into skolems, so they
are just SigTvs that can unify.  And indeed, this would be ok,
  f x (y::c) = case x of
                 (x1 :: a1, True) -> [x,y]
                 (x1 :: a2, False) -> [x,y,y]
Here the type of x's first component is called 'a1' in one branch and
'a2' in the other.  We could try insisting on the same OccName, but
they definitely won't have the sane lexical Name. 

I think we could solve this by recording in a SigTv a list of all the 
in-scope varaibles that it should not unify with, but it's fiddly.


%************************************************************************
%*                                                                      *
        Checking kinds
%*                                                                      *
%************************************************************************

We would like to get a decent error message from
  (a) Under-applied type constructors
             f :: (Maybe, Maybe)
  (b) Over-applied type constructors
             f :: Int x -> Int x

\begin{code}
-- The ExpKind datatype means "expected kind" and contains 
-- some info about just why that kind is expected, to improve
-- the error message on a mis-match
data ExpKind = EK TcKind (TcKind -> SDoc)
   -- The second arg is function that takes a *tidied* version 
   -- of the first arg, and produces something like
   --    "Expected kind k"
   --    "Expected a constraint"
   --    "The argument of Maybe should have kind k"

instance Outputable ExpKind where
  ppr (EK k f) = f k

ekLifted, ekConstraint :: ExpKind
ekLifted     = EK liftedTypeKind expectedKindMsg
ekConstraint = EK constraintKind expectedKindMsg

expectedToBeAKindMsg :: TcKind -> SDoc
expectedToBeAKindMsg _ = ptext (sLit "Expected a kind")

-- | Produce an 'ExpKind' suitable for a checking a type that can be * or #.
ekOpen :: TcM ExpKind
ekOpen = do { lev <- newFlexiTyVarTy levityTy
            ; return $ EK (tYPE lev) expectedKindMsg }

expectedKindMsg :: TcKind -> SDoc
expectedKindMsg pkind
  | isConstraintKind pkind  = ptext (sLit "Expected a constraint")
  | isSortPolymorphic pkind = ptext (sLit "Expected a type")
  | otherwise = ptext (sLit "Expected kind") <+> quotes (pprKind pkind)

-- Build an ExpKind for arguments
expArgKind :: SDoc -> TcKind -> Int -> ExpKind
expArgKind exp kind arg_no = EK kind msg_fn
  where
    msg_fn pkind 
      = sep [ ptext (sLit "The") <+> speakNth arg_no 
              <+> ptext (sLit "argument of") <+> exp
            , nest 2 $ ptext (sLit "should have kind") 
              <+> quotes (pprKind pkind) ]

unifyKinds :: SDoc -> [(TcType, TcKind)] -> TcM ([TcType], TcKind)
unifyKinds fun act_kinds
  = do { kind <- newMetaKindVar
       ; let check (arg_no, (ty, act_kind)) 
               = checkExpectedKind ty ty act_kind (expArgKind (quotes fun) kind arg_no)
       ; tys' <- mapM check (zip [1..] act_kinds)
       ; return (tys', kind) }

-- this check does *no* implicit-argument instantiation
checkKind :: TcKind -> TcKind -> TcM ()
checkKind act_kind exp_kind
  = do { eq_k <- unifyKind act_kind exp_kind
       ; unless eq_k $
         unifyKindMisMatch act_kind exp_kind }

checkExpectedKind :: Outputable a => a    -- the HsType
                  -> TcType               -- the type whose kind we're checking
                  -> TcKind               -- the known kind of that type
                  -> ExpKind              -- the expected kind
                  -> TcM TcType           -- a possibly-inst'ed type
-- A fancy wrapper for 'unifyKind', which tries
-- to give decent error messages.
--      (checkExpectedKind ty act_kind exp_kind)
-- checks that the actual kind act_kind is compatible
--      with the expected kind exp_kind
-- The first argument, hs_ty, is used only in the error message generation
checkExpectedKind hs_ty ty act_kind (EK exp_kind ek_ctxt)
 = do { (ty', act_kind') <- instantiate ty act_kind exp_kind
      ; eq_k <- unifyKind act_kind' exp_kind

         -- Kind unification only generates definite errors
      ; if eq_k then return ty'
        else do
      {  -- So there's an error
         -- Now to find out what sort
        exp_kind <- zonkTcType exp_kind
      ; act_kind <- zonkTcType act_kind
      ; traceTc "checkExpectedKind" (ppr hs_ty $$ ppr act_kind $$ ppr exp_kind)
      ; env0 <- tcInitTidyEnv
      ; dflags <- getDynFlags
      ; let (exp_as, _) = splitFunTys exp_kind
            (act_as, _) = splitFunTys act_kind
            n_exp_as  = length exp_as
            n_act_as  = length act_as
            n_diff_as = n_act_as - n_exp_as

            (env1, tidy_exp_kind) = tidyOpenKind env0 exp_kind
            (env2, tidy_act_kind) = tidyOpenKind env1 act_kind

            occurs_check 
               | Just act_tv <- tcGetTyVar_maybe act_kind
               = check_occ act_tv exp_kind
               | Just exp_tv <- tcGetTyVar_maybe exp_kind
               = check_occ exp_tv act_kind
               | otherwise 
               = False

            check_occ tv k = case occurCheckExpand dflags tv k of
                                OC_Occurs -> True
                                _bad      -> False

            err | isLiftedTypeKind exp_kind && isUnliftedTypeKind act_kind
                = ptext (sLit "Expecting a lifted type, but") <+> quotes (ppr hs_ty)
                    <+> ptext (sLit "is unlifted")

                | isUnliftedTypeKind exp_kind && isLiftedTypeKind act_kind
                = ptext (sLit "Expecting an unlifted type, but") <+> quotes (ppr hs_ty)
                    <+> ptext (sLit "is lifted")

                | occurs_check   -- Must precede the "more args expected" check
                = ptext (sLit "Kind occurs check") $$ more_info

                | n_exp_as < n_act_as     -- E.g. [Maybe]
                = vcat [ ptext (sLit "Expecting") <+>
                         speakN n_diff_as <+> ptext (sLit "more argument")
                         <> (if n_diff_as > 1 then char 's' else empty)
                         <+> ptext (sLit "to") <+> quotes (ppr hs_ty)
                       , more_info ]

                  -- Now n_exp_as >= n_act_as. In the next two cases,
                  -- n_exp_as == 0, and hence so is n_act_as
                | otherwise               -- E.g. Monad [Int]
                = more_info

            more_info = sep [ ek_ctxt tidy_exp_kind <> comma
                            , nest 2 $ ptext (sLit "but") <+> quotes (ppr hs_ty)
                              <+> ptext (sLit "has kind") <+> quotes (pprKind tidy_act_kind)]

      ; traceTc "checkExpectedKind 1" (ppr hs_ty $$ ppr tidy_act_kind $$ ppr tidy_exp_kind $$ ppr env1 $$ ppr env2)
      ; failWithTcM (env2, err) } }

  where
    -- we need to make sure that both kinds have the same number of implicit
    -- foralls out front. If the actual kind has more, instantiate accordingly.
    -- Otherwise, just pass the type & kind through -- the errors are caught
    -- in unifyKindX and such.
    instantiate :: TcType    -- the type
                -> TcKind    -- of this kind
                -> TcKind   -- but expected to be of this one
                -> TcM ( TcType   -- the inst'ed type
                       , TcKind ) -- its new kind
    instantiate ty act_ki exp_ki
      = let (act_tvs, act_inner_ki) = splitForAllTysInvisible act_ki
            (exp_tvs, _)            = splitForAllTysInvisible exp_ki
            num_to_inst = length act_tvs - length exp_tvs
               -- NB: splitAt is forgiving with invalid numbers
            (inst_tvs, leftover_tvs) = splitAt num_to_inst act_tvs
        in
        if num_to_inst <= 0 then return (ty, act_ki)
        else
        do { (_, args, subst) <- tcInstTyCoVars AppOrigin inst_tvs
           ; traceTc "instantiating implicit dependent vars:"
               (vcat $ zipWith (\tv arg -> ppr tv <+> text ":=" <+> ppr arg)
                               inst_tvs args)
           ; let rebuilt_act_ki = mkInvForAllTys leftover_tvs act_inner_ki
                 act_ki' = substTy subst rebuilt_act_ki
           ; return (mkNakedAppTys ty args, act_ki') }

\end{code}

%************************************************************************
%*                                                                      *
        Sort checking kinds
%*                                                                      *
%************************************************************************

tcLHsKind converts a user-written kind to an internal, sort-checked kind.
It does sort checking and desugaring at the same time, in one single pass.
It fails when the kinds are not well-formed (eg. data A :: * Int).

\begin{code}
tcLHsKind :: LHsKind Name -> TcM Kind
tcLHsKind k = addErrCtxt (ptext (sLit "In the kind") <+> quotes (ppr k)) $
              tc_lhs_type k (EK liftedTypeKind expectedToBeAKindMsg)

-- TODO (RAE): Remove?
_dataKindsErr :: Name -> SDoc
_dataKindsErr name
  = hang (ptext (sLit "Illegal kind:") <+> quotes (ppr name))
       2 (ptext (sLit "Perhaps you intended to use DataKinds"))

promotionErr :: Name -> PromotionErr -> TcM a
promotionErr name err
  = failWithTc (hang (pprPECategory err <+> quotes (ppr name) <+> ptext (sLit "cannot be used here"))
                   2 (parens reason))
  where
    reason = case err of
               FamDataConPE -> ptext (sLit "it comes from a data family instance")
               NoDataKinds  -> ptext (sLit "Perhaps you intended to use DataKinds")
               _ -> ptext (sLit "it is defined and used in the same recursive group")
\end{code}

%************************************************************************
%*                                                                      *
                Scoped type variables
%*                                                                      *
%************************************************************************

\begin{code}
pprHsSigCtxt :: UserTypeCtxt -> LHsType Name -> SDoc
pprHsSigCtxt ctxt hs_ty = sep [ ptext (sLit "In") <+> pprUserTypeCtxt ctxt <> colon, 
                                 nest 2 (pp_sig ctxt) ]
  where
    pp_sig (FunSigCtxt n)  = pp_n_colon n
    pp_sig (ConArgCtxt n)  = pp_n_colon n
    pp_sig (ForSigCtxt n)  = pp_n_colon n
    pp_sig _               = ppr (unLoc hs_ty)

    pp_n_colon n = pprPrefixOcc n <+> dcolon <+> ppr (unLoc hs_ty)

badPatSigTvs :: TcType -> [TyVar] -> SDoc
badPatSigTvs sig_ty bad_tvs
  = vcat [ fsep [ptext (sLit "The type variable") <> plural bad_tvs, 
                 quotes (pprWithCommas ppr bad_tvs), 
                 ptext (sLit "should be bound by the pattern signature") <+> quotes (ppr sig_ty),
                 ptext (sLit "but are actually discarded by a type synonym") ]
         , ptext (sLit "To fix this, expand the type synonym") 
         , ptext (sLit "[Note: I hope to lift this restriction in due course]") ]

unifyKindMisMatch :: TcKind -> TcKind -> TcM a
unifyKindMisMatch ki1 ki2 = do
    ki1' <- zonkTcType ki1
    ki2' <- zonkTcType ki2
    let msg = hang (ptext (sLit "Couldn't match kind"))
              2 (sep [quotes (ppr ki1'),
                      ptext (sLit "against"),
                      quotes (ppr ki2')])
    failWithTc msg
\end{code}
<|MERGE_RESOLUTION|>--- conflicted
+++ resolved
@@ -482,14 +482,9 @@
   = traceTc "tc_hs_type tuple" (ppr hs_tys) >>
     tc_tuple hs_ty tup_sort hs_tys exp_kind
   | otherwise
-<<<<<<< HEAD
-  = do { (tys, kinds) <- mapAndUnzipM tc_infer_lhs_type hs_tys
-       ; kinds <- mapM zonkTcType kinds
-=======
   = do { traceTc "tc_hs_type tuple 2" (ppr hs_tys) 
        ; (tys, kinds) <- mapAndUnzipM tc_infer_lhs_type hs_tys
-       ; kinds <- mapM zonkTcKind kinds
->>>>>>> ce9d6f25
+       ; kinds <- mapM zonkTcType kinds
            -- Infer each arg type separately, because errors can be
            -- confusing if we give them a shared kind.  Eg Trac #7410
            -- (Either Int, Int), we do not want to get an error saying
@@ -622,17 +617,13 @@
 
 finish_tuple :: HsType Name -> TupleSort -> [TcType] -> ExpKind -> TcM TcType
 finish_tuple hs_ty tup_sort tau_tys exp_kind
-<<<<<<< HEAD
-  = do { tau_tys' <- zonkTcTypes tau_tys  -- necessary so that the getLevity works
+  = do { traceTc "finish_tuple" (ppr res_kind $$ ppr exp_kind $$ ppr exp_kind)
+       ; tau_tys' <- zonkTcTypes tau_tys  -- necessary so that the getLevity works
        ; let arg_tys  = case tup_sort of
                    -- See also Note [Unboxed tuple levity vars] in TyCon
                  UnboxedTuple    -> map (getLevity "finish_tuple") tau_tys' ++ tau_tys'
                  BoxedTuple      -> tau_tys
                  ConstraintTuple -> tau_tys
-=======
-  = do { traceTc "finish_tuple" (ppr res_kind $$ ppr exp_kind $$ ppr exp_kind)
-       ; checkExpectedKind hs_ty res_kind exp_kind
->>>>>>> ce9d6f25
        ; checkWiredInTyCon tycon
        ; checkExpectedKind hs_ty (mkTyConApp tycon arg_tys) res_kind exp_kind }
   where
