%
% (c) The University of Glasgow 2006
% (c) The GRASP/AQUA Project, Glasgow University, 1992-1999
%

Analysis functions over data types.  Specficially, detecting recursive types.

This stuff is only used for source-code decls; it's recorded in interface
files for imported data types.

\begin{code}
{-# LANGUAGE CPP #-}
{-# OPTIONS_GHC -fno-warn-tabs #-}
-- The above warning supression flag is a temporary kludge.
-- While working on this module you are encouraged to remove it and
-- detab the module (please do the detabbing in a separate patch). See
--     http://ghc.haskell.org/trac/ghc/wiki/Commentary/CodingStyle#TabsvsSpaces
-- for details

module TcTyDecls(
        calcRecFlags, RecTyInfo(..), 
        calcSynCycles, calcClassCycles,
        RoleAnnots, extractRoleAnnots, emptyRoleAnnots, lookupRoleAnnots
    ) where

#include "HsVersions.h"

import TyCoRep
import HsSyn
import Class
import Type
import HscTypes
import TyCon
import DataCon
import Name
import NameEnv
import VarEnv
import VarSet
import NameSet
import Coercion ( ltRole )
import Avail
import Digraph
import BasicTypes
import SrcLoc
import Outputable
import UniqSet
import Util
import Maybes
import Data.List
import Control.Applicative (Applicative(..))
import Control.Monad
\end{code}


%************************************************************************
%*                                                                      *
        Cycles in class and type synonym declarations
%*                                                                      *
%************************************************************************

Checking for class-decl loops is easy, because we don't allow class decls
in interface files.

We allow type synonyms in hi-boot files, but we *trust* hi-boot files,
so we don't check for loops that involve them.  So we only look for synonym
loops in the module being compiled.

We check for type synonym and class cycles on the *source* code.
Main reasons:

  a) Otherwise we'd need a special function to extract type-synonym tycons
     from a type, whereas we already have the free vars pinned on the decl

  b) If we checked for type synonym loops after building the TyCon, we
        can't do a hoistForAllTys on the type synonym rhs, (else we fall into
        a black hole) which seems unclean.  Apart from anything else, it'd mean
        that a type-synonym rhs could have for-alls to the right of an arrow,
        which means adding new cases to the validity checker

        Indeed, in general, checking for cycles beforehand means we need to
        be less careful about black holes through synonym cycles.

The main disadvantage is that a cycle that goes via a type synonym in an
.hi-boot file can lead the compiler into a loop, because it assumes that cycles
only occur entirely within the source code of the module being compiled.
But hi-boot files are trusted anyway, so this isn't much worse than (say)
a kind error.

[  NOTE ----------------------------------------------
If we reverse this decision, this comment came from tcTyDecl1, and should
 go back there
        -- dsHsType, not tcHsKindedType, to avoid a loop.  tcHsKindedType does hoisting,
        -- which requires looking through synonyms... and therefore goes into a loop
        -- on (erroneously) recursive synonyms.
        -- Solution: do not hoist synonyms, because they'll be hoisted soon enough
        --           when they are substituted

We'd also need to add back in this definition

synTyConsOfType :: Type -> [TyCon]
-- Does not look through type synonyms at all
-- Return a list of synonym tycons
synTyConsOfType ty
  = nameEnvElts (go ty)
  where
     go :: Type -> NameEnv TyCon  -- The NameEnv does duplicate elim
     go (TyVarTy v)               = emptyNameEnv
     go (TyConApp tc tys)         = go_tc tc tys
     go (AppTy a b)               = go a `plusNameEnv` go b
     go (FunTy a b)               = go a `plusNameEnv` go b
     go (ForAllTy _ ty)           = go ty

     go_tc tc tys | isSynTyCon tc = extendNameEnv (go_s tys) (tyConName tc) tc
                  | otherwise     = go_s tys
     go_s tys = foldr (plusNameEnv . go) emptyNameEnv tys
---------------------------------------- END NOTE ]

\begin{code}
mkSynEdges :: [LTyClDecl Name] -> [(LTyClDecl Name, Name, [Name])]
mkSynEdges syn_decls = [ (ldecl, name, nameSetToList fvs)
                       | ldecl@(L _ (SynDecl { tcdLName = L _ name
                                             , tcdFVs = fvs })) <- syn_decls ]

calcSynCycles :: [LTyClDecl Name] -> [SCC (LTyClDecl Name)]
calcSynCycles = stronglyConnCompFromEdgedVertices . mkSynEdges
\end{code}

Note [Superclass cycle check]
~~~~~~~~~~~~~~~~~~~~~~~~~~~~~
We can't allow cycles via superclasses because it would result in the
type checker looping when it canonicalises a class constraint (superclasses
are added during canonicalisation).  More precisely, given a constraint
    C ty1 .. tyn
we want to instantiate all of C's superclasses, transitively, and
that set must be finite.  So if
     class (D b, E b a) => C a b
then when we encounter the constraint
     C ty1 ty2
we'll instantiate the superclasses
     (D ty2, E ty2 ty1)
and then *their* superclasses, and so on.  This set must be finite!

It is OK for superclasses to be type synonyms for other classes, so
must "look through" type synonyms. Eg
     type X a = C [a]
     class X a => C a	-- No!  Recursive superclass!

We want definitions such as:

  class C cls a where cls a => a -> a
  class C D a => D a where

to be accepted, even though a naive acyclicity check would reject the
program as having a cycle between D and its superclass.  Why? Because
when we instantiate 
     D ty1
we get the superclas
     C D ty1
and C has no superclasses, so we have terminated with a finite set.

More precisely, the rule is this: the superclasses sup_C of a class C
are rejected iff:

  C \elem expand(sup_C)

Where expand is defined as follows:

(1)  expand(a ty1 ... tyN) = expand(ty1) \union ... \union expand(tyN)

(2)  expand(D ty1 ... tyN) = {D} 
                             \union sup_D[ty1/x1, ..., tyP/xP] 
                             \union expand(ty(P+1)) ... \union expand(tyN)
           where (D x1 ... xM) is a class, P = min(M,N)

(3)  expand(T ty1 ... tyN) = expand(ty1) \union ... \union expand(tyN)
        where T is not a class

Eqn (1) is conservative; when there's a type variable at the head,
look in all the argument types.  Eqn (2) expands superclasses; the
third component of the union is like Eqn (1).  Eqn (3) happens mainly
when the context is a (constraint) tuple, such as (Eq a, Show a).

Furthermore, expand always looks through type synonyms.

\begin{code}
calcClassCycles :: Class -> [[TyCon]]
calcClassCycles cls 
  = nubBy eqAsCycle $ 
    expandTheta (unitUniqSet cls) [classTyCon cls] (classSCTheta cls) []
  where
    -- The last TyCon in the cycle is always the same as the first
    eqAsCycle xs ys = any (xs ==) (cycles (tail ys))
    cycles xs = take n . map (take n) . tails . cycle $ xs
      where n = length xs

    -- No more superclasses to expand ==> no problems with cycles
    -- See Note [Superclass cycle check]
    expandTheta :: UniqSet Class -- Path of Classes to here in set form
                -> [TyCon]       -- Path to here
                -> ThetaType     -- Superclass work list
                -> [[TyCon]]     -- Input error paths
                -> [[TyCon]]     -- Final error paths
    expandTheta _    _    []           = id
    expandTheta seen path (pred:theta) = expandType seen path pred . expandTheta seen path theta

    expandType seen path (TyConApp tc tys)
      -- Expand unsaturated classes to their superclass theta if they are yet unseen.
      -- If they have already been seen then we have detected an error!
      | Just cls <- tyConClass_maybe tc
      , let (env, remainder) = papp (classTyVars cls) tys
            rest_tys = either (const []) id remainder
      = if cls `elementOfUniqSet` seen
         then (reverse (classTyCon cls:path):) 
              . flip (foldr (expandType seen path)) tys
         else expandTheta (addOneToUniqSet seen cls) (tc:path) 
                          (substTys (mkTopTCvSubst env) (classSCTheta cls))
              . flip (foldr (expandType seen path)) rest_tys

      -- For synonyms, try to expand them: some arguments might be
      -- phantoms, after all. We can expand with impunity because at
      -- this point the type synonym cycle check has already happened.
      | Just (tvs, rhs) <- synTyConDefn_maybe tc
      , let (env, remainder) = papp tvs tys
            rest_tys = either (const []) id remainder
      = expandType seen (tc:path) (substTy (mkTopTCvSubst env) rhs) 
        . flip (foldr (expandType seen path)) rest_tys

      -- For non-class, non-synonyms, just check the arguments
      | otherwise
      = flip (foldr (expandType seen path)) tys

    expandType _    _    (TyVarTy {})     = id
    expandType _    _    (LitTy {})       = id
    expandType seen path (AppTy t1 t2)    = expandType seen path t1 . expandType seen path t2
    expandType seen path (ForAllTy b t)   = expandType seen path (binderType b) . expandType seen path t
    expandType seen path (CastTy ty _co)  = expandType seen path ty
    expandType _    _    (CoercionTy {})  = id

    papp :: [TyVar] -> [Type] -> ([(TyVar, Type)], Either [TyVar] [Type])
    papp []       tys      = ([], Right tys)
    papp tvs      []       = ([], Left tvs)
    papp (tv:tvs) (ty:tys) = ((tv, ty):env, remainder)
      where (env, remainder) = papp tvs tys
\end{code}


%************************************************************************
%*                                                                      *
        Deciding which type constructors are recursive
%*                                                                      *
%************************************************************************

Identification of recursive TyCons
~~~~~~~~~~~~~~~~~~~~~~~~~~~~~~~~~~
The knot-tying parameters: @rec_details_list@ is an alist mapping @Name@s to
@TyThing@s.

Identifying a TyCon as recursive serves two purposes

1.  Avoid infinite types.  Non-recursive newtypes are treated as
"transparent", like type synonyms, after the type checker.  If we did
this for all newtypes, we'd get infinite types.  So we figure out for
each newtype whether it is "recursive", and add a coercion if so.  In
effect, we are trying to "cut the loops" by identifying a loop-breaker.

2.  Avoid infinite unboxing.  This has nothing to do with newtypes.
Suppose we have
        data T = MkT Int T
        f (MkT x t) = f t
Well, this function diverges, but we don't want the strictness analyser
to diverge.  But the strictness analyser will diverge because it looks
deeper and deeper into the structure of T.   (I believe there are
examples where the function does something sane, and the strictness
analyser still diverges, but I can't see one now.)

Now, concerning (1), the FC2 branch currently adds a coercion for ALL
newtypes.  I did this as an experiment, to try to expose cases in which
the coercions got in the way of optimisations.  If it turns out that we
can indeed always use a coercion, then we don't risk recursive types,
and don't need to figure out what the loop breakers are.

For newtype *families* though, we will always have a coercion, so they
are always loop breakers!  So you can easily adjust the current
algorithm by simply treating all newtype families as loop breakers (and
indeed type families).  I think.



For newtypes, we label some as "recursive" such that

    INVARIANT: there is no cycle of non-recursive newtypes

In any loop, only one newtype need be marked as recursive; it is
a "loop breaker".  Labelling more than necessary as recursive is OK,
provided the invariant is maintained.

A newtype M.T is defined to be "recursive" iff
        (a) it is declared in an hi-boot file (see RdrHsSyn.hsIfaceDecl)
        (b) it is declared in a source file, but that source file has a
            companion hi-boot file which declares the type
   or   (c) one can get from T's rhs to T via type
            synonyms, or non-recursive newtypes *in M*
             e.g.  newtype T = MkT (T -> Int)

(a) is conservative; declarations in hi-boot files are always
        made loop breakers. That's why in (b) we can restrict attention
        to tycons in M, because any loops through newtypes outside M
        will be broken by those newtypes
(b) ensures that a newtype is not treated as a loop breaker in one place
and later as a non-loop-breaker.  This matters in GHCi particularly, when
a newtype T might be embedded in many types in the environment, and then
T's source module is compiled.  We don't want T's recursiveness to change.

The "recursive" flag for algebraic data types is irrelevant (never consulted)
for types with more than one constructor.


An algebraic data type M.T is "recursive" iff
        it has just one constructor, and
        (a) it is declared in an hi-boot file (see RdrHsSyn.hsIfaceDecl)
        (b) it is declared in a source file, but that source file has a
            companion hi-boot file which declares the type
 or     (c) one can get from its arg types to T via type synonyms,
            or by non-recursive newtypes or non-recursive product types in M
             e.g.  data T = MkT (T -> Int) Bool
Just like newtype in fact

A type synonym is recursive if one can get from its
right hand side back to it via type synonyms.  (This is
reported as an error.)

A class is recursive if one can get from its superclasses
back to it.  (This is an error too.)

Hi-boot types
~~~~~~~~~~~~~
A data type read from an hi-boot file will have an AbstractTyCon as its AlgTyConRhs
and will respond True to isAbstractTyCon. The idea is that we treat these as if one
could get from these types to anywhere.  So when we see

        module Baz where
        import {-# SOURCE #-} Foo( T )
        newtype S = MkS T

then we mark S as recursive, just in case. What that means is that if we see

        import Baz( S )
        newtype R = MkR S

then we don't need to look inside S to compute R's recursiveness.  Since S is imported
(not from an hi-boot file), one cannot get from R back to S except via an hi-boot file,
and that means that some data type will be marked recursive along the way.  So R is
unconditionly non-recursive (i.e. there'll be a loop breaker elsewhere if necessary)

This in turn means that we grovel through fewer interface files when computing
recursiveness, because we need only look at the type decls in the module being
compiled, plus the outer structure of directly-mentioned types.

\begin{code}
data RecTyInfo = RTI { rti_roles      :: Name -> [Role]
                     , rti_is_rec     :: Name -> RecFlag }

calcRecFlags :: ModDetails -> Bool  -- hs-boot file?
             -> RoleAnnots -> [TyThing] -> RecTyInfo
-- The 'boot_names' are the things declared in M.hi-boot, if M is the current module.
-- Any type constructors in boot_names are automatically considered loop breakers
calcRecFlags boot_details is_boot mrole_env tyclss
  = RTI { rti_roles      = roles
        , rti_is_rec     = is_rec }
  where
<<<<<<< HEAD
    all_tycons = mapCatMaybes getTyCon tyclss
=======
    rec_tycon_names = mkNameSet (map tyConName all_tycons)
    all_tycons = mapMaybe getTyCon tyclss
>>>>>>> 0a6cfb57
                   -- Recursion of newtypes/data types can happen via
                   -- the class TyCon, so tyclss includes the class tycons

    roles = inferRoles is_boot mrole_env all_tycons

    ----------------- Recursion calculation ----------------
    is_rec n | n `elemNameSet` rec_names = Recursive
             | otherwise                 = NonRecursive

    boot_name_set = availsToNameSet (md_exports boot_details)
    rec_names = boot_name_set     `unionNameSets`
                nt_loop_breakers  `unionNameSets`
                prod_loop_breakers


        -------------------------------------------------
        --                      NOTE
        -- These edge-construction loops rely on
        -- every loop going via tyclss, the types and classes
        -- in the module being compiled.  Stuff in interface
        -- files should be correctly marked.  If not (e.g. a
        -- type synonym in a hi-boot file) we can get an infinite
        -- loop.  We could program round this, but it'd make the code
        -- rather less nice, so I'm not going to do that yet.

    single_con_tycons = [ tc | tc <- all_tycons
                             , not (tyConName tc `elemNameSet` boot_name_set)
                                 -- Remove the boot_name_set because they are 
                                 -- going to be loop breakers regardless.
                             , isSingleton (tyConDataCons tc) ]
        -- Both newtypes and data types, with exactly one data constructor

    (new_tycons, prod_tycons) = partition isNewTyCon single_con_tycons
        -- NB: we do *not* call isProductTyCon because that checks
	--     for vanilla-ness of data constructors; and that depends
	--     on empty existential type variables; and that is figured
	--     out by tcResultType; which uses tcMatchTy; which uses
	--     coreView; which calls coreExpandTyCon_maybe; which uses
	--     the recursiveness of the TyCon.  Result... a black hole.
	-- YUK YUK YUK

        --------------- Newtypes ----------------------
    nt_loop_breakers = mkNameSet (findLoopBreakers nt_edges)
    is_rec_nt tc = tyConName tc  `elemNameSet` nt_loop_breakers
        -- is_rec_nt is a locally-used helper function

    nt_edges = [(t, mk_nt_edges t) | t <- new_tycons]

    mk_nt_edges nt      -- Invariant: nt is a newtype
        = concatMap (mk_nt_edges1 nt) (tyConsOfType (new_tc_rhs nt))
                        -- tcTyConsOfType looks through synonyms

    mk_nt_edges1 _ tc
        | tc `elem` new_tycons = [tc]           -- Loop
                -- At this point we know that either it's a local *data* type,
                -- or it's imported.  Either way, it can't form part of a newtype cycle
        | otherwise = []

        --------------- Product types ----------------------
    prod_loop_breakers = mkNameSet (findLoopBreakers prod_edges)

    prod_edges = [(tc, mk_prod_edges tc) | tc <- prod_tycons]

    mk_prod_edges tc    -- Invariant: tc is a product tycon
        = concatMap (mk_prod_edges1 tc) (dataConOrigArgTys (head (tyConDataCons tc)))

    mk_prod_edges1 ptc ty = concatMap (mk_prod_edges2 ptc) (tyConsOfType ty)

    mk_prod_edges2 ptc tc
        | tc `elem` prod_tycons   = [tc]                -- Local product
        | tc `elem` new_tycons    = if is_rec_nt tc     -- Local newtype
                                    then []
                                    else mk_prod_edges1 ptc (new_tc_rhs tc)
                -- At this point we know that either it's a local non-product data type,
                -- or it's imported.  Either way, it can't form part of a cycle
        | otherwise = []

new_tc_rhs :: TyCon -> Type
new_tc_rhs tc = snd (newTyConRhs tc)    -- Ignore the type variables

getTyCon :: TyThing -> Maybe TyCon
getTyCon (ATyCon tc) = Just tc
getTyCon _           = Nothing

findLoopBreakers :: [(TyCon, [TyCon])] -> [Name]
-- Finds a set of tycons that cut all loops
findLoopBreakers deps
  = go [(tc,tc,ds) | (tc,ds) <- deps]
  where
    go edges = [ name
               | CyclicSCC ((tc,_,_) : edges') <- stronglyConnCompFromEdgedVerticesR edges,
                 name <- tyConName tc : go edges']
\end{code}

%************************************************************************
%*                                                                      *
        Role annotations
%*                                                                      *
%************************************************************************

\begin{code}
type RoleAnnots = NameEnv (LRoleAnnotDecl Name)

extractRoleAnnots :: TyClGroup Name -> RoleAnnots
extractRoleAnnots (TyClGroup { group_roles = roles })
  = mkNameEnv [ (tycon, role_annot)
              | role_annot@(L _ (RoleAnnotDecl (L _ tycon) _)) <- roles ]

emptyRoleAnnots :: RoleAnnots
emptyRoleAnnots = emptyNameEnv

lookupRoleAnnots :: RoleAnnots -> Name -> Maybe (LRoleAnnotDecl Name)
lookupRoleAnnots = lookupNameEnv

\end{code}

%************************************************************************
%*                                                                      *
        Role inference
%*                                                                      *
%************************************************************************

Note [Role inference]
~~~~~~~~~~~~~~~~~~~~~
The role inference algorithm datatype definitions to infer the roles on the
parameters. Although these roles are stored in the tycons, we can perform this
algorithm on the built tycons, as long as we don't peek at an as-yet-unknown
roles field! Ah, the magic of laziness.

First, we choose appropriate initial roles. For families and classes, roles
(including initial roles) are N. For datatypes, we start with the role in the
role annotation (if any), or otherwise use Phantom. This is done in
initialRoleEnv1.

The function irGroup then propagates role information until it reaches a
fixpoint, preferring N over (R or P) and R over P. To aid in this, we have a
monad RoleM, which is a combination reader and state monad. In its state are
the current RoleEnv, which gets updated by role propagation, and an update
bit, which we use to know whether or not we've reached the fixpoint. The
environment of RoleM contains the tycon whose parameters we are inferring, and
a VarEnv from parameters to their positions, so we can update the RoleEnv.
Between tycons, this reader information is missing; it is added by
addRoleInferenceInfo.

There are two kinds of tycons to consider: algebraic ones (excluding classes)
and type synonyms. (Remember, families don't participate -- all their parameters
are N.) An algebraic tycon processes each of its datacons, in turn. Note that
a datacon's universally quantified parameters might be different from the parent
tycon's parameters, so we use the datacon's univ parameters in the mapping from
vars to positions. Note also that we don't want to infer roles for existentials
(they're all at N, too), so we put them in the set of local variables. As an
optimisation, we skip any tycons whose roles are already all Nominal, as there
nowhere else for them to go. For synonyms, we just analyse their right-hand sides.

irType walks through a type, looking for uses of a variable of interest and
propagating role information. Because anything used under a phantom position
is at phantom and anything used under a nominal position is at nominal, the
irType function can assume that anything it sees is at representational. (The
other possibilities are pruned when they're encountered.)

The rest of the code is just plumbing.

How do we know that this algorithm is correct? It should meet the following
specification:

Let Z be a role context -- a mapping from variables to roles. The following
rules define the property (Z |- t : r), where t is a type and r is a role:

Z(a) = r'        r' <= r
------------------------- RCVar
Z |- a : r

---------- RCConst
Z |- T : r               -- T is a type constructor

Z |- t1 : r
Z |- t2 : N
-------------- RCApp
Z |- t1 t2 : r

forall i<=n. (r_i is R or N) implies Z |- t_i : r_i
roles(T) = r_1 .. r_n
---------------------------------------------------- RCDApp
Z |- T t_1 .. t_n : R

Z, a:N |- t : r
---------------------- RCAll
Z |- forall a:k.t : r


We also have the following rules:

For all datacon_i in type T, where a_1 .. a_n are universally quantified
and b_1 .. b_m are existentially quantified, and the arguments are t_1 .. t_p,
then if forall j<=p, a_1 : r_1 .. a_n : r_n, b_1 : N .. b_m : N |- t_j : R,
then roles(T) = r_1 .. r_n

roles(->) = R, R
roles(~#) = N, N

With -dcore-lint on, the output of this algorithm is checked in checkValidRoles,
called from checkValidTycon.

Note [Role-checking data constructor arguments]
~~~~~~~~~~~~~~~~~~~~~~~~~~~~~~~~~~~~~~~~~~~~~~~
Consider
  data T a where
    MkT :: Eq b => F a -> (a->a) -> T (G a)

Then we want to check the roles at which 'a' is used
in MkT's type.  We want to work on the user-written type,
so we need to take into account
  * the arguments:   (F a) and (a->a)
  * the context:     C a b
  * the result type: (G a)   -- this is in the eq_spec

Note [Coercions in role inference]
~~~~~~~~~~~~~~~~~~~~~~~~~~~~~~~~~~
Is (t |> co1) representationally equal to (t |> co2)? Of course they are! Changing
the kind of a type is totally irrelevant to the representation of that type. So,
we want to totally ignore coercions when doing role inference. This includes omitting
any type variables that appear in nominal positions but only within coercions.

\begin{code}
type RoleEnv    = NameEnv [Role]        -- from tycon names to roles

-- This, and any of the functions it calls, must *not* look at the roles
-- field of a tycon we are inferring roles about!
-- See Note [Role inference]
inferRoles :: Bool -> RoleAnnots -> [TyCon] -> Name -> [Role]
inferRoles is_boot annots tycons
  = let role_env  = initialRoleEnv is_boot annots tycons
        role_env' = irGroup role_env tycons in
    \name -> case lookupNameEnv role_env' name of
      Just roles -> roles
      Nothing    -> pprPanic "inferRoles" (ppr name)

initialRoleEnv :: Bool -> RoleAnnots -> [TyCon] -> RoleEnv
initialRoleEnv is_boot annots = extendNameEnvList emptyNameEnv .
                                map (initialRoleEnv1 is_boot annots)

initialRoleEnv1 :: Bool -> RoleAnnots -> TyCon -> (Name, [Role])
initialRoleEnv1 is_boot annots_env tc
<<<<<<< HEAD
  | isFamilyTyCon tc = (name, map (const Nominal) bndrs)
  |  isAlgTyCon tc
  || isSynTyCon tc   = (name, default_roles)
  | otherwise        = pprPanic "initialRoleEnv1" (ppr tc)
=======
  | isFamilyTyCon tc      = (name, map (const Nominal) tyvars)
  | isAlgTyCon tc         = (name, default_roles)
  | isTypeSynonymTyCon tc = (name, default_roles)
  | otherwise             = pprPanic "initialRoleEnv1" (ppr tc)
>>>>>>> 0a6cfb57
  where name         = tyConName tc
        bndrs        = tyConBinders tc
        visflags     = map binderVisibility bndrs
        num_exps     = count (== Visible) visflags

          -- if the number of annotations in the role annotation decl
          -- is wrong, just ignore it. We check this in the validity check.
        role_annots
          = case lookupNameEnv annots_env name of
              Just (L _ (RoleAnnotDecl _ annots))
                | annots `lengthIs` num_exps -> map unLoc annots
              _                              -> replicate num_exps Nothing
        default_roles = build_default_roles visflags role_annots

        build_default_roles (Invisible : viss) ras
          = Nominal : build_default_roles viss ras
        build_default_roles (Visible : viss) (m_annot : ras)
          = (m_annot `orElse` default_role) : build_default_roles viss ras
        build_default_roles [] [] = []
        build_default_roles _ _ = pprPanic "initialRoleEnv1 (2)"
                                           (vcat [ppr tc, ppr role_annots])
        
        default_role
          | isClassTyCon tc = Nominal
          | is_boot         = Representational
          | otherwise       = Phantom

irGroup :: RoleEnv -> [TyCon] -> RoleEnv
irGroup env tcs
  = let (env', update) = runRoleM env $ mapM_ irTyCon tcs in
    if update
    then irGroup env' tcs
    else env'

irTyCon :: TyCon -> RoleM ()
irTyCon tc
  | isAlgTyCon tc
  = do { old_roles <- lookupRoles tc
       ; unless (all (== Nominal) old_roles) $  -- also catches data families,
                                                -- which don't want or need role inference
    do { whenIsJust (tyConClass_maybe tc) (irClass tc_name)
       ; addRoleInferenceInfo tc_name (tyConTyVars tc) $
         mapM_ (irType emptyVarSet) (tyConStupidTheta tc)  -- See #8958
       ; mapM_ (irDataCon tc_name) (visibleDataCons $ algTyConRhs tc) }}

  | Just (SynonymTyCon ty) <- synTyConRhs_maybe tc
  = addRoleInferenceInfo tc_name (tyConTyVars tc) $
    irType emptyVarSet ty

  | otherwise
  = return ()

  where
    tc_name = tyConName tc

-- any type variable used in an associated type must be Nominal
irClass :: Name -> Class -> RoleM ()
irClass tc_name cls
  = addRoleInferenceInfo tc_name cls_tvs $
    mapM_ ir_at (classATs cls)
  where
    cls_tvs    = classTyVars cls
    cls_tv_set = mkVarSet cls_tvs

    ir_at at_tc
      = mapM_ (updateRole Nominal) (varSetElems nvars)
      where nvars = (mkVarSet $ tyConTyVars at_tc) `intersectVarSet` cls_tv_set

-- See Note [Role inference]
irDataCon :: Name -> DataCon -> RoleM ()
irDataCon tc_name datacon
-- TODO (RAE): We probably need to look in, say, ex_tv kinds when doing role
-- inference.
  = addRoleInferenceInfo tc_name univ_tvs $
    mapM_ (irType ex_var_set) (eqSpecPreds eq_spec ++ theta ++ arg_tys)
      -- See Note [Role-checking data constructor arguments] 
  where
    (univ_tvs, ex_tvs, eq_spec, theta, arg_tys, _res_ty) = dataConFullSig datacon
    ex_var_set = mkVarSet ex_tvs

irType :: VarSet -> Type -> RoleM ()
irType = go
  where
    go lcls (TyVarTy tv)       = unless (tv `elemVarSet` lcls) $
                                 updateRole Representational tv
    go lcls (AppTy t1 t2)      = go lcls t1 >> mark_nominal lcls t2
    go lcls (TyConApp tc tys)  = do { roles <- lookupRolesX tc
                                    ; zipWithM_ (go_app lcls) roles tys }
    go lcls (ForAllTy bndr ty)
      = let lcls'
              | Just v <- binderVar_maybe bndr = extendVarSet lcls v
              | otherwise                      = lcls
        in
           -- TODO (RAE): Is this right in the Named case??
        go lcls (binderType bndr) >> go lcls' ty
    go _    (LitTy {})         = return ()
      -- See Note [Coercions in role inference]
    go lcls (CastTy ty _)      = go lcls ty  
    go _    (CoercionTy _)     = return ()

    go_app _ Phantom _ = return ()                 -- nothing to do here
    go_app lcls Nominal ty = mark_nominal lcls ty  -- all vars below here are N
    go_app lcls Representational ty = go lcls ty

    mark_nominal lcls ty = let nvars = get_ty_vars ty `minusVarSet` lcls in
                           mapM_ (updateRole Nominal) (varSetElems nvars)

     -- get_ty_vars gets all the tyvars (no covars!) from a type *without*
     -- recurring into coercions. Recall: coercions are totally ignored during
     -- role inference. See [Coercions in role inference]
    get_ty_vars (TyVarTy tv)     = unitVarSet tv
    get_ty_vars (AppTy t1 t2)    = get_ty_vars t1 `unionVarSet` get_ty_vars t2
    get_ty_vars (TyConApp _ tys) = foldr (unionVarSet . get_ty_vars) emptyVarSet tys
    get_ty_vars (ForAllTy bndr ty)
      = get_ty_vars ty `delBinderVar` bndr
        `unionVarSet` (tyCoVarsOfType $ binderType bndr)
    get_ty_vars (LitTy {})       = emptyVarSet
    get_ty_vars (CastTy ty _)    = get_ty_vars ty
    get_ty_vars (CoercionTy _)   = emptyVarSet   

-- like lookupRoles, but with Nominal tags at the end for oversaturated TyConApps
lookupRolesX :: TyCon -> RoleM [Role]
lookupRolesX tc
  = do { roles <- lookupRoles tc
       ; return $ roles ++ repeat Nominal }

-- gets the roles either from the environment or the tycon
lookupRoles :: TyCon -> RoleM [Role]
lookupRoles tc
  = do { env <- getRoleEnv
       ; case lookupNameEnv env (tyConName tc) of
           Just roles -> return roles
           Nothing    -> return $ tyConRoles tc }

-- tries to update a role; won't ever update a role "downwards"
updateRole :: Role -> TyVar -> RoleM ()
updateRole role tv
  = do { var_ns <- getVarNs
       ; case lookupVarEnv var_ns tv of
       { Nothing -> pprPanic "updateRole" (ppr tv)
       ; Just n  -> do
       { name <- getTyConName
       ; updateRoleEnv name n role }}}

-- the state in the RoleM monad
data RoleInferenceState = RIS { role_env  :: RoleEnv
                              , update    :: Bool }

-- the environment in the RoleM monad
type VarPositions = VarEnv Int
data RoleInferenceInfo = RII { var_ns :: VarPositions
                             , name   :: Name }

-- See [Role inference]
newtype RoleM a = RM { unRM :: Maybe RoleInferenceInfo
                            -> RoleInferenceState
                            -> (a, RoleInferenceState) }

instance Functor RoleM where
    fmap = liftM

instance Applicative RoleM where
    pure = return
    (<*>) = ap

instance Monad RoleM where
  return x = RM $ \_ state -> (x, state)
  a >>= f  = RM $ \m_info state -> let (a', state') = unRM a m_info state in
                                   unRM (f a') m_info state'

runRoleM :: RoleEnv -> RoleM () -> (RoleEnv, Bool)
runRoleM env thing = (env', update)
  where RIS { role_env = env', update = update } = snd $ unRM thing Nothing state 
        state = RIS { role_env  = env, update    = False }

addRoleInferenceInfo :: Name -> [TyVar] -> RoleM a -> RoleM a
addRoleInferenceInfo name tvs thing
  = RM $ \_nothing state -> ASSERT( isNothing _nothing )
                            unRM thing (Just info) state
  where info = RII { var_ns = mkVarEnv (zip tvs [0..]), name = name }

getRoleEnv :: RoleM RoleEnv
getRoleEnv = RM $ \_ state@(RIS { role_env = env }) -> (env, state)

getVarNs :: RoleM VarPositions
getVarNs = RM $ \m_info state ->
                case m_info of
                  Nothing -> panic "getVarNs"
                  Just (RII { var_ns = var_ns }) -> (var_ns, state)

getTyConName :: RoleM Name
getTyConName = RM $ \m_info state ->
                    case m_info of
                      Nothing -> panic "getTyConName"
                      Just (RII { name = name }) -> (name, state)


updateRoleEnv :: Name -> Int -> Role -> RoleM ()
updateRoleEnv name n role
  = RM $ \_ state@(RIS { role_env = role_env }) -> ((),
         case lookupNameEnv role_env name of
           Nothing -> pprPanic "updateRoleEnv" (ppr name)
           Just roles -> let (before, old_role : after) = splitAt n roles in
                         if role `ltRole` old_role
                         then let roles' = before ++ role : after
                                  role_env' = extendNameEnv role_env name roles' in
                              RIS { role_env = role_env', update = True }
                         else state )

\end{code}<|MERGE_RESOLUTION|>--- conflicted
+++ resolved
@@ -368,12 +368,7 @@
   = RTI { rti_roles      = roles
         , rti_is_rec     = is_rec }
   where
-<<<<<<< HEAD
-    all_tycons = mapCatMaybes getTyCon tyclss
-=======
-    rec_tycon_names = mkNameSet (map tyConName all_tycons)
     all_tycons = mapMaybe getTyCon tyclss
->>>>>>> 0a6cfb57
                    -- Recursion of newtypes/data types can happen via
                    -- the class TyCon, so tyclss includes the class tycons
 
@@ -617,17 +612,10 @@
 
 initialRoleEnv1 :: Bool -> RoleAnnots -> TyCon -> (Name, [Role])
 initialRoleEnv1 is_boot annots_env tc
-<<<<<<< HEAD
-  | isFamilyTyCon tc = (name, map (const Nominal) bndrs)
-  |  isAlgTyCon tc
-  || isSynTyCon tc   = (name, default_roles)
-  | otherwise        = pprPanic "initialRoleEnv1" (ppr tc)
-=======
-  | isFamilyTyCon tc      = (name, map (const Nominal) tyvars)
+  | isFamilyTyCon tc      = (name, map (const Nominal) bndrs)
   | isAlgTyCon tc         = (name, default_roles)
   | isTypeSynonymTyCon tc = (name, default_roles)
   | otherwise             = pprPanic "initialRoleEnv1" (ppr tc)
->>>>>>> 0a6cfb57
   where name         = tyConName tc
         bndrs        = tyConBinders tc
         visflags     = map binderVisibility bndrs
