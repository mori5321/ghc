--- conflicted
+++ resolved
@@ -1172,7 +1172,6 @@
 --         type instance F (T a) = a
 -- c) Have the right number of patterns
 checkValidFamPats fam_tc tvs ty_pats
-<<<<<<< HEAD
   = do { -- A family instance must have exactly the same number of type
          -- parameters as the family declaration.  You can't write
          --     type family F a :: * -> *
@@ -1193,18 +1192,6 @@
 wrongNumberOfParmsErr exp_arity
   = ptext (sLit "Number of parameters must match family declaration; expected")
     <+> ppr exp_arity
-=======
-  = ASSERT( length ty_pats == tyConArity fam_tc )
-      -- A family instance must have exactly the same number of type
-      -- parameters as the family declaration.  You can't write
-      --     type family F a :: * -> *
-      --     type instance F Int y = y
-      -- because then the type (F Int) would be like (\y.y)
-      -- But this is checked at the time the axiom is created
-    do { mapM_ checkTyFamFreeness ty_pats
-       ; let unbound_tvs = filterOut (`elemVarSet` exactTyCoVarsOfTypes ty_pats) tvs
-       ; checkTc (null unbound_tvs) (famPatErr fam_tc unbound_tvs ty_pats) }
->>>>>>> 0a6cfb57
 
 -- Ensure that no type family instances occur in a type.
 checkTyFamFreeness :: Type -> TcM ()
