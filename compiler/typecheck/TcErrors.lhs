--- conflicted
+++ resolved
@@ -430,14 +430,9 @@
 -- One item for each enclosing implication
 getUserGivens (CEC {cec_encl = ctxt})
   = reverse $
-<<<<<<< HEAD
-    [ (givens, info, tcl_loc env) 
-    | Implic {ic_given = givens, ic_env = env, ic_info = info } <- ctxt
-=======
     [ (givens, info, no_eqs, tcl_loc env)
     | Implic { ic_given = givens, ic_env = env
              , ic_no_eqs = no_eqs, ic_info = info } <- ctxt
->>>>>>> ce9d6f25
     , not (null givens) ]
 \end{code}
 
@@ -819,13 +814,8 @@
          []     -> []
          (g:gs) ->      ppr_given (ptext (sLit "from the context")) g
                  : map (ppr_given (ptext (sLit "or from"))) gs
-<<<<<<< HEAD
-    where 
-       ppr_given herald (gs, skol_info, loc)
-=======
     where
        ppr_given herald (gs, skol_info, _, loc)
->>>>>>> ce9d6f25
            = hang (herald <+> pprEvVarTheta gs)
                 2 (sep [ ptext (sLit "bound by") <+> ppr skol_info
                        , ptext (sLit "at") <+> ppr loc])
@@ -1091,14 +1081,6 @@
     ppr_skol (PatSkol dc _) = ptext (sLit "the data constructor") <+> quotes (ppr dc)
     ppr_skol skol_info      = ppr skol_info
 
-<<<<<<< HEAD
-        -- Do not suggest adding constraints to an *inferred* type signature!
-    get_good_orig ic = case ic_info ic of 
-                         SigSkol (InfSigCtxt {}) _ -> Nothing
-                         origin                    -> Just origin
-
-=======
->>>>>>> ce9d6f25
     no_inst_msg
       | clas == coercibleClass
       = let (ty1, ty2) = getEqPredTys pred
@@ -1155,11 +1137,7 @@
             givens = getUserGivens ctxt
             matching_givens = mapMaybe matchable givens
 
-<<<<<<< HEAD
-            matchable (evvars,skol_info,loc) 
-=======
             matchable (evvars,skol_info,_,loc)
->>>>>>> ce9d6f25
               = case ev_vars_matching of
                      [] -> Nothing
                      _  -> Just $ hang (pprTheta ev_vars_matching)
