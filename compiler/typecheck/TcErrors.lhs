--- conflicted
+++ resolved
@@ -472,13 +472,8 @@
 
 ----------------
 mkHoleError :: ReportErrCtxt -> Ct -> TcM ErrMsg
-<<<<<<< HEAD
-mkHoleError ctxt ct@(CHoleCan {})
+mkHoleError ctxt ct@(CHoleCan { cc_occ = occ })
   = do { let tyvars = varSetElems (tyCoVarsOfCt ct)
-=======
-mkHoleError ctxt ct@(CHoleCan { cc_occ = occ })
-  = do { let tyvars = varSetElems (tyVarsOfCt ct)
->>>>>>> 2a064538
              tyvars_msg = map loc_msg tyvars
              msg = vcat [ hang (ptext (sLit "Found hole") <+> quotes (ppr occ))
                              2 (ptext (sLit "with type:") <+> pprType (ctEvPred (cc_ev ct)))
