\begin{code}
{-# LANGUAGE CPP, ScopedTypeVariables #-}

module TcErrors( 
       reportUnsolved, reportAllUnsolved,
       warnDefaulting,

       solverDepthErrorTcS
  ) where

#include "HsVersions.h"

import TcRnTypes
import TcRnMonad
import TcMType
import TcType
import TyCoRep
import Type
import Unify            ( tcMatchTys )
import Module
import FamInst          ( FamInstEnvs, tcGetFamInstEnvs, tcLookupDataFamInst )
import Inst
import InstEnv
import TyCon
import DataCon
import TcEvidence
import TysWiredIn       ( coercibleClass )
import Name
import RdrName          ( lookupGRE_Name )
import Id 
import Var
import VarSet
import VarEnv
import Bag
<<<<<<< HEAD
import ErrUtils         ( ErrMsg, makeIntoWarning, pprLocErrMsg )
import BasicTypes 
=======
import ErrUtils         ( ErrMsg, makeIntoWarning, pprLocErrMsg, isWarning )
import BasicTypes
>>>>>>> 0511c0ab
import Util
import FastString
import Outputable
import SrcLoc
import DynFlags
import StaticFlags      ( opt_PprStyle_Debug )
import ListSetOps       ( equivClasses )

import Control.Monad    ( when )
import Data.Maybe
import Data.List        ( partition, mapAccumL, zip4, nub, sortBy )
\end{code}

%************************************************************************
%*                                                                      *
\section{Errors and contexts}
%*                                                                      *
%************************************************************************

ToDo: for these error messages, should we note the location as coming
from the insts, or just whatever seems to be around in the monad just
now?

Note [Deferring coercion errors to runtime]
~~~~~~~~~~~~~~~~~~~~~~~~~~~~~~~~~~~~~~~~~~~
While developing, sometimes it is desirable to allow compilation to succeed even
if there are type errors in the code. Consider the following case:

  module Main where

  a :: Int
  a = 'a'

  main = print "b"

Even though `a` is ill-typed, it is not used in the end, so if all that we're
interested in is `main` it is handy to be able to ignore the problems in `a`.

Since we treat type equalities as evidence, this is relatively simple. Whenever
we run into a type mismatch in TcUnify, we normally just emit an error. But it
is always safe to defer the mismatch to the main constraint solver. If we do
that, `a` will get transformed into

  co :: Int ~ Char
  co = ...

  a :: Int
  a = 'a' `cast` co

The constraint solver would realize that `co` is an insoluble constraint, and
emit an error with `reportUnsolved`. But we can also replace the right-hand side
of `co` with `error "Deferred type error: Int ~ Char"`. This allows the program
to compile, and it will run fine unless we evaluate `a`. This is what
`deferErrorsToRuntime` does.

It does this by keeping track of which errors correspond to which coercion
in TcErrors. TcErrors.reportTidyWanteds does not print the errors
and does not fail if -fdefer-type-errors is on, so that we can continue
compilation. The errors are turned into warnings in `reportUnsolved`.

\begin{code}
reportUnsolved :: WantedConstraints -> TcM (Bag EvBind)
reportUnsolved wanted
  = do { binds_var <- newTcEvBinds
       ; defer_errors <- goptM Opt_DeferTypeErrors
       ; defer_holes <- goptM Opt_DeferTypedHoles
       ; warn_holes <- woptM Opt_WarnTypedHoles
       ; warn_partial_sigs <- woptM Opt_WarnPartialTypeSignatures
       ; report_unsolved (Just binds_var) defer_errors defer_holes
             warn_holes warn_partial_sigs wanted
       ; getTcEvBinds binds_var }

reportAllUnsolved :: WantedConstraints -> TcM ()
-- Report all unsolved goals, even if -fdefer-type-errors is on
-- See Note [Deferring coercion errors to runtime]
reportAllUnsolved wanted = do
    warn_holes <- woptM Opt_WarnTypedHoles
    warn_partial_sigs <- woptM Opt_WarnPartialTypeSignatures
    report_unsolved Nothing False False warn_holes warn_partial_sigs wanted

report_unsolved :: Maybe EvBindsVar  -- cec_binds
                -> Bool              -- cec_defer_type_errors
                -> Bool              -- cec_defer_holes
                -> Bool              -- cec_warn_holes
                -> Bool              -- cec_warn_partial_type_signatures
                -> WantedConstraints -> TcM ()
-- Important precondition:
-- WantedConstraints are fully zonked and unflattened, that is,
-- zonkWC has already been applied to these constraints.
report_unsolved mb_binds_var defer_errors defer_holes warn_holes
                warn_partial_sigs wanted
  | isEmptyWC wanted
  = return ()
  | otherwise
  = do { traceTc "reportUnsolved (before unflattening)" (ppr wanted)

       ; env0 <- tcInitTidyEnv
                 
            -- If we are deferring we are going to need /all/ evidence around,
            -- including the evidence produced by unflattening (zonkWC)
       ; let tidy_env = tidyFreeTyCoVars env0 free_tvs
             free_tvs = tyCoVarsOfWC wanted
             err_ctxt = CEC { cec_encl  = []
                            , cec_tidy  = tidy_env
                            , cec_defer_type_errors = defer_errors
                            , cec_defer_holes = defer_holes
                            , cec_warn_holes = warn_holes
                            , cec_warn_partial_type_signatures = warn_partial_sigs
                            , cec_suppress = False -- See Note [Suppressing error messages]
                            , cec_binds    = mb_binds_var }

       ; traceTc "reportUnsolved (after unflattening):" $ 
         vcat [ pprTCvBndrs (varSetElems free_tvs)
              , ppr wanted ]

       ; reportWanteds err_ctxt wanted }

--------------------------------------------
--      Internal functions
--------------------------------------------

data ReportErrCtxt 
    = CEC { cec_encl :: [Implication]  -- Enclosing implications
                                       --   (innermost first)
                                       -- ic_skols and givens are tidied, rest are not
          , cec_tidy  :: TidyEnv
          , cec_binds :: Maybe EvBindsVar 
                         -- Nothinng <=> Report all errors, including holes; no bindings
                         -- Just ev  <=> make some errors (depending on cec_defer)
                         --              into warnings, and emit evidence bindings
                         --              into 'ev' for unsolved constraints

          , cec_defer_type_errors :: Bool -- True <=> -fdefer-type-errors
                                          -- Defer type errors until runtime
                                          -- Irrelevant if cec_binds = Nothing

          , cec_defer_holes :: Bool     -- True <=> -fdefer-typed-holes
                                        -- Turn typed holes into runtime errors
                                        -- Irrelevant if cec_binds = Nothing

          , cec_warn_holes :: Bool  -- True <=> -fwarn-typed-holes
                                    -- Controls whether typed holes produce warnings
          , cec_warn_partial_type_signatures :: Bool
                                    -- True <=> -fwarn-partial-type-signatures
                                    -- Controls whether holes in partial type
                                    -- signatures produce warnings
          , cec_suppress :: Bool    -- True <=> More important errors have occurred,
                                    --          so create bindings if need be, but
                                    --          don't issue any more errors/warnings
                                    -- See Note [Suppressing error messages]
      }
\end{code}

Note [Suppressing error messages]
~~~~~~~~~~~~~~~~~~~~~~~~~~~~~~~~~
The cec_suppress flag says "don't report any errors.  Instead, just create
evidence bindings (as usual).  It's used when more important errors have occurred.
Specifically (see reportWanteds)
  * If there are insoluble Givens, then we are in unreachable code and all bets
    are off.  So don't report any further errors.
  * If there are any insolubles (eg Int~Bool), here or in a nested implication, 
    then suppress errors from the flat constraints here.  Sometimes the
    flat-constraint errors are a knock-on effect of the insolubles.


\begin{code}
reportImplic :: ReportErrCtxt -> Implication -> TcM ()
reportImplic ctxt implic@(Implic { ic_skols = tvs, ic_given = given
                                 , ic_wanted = wanted, ic_binds = evb
                                 , ic_insol = ic_insoluble, ic_info = info })
  | BracketSkol <- info
  , not ic_insoluble -- For Template Haskell brackets report only
  = return ()        -- definite errors. The whole thing will be re-checked
                     -- later when we plug it in, and meanwhile there may
                     -- certainly be un-satisfied constraints

  | otherwise
  = reportWanteds ctxt' wanted
  where
    (env1, tvs') = mapAccumL tidyTyCoVarBndr (cec_tidy ctxt) tvs
    (env2, info') = tidySkolemInfo env1 info
    implic' = implic { ic_skols = tvs'
                     , ic_given = map (tidyEvVar env2) given
                     , ic_info  = info' }
    ctxt' = ctxt { cec_tidy  = env2
                 , cec_encl  = implic' : cec_encl ctxt
                 , cec_binds = case cec_binds ctxt of
                                 Nothing -> Nothing
                                 Just {} -> Just evb }

reportWanteds :: ReportErrCtxt -> WantedConstraints -> TcM ()
reportWanteds ctxt wanted@(WC { wc_flat = flats, wc_insol = insols, wc_impl = implics })
  = do { reportFlats ctxt  (mapBag (tidyCt env) insol_given)
       ; reportFlats ctxt1 (mapBag (tidyCt env) insol_wanted)
       ; reportFlats ctxt2 (mapBag (tidyCt env) flats)
            -- All the Derived ones have been filtered out of flats 
            -- by the constraint solver. This is ok; we don't want
            -- to report unsolved Derived goals as errors
            -- See Note [Do not report derived but soluble errors]
       ; mapBagM_ (reportImplic ctxt1) implics }
            -- NB ctxt1: don't suppress inner insolubles if there's only a
            -- wanted insoluble here; but do suppress inner insolubles
            -- if there's a given insoluble here (= inaccessible code)
 where
    (insol_given, insol_wanted) = partitionBag isGivenCt insols
    env = cec_tidy ctxt

      -- See Note [Suppressing error messages]
    suppress0 = cec_suppress ctxt
    suppress1 = suppress0 || not (isEmptyBag insol_given)
    suppress2 = suppress0 || insolubleWC wanted
    ctxt1     = ctxt { cec_suppress = suppress1 }
    ctxt2     = ctxt { cec_suppress = suppress2 }

reportFlats :: ReportErrCtxt -> Cts -> TcM ()
reportFlats ctxt flats    -- Here 'flats' includes insolble goals
  =  traceTc "reportFlats" (vcat [ ptext (sLit "Flats =") <+> ppr flats
                                 , ptext (sLit "Suppress =") <+> ppr (cec_suppress ctxt)])
  >> tryReporters
      [ -- First deal with things that are utterly wrong
        -- Like Int ~ Bool (incl nullary TyCons)
        -- or  Int ~ t a   (AppTy on one side)
        ("Utterly wrong",  utterly_wrong,   True,  mkGroupReporter mkEqErr)
      , ("Holes",          is_hole,         False, mkHoleReporter mkHoleError)

        -- Report equalities of form (a~ty).  They are usually
        -- skolem-equalities, and they cause confusing knock-on
        -- effects in other errors; see test T4093b.
      , ("Skolem equalities", skolem_eq,  True,  mkSkolReporter)

        -- Other equalities; also confusing knock on effects
      , ("Equalities",      is_equality, True,  mkGroupReporter mkEqErr)

      , ("Implicit params", is_ip,       False, mkGroupReporter mkIPErr)
      , ("Irreds",          is_irred,    False, mkGroupReporter mkIrredErr)
      , ("Dicts",           is_dict,     False, mkGroupReporter mkDictErr)
      ]
      panicReporter ctxt (bagToList flats)
          -- TuplePreds should have been expanded away by the constraint
          -- simplifier, so they shouldn't show up at this point
  where
    utterly_wrong, skolem_eq, is_hole, is_dict,
      is_equality, is_ip, is_irred :: Ct -> PredTree -> Bool

    utterly_wrong _ (EqPred ty1 ty2) = isRigid ty1 && isRigid ty2
    utterly_wrong _ _ = False

    is_hole ct _ = isHoleCt ct

    skolem_eq _ (EqPred ty1 ty2) = isRigidOrSkol ty1 && isRigidOrSkol ty2
    skolem_eq _ _ = False

    is_equality _ (EqPred {}) = True
    is_equality _ _           = False

    is_dict _ (ClassPred {}) = True
    is_dict _ _              = False

    is_ip _ (ClassPred cls _) = isIPClass cls
    is_ip _ _                 = False

    is_irred _ (IrredPred {}) = True
    is_irred _ _              = False


---------------
isRigid, isRigidOrSkol :: Type -> Bool
isRigid ty
  | Just (tc,_) <- tcSplitTyConApp_maybe ty = isDecomposableTyCon tc
  | Just {} <- tcSplitAppTy_maybe ty        = True
  | isForAllTy ty                           = True
  | otherwise                               = False

isRigidOrSkol ty
  | Just tv <- getTyVar_maybe ty = isSkolemTyVar tv
  | otherwise                    = isRigid ty

isTyFun_maybe :: Type -> Maybe TyCon
isTyFun_maybe ty = case tcSplitTyConApp_maybe ty of
                      Just (tc,_) | isTypeFamilyTyCon tc -> Just tc
                      _ -> Nothing


--------------------------------------------
--      Reporters
--------------------------------------------

type Reporter
  = ReportErrCtxt -> [Ct] -> TcM ()
type ReporterSpec
  = ( String                     -- Name
    , Ct -> PredTree -> Bool     -- Pick these ones
    , Bool                       -- True <=> suppress subsequent reporters
    , Reporter)                  -- The reporter itself

panicReporter :: Reporter
panicReporter _ cts
  | null cts  = return ()
  | otherwise =  pprPanic "reportFlats" (ppr cts)

mkSkolReporter :: Reporter
-- Suppress duplicates with the same LHS
mkSkolReporter ctxt cts
  = mapM_ (reportGroup mkEqErr ctxt) (equivClasses cmp_lhs_type cts)
  where
    cmp_lhs_type ct1 ct2
      = case (classifyPredType (ctPred ct1), classifyPredType (ctPred ct2)) of
           (EqPred ty1 _, EqPred ty2 _) -> ty1 `cmpType` ty2
           _ -> pprPanic "mkSkolReporter" (ppr ct1 $$ ppr ct2)

mkHoleReporter :: (ReportErrCtxt -> Ct -> TcM ErrMsg) -> Reporter
-- Reports errors one at a time
mkHoleReporter mk_err ctxt
  = mapM_ $ \ct ->
    do { err <- mk_err ctxt ct
       ; maybeReportHoleError ctxt err
       ; maybeAddDeferredHoleBinding ctxt err ct }

mkGroupReporter :: (ReportErrCtxt -> [Ct] -> TcM ErrMsg)
                             -- Make error message for a group
                -> Reporter  -- Deal with lots of constraints
-- Group together errors from same location,
-- and report only the first (to avoid a cascade)
mkGroupReporter mk_err ctxt cts
  = mapM_ (reportGroup mk_err ctxt) (equivClasses cmp_loc cts)
  where
    cmp_loc ct1 ct2 = ctLocSpan (ctLoc ct1) `compare` ctLocSpan (ctLoc ct2)

reportGroup :: (ReportErrCtxt -> [Ct] -> TcM ErrMsg) -> ReportErrCtxt
            -> [Ct] -> TcM ()
reportGroup mk_err ctxt cts
  = do { err <- mk_err ctxt cts
       ; maybeReportError ctxt err
       ; mapM_ (maybeAddDeferredBinding ctxt err) cts }
               -- Add deferred bindings for all
               -- But see Note [Always warn with -fdefer-type-errors]

maybeReportHoleError :: ReportErrCtxt -> ErrMsg -> TcM ()
maybeReportHoleError ctxt err
  -- When -XPartialTypeSignatures is on, warnings (instead of errors) are
  -- generated for holes in partial type signatures. Unless
  -- -fwarn_partial_type_signatures is not on, in which case the messages are
  -- discarded.
  | isWarning err
  = when (cec_warn_partial_type_signatures ctxt)
            (reportWarning err)
  | cec_defer_holes ctxt
  = when (cec_warn_holes ctxt)
            (reportWarning (makeIntoWarning err))
  | otherwise
  = reportError err

maybeReportError :: ReportErrCtxt -> ErrMsg -> TcM ()
-- Report the error and/or make a deferred binding for it
maybeReportError ctxt err
  -- See Note [Always warn with -fdefer-type-errors]
  | cec_defer_type_errors ctxt
  = reportWarning (makeIntoWarning err)
  | cec_suppress ctxt
  = return ()
  | otherwise
  = reportError err

addDeferredBinding :: ReportErrCtxt -> ErrMsg -> Ct -> TcM ()
-- See Note [Deferring coercion errors to runtime]
addDeferredBinding ctxt err ct
  | CtWanted { ctev_pred = pred, ctev_evar = ev_id } <- ctEvidence ct
    -- Only add deferred bindings for Wanted constraints
  , Just ev_binds_var <- cec_binds ctxt  -- We have somewhere to put the bindings
  = do { dflags <- getDynFlags
       ; let err_msg = pprLocErrMsg err
             err_fs  = mkFastString $ showSDoc dflags $
                       err_msg $$ text "(deferred type error)"

         -- Create the binding
       ; addTcEvBind ev_binds_var ev_id (EvDelayedError pred err_fs) }

  | otherwise   -- Do not set any evidence for Given/Derived
  = return ()

maybeAddDeferredHoleBinding :: ReportErrCtxt -> ErrMsg -> Ct -> TcM ()
maybeAddDeferredHoleBinding ctxt err ct
    | cec_defer_holes ctxt && isTypedHoleCt ct
    = addDeferredBinding ctxt err ct
    | otherwise
    = return ()

maybeAddDeferredBinding :: ReportErrCtxt -> ErrMsg -> Ct -> TcM ()
maybeAddDeferredBinding ctxt err ct
    | cec_defer_type_errors ctxt
    = addDeferredBinding ctxt err ct
    | otherwise
    = return ()

tryReporters :: [ReporterSpec] -> Reporter -> Reporter
-- Use the first reporter in the list whose predicate says True
tryReporters reporters deflt ctxt cts
  = do { traceTc "tryReporters {" (ppr cts)
       ; go ctxt reporters cts
       ; traceTc "tryReporters }" empty }
  where
    go ctxt [] cts = deflt ctxt cts
    go ctxt ((str, pred, suppress_after, reporter) : rs) cts
      | null yeses  = do { traceTc "tryReporters: no" (text str)
                         ; go ctxt rs cts }
      | otherwise   = do { traceTc "tryReporters: yes" (text str <+> ppr yeses)
                         ; reporter ctxt yeses :: TcM ()
                         ; let ctxt' = ctxt { cec_suppress = suppress_after || cec_suppress ctxt }
                         ; go ctxt' rs nos }
                         -- Carry on with the rest, because we must make
                         -- deferred bindings for them if we have
                         -- -fdefer-type-errors
                         -- But suppress their error messages
      where
       (yeses, nos) = partition keep_me cts
       keep_me ct = pred ct (classifyPredType (ctPred ct))

-- Add the "arising from..." part to a message about bunch of dicts
addArising :: CtOrigin -> SDoc -> SDoc
addArising orig msg = hang msg 2 (pprArising orig)

pprWithArising :: [Ct] -> (CtLoc, SDoc)
-- Print something like
--    (Eq a) arising from a use of x at y
--    (Show a) arising from a use of p at q
-- Also return a location for the error message
-- Works for Wanted/Derived only
pprWithArising [] 
  = panic "pprWithArising"
pprWithArising (ct:cts)
  | null cts
  = (loc, addArising (ctLocOrigin loc) 
                     (pprTheta [ctPred ct]))
  | otherwise
  = (loc, vcat (map ppr_one (ct:cts)))
  where
    loc = ctLoc ct
    ppr_one ct' = hang (parens (pprType (ctPred ct'))) 
                     2 (pprArisingAt (ctLoc ct'))

mkErrorMsg :: ReportErrCtxt -> Ct -> SDoc -> TcM ErrMsg
mkErrorMsg ctxt ct msg 
  = do { let tcl_env = ctLocEnv (ctLoc ct)
       ; err_info <- mkErrInfo (cec_tidy ctxt) (tcl_ctxt tcl_env)
       ; mkLongErrAt (tcl_loc tcl_env) msg err_info }

type UserGiven = ([EvVar], SkolemInfo, Bool, SrcSpan)

getUserGivens :: ReportErrCtxt -> [UserGiven]
-- One item for each enclosing implication
getUserGivens (CEC {cec_encl = ctxt})
  = reverse $
    [ (givens, info, no_eqs, tcl_loc env)
    | Implic { ic_given = givens, ic_env = env
             , ic_no_eqs = no_eqs, ic_info = info } <- ctxt
    , not (null givens) ]
\end{code}

Note [Always warn with -fdefer-type-errors]
~~~~~~~~~~~~~~~~~~~~~~~~~~~~~~~~~~~~~~~~~~~
When -fdefer-type-errors is on we warn about *all* type errors, even
if cec_suppress is on.  This can lead to a lot more warnings than you
would get errors without -fdefer-type-errors, but if we suppress any of
them you might get a runtime error that wasn't warned about at compile
time. 

This is an easy design choice to change; just flip the order of the
first two equations for maybeReportError

To be consistent, we should also report multiple warnings from a single
location in mkGroupReporter, when -fdefer-type-errors is on.  But that 
is perhaps a bit *over*-consistent! Again, an easy choice to change.


Note [Do not report derived but soluble errors]
~~~~~~~~~~~~~~~~~~~~~~~~~~~~~~~~~~~~~~~~~~~~~~~
The wc_flats include Derived constraints that have not been solved, but are
not insoluble (in that case they'd be in wc_insols).  We do not want to report
these as errors:

* Superclass constraints. If we have an unsolved [W] Ord a, we'll also have
  an unsolved [D] Eq a, and we do not want to report that; it's just noise.

* Functional dependencies.  For givens, consider
      class C a b | a -> b
      data T a where
         MkT :: C a d => [d] -> T a
      f :: C a b => T a -> F Int
      f (MkT xs) = length xs
  Then we get a [D] b~d.  But there *is* a legitimate call to
  f, namely   f (MkT [True]) :: T Bool, in which b=d.  So we should
  not reject the program.

  For wanteds, something similar
      data T a where
        MkT :: C Int b => a -> b -> T a 
      g :: C Int c => c -> ()
      f :: T a -> ()
      f (MkT x y) = g x
  Here we get [G] C Int b, [W] C Int a, hence [D] a~b.
  But again f (MkT True True) is a legitimate call.

(We leave the Deriveds in wc_flat until reportErrors, so that we don't lose
derived superclasses between iterations of the solver.)

For functional dependencies, here is a real example, 
stripped off from libraries/utf8-string/Codec/Binary/UTF8/Generic.hs

  class C a b | a -> b
  g :: C a b => a -> b -> () 
  f :: C a b => a -> b -> () 
  f xa xb = 
      let loop = g xa 
      in loop xb

We will first try to infer a type for loop, and we will succeed:
    C a b' => b' -> ()
Subsequently, we will type check (loop xb) and all is good. But, 
recall that we have to solve a final implication constraint: 
    C a b => (C a b' => .... cts from body of loop .... )) 
And now we have a problem as we will generate an equality b ~ b' and fail to 
solve it. 


%************************************************************************
%*                  *
                Irreducible predicate errors
%*                  *
%************************************************************************

\begin{code}
mkIrredErr :: ReportErrCtxt -> [Ct] -> TcM ErrMsg
mkIrredErr ctxt cts 
  = do { (ctxt, binds_msg) <- relevantBindings True ctxt ct1
       ; mkErrorMsg ctxt ct1 (msg $$ binds_msg) }
  where
    (ct1:_) = cts
    orig    = ctLocOrigin (ctLoc ct1)
    givens  = getUserGivens ctxt
    msg = couldNotDeduce givens (map ctPred cts, orig)

----------------
mkHoleError :: ReportErrCtxt -> Ct -> TcM ErrMsg
mkHoleError ctxt ct@(CHoleCan { cc_occ = occ })
<<<<<<< HEAD
  = do { let tyvars = varSetElems (tyCoVarsOfCt ct)
=======
  = do { partial_sigs <- xoptM Opt_PartialTypeSignatures
       ; let tyvars = varSetElems (tyVarsOfCt ct)
>>>>>>> 0511c0ab
             tyvars_msg = map loc_msg tyvars
             msg = vcat [ hang (ptext (sLit "Found hole") <+> quotes (ppr occ))
                             2 (ptext (sLit "with type:") <+> pprType (ctEvPred (ctEvidence ct)))
                        , ppUnless (null tyvars_msg) (ptext (sLit "Where:") <+> vcat tyvars_msg)
                        , if in_typesig && not partial_sigs then pts_hint else empty ]
       ; (ctxt, binds_doc) <- relevantBindings False ctxt ct
               -- The 'False' means "don't filter the bindings; see Trac #8191
       ; errMsg <- mkErrorMsg ctxt ct (msg $$ binds_doc)
       ; if in_typesig && partial_sigs
           then return $ makeIntoWarning errMsg
           else return errMsg }
  where
<<<<<<< HEAD
    loc_msg tv 
       | isTyVar tv
=======
    in_typesig = not $ isTypedHoleCt ct
    pts_hint = ptext (sLit "To use the inferred type, enable PartialTypeSignatures")
    loc_msg tv
>>>>>>> 0511c0ab
       = case tcTyVarDetails tv of
          SkolemTv {} -> quotes (ppr tv) <+> skol_msg
          MetaTv {}   -> quotes (ppr tv) <+> ptext (sLit "is an ambiguous type variable")
          det -> pprTcTyVarDetails det
       | otherwise
       = quotes (ppr tv) <+> text "is a coercion variable"
       where 
          skol_msg = pprSkol (getSkolemInfo (cec_encl ctxt) tv) (getSrcLoc tv)

mkHoleError _ ct = pprPanic "mkHoleError" (ppr ct)

----------------
mkIPErr :: ReportErrCtxt -> [Ct] -> TcM ErrMsg
mkIPErr ctxt cts
  = do { (ctxt, bind_msg) <- relevantBindings True ctxt ct1
       ; mkErrorMsg ctxt ct1 (msg $$ bind_msg) }
  where
    (ct1:_) = cts
    orig    = ctLocOrigin (ctLoc ct1)
    preds   = map ctPred cts
    givens  = getUserGivens ctxt
    msg | null givens
        = addArising orig $
          sep [ ptext (sLit "Unbound implicit parameter") <> plural cts
              , nest 2 (pprTheta preds) ] 
        | otherwise
        = couldNotDeduce givens (preds, orig)
\end{code}


%************************************************************************
%*                                                                      *
                Equality errors
%*                                                                      *
%************************************************************************

Note [Inaccessible code]
~~~~~~~~~~~~~~~~~~~~~~~~
Consider
   data T a where
     T1 :: T a
     T2 :: T Bool

   f :: (a ~ Int) => T a -> Int
   f T1 = 3
   f T2 = 4   -- Unreachable code

Here the second equation is unreachable. The original constraint
(a~Int) from the signature gets rewritten by the pattern-match to
(Bool~Int), so the danger is that we report the error as coming from
the *signature* (Trac #7293).  So, for Given errors we replace the
env (and hence src-loc) on its CtLoc with that from the immediately
enclosing implication.

\begin{code}
mkEqErr :: ReportErrCtxt -> [Ct] -> TcM ErrMsg
-- Don't have multiple equality errors from the same location
-- E.g.   (Int,Bool) ~ (Bool,Int)   one error will do!
mkEqErr ctxt (ct:_) = mkEqErr1 ctxt ct
mkEqErr _ [] = panic "mkEqErr"

mkEqErr1 :: ReportErrCtxt -> Ct -> TcM ErrMsg
-- Wanted constraints only!
mkEqErr1 ctxt ct
  | isGiven ev
  = do { (ctxt, binds_msg) <- relevantBindings True ctxt ct
       ; let (given_loc, given_msg) = mk_given (cec_encl ctxt)
       ; dflags <- getDynFlags
       ; mkEqErr_help dflags ctxt (given_msg $$ binds_msg) 
                      (ct { cc_ev = ev {ctev_loc = given_loc}}) -- Note [Inaccessible code]
                      Nothing ty1 ty2 }

  | otherwise   -- Wanted or derived
  = do { (ctxt, binds_msg) <- relevantBindings True ctxt ct
       ; (env1, tidy_orig) <- zonkTidyOrigin (cec_tidy ctxt) (ctLocOrigin loc)
       ; let (is_oriented, wanted_msg) = mk_wanted_extra tidy_orig
       ; dflags <- getDynFlags
       ; traceTc "mkEqErr1" (ppr ct $$ pprCtOrigin (ctLocOrigin loc) $$ pprCtOrigin tidy_orig) 
       ; mkEqErr_help dflags (ctxt {cec_tidy = env1})
                      (wanted_msg $$ binds_msg)
                      ct is_oriented ty1 ty2 }
  where
    ev         = ctEvidence ct
    loc        = ctEvLoc ev
    (ty1, ty2) = getEqPredTys (ctEvPred ev)

    mk_given :: [Implication] -> (CtLoc, SDoc)
    -- For given constraints we overwrite the env (and hence src-loc)
    -- with one from the implication.  See Note [Inaccessible code]
    mk_given []           = (loc, empty)
    mk_given (implic : _) = (setCtLocEnv loc (ic_env implic)
                            , hang (ptext (sLit "Inaccessible code in"))
                                 2 (ppr (ic_info implic)))

       -- If the types in the error message are the same as the types
       -- we are unifying, don't add the extra expected/actual message
    mk_wanted_extra orig@(TypeEqOrigin {})
      = mkExpectedActualMsg ty1 ty2 orig

    mk_wanted_extra (KindEqOrigin cty1 cty2 sub_o)
      = (Nothing, msg1 $$ msg2)
      where
        msg1 = hang (ptext (sLit "When matching types"))
                  2 (vcat [ ppr cty1 <+> dcolon <+> ppr (typeKind cty1)
                          , ppr cty2 <+> dcolon <+> ppr (typeKind cty2) ])
        msg2 = case sub_o of
                 TypeEqOrigin {} -> snd (mkExpectedActualMsg cty1 cty2 sub_o)
                 _ -> empty

    mk_wanted_extra orig@(FunDepOrigin1 {}) = (Nothing, pprArising orig)
    mk_wanted_extra orig@(FunDepOrigin2 {}) = (Nothing, pprArising orig)
    mk_wanted_extra _ = (Nothing, empty)

mkEqErr_help :: DynFlags -> ReportErrCtxt -> SDoc
             -> Ct          
             -> Maybe SwapFlag   -- Nothing <=> not sure
             -> TcType -> TcType -> TcM ErrMsg
mkEqErr_help dflags ctxt extra ct oriented ty1 ty2
  | Just tv1 <- tcGetTyVar_maybe ty1 = mkTyVarEqErr dflags ctxt extra ct oriented tv1 ty2
  | Just tv2 <- tcGetTyVar_maybe ty2 = mkTyVarEqErr dflags ctxt extra ct swapped  tv2 ty1
  | otherwise                        = reportEqErr  ctxt extra ct oriented ty1 ty2
  where
    swapped = fmap flipSwap oriented

reportEqErr :: ReportErrCtxt -> SDoc
            -> Ct    
            -> Maybe SwapFlag   -- Nothing <=> not sure
            -> TcType -> TcType -> TcM ErrMsg
reportEqErr ctxt extra1 ct oriented ty1 ty2
  = do { let extra2 = mkEqInfoMsg ct ty1 ty2
       ; mkErrorMsg ctxt ct (vcat [ misMatchOrCND ctxt ct oriented ty1 ty2
                                   , extra2, extra1]) }

mkTyVarEqErr :: DynFlags -> ReportErrCtxt -> SDoc -> Ct 
             -> Maybe SwapFlag -> TcTyVar -> TcType -> TcM ErrMsg
-- tv1 and ty2 are already tidied
mkTyVarEqErr dflags ctxt extra ct oriented tv1 ty2
  | isUserSkolem ctxt tv1   -- ty2 won't be a meta-tyvar, or else the thing would
                            -- be oriented the other way round;
                            -- see TcCanonical.canEqTyVarTyVar
  || isSigTyVar tv1 && not (isTyVarTy ty2)
  = mkErrorMsg ctxt ct (vcat [ misMatchOrCND ctxt ct oriented ty1 ty2
                             , extraTyVarInfo ctxt tv1 ty2
                             , extra ])

  -- So tv is a meta tyvar (or started that way before we 
  -- generalised it).  So presumably it is an *untouchable* 
  -- meta tyvar or a SigTv, else it'd have been unified
  | not (k2 `tcEqKind` k1)       -- Kind error
  = mkErrorMsg ctxt ct $ (kindErrorMsg (mkTyCoVarTy tv1) ty2 $$ extra)

  | OC_Occurs <- occ_check_expand
  = do { let occCheckMsg = hang (text "Occurs check: cannot construct the infinite type:")
                              2 (sep [ppr ty1, char '~', ppr ty2])
             extra2 = mkEqInfoMsg ct ty1 ty2
       ; mkErrorMsg ctxt ct (occCheckMsg $$ extra2 $$ extra) }

  | OC_Forall <- occ_check_expand
  = do { let msg = vcat [ ptext (sLit "Cannot instantiate unification variable")
                          <+> quotes (ppr tv1)
                        , hang (ptext (sLit "with a type involving foralls:")) 2 (ppr ty2)
                        , nest 2 (ptext (sLit "Perhaps you want ImpredicativeTypes")) ]
       ; mkErrorMsg ctxt ct msg }

  -- If the immediately-enclosing implication has 'tv' a skolem, and
  -- we know by now its an InferSkol kind of skolem, then presumably
  -- it started life as a SigTv, else it'd have been unified, given
  -- that there's no occurs-check or forall problem
  | (implic:_) <- cec_encl ctxt
  , Implic { ic_skols = skols } <- implic
  , tv1 `elem` skols
  = mkErrorMsg ctxt ct (vcat [ misMatchMsg oriented ty1 ty2
                             , extraTyVarInfo ctxt tv1 ty2
                             , extra ])

  -- Check for skolem escape
  | (implic:_) <- cec_encl ctxt   -- Get the innermost context
  , Implic { ic_env = env, ic_skols = skols, ic_info = skol_info } <- implic
  , let esc_skols = filter (`elemVarSet` (tyCoVarsOfType ty2)) skols
  , not (null esc_skols)
  = do { let msg = misMatchMsg oriented ty1 ty2
             esc_doc = sep [ ptext (sLit "because type variable") <> plural esc_skols
                             <+> pprQuotedList esc_skols
                           , ptext (sLit "would escape") <+>
                             if isSingleton esc_skols then ptext (sLit "its scope")
                                                      else ptext (sLit "their scope") ]
             tv_extra = vcat [ nest 2 $ esc_doc
                             , sep [ (if isSingleton esc_skols 
                                      then ptext (sLit "This (rigid, skolem) type variable is")
                                      else ptext (sLit "These (rigid, skolem) type variables are"))
                               <+> ptext (sLit "bound by")
                             , nest 2 $ ppr skol_info
                             , nest 2 $ ptext (sLit "at") <+> ppr (tcl_loc env) ] ]
       ; mkErrorMsg ctxt ct (msg $$ tv_extra $$ extra) }

  -- Nastiest case: attempt to unify an untouchable variable
  | (implic:_) <- cec_encl ctxt   -- Get the innermost context
  , Implic { ic_env = env, ic_given = given, ic_info = skol_info } <- implic
  = do { let msg = misMatchMsg oriented ty1 ty2
             untch_extra
                = nest 2 $
                  sep [ quotes (ppr tv1) <+> ptext (sLit "is untouchable")
                      , nest 2 $ ptext (sLit "inside the constraints") <+> pprEvVarTheta given
                      , nest 2 $ ptext (sLit "bound by") <+> ppr skol_info
                      , nest 2 $ ptext (sLit "at") <+> ppr (tcl_loc env) ]
             tv_extra = extraTyVarInfo ctxt tv1 ty2
             add_sig  = suggestAddSig ctxt ty1 ty2
       ; mkErrorMsg ctxt ct (vcat [msg, untch_extra, tv_extra, add_sig, extra]) }

  | otherwise
  = reportEqErr ctxt extra ct oriented (mkTyCoVarTy tv1) ty2
        -- This *can* happen (Trac #6123, and test T2627b)
        -- Consider an ambiguous top-level constraint (a ~ F a)
        -- Not an occurs check, because F is a type function.
  where         
    occ_check_expand = occurCheckExpand dflags tv1 ty2
    k1  = tyVarKind tv1
    k2  = typeKind ty2
    ty1 = mkTyCoVarTy tv1

mkEqInfoMsg :: Ct -> TcType -> TcType -> SDoc
-- Report (a) ambiguity if either side is a type function application
--            e.g. F a0 ~ Int    
--        (b) warning about injectivity if both sides are the same
--            type function application   F a ~ F b
--            See Note [Non-injective type functions]
mkEqInfoMsg ct ty1 ty2
  = tyfun_msg $$ ambig_msg
  where
    mb_fun1 = isTyFun_maybe ty1
    mb_fun2 = isTyFun_maybe ty2

    ambig_msg | isJust mb_fun1 || isJust mb_fun2 
              = snd (mkAmbigMsg ct)
              | otherwise = empty

    tyfun_msg | Just tc1 <- mb_fun1
              , Just tc2 <- mb_fun2
              , tc1 == tc2 
              = ptext (sLit "NB:") <+> quotes (ppr tc1) 
                <+> ptext (sLit "is a type function, and may not be injective")
              | otherwise = empty

isUserSkolem :: ReportErrCtxt -> TcTyVar -> Bool
-- See Note [Reporting occurs-check errors]
isUserSkolem ctxt tv
  = isSkolemTyVar tv && any is_user_skol_tv (cec_encl ctxt)
  where
    is_user_skol_tv (Implic { ic_skols = sks, ic_info = skol_info })
      = tv `elem` sks && is_user_skol_info skol_info

    is_user_skol_info (InferSkol {}) = False
    is_user_skol_info _ = True

misMatchOrCND :: ReportErrCtxt -> Ct -> Maybe SwapFlag -> TcType -> TcType -> SDoc
-- If oriented then ty1 is actual, ty2 is expected
misMatchOrCND ctxt ct oriented ty1 ty2
  | null givens || 
    (isRigid ty1 && isRigid ty2) || 
    isGivenCt ct
       -- If the equality is unconditionally insoluble
       -- or there is no context, don't report the context
  = misMatchMsg oriented ty1 ty2
  | otherwise      
  = couldNotDeduce givens ([mkTcEqPred ty1 ty2], orig)
  where
    givens = [ given | given@(_, _, no_eqs, _) <- getUserGivens ctxt, not no_eqs]
             -- Keep only UserGivens that have some equalities
    orig   = TypeEqOrigin { uo_actual = ty1, uo_expected = ty2 }

couldNotDeduce :: [UserGiven] -> (ThetaType, CtOrigin) -> SDoc
couldNotDeduce givens (wanteds, orig)
  = vcat [ addArising orig (ptext (sLit "Could not deduce") <+> pprTheta wanteds)
         , vcat (pp_givens givens)]

pp_givens :: [UserGiven] -> [SDoc]
pp_givens givens 
   = case givens of
         []     -> []
         (g:gs) ->      ppr_given (ptext (sLit "from the context")) g
                 : map (ppr_given (ptext (sLit "or from"))) gs
    where
       ppr_given herald (gs, skol_info, _, loc)
           = hang (herald <+> pprEvVarTheta gs)
                2 (sep [ ptext (sLit "bound by") <+> ppr skol_info
                       , ptext (sLit "at") <+> ppr loc])

extraTyVarInfo :: ReportErrCtxt -> TcTyVar -> TcType -> SDoc
-- Add on extra info about skolem constants
-- NB: The types themselves are already tidied
extraTyVarInfo ctxt tv1 ty2
  = nest 2 (tv_extra tv1 $$ ty_extra ty2)
  where
    implics = cec_encl ctxt
    ty_extra ty = case tcGetTyVar_maybe ty of
                    Just tv -> tv_extra tv
                    Nothing -> empty

    tv_extra tv | isTcTyVar tv, isSkolemTyVar tv
                , let pp_tv = quotes (ppr tv)
                = case tcTyVarDetails tv of
                    SkolemTv {}   -> pp_tv <+> pprSkol (getSkolemInfo implics tv) (getSrcLoc tv)
                    FlatSkol {}   -> pp_tv <+> ptext (sLit "is a flattening type variable")
                    RuntimeUnk {} -> pp_tv <+> ptext (sLit "is an interactive-debugger skolem")
                    MetaTv {}     -> empty

                | otherwise             -- Normal case
                = empty

suggestAddSig :: ReportErrCtxt -> TcType -> TcType -> SDoc
-- See Note [Suggest adding a type signature]
suggestAddSig ctxt ty1 ty2
  | null inferred_bndrs
  = empty
  | [bndr] <- inferred_bndrs
  = ptext (sLit "Possible fix: add a type signature for") <+> quotes (ppr bndr)
  | otherwise
  = ptext (sLit "Possible fix: add type signatures for some or all of") <+> (ppr inferred_bndrs)
  where
    inferred_bndrs = nub (get_inf ty1 ++ get_inf ty2)
    get_inf ty | Just tv <- tcGetTyVar_maybe ty
               , isTcTyVar tv, isSkolemTyVar tv
               , InferSkol prs <- getSkolemInfo (cec_encl ctxt) tv
               = map fst prs
               | otherwise
               = []

kindErrorMsg :: TcType -> TcType -> SDoc   -- Types are already tidy
kindErrorMsg ty1 ty2
  = vcat [ ptext (sLit "Kind incompatibility when matching types:")
         , nest 2 (vcat [ ppr ty1 <+> dcolon <+> ppr k1
                        , ppr ty2 <+> dcolon <+> ppr k2 ]) ]
  where
    k1 = typeKind ty1
    k2 = typeKind ty2

--------------------
misMatchMsg :: Maybe SwapFlag -> TcType -> TcType -> SDoc          -- Types are already tidy
-- If oriented then ty1 is actual, ty2 is expected
misMatchMsg oriented ty1 ty2
  | Just IsSwapped <- oriented
  = misMatchMsg (Just NotSwapped) ty2 ty1
  | Just NotSwapped <- oriented
  = sep [ ptext (sLit "Couldn't match expected type") <+> quotes (ppr ty2)
        , nest 12 $   ptext (sLit "with actual type") <+> quotes (ppr ty1)
        , sameOccExtra ty2 ty1 ]
  | otherwise
  = sep [ ptext (sLit "Couldn't match type") <+> quotes (ppr ty1)
        , nest 14 $ ptext (sLit "with") <+> quotes (ppr ty2)
        , sameOccExtra ty1 ty2 ]

mkExpectedActualMsg :: Type -> Type -> CtOrigin -> (Maybe SwapFlag, SDoc)
-- NotSwapped means (actual, expected), IsSwapped is the reverse
mkExpectedActualMsg ty1 ty2 (TypeEqOrigin { uo_actual = act, uo_expected = exp })
  | act `pickyEqType` ty1, exp `pickyEqType` ty2 = (Just NotSwapped,  empty)
  | exp `pickyEqType` ty1, act `pickyEqType` ty2 = (Just IsSwapped, empty)
  | otherwise                                    = (Nothing, msg)
  where
    msg = vcat [ text "Expected type:" <+> ppr exp
               , text "  Actual type:" <+> ppr act ]

mkExpectedActualMsg _ _ _ = panic "mkExprectedAcutalMsg"

sameOccExtra :: TcType -> TcType -> SDoc
-- See Note [Disambiguating (X ~ X) errors]
sameOccExtra ty1 ty2
  | Just (tc1, _) <- tcSplitTyConApp_maybe ty1
  , Just (tc2, _) <- tcSplitTyConApp_maybe ty2
  , let n1 = tyConName tc1
        n2 = tyConName tc2
        same_occ = nameOccName n1                  == nameOccName n2
        same_pkg = modulePackageKey (nameModule n1) == modulePackageKey (nameModule n2)
  , n1 /= n2   -- Different Names
  , same_occ   -- but same OccName
  = ptext (sLit "NB:") <+> (ppr_from same_pkg n1 $$ ppr_from same_pkg n2)
  | otherwise
  = empty
  where
    ppr_from same_pkg nm
      | isGoodSrcSpan loc
      = hang (quotes (ppr nm) <+> ptext (sLit "is defined at"))
           2 (ppr loc)
      | otherwise  -- Imported things have an UnhelpfulSrcSpan
      = hang (quotes (ppr nm))
           2 (sep [ ptext (sLit "is defined in") <+> quotes (ppr (moduleName mod))
                  , ppUnless (same_pkg || pkg == mainPackageKey) $
                    nest 4 $ ptext (sLit "in package") <+> quotes (ppr pkg) ])
       where
         pkg = modulePackageKey mod
         mod = nameModule nm
         loc = nameSrcSpan nm
\end{code}

Note [Suggest adding a type signature]
~~~~~~~~~~~~~~~~~~~~~~~~~~~~~~~~~~~~~~
The OutsideIn algorithm rejects GADT programs that don't have a principal
type, and indeed some that do.  Example:
   data T a where
     MkT :: Int -> T Int

   f (MkT n) = n

Does this have type f :: T a -> a, or f :: T a -> Int?
The error that shows up tends to be an attempt to unify an
untouchable type variable.  So suggestAddSig sees if the offending
type variable is bound by an *inferred* signature, and suggests
adding a declared signature instead.

This initially came up in Trac #8968, concerning pattern synonyms.

Note [Disambiguating (X ~ X) errors]
~~~~~~~~~~~~~~~~~~~~~~~~~~~~~~~~~~~~
See Trac #8278

Note [Reporting occurs-check errors]
~~~~~~~~~~~~~~~~~~~~~~~~~~~~~~~~~~~~
Given (a ~ [a]), if 'a' is a rigid type variable bound by a user-supplied
type signature, then the best thing is to report that we can't unify
a with [a], because a is a skolem variable.  That avoids the confusing
"occur-check" error message.

But nowadays when inferring the type of a function with no type signature,
even if there are errors inside, we still generalise its signature and
carry on. For example
   f x = x:x
Here we will infer somethiing like
   f :: forall a. a -> [a]
with a suspended error of (a ~ [a]).  So 'a' is now a skolem, but not
one bound by the programmer!  Here we really should report an occurs check.

So isUserSkolem distinguishes the two.

Note [Non-injective type functions]
~~~~~~~~~~~~~~~~~~~~~~~~~~~~~~~~~~~
It's very confusing to get a message like
     Couldn't match expected type `Depend s'
            against inferred type `Depend s1'
so mkTyFunInfoMsg adds:
       NB: `Depend' is type function, and hence may not be injective

Warn of loopy local equalities that were dropped.


%************************************************************************
%*                                                                      *
                 Type-class errors
%*                                                                      *
%************************************************************************

\begin{code}
mkDictErr :: ReportErrCtxt -> [Ct] -> TcM ErrMsg
mkDictErr ctxt cts
  = ASSERT( not (null cts) )
    do { inst_envs <- tcGetInstEnvs
       ; fam_envs  <- tcGetFamInstEnvs
       ; let (ct1:_) = cts  -- ct1 just for its location
             min_cts = elim_superclasses cts
       ; lookups   <- mapM (lookup_cls_inst inst_envs) min_cts
       ; let (no_inst_cts, overlap_cts) = partition is_no_inst lookups

       -- Report definite no-instance errors,
       -- or (iff there are none) overlap errors
       -- But we report only one of them (hence 'head') because they all
       -- have the same source-location origin, to try avoid a cascade
       -- of error from one location
       ; (ctxt, err) <- mk_dict_err fam_envs ctxt (head (no_inst_cts ++ overlap_cts))
       ; mkErrorMsg ctxt ct1 err }
  where
    no_givens = null (getUserGivens ctxt)

    is_no_inst (ct, (matches, unifiers, _))
      =  no_givens
      && null matches
      && (null unifiers || all (not . isAmbiguousTyVar) (varSetElems (tyCoVarsOfCt ct)))

    lookup_cls_inst inst_envs ct
      = do { tys_flat <- mapM quickFlattenTy tys
                -- Note [Flattening in error message generation]
           ; return (ct, lookupInstEnv inst_envs clas tys_flat) }
      where
        (clas, tys) = getClassPredTys (ctPred ct)


    -- When simplifying [W] Ord (Set a), we need
    --    [W] Eq a, [W] Ord a
    -- but we really only want to report the latter
    elim_superclasses cts
      = filter (\ct -> any (eqPred (ctPred ct)) min_preds) cts
      where
        min_preds = mkMinimalBySCs (map ctPred cts)

mk_dict_err :: FamInstEnvs -> ReportErrCtxt -> (Ct, ClsInstLookupResult)
            -> TcM (ReportErrCtxt, SDoc)
-- Report an overlap error if this class constraint results
-- from an overlap (returning Left clas), otherwise return (Right pred)
mk_dict_err fam_envs ctxt (ct, (matches, unifiers, safe_haskell)) 
  | null matches  -- No matches but perhaps several unifiers
  = do { let (is_ambig, ambig_msg) = mkAmbigMsg ct
       ; (ctxt, binds_msg) <- relevantBindings True ctxt ct
       ; traceTc "mk_dict_err" (ppr ct $$ ppr is_ambig $$ ambig_msg)
       ; rdr_env <- getGlobalRdrEnv
       ; return (ctxt, cannot_resolve_msg rdr_env is_ambig binds_msg ambig_msg) }

  | not safe_haskell   -- Some matches => overlap errors
  = return (ctxt, overlap_msg)

  | otherwise
  = return (ctxt, safe_haskell_msg)
  where
    orig        = ctLocOrigin (ctLoc ct)
    pred        = ctPred ct
    (clas, tys) = getClassPredTys pred
    ispecs      = [ispec | (ispec, _) <- matches]
    givens      = getUserGivens ctxt
    all_tyvars  = all isTyVarTy tys

    cannot_resolve_msg rdr_env has_ambig_tvs binds_msg ambig_msg
      = vcat [ addArising orig (no_inst_msg $$ coercible_explanation rdr_env)
             , vcat (pp_givens givens)
             , ppWhen (has_ambig_tvs && not (null unifiers && null givens))
               (vcat [ ambig_msg, binds_msg, potential_msg ])
             , show_fixes (add_to_ctxt_fixes has_ambig_tvs ++ drv_fixes) ]

    potential_msg
      = ppWhen (not (null unifiers) && want_potential orig) $
        hang (if isSingleton unifiers 
              then ptext (sLit "Note: there is a potential instance available:")
              else ptext (sLit "Note: there are several potential instances:"))
           2 (ppr_insts (sortBy fuzzyClsInstCmp unifiers))

    -- Report "potential instances" only when the constraint arises
    -- directly from the user's use of an overloaded function
    want_potential (TypeEqOrigin {}) = False
    want_potential _                 = True

    add_to_ctxt_fixes has_ambig_tvs
      | not has_ambig_tvs && all_tyvars
      , (orig:origs) <- usefulContext ctxt pred 
      = [sep [ ptext (sLit "add") <+> pprParendType pred
               <+> ptext (sLit "to the context of")
             , nest 2 $ ppr_skol orig $$ 
                        vcat [ ptext (sLit "or") <+> ppr_skol orig 
                             | orig <- origs ] ] ]
      | otherwise = []

    ppr_skol (PatSkol dc _) = ptext (sLit "the data constructor") <+> quotes (ppr dc)
    ppr_skol skol_info      = ppr skol_info

    no_inst_msg
      | clas == coercibleClass
      = let (ty1, ty2) = getEqPredTys pred
        in sep [ ptext (sLit "Could not coerce from") <+> quotes (ppr ty1)
               , nest 19 (ptext (sLit "to") <+> quotes (ppr ty2)) ]
                 -- The nesting makes the types line up
      | null givens && null matches
      = ptext (sLit "No instance for")
        <+> pprParendType pred
        $$ if type_has_arrow pred
            then nest 2 $ ptext (sLit "(maybe you haven't applied enough arguments to a function?)")
            else empty

      | otherwise
      = ptext (sLit "Could not deduce") <+> pprParendType pred

    type_has_arrow (TyVarTy _)      = False
    type_has_arrow (AppTy t1 t2)    = type_has_arrow t1 || type_has_arrow t2
    type_has_arrow (TyConApp _ ts)  = or $ map type_has_arrow ts
    type_has_arrow (FunTy _ _)      = True
    type_has_arrow (ForAllTy _ t)   = type_has_arrow t
    type_has_arrow (LitTy _)        = False

    drv_fixes = case orig of
                   DerivOrigin      -> [drv_fix]
                   DerivOriginDC {} -> [drv_fix]
                   DerivOriginCoerce {} -> [drv_fix]
                   _                -> []

    drv_fix = hang (ptext (sLit "use a standalone 'deriving instance' declaration,"))
                 2 (ptext (sLit "so you can specify the instance context yourself"))

    -- Normal overlap error
    overlap_msg
      = ASSERT( not (null matches) )
        vcat [  addArising orig (ptext (sLit "Overlapping instances for") 
                                <+> pprType (mkClassPred clas tys))

             ,  ppUnless (null matching_givens) $
                  sep [ptext (sLit "Matching givens (or their superclasses):") 
                      , nest 2 (vcat matching_givens)]

             ,  sep [ptext (sLit "Matching instances:"),
                     nest 2 (vcat [pprInstances ispecs, pprInstances unifiers])]

             ,  ppWhen (null matching_givens && isSingleton matches && null unifiers) $
                -- Intuitively, some given matched the wanted in their
                -- flattened or rewritten (from given equalities) form
                -- but the matcher can't figure that out because the
                -- constraints are non-flat and non-rewritten so we
                -- simply report back the whole given
                -- context. Accelerate Smart.hs showed this problem.
                  sep [ ptext (sLit "There exists a (perhaps superclass) match:") 
                      , nest 2 (vcat (pp_givens givens))]

             ,  ppWhen (isSingleton matches) $
                parens (vcat [ ptext (sLit "The choice depends on the instantiation of") <+>
                                  quotes (pprWithCommas ppr (varSetElems (tyCoVarsOfTypes tys)))
                             , ppWhen (null (matching_givens)) $
                               vcat [ ptext (sLit "To pick the first instance above, use IncoherentInstances")
                                    , ptext (sLit "when compiling the other instance declarations")]
                        ])]
        where
            ispecs = [ispec | (ispec, _) <- matches]

            givens = getUserGivens ctxt
            matching_givens = mapMaybe matchable givens

            matchable (evvars,skol_info,_,loc)
              = case ev_vars_matching of
                     [] -> Nothing
                     _  -> Just $ hang (pprTheta ev_vars_matching)
                                    2 (sep [ ptext (sLit "bound by") <+> ppr skol_info
                                           , ptext (sLit "at") <+> ppr loc])
                where ev_vars_matching = filter ev_var_matches (map evVarPred evvars)
                      ev_var_matches ty = case getClassPredTys_maybe ty of
                         Just (clas', tys')
                           | clas' == clas
                           , Just _ <- tcMatchTys (tyCoVarsOfTypes tys) tys tys'
                           -> True 
                           | otherwise
                           -> any ev_var_matches (immSuperClasses clas' tys')
                         Nothing -> False

    -- Overlap error because of Safe Haskell (first 
    -- match should be the most specific match)
    safe_haskell_msg
      = ASSERT( length matches > 1 )
        vcat [ addArising orig (ptext (sLit "Unsafe overlapping instances for") 
                        <+> pprType (mkClassPred clas tys))
             , sep [ptext (sLit "The matching instance is:"),
                    nest 2 (pprInstance $ head ispecs)]
             , vcat [ ptext $ sLit "It is compiled in a Safe module and as such can only"
                    , ptext $ sLit "overlap instances from the same module, however it"
                    , ptext $ sLit "overlaps the following instances from different modules:"
                    , nest 2 (vcat [pprInstances $ tail ispecs])
                    ]
             ]

    -- This function tries to reconstruct why a "Coercible ty1 ty2" constraint
    -- is left over. Therefore its logic has to stay in sync with
    -- getCoericbleInst in TcInteract. See Note [Coercible Instances]
    coercible_explanation rdr_env
      | clas /= coercibleClass = empty
      | Just (tc1,tyArgs1) <- splitTyConApp_maybe ty1,
        Just (tc2,tyArgs2) <- splitTyConApp_maybe ty2,
        tc1 == tc2
      = nest 2 $ vcat $
          [ fsep [ hsep [ ptext $ sLit "because the", speakNth n, ptext $ sLit "type argument"]
                 , hsep [ ptext $ sLit "of", quotes (ppr tc1), ptext $ sLit "has role Nominal,"]
                 , ptext $ sLit "but the arguments"
                 , quotes (ppr t1)
                 , ptext $ sLit "and"
                 , quotes (ppr t2)
                 , ptext $ sLit "differ" ]
          | (n,Nominal,t1,t2) <- zip4 [1..] (tyConRoles tc1) tyArgs1 tyArgs2
          , not (t1 `eqType` t2)
          ]
      | Just (tc, tys) <- tcSplitTyConApp_maybe ty1
      , (rep_tc, _, _) <- tcLookupDataFamInst fam_envs tc tys
      , Just msg <- coercible_msg_for_tycon rdr_env rep_tc
      = msg
      | Just (tc, tys) <- splitTyConApp_maybe ty2
      , (rep_tc, _, _) <- tcLookupDataFamInst fam_envs tc tys
      , Just msg <- coercible_msg_for_tycon rdr_env rep_tc
      = msg
      | otherwise
      = nest 2 $ sep [ ptext (sLit "because") <+> quotes (ppr ty1)
                     , nest 4 (vcat [ ptext (sLit "and") <+> quotes (ppr ty2)
                                    , ptext (sLit "are different types.") ]) ]
      where
        (ty1, ty2) = getEqPredTys pred

    coercible_msg_for_tycon rdr_env tc
        | isAbstractTyCon tc
        = Just $ hsep [ ptext $ sLit "because the type constructor", quotes (pprSourceTyCon tc)
                      , ptext $ sLit "is abstract" ]
        | isNewTyCon tc
        , [data_con] <- tyConDataCons tc
        , let dc_name = dataConName data_con
        , null (lookupGRE_Name rdr_env dc_name)
        = Just $ hang (ptext (sLit "because the data constructor") <+> quotes (ppr dc_name))
                    2 (sep [ ptext (sLit "of newtype") <+> quotes (pprSourceTyCon tc)
                           , ptext (sLit "is not in scope") ])
        | otherwise = Nothing

usefulContext :: ReportErrCtxt -> TcPredType -> [SkolemInfo]
usefulContext ctxt pred
  = go (cec_encl ctxt)
  where
    pred_tvs = tyCoVarsOfType pred
    go [] = []
    go (ic : ics)
       = case ic_info ic of
               -- Do not suggest adding constraints to an *inferred* type signature!
           SigSkol (InfSigCtxt {}) _ -> rest
           info                      -> info : rest
       where
          -- Stop when the context binds a variable free in the predicate
          rest | any (`elemVarSet` pred_tvs) (ic_skols ic) = []
               | otherwise                                 = go ics

show_fixes :: [SDoc] -> SDoc
show_fixes []     = empty
show_fixes (f:fs) = sep [ ptext (sLit "Possible fix:")
                        , nest 2 (vcat (f : map (ptext (sLit "or") <+>) fs))]

ppr_insts :: [ClsInst] -> SDoc
ppr_insts insts
  = pprInstances (take 3 insts) $$ dot_dot_message
  where
    n_extra = length insts - 3
    dot_dot_message 
       | n_extra <= 0 = empty
       | otherwise    = ptext (sLit "...plus") 
                        <+> speakNOf n_extra (ptext (sLit "other"))

----------------------
quickFlattenTy :: TcType -> TcM TcType
-- See Note [Flattening in error message generation]
quickFlattenTy ty | Just ty' <- tcView ty = quickFlattenTy ty'
quickFlattenTy ty@(TyVarTy {})    = return ty
quickFlattenTy (ForAllTy (Anon ty1) ty2)
                                  = do { fy1 <- quickFlattenTy ty1
                                    ; fy2 <- quickFlattenTy ty2
                                    ; return $ mkFunTy fy1 fy2 }
quickFlattenTy ty@(ForAllTy {})   = return ty
  -- Don't flatten because of the danger or removing a bound variable
quickFlattenTy ty@(LitTy {})      = return ty
quickFlattenTy ty@(CoercionTy {}) = return ty
quickFlattenTy (CastTy ty co)  = do { fy <- quickFlattenTy ty
                                       ; return (CastTy fy co) }
quickFlattenTy (AppTy ty1 ty2) = do { fy1 <- quickFlattenTy ty1
                                    ; fy2 <- quickFlattenTy ty2
                                    ; return (AppTy fy1 fy2) }
quickFlattenTy (TyConApp tc tys)
<<<<<<< HEAD
    | not (isSynFamilyTyCon tc)
    = do { fys <- mapM quickFlattenTy tys 
=======
    | not (isTypeFamilyTyCon tc)
    = do { fys <- mapM quickFlattenTy tys
>>>>>>> 0511c0ab
         ; return (TyConApp tc fys) }
    | otherwise
    = do { let (funtys,resttys) = splitAt (tyConArity tc) tys
                -- Ignore the arguments of the type family funtys
         ; v <- newMetaTyVar (TauTv False) (typeKind (TyConApp tc funtys))
         ; flat_resttys <- mapM quickFlattenTy resttys
         ; return (foldl AppTy (mkTyCoVarTy v) flat_resttys) }
\end{code}

Note [Flattening in error message generation]
~~~~~~~~~~~~~~~~~~~~~~~~~~~~~~~~~~~~~~~~~~~~~
Consider (C (Maybe (F x))), where F is a type function, and we have
instances
                C (Maybe Int) and C (Maybe a)
Since (F x) might turn into Int, this is an overlap situation, and
indeed (because of flattening) the main solver will have refrained
from solving.  But by the time we get to error message generation, we've
un-flattened the constraint.  So we must *re*-flatten it before looking
up in the instance environment, lest we only report one matching
instance when in fact there are two.

Re-flattening is pretty easy, because we don't need to keep track of
evidence.  We don't re-use the code in TcCanonical because that's in
the TcS monad, and we are in TcM here.

Note [Quick-flatten polytypes]
~~~~~~~~~~~~~~~~~~~~~~~~~~~~~~
If we see C (Ix a => blah) or C (forall a. blah) we simply refrain from
flattening any further.  After all, there can be no instance declarations
that match such things.  And flattening under a for-all is problematic
anyway; consider C (forall a. F a)

Note [Suggest -fprint-explicit-kinds]
~~~~~~~~~~~~~~~~~~~~~~~~~~~~~~~~~~~~~
It can be terribly confusing to get an error message like (Trac #9171)
    Couldn't match expected type ‘GetParam Base (GetParam Base Int)’
                with actual type ‘GetParam Base (GetParam Base Int)’
The reason may be that the kinds don't match up.  Typically you'll get
more useful information, but not when it's as a result of ambiguity.
This test suggests -fprint-explicit-kinds when all the ambiguous type
variables are kind variables.

\begin{code}
mkAmbigMsg :: Ct -> (Bool, SDoc)
mkAmbigMsg ct
  | null ambig_tkvs = (False, empty)
  | otherwise       = (True,  msg)
  where
    tkv_set       = tyCoVarsOfCt ct
    ambig_tkv_set = filterVarSet isAmbiguousTyVar tkv_set
    dep_tkv_set   = tyCoVarsOfTypes (map tyVarKind (varSetElems tkv_set))
    ambig_tkvs    = varSetElems ambig_tkv_set
    (ambig_kvs, ambig_tvs) = partition (`elemVarSet` dep_tkv_set) ambig_tkvs

    msg | any isRuntimeUnkSkol ambig_tkvs  -- See Note [Runtime skolems]
        =  vcat [ ptext (sLit "Cannot resolve unknown runtime type") <> plural ambig_tvs
                     <+> pprQuotedList ambig_tvs
                , ptext (sLit "Use :print or :force to determine these types")]

        | not (null ambig_tvs)
        = pp_ambig (ptext (sLit "type")) ambig_tvs

        | otherwise  -- All ambiguous kind variabes; suggest -fprint-explicit-kinds
        = vcat [ pp_ambig (ptext (sLit "kind")) ambig_kvs
               , sdocWithDynFlags suggest_explicit_kinds ]

    pp_ambig what tkvs
      = ptext (sLit "The") <+> what <+> ptext (sLit "variable") <> plural tkvs
        <+> pprQuotedList tkvs <+> is_or_are tkvs <+> ptext (sLit "ambiguous")

    is_or_are [_] = text "is"
    is_or_are _   = text "are"

    suggest_explicit_kinds dflags  -- See Note [Suggest -fprint-explicit-kinds]
      | gopt Opt_PrintExplicitKinds dflags = empty
      | otherwise = ptext (sLit "Use -fprint-explicit-kinds to see the kind arguments")

pprSkol :: SkolemInfo -> SrcLoc -> SDoc
pprSkol UnkSkol   _
  = ptext (sLit "is an unknown type variable")
pprSkol skol_info tv_loc 
  = sep [ ptext (sLit "is a rigid type variable bound by"),
          sep [ppr skol_info, ptext (sLit "at") <+> ppr tv_loc]]

getSkolemInfo :: [Implication] -> TcTyVar -> SkolemInfo
-- Get the skolem info for a type variable 
-- from the implication constraint that binds it
getSkolemInfo [] tv
  = pprPanic "No skolem info:" (ppr tv)

getSkolemInfo (implic:implics) tv
  | tv `elem` ic_skols implic = ic_info implic
  | otherwise                 = getSkolemInfo implics tv

-----------------------
-- relevantBindings looks at the value environment and finds values whose
-- types mention any of the offending type variables.  It has to be
-- careful to zonk the Id's type first, so it has to be in the monad.
-- We must be careful to pass it a zonked type variable, too.
--
-- We always remove closed top-level bindings, though, 
-- since they are never relevant (cf Trac #8233)

relevantBindings :: Bool  -- True <=> filter by tyvar; False <=> no filtering
                          -- See Trac #8191
                 -> ReportErrCtxt -> Ct
                 -> TcM (ReportErrCtxt, SDoc)
relevantBindings want_filtering ctxt ct
  = do { dflags <- getDynFlags
       ; (tidy_env', docs, discards) 
              <- go (cec_tidy ctxt) (maxRelevantBinds dflags) 
                    emptyVarSet [] False
                    (tcl_bndrs lcl_env)
         -- tcl_bndrs has the innermost bindings first, 
         -- which are probably the most relevant ones

       ; traceTc "relevantBindings" (ppr ct $$ ppr [id | TcIdBndr id _ <- tcl_bndrs lcl_env])
       ; let doc = hang (ptext (sLit "Relevant bindings include")) 
                      2 (vcat docs $$ max_msg)
             max_msg | discards 
                     = ptext (sLit "(Some bindings suppressed; use -fmax-relevant-binds=N or -fno-max-relevant-binds)")
                     | otherwise = empty

       ; if null docs 
         then return (ctxt, empty)
         else do { traceTc "rb" doc
                 ; return (ctxt { cec_tidy = tidy_env' }, doc) } } 
  where
    loc       = ctLoc ct
    lcl_env   = ctLocEnv loc
    ct_tvs    = tyCoVarsOfCt ct `unionVarSet` extra_tvs

    -- For *kind* errors, report the relevant bindings of the
    -- enclosing *type* equality, becuase that's more useful for the programmer
    extra_tvs = case ctLocOrigin loc of
                  KindEqOrigin t1 t2 _ -> tyCoVarsOfTypes [t1,t2]
                  _                    -> emptyVarSet

    run_out :: Maybe Int -> Bool
    run_out Nothing = False
    run_out (Just n) = n <= 0

    dec_max :: Maybe Int -> Maybe Int
    dec_max = fmap (\n -> n - 1)

    go :: TidyEnv -> Maybe Int -> TcTyVarSet -> [SDoc] 
       -> Bool                          -- True <=> some filtered out due to lack of fuel
       -> [TcIdBinder] 
       -> TcM (TidyEnv, [SDoc], Bool)   -- The bool says if we filtered any out
                                        -- because of lack of fuel
    go tidy_env _ _ docs discards []
       = return (tidy_env, reverse docs, discards)
    go tidy_env n_left tvs_seen docs discards (TcIdBndr id top_lvl : tc_bndrs)
       = do { (tidy_env', tidy_ty) <- zonkTidyTcType tidy_env (idType id)
            ; traceTc "relevantBindings 1" (ppr id <+> dcolon <+> ppr tidy_ty)
            ; let id_tvs = tyCoVarsOfType tidy_ty
                  doc = sep [ pprPrefixOcc id <+> dcolon <+> ppr tidy_ty
                            , nest 2 (parens (ptext (sLit "bound at")
                                 <+> ppr (getSrcLoc id)))]
                  new_seen = tvs_seen `unionVarSet` id_tvs

            ; if (want_filtering && not opt_PprStyle_Debug 
                                 && id_tvs `disjointVarSet` ct_tvs)
                       -- We want to filter out this binding anyway
                       -- so discard it silently
              then go tidy_env n_left tvs_seen docs discards tc_bndrs

              else if isTopLevel top_lvl && not (isNothing n_left)
                       -- It's a top-level binding and we have not specified
                       -- -fno-max-relevant-bindings, so discard it silently
              then go tidy_env n_left tvs_seen docs discards tc_bndrs

              else if run_out n_left && id_tvs `subVarSet` tvs_seen
                       -- We've run out of n_left fuel and this binding only
                       -- mentions aleady-seen type variables, so discard it
              then go tidy_env n_left tvs_seen docs True tc_bndrs

                       -- Keep this binding, decrement fuel
              else go tidy_env' (dec_max n_left) new_seen (doc:docs) discards tc_bndrs }

-----------------------
warnDefaulting :: Cts -> Type -> TcM ()
warnDefaulting wanteds default_ty
  = do { warn_default <- woptM Opt_WarnTypeDefaults
       ; env0 <- tcInitTidyEnv
       ; let tidy_env = tidyFreeTyCoVars env0 $
                        tyCoVarsOfCts wanteds
             tidy_wanteds = mapBag (tidyCt tidy_env) wanteds
             (loc, ppr_wanteds) = pprWithArising (bagToList tidy_wanteds)
             warn_msg  = hang (ptext (sLit "Defaulting the following constraint(s) to type")
                                <+> quotes (ppr default_ty))
                            2 ppr_wanteds
       ; setCtLoc loc $ warnTc warn_default warn_msg }
\end{code}

Note [Runtime skolems]
~~~~~~~~~~~~~~~~~~~~~~
We want to give a reasonably helpful error message for ambiguity
arising from *runtime* skolems in the debugger.  These
are created by in RtClosureInspect.zonkRTTIType.  

%************************************************************************
%*                                                                      *
                 Error from the canonicaliser
         These ones are called *during* constraint simplification
%*                                                                      *
%************************************************************************

\begin{code}
solverDepthErrorTcS :: SubGoalCounter -> CtEvidence -> TcM a
solverDepthErrorTcS cnt ev
  = setCtLoc loc $
    do { pred <- zonkTcType (ctEvPred ev)
       ; env0 <- tcInitTidyEnv
       ; let tidy_env  = tidyFreeTyCoVars env0 (tyCoVarsOfType pred)
             tidy_pred = tidyType tidy_env pred
       ; failWithTcM (tidy_env, hang (msg cnt) 2 (ppr tidy_pred)) }
  where
    loc   = ctEvLoc ev
    depth = ctLocDepth loc
    value = subGoalCounterValue cnt depth
    msg CountConstraints =
        vcat [ ptext (sLit "Context reduction stack overflow; size =") <+> int value
             , ptext (sLit "Use -fcontext-stack=N to increase stack size to N") ]
    msg CountTyFunApps =
        vcat [ ptext (sLit "Type function application stack overflow; size =") <+> int value
             , ptext (sLit "Use -ftype-function-depth=N to increase stack size to N") ]
\end{code}
<<<<<<< HEAD

%************************************************************************
%*                                                                      *
                 Tidying
%*                                                                      *
%************************************************************************

\begin{code}
zonkTidyTcType :: TidyEnv -> TcType -> TcM (TidyEnv, TcType)
zonkTidyTcType env ty = do { ty' <- zonkTcType ty
                           ; return (tidyOpenType env ty') }

zonkTidyOrigin :: TidyEnv -> CtOrigin -> TcM (TidyEnv, CtOrigin)
zonkTidyOrigin env (GivenOrigin skol_info)
  = do { skol_info1 <- zonkSkolemInfo skol_info
       ; let (env1, skol_info2) = tidySkolemInfo env skol_info1
       ; return (env1, GivenOrigin skol_info2) }
zonkTidyOrigin env (TypeEqOrigin { uo_actual = act, uo_expected = exp })
  = do { (env1, act') <- zonkTidyTcType env  act
       ; (env2, exp') <- zonkTidyTcType env1            exp
       ; return ( env2, TypeEqOrigin { uo_actual = act', uo_expected = exp' }) }
zonkTidyOrigin env (KindEqOrigin ty1 ty2 orig)
  = do { (env1, ty1') <- zonkTidyTcType env  ty1
       ; (env2, ty2') <- zonkTidyTcType env1            ty2
       ; (env3, orig') <- zonkTidyOrigin env2 orig
       ; return (env3, KindEqOrigin ty1' ty2' orig') }
zonkTidyOrigin env (FunDepOrigin1 p1 l1 p2 l2)
  = do { (env1, p1') <- zonkTidyTcType env  p1
       ; (env2, p2') <- zonkTidyTcType env1 p2
       ; return (env2, FunDepOrigin1 p1' l1 p2' l2) }
zonkTidyOrigin env (FunDepOrigin2 p1 o1 p2 l2)
  = do { (env1, p1') <- zonkTidyTcType env  p1
       ; (env2, p2') <- zonkTidyTcType env1 p2
       ; (env3, o1') <- zonkTidyOrigin env2 o1
       ; return (env3, FunDepOrigin2 p1' o1' p2' l2) }
zonkTidyOrigin env orig = return (env, orig)
\end{code}
=======
>>>>>>> 0511c0ab
<|MERGE_RESOLUTION|>--- conflicted
+++ resolved
@@ -32,13 +32,8 @@
 import VarSet
 import VarEnv
 import Bag
-<<<<<<< HEAD
-import ErrUtils         ( ErrMsg, makeIntoWarning, pprLocErrMsg )
-import BasicTypes 
-=======
 import ErrUtils         ( ErrMsg, makeIntoWarning, pprLocErrMsg, isWarning )
 import BasicTypes
->>>>>>> 0511c0ab
 import Util
 import FastString
 import Outputable
@@ -583,12 +578,8 @@
 ----------------
 mkHoleError :: ReportErrCtxt -> Ct -> TcM ErrMsg
 mkHoleError ctxt ct@(CHoleCan { cc_occ = occ })
-<<<<<<< HEAD
-  = do { let tyvars = varSetElems (tyCoVarsOfCt ct)
-=======
   = do { partial_sigs <- xoptM Opt_PartialTypeSignatures
-       ; let tyvars = varSetElems (tyVarsOfCt ct)
->>>>>>> 0511c0ab
+       ; let tyvars = varSetElems (tyCoVarsOfCt ct)
              tyvars_msg = map loc_msg tyvars
              msg = vcat [ hang (ptext (sLit "Found hole") <+> quotes (ppr occ))
                              2 (ptext (sLit "with type:") <+> pprType (ctEvPred (ctEvidence ct)))
@@ -601,14 +592,10 @@
            then return $ makeIntoWarning errMsg
            else return errMsg }
   where
-<<<<<<< HEAD
-    loc_msg tv 
-       | isTyVar tv
-=======
     in_typesig = not $ isTypedHoleCt ct
     pts_hint = ptext (sLit "To use the inferred type, enable PartialTypeSignatures")
     loc_msg tv
->>>>>>> 0511c0ab
+       | isTyVar tv
        = case tcTyVarDetails tv of
           SkolemTv {} -> quotes (ppr tv) <+> skol_msg
           MetaTv {}   -> quotes (ppr tv) <+> ptext (sLit "is an ambiguous type variable")
@@ -1353,13 +1340,8 @@
                                     ; fy2 <- quickFlattenTy ty2
                                     ; return (AppTy fy1 fy2) }
 quickFlattenTy (TyConApp tc tys)
-<<<<<<< HEAD
-    | not (isSynFamilyTyCon tc)
-    = do { fys <- mapM quickFlattenTy tys 
-=======
     | not (isTypeFamilyTyCon tc)
     = do { fys <- mapM quickFlattenTy tys
->>>>>>> 0511c0ab
          ; return (TyConApp tc fys) }
     | otherwise
     = do { let (funtys,resttys) = splitAt (tyConArity tc) tys
@@ -1588,43 +1570,3 @@
         vcat [ ptext (sLit "Type function application stack overflow; size =") <+> int value
              , ptext (sLit "Use -ftype-function-depth=N to increase stack size to N") ]
 \end{code}
-<<<<<<< HEAD
-
-%************************************************************************
-%*                                                                      *
-                 Tidying
-%*                                                                      *
-%************************************************************************
-
-\begin{code}
-zonkTidyTcType :: TidyEnv -> TcType -> TcM (TidyEnv, TcType)
-zonkTidyTcType env ty = do { ty' <- zonkTcType ty
-                           ; return (tidyOpenType env ty') }
-
-zonkTidyOrigin :: TidyEnv -> CtOrigin -> TcM (TidyEnv, CtOrigin)
-zonkTidyOrigin env (GivenOrigin skol_info)
-  = do { skol_info1 <- zonkSkolemInfo skol_info
-       ; let (env1, skol_info2) = tidySkolemInfo env skol_info1
-       ; return (env1, GivenOrigin skol_info2) }
-zonkTidyOrigin env (TypeEqOrigin { uo_actual = act, uo_expected = exp })
-  = do { (env1, act') <- zonkTidyTcType env  act
-       ; (env2, exp') <- zonkTidyTcType env1            exp
-       ; return ( env2, TypeEqOrigin { uo_actual = act', uo_expected = exp' }) }
-zonkTidyOrigin env (KindEqOrigin ty1 ty2 orig)
-  = do { (env1, ty1') <- zonkTidyTcType env  ty1
-       ; (env2, ty2') <- zonkTidyTcType env1            ty2
-       ; (env3, orig') <- zonkTidyOrigin env2 orig
-       ; return (env3, KindEqOrigin ty1' ty2' orig') }
-zonkTidyOrigin env (FunDepOrigin1 p1 l1 p2 l2)
-  = do { (env1, p1') <- zonkTidyTcType env  p1
-       ; (env2, p2') <- zonkTidyTcType env1 p2
-       ; return (env2, FunDepOrigin1 p1' l1 p2' l2) }
-zonkTidyOrigin env (FunDepOrigin2 p1 o1 p2 l2)
-  = do { (env1, p1') <- zonkTidyTcType env  p1
-       ; (env2, p2') <- zonkTidyTcType env1 p2
-       ; (env3, o1') <- zonkTidyOrigin env2 o1
-       ; return (env3, FunDepOrigin2 p1' o1' p2' l2) }
-zonkTidyOrigin env orig = return (env, orig)
-\end{code}
-=======
->>>>>>> 0511c0ab
