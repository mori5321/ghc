--- conflicted
+++ resolved
@@ -449,19 +449,11 @@
          else do
        { ev_binds_var <- newTcEvBinds
        ; env <- getLclEnv
-<<<<<<< HEAD
-       ; emitImplication $ Implic { ic_untch  = untch
-             		     	  , ic_skols  = skol_tvs
-                                  , ic_fsks   = emptyCts
-                                  , ic_no_eqs = False
-                             	  , ic_given  = given
-=======
        ; emitImplication $ Implic { ic_untch = untch
                                   , ic_skols = skol_tvs
                                   , ic_fsks  = []
                                   , ic_no_eqs = False
                                   , ic_given = given
->>>>>>> 2e4f3642
                                   , ic_wanted = wanted
                                   , ic_insol  = insolubleWC wanted
                                   , ic_binds = ev_binds_var
