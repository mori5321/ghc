--- conflicted
+++ resolved
@@ -702,11 +702,7 @@
 
               mk_inst_ty :: TCvSubst -> (TyVar, TcType) -> TcM (TCvSubst, TcType)
               -- Deals with instantiation of kind variables
-<<<<<<< HEAD
-              --   c.f. TcMType.tcInstTyCoVarsX
-=======
-              --   c.f. TcMType.tcInstTyVars
->>>>>>> ce9d6f25
+              --   c.f. TcMType.tcInstTyCoVars
               mk_inst_ty subst (tv, result_inst_ty)
                 | is_fixed_tv tv   -- Same as result type
                 = return (extendTCvSubst subst tv result_inst_ty, result_inst_ty)
@@ -714,12 +710,8 @@
                 = do { new_ty <- newFlexiTyVarTy (TcType.substTy subst (tyVarKind tv))
                      ; return (extendTCvSubst subst tv new_ty, new_ty) }
 
-<<<<<<< HEAD
-        ; (_, result_inst_tys, result_subst) <- tcInstTyCoVars RecordUpdOrigin con1_tvs
-=======
-        ; (result_subst, con1_tvs') <- tcInstTyVars con1_tvs
+        ; (result_subst, con1_tvs') <- tcInstTyCoVars RecordUpdOrigin con1_tvs
         ; let result_inst_tys = mkTyVarTys con1_tvs'
->>>>>>> ce9d6f25
 
         ; (scrut_subst, scrut_inst_tys) <- mapAccumLM mk_inst_ty emptyTCvSubst
                                                       (con1_tvs `zip` result_inst_tys)
@@ -1123,20 +1115,12 @@
   = return (HsVar id, tau)
 
   | otherwise
-<<<<<<< HEAD
-  = do { (_, tys, subst) <- tcInstTyCoVars orig tvs
-       ; doStupidChecks id tys
-       ; let theta' = substTheta subst theta
-       ; traceTc "Instantiating" (ppr id <+> text "with" <+> (ppr tys $$ ppr theta'))
-       ; wrap <- instCall orig tys theta'
-=======
-  = do { (subst, tvs') <- tcInstTyVars tvs
+  = do { (subst, tvs') <- tcInstTyVars orig tvs
        ; let tys'   = mkTyVarTys tvs'
              theta' = substTheta subst theta
        ; doStupidChecks id tys'
        ; traceTc "Instantiating" (ppr id <+> text "with" <+> (ppr tys' $$ ppr theta'))
        ; wrap <- instCall orig tys' theta'
->>>>>>> ce9d6f25
        ; return (mkHsWrap wrap (HsVar id), TcType.substTy subst tau) }
   where
     -- TODO (RAE): This very clearly cares about visibility!
