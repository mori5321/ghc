--- conflicted
+++ resolved
@@ -55,16 +55,11 @@
 -- Called from the vectoriser monad too, hence the rather general type
 newFamInst flavor axiom@(CoAxiom { co_ax_branches = FirstBranch branch
                                  , co_ax_tc = fam_tc })
-<<<<<<< HEAD
-  = do { (subst, tvs') <- tcInstSigTyCoVarsLoc loc tvs
-       ; return (FamInst { fi_fam      = fam_tc_name
-=======
   | CoAxBranch { cab_tvs = tvs
                , cab_lhs = lhs
                , cab_rhs = rhs } <- branch
-  = do { (subst, tvs') <- freshenTyVarBndrs tvs
+  = do { (subst, tvs') <- freshenTyCoVarBndrs tvs
        ; return (FamInst { fi_fam      = tyConName fam_tc
->>>>>>> ce9d6f25
                          , fi_flavor   = flavor
                          , fi_tcs      = roughMatchTcs lhs
                          , fi_tvs      = tvs'
