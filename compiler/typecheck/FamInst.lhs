The @FamInst@ type: family instance heads

\begin{code}
{-# LANGUAGE GADTs #-}
{-# OPTIONS -fno-warn-tabs #-}
-- The above warning supression flag is a temporary kludge.
-- While working on this module you are encouraged to remove it and
-- detab the module (please do the detabbing in a separate patch). See
--     http://hackage.haskell.org/trac/ghc/wiki/Commentary/CodingStyle#TabsvsSpaces
-- for details

module FamInst ( 
        checkFamInstConsistency, tcExtendLocalFamInstEnv,
	tcLookupFamInst, tcLookupDataFamInst,
        tcGetFamInstEnvs,
        newFamInst
    ) where

import HscTypes
import FamInstEnv
import InstEnv( roughMatchTcs )
import Coercion( pprCoAxBranchHdr )
import LoadIface
import TyCoRep
import TcRnMonad
import TyCon
import CoAxiom
import DynFlags
import Module
import Outputable
import UniqFM
import FastString
import Util
import Maybes
import TcMType
import TcType
import Name
import Control.Monad
import Data.Map (Map)
import qualified Data.Map as Map

#include "HsVersions.h"
\end{code}

%************************************************************************
%*									*
                 Making a FamInst
%*									*
%************************************************************************

\begin{code}
-- All type variables in a FamInst must be fresh. This function
-- creates the fresh variables and applies the necessary substitution
-- It is defined here to avoid a dependency from FamInstEnv on the monad
-- code.
newFamInst :: FamFlavor -> Bool -> CoAxiom br -> TcRnIf gbl lcl(FamInst br)
-- Freshen the type variables of the FamInst branches
-- Called from the vectoriser monad too, hence the rather general type
newFamInst flavor is_group axiom@(CoAxiom { co_ax_tc       = fam_tc
                                          , co_ax_branches = ax_branches })
  = do { fam_branches <- go ax_branches
       ; return (FamInst { fi_fam      = tyConName fam_tc
                         , fi_flavor   = flavor
                         , fi_branches = fam_branches
                         , fi_group    = is_group
                         , fi_axiom    = axiom }) }
  where
    go :: BranchList CoAxBranch br -> TcRnIf gbl lcl (BranchList FamInstBranch br)
    go (FirstBranch br) = do { br' <- go_branch br
                             ; return (FirstBranch br') }
    go (NextBranch br brs) = do { br' <- go_branch br
                                ; brs' <- go brs
                                ;return (NextBranch br' brs') }
    go_branch :: CoAxBranch -> TcRnIf gbl lcl FamInstBranch 
    go_branch (CoAxBranch { cab_tvs = tvs1
                          , cab_lhs = lhs
                          , cab_loc = loc
                          , cab_rhs = rhs })
       = do { (subst, tvs2) <- tcInstSkolTyVarsLoc loc tvs1
            ; return (FamInstBranch { fib_tvs   = tvs2
                                    , fib_lhs   = substTys subst lhs
                                    , fib_rhs   = substTy  subst rhs
                                    , fib_tcs   = roughMatchTcs lhs }) }
\end{code}


%************************************************************************
%*									*
	Optimised overlap checking for family instances
%*									*
%************************************************************************

For any two family instance modules that we import directly or indirectly, we
check whether the instances in the two modules are consistent, *unless* we can
be certain that the instances of the two modules have already been checked for
consistency during the compilation of modules that we import.

Why do we need to check?  Consider 
   module X1 where	  	  module X2 where
    data T1			    data T2
    type instance F T1 b = Int	    type instance F a T2 = Char
    f1 :: F T1 a -> Int		    f2 :: Char -> F a T2
    f1 x = x			    f2 x = x

Now if we import both X1 and X2 we could make (f2 . f1) :: Int -> Char.
Notice that neither instance is an orphan.

How do we know which pairs of modules have already been checked?  Any pair of
modules where both modules occur in the `HscTypes.dep_finsts' set (of the
`HscTypes.Dependencies') of one of our directly imported modules must have
already been checked.  Everything else, we check now.  (So that we can be
certain that the modules in our `HscTypes.dep_finsts' are consistent.)

\begin{code}
-- The optimisation of overlap tests is based on determining pairs of modules
-- whose family instances need to be checked for consistency.
--
data ModulePair = ModulePair Module Module

-- canonical order of the components of a module pair
--
canon :: ModulePair -> (Module, Module)
canon (ModulePair m1 m2) | m1 < m2   = (m1, m2)
			 | otherwise = (m2, m1)

instance Eq ModulePair where
  mp1 == mp2 = canon mp1 == canon mp2

instance Ord ModulePair where
  mp1 `compare` mp2 = canon mp1 `compare` canon mp2

instance Outputable ModulePair where
  ppr (ModulePair m1 m2) = angleBrackets (ppr m1 <> comma <+> ppr m2)

-- Sets of module pairs
--
type ModulePairSet = Map ModulePair ()

listToSet :: [ModulePair] -> ModulePairSet
listToSet l = Map.fromList (zip l (repeat ()))

checkFamInstConsistency :: [Module] -> [Module] -> TcM ()
checkFamInstConsistency famInstMods directlyImpMods
  = do { dflags     <- getDynFlags
       ; (eps, hpt) <- getEpsAndHpt

       ; let { -- Fetch the iface of a given module.  Must succeed as
 	       -- all directly imported modules must already have been loaded.
	       modIface mod = 
	         case lookupIfaceByModule dflags hpt (eps_PIT eps) mod of
                   Nothing    -> panic "FamInst.checkFamInstConsistency"
                   Just iface -> iface

             ; hmiModule     = mi_module . hm_iface
	     ; hmiFamInstEnv = extendFamInstEnvList emptyFamInstEnv 
                               . md_fam_insts . hm_details
             ; hpt_fam_insts = mkModuleEnv [ (hmiModule hmi, hmiFamInstEnv hmi) 
			                   | hmi <- eltsUFM hpt]
	     ; groups        = map (dep_finsts . mi_deps . modIface) 
				   directlyImpMods
	     ; okPairs       = listToSet $ concatMap allPairs groups
	         -- instances of okPairs are consistent
	     ; criticalPairs = listToSet $ allPairs famInstMods
	         -- all pairs that we need to consider
             ; toCheckPairs  = Map.keys $ criticalPairs `Map.difference` okPairs
	         -- the difference gives us the pairs we need to check now
	     }

       ; mapM_ (check hpt_fam_insts) toCheckPairs
       }
  where
    allPairs []     = []
    allPairs (m:ms) = map (ModulePair m) ms ++ allPairs ms

    check hpt_fam_insts (ModulePair m1 m2)
      = do { env1 <- getFamInsts hpt_fam_insts m1
           ; env2 <- getFamInsts hpt_fam_insts m2
           ; mapM_ (checkForConflicts (emptyFamInstEnv, env2))   
                   (famInstEnvElts env1) }

getFamInsts :: ModuleEnv FamInstEnv -> Module -> TcM FamInstEnv
getFamInsts hpt_fam_insts mod
  | Just env <- lookupModuleEnv hpt_fam_insts mod = return env
  | otherwise = do { _ <- initIfaceTcRn (loadSysInterface doc mod)
                   ; eps <- getEps
                   ; return (expectJust "checkFamInstConsistency" $
                             lookupModuleEnv (eps_mod_fam_inst_env eps) mod) }
  where
    doc = ppr mod <+> ptext (sLit "is a family-instance module")
\end{code}

%************************************************************************
%*									*
	Lookup
%*									*
%************************************************************************

Look up the instance tycon of a family instance.

The match may be ambiguous (as we know that overlapping instances have
identical right-hand sides under overlapping substitutions - see
'FamInstEnv.lookupFamInstEnvConflicts').  However, the type arguments used
for matching must be equal to or be more specific than those of the family
instance declaration.  We pick one of the matches in case of ambiguity; as
the right-hand sides are identical under the match substitution, the choice
does not matter.

Return the instance tycon and its type instance.  For example, if we have

 tcLookupFamInst 'T' '[Int]' yields (':R42T', 'Int')

then we have a coercion (ie, type instance of family instance coercion)

 :Co:R42T Int :: T [Int] ~ :R42T Int

which implies that :R42T was declared as 'data instance T [a]'.

\begin{code}
tcLookupFamInst :: TyCon -> [Type] -> TcM (Maybe FamInstMatch)
tcLookupFamInst tycon tys
  | not (isFamilyTyCon tycon)
  = return Nothing
  | otherwise
  = do { instEnv <- tcGetFamInstEnvs
       ; let mb_match = lookupFamInstEnv instEnv tycon tys 
--       ; traceTc "lookupFamInst" ((ppr tycon <+> ppr tys) $$ 
--                                  pprTCvBndrs (varSetElems (tyVarsOfTypes tys)) $$ 
--                                  ppr mb_match $$ ppr instEnv)
       ; case mb_match of
	   [] -> return Nothing
	   (match:_) 
              -> return $ Just match
       }

tcLookupDataFamInst :: TyCon -> [Type] -> TcM (TyCon, [Type])
-- Find the instance of a data family
-- Note [Looking up family instances for deriving]
tcLookupDataFamInst tycon tys
  | not (isFamilyTyCon tycon)
  = return (tycon, tys)
  | otherwise
  = ASSERT( isAlgTyCon tycon )
    do { maybeFamInst <- tcLookupFamInst tycon tys
       ; case maybeFamInst of
           Nothing             -> famInstNotFound tycon tys
           Just (FamInstMatch { fim_instance = famInst
                              , fim_index    = index
                              , fim_tys      = tys })
             -> ASSERT( index == 0 )
                let tycon' = dataFamInstRepTyCon famInst
                in return (tycon', tys) }

famInstNotFound :: TyCon -> [Type] -> TcM a
famInstNotFound tycon tys 
  = failWithTc (ptext (sLit "No family instance for")
			<+> quotes (pprTypeApp tycon tys))
\end{code}

Note [Looking up family instances for deriving]
~~~~~~~~~~~~~~~~~~~~~~~~~~~~~~~~~~~~~~~~~~~~~~~
tcLookupFamInstExact is an auxiliary lookup wrapper which requires
that looked-up family instances exist.  If called with a vanilla
tycon, the old type application is simply returned.

If we have
  data instance F () = ... deriving Eq
  data instance F () = ... deriving Eq
then tcLookupFamInstExact will be confused by the two matches;
but that can't happen because tcInstDecls1 doesn't call tcDeriving
if there are any overlaps.

There are two other things that might go wrong with the lookup.
First, we might see a standalone deriving clause
	deriving Eq (F ())
when there is no data instance F () in scope. 

Note that it's OK to have
  data instance F [a] = ...
  deriving Eq (F [(a,b)])
where the match is not exact; the same holds for ordinary data types
with standalone deriving declrations.


%************************************************************************
%*									*
	Extending the family instance environment
%*									*
%************************************************************************

\begin{code}
-- Add new locally-defined family instances
tcExtendLocalFamInstEnv :: [FamInst br] -> TcM a -> TcM a
tcExtendLocalFamInstEnv fam_insts thing_inside
 = do { env <- getGblEnv
      ; (inst_env', fam_insts') <- foldlM addLocalFamInst  
                                          (tcg_fam_inst_env env, tcg_fam_insts env)
                                          fam_insts
      ; let env' = env { tcg_fam_insts    = fam_insts'
		       , tcg_fam_inst_env = inst_env' }
      ; setGblEnv env' thing_inside 
      }

-- Check that the proposed new instance is OK, 
-- and then add it to the home inst env
-- This must be lazy in the fam_inst arguments, see Note [Lazy axiom match]
-- in FamInstEnv.lhs
addLocalFamInst :: (FamInstEnv,[FamInst Branched]) -> FamInst br -> TcM (FamInstEnv, [FamInst Branched])
addLocalFamInst (home_fie, my_fis) fam_inst
        -- home_fie includes home package and this module
        -- my_fies is just the ones from this module
  = do { traceTc "addLocalFamInst" (ppr fam_inst)

       ; isGHCi <- getIsGHCi
 
           -- In GHCi, we *override* any identical instances
           -- that are also defined in the interactive context
       ; let (home_fie', my_fis') 
               | isGHCi    = ( deleteFromFamInstEnv home_fie fam_inst
                             , filterOut (identicalFamInst fam_inst) my_fis)
               | otherwise = (home_fie, my_fis)

           -- Load imported instances, so that we report
           -- overlaps correctly
       ; eps <- getEps
       ; let inst_envs  = (eps_fam_inst_env eps, home_fie')
             fam_inst'  = toBranchedFamInst fam_inst
             home_fie'' = extendFamInstEnv home_fie fam_inst'

           -- Check for conflicting instance decls
       ; no_conflict <- checkForConflicts inst_envs fam_inst'
       ; if no_conflict then
            return (home_fie'', fam_inst' : my_fis')
         else 
            return (home_fie,   my_fis) }

  where
    axiom = famInstAxiom fam_inst
    fiBranches = famInstBranches fam_inst

    zipWithAndUnzipM :: Monad m
                     => (a -> b -> m (c, d))
                     -> [a]
                     -> [b]
                     -> m ([c], [d])
    zipWithAndUnzipM f as bs
      = do { cds <- zipWithM f as bs
           ; return $ unzip cds }

    mk_skolem_tyvars :: CoAxBranch -> FamInstBranch
                     -> TcM (CoAxBranch, FamInstBranch)
    mk_skolem_tyvars axb fib
      = do { (subst, skol_tvs) <- tcInstSkolTyCoVars (coAxBranchTyCoVars axb)
           ; let axb' = coAxBranchSubst axb skol_tvs subst
                 fib' = famInstBranchSubst fib skol_tvs subst
           ; return (axb', fib') }

    -- substitute the tyvars for a new set of tyvars
    coAxBranchSubst :: CoAxBranch -> [TyCoVar] -> TCvSubst -> CoAxBranch
    coAxBranchSubst (CoAxBranch { cab_lhs = lhs
                                , cab_rhs = rhs }) new_tvs subst
      = CoAxBranch { cab_tvs = new_tvs
                   , cab_lhs = substTys subst lhs
                   , cab_rhs = substTy subst rhs }

    -- substitute the current set of tyvars for another
    famInstBranchSubst :: FamInstBranch -> [TyCoVar] -> TCvSubst -> FamInstBranch
    famInstBranchSubst fib@(FamInstBranch { fib_lhs = lhs
                                          , fib_rhs = rhs }) new_tvs subst
      = fib { fib_tvs = new_tvs
            , fib_lhs = substTys subst lhs
            , fib_rhs = substTy subst rhs }


\end{code}

%************************************************************************
%*									*
	Checking an instance against conflicts with an instance env
%*									*
%************************************************************************

Check whether a single family instance conflicts with those in two instance
environments (one for the EPS and one for the HPT).

\begin{code}
checkForConflicts :: FamInstEnvs -> FamInst Branched -> TcM Bool
checkForConflicts inst_envs fam_inst@(FamInst { fi_branches = branches
                                              , fi_group = group })
  = do { let conflicts = brListMap (lookupFamInstEnvConflicts inst_envs group fam_tc) branches
             no_conflicts = all null conflicts
       ; traceTc "checkForConflicts" (ppr conflicts $$ ppr fam_inst $$ ppr inst_envs)
       ; unless no_conflicts $
	   zipWithM_ (conflictInstErr fam_inst) (brListIndices branches) conflicts
       ; return no_conflicts }
    where fam_tc = famInstTyCon fam_inst

conflictInstErr :: FamInst Branched -> BranchIndex -> [FamInstMatch] -> TcRn ()
conflictInstErr fam_inst branch conflictingMatch
  | (FamInstMatch { fim_instance = confInst
                  , fim_index = confIndex }) : _ <- conflictingMatch
  = addFamInstsErr (ptext (sLit "Conflicting family instance declarations:"))
                   [(fam_inst, branch),
                    (confInst, confIndex) ]
  | otherwise -- no conflict on this branch; see Trac #7560
  = return ()

addFamInstsErr :: SDoc -> [(FamInst Branched, Int)] -> TcRn ()
addFamInstsErr herald insts
  = ASSERT( not (null insts) )
    setSrcSpan srcSpan $ addErr $
    hang herald
       2 (vcat [ pprCoAxBranchHdr (famInstAxiom fi) index 
               | (fi,index) <- sorted ])
 where
   getSpan   = getSrcLoc . famInstAxiom . fst
   sorted    = sortWith getSpan insts
   (fi1,ix1) = head sorted
   srcSpan   = coAxBranchSpan (coAxiomNthBranch (famInstAxiom fi1) ix1)
   -- The sortWith just arranges that instances are dislayed in order
   -- of source location, which reduced wobbling in error messages,
   -- and is better for users

tcGetFamInstEnvs :: TcM FamInstEnvs
-- Gets both the external-package inst-env
-- and the home-pkg inst env (includes module being compiled)
tcGetFamInstEnvs 
  = do { eps <- getEps; env <- getGblEnv
       ; return (eps_fam_inst_env eps, tcg_fam_inst_env env) }
<<<<<<< HEAD
\end{code}

%************************************************************************
%*									*
	Freshening type variables
%*									*
%************************************************************************

\begin{code}

-- All type variables in a FamInst/CoAxiom must be fresh. This function
-- creates the fresh variables and applies the necessary substitution
-- It is defined here to avoid a dependency from FamInstEnv on the monad
-- code.
freshenFamInstEqn :: [TyCoVar] -- original, possibly stale, tyvars
                  -> [Type]    -- LHS patterns
                  -> Type      -- RHS
                  -> TcM ([TyCoVar], [Type], Type)
freshenFamInstEqn tvs lhs rhs
  = do { loc <- getSrcSpanM
       ; freshenFamInstEqnLoc loc tvs lhs rhs }

-- freshenFamInstEqn needs to be called outside the TcM monad:
freshenFamInstEqnLoc :: SrcSpan
                     -> [TyCoVar] -> [Type] -> Type
                     -> TcRnIf gbl lcl ([TyCoVar], [Type], Type)
freshenFamInstEqnLoc loc tvs lhs rhs
  = do { (subst, tvs') <- tcInstSkolTyCoVarsLoc loc tvs
       ; let lhs' = substTys subst lhs
             rhs' = substTy  subst rhs
       ; return (tvs', lhs', rhs') }

-- Makes an unbranched synonym FamInst, with freshened tyvars
mkFreshenedSynInst :: Name    -- Unique name for the coercion tycon
                   -> [TyVar] -- possibly stale tyvars of the coercion
                   -> TyCon   -- Family tycon
                   -> [Type]  -- LHS patterns
                   -> Type    -- RHS
                   -> TcM (FamInst Unbranched)
mkFreshenedSynInst name tvs fam_tc inst_tys rep_ty
  = do { loc <- getSrcSpanM
       ; mkFreshenedSynInstLoc loc name tvs fam_tc inst_tys rep_ty }

mkFreshenedSynInstLoc :: SrcSpan
                      -> Name -> [TyCoVar] -> TyCon -> [Type] -> Type
                      -> TcRnIf gbl lcl (FamInst Unbranched)
mkFreshenedSynInstLoc loc name tvs fam_tc inst_tys rep_ty
  = do { (tvs', inst_tys', rep_ty') <- freshenFamInstEqnLoc loc tvs inst_tys rep_ty
       ; return $ mkSingleSynFamInst name tvs' fam_tc inst_tys' rep_ty' }

=======
>>>>>>> 2a064538
\end{code}<|MERGE_RESOLUTION|>--- conflicted
+++ resolved
@@ -426,57 +426,4 @@
 tcGetFamInstEnvs 
   = do { eps <- getEps; env <- getGblEnv
        ; return (eps_fam_inst_env eps, tcg_fam_inst_env env) }
-<<<<<<< HEAD
-\end{code}
-
-%************************************************************************
-%*									*
-	Freshening type variables
-%*									*
-%************************************************************************
-
-\begin{code}
-
--- All type variables in a FamInst/CoAxiom must be fresh. This function
--- creates the fresh variables and applies the necessary substitution
--- It is defined here to avoid a dependency from FamInstEnv on the monad
--- code.
-freshenFamInstEqn :: [TyCoVar] -- original, possibly stale, tyvars
-                  -> [Type]    -- LHS patterns
-                  -> Type      -- RHS
-                  -> TcM ([TyCoVar], [Type], Type)
-freshenFamInstEqn tvs lhs rhs
-  = do { loc <- getSrcSpanM
-       ; freshenFamInstEqnLoc loc tvs lhs rhs }
-
--- freshenFamInstEqn needs to be called outside the TcM monad:
-freshenFamInstEqnLoc :: SrcSpan
-                     -> [TyCoVar] -> [Type] -> Type
-                     -> TcRnIf gbl lcl ([TyCoVar], [Type], Type)
-freshenFamInstEqnLoc loc tvs lhs rhs
-  = do { (subst, tvs') <- tcInstSkolTyCoVarsLoc loc tvs
-       ; let lhs' = substTys subst lhs
-             rhs' = substTy  subst rhs
-       ; return (tvs', lhs', rhs') }
-
--- Makes an unbranched synonym FamInst, with freshened tyvars
-mkFreshenedSynInst :: Name    -- Unique name for the coercion tycon
-                   -> [TyVar] -- possibly stale tyvars of the coercion
-                   -> TyCon   -- Family tycon
-                   -> [Type]  -- LHS patterns
-                   -> Type    -- RHS
-                   -> TcM (FamInst Unbranched)
-mkFreshenedSynInst name tvs fam_tc inst_tys rep_ty
-  = do { loc <- getSrcSpanM
-       ; mkFreshenedSynInstLoc loc name tvs fam_tc inst_tys rep_ty }
-
-mkFreshenedSynInstLoc :: SrcSpan
-                      -> Name -> [TyCoVar] -> TyCon -> [Type] -> Type
-                      -> TcRnIf gbl lcl (FamInst Unbranched)
-mkFreshenedSynInstLoc loc name tvs fam_tc inst_tys rep_ty
-  = do { (tvs', inst_tys', rep_ty') <- freshenFamInstEqnLoc loc tvs inst_tys rep_ty
-       ; return $ mkSingleSynFamInst name tvs' fam_tc inst_tys' rep_ty' }
-
-=======
->>>>>>> 2a064538
-\end{code}+\end{code}
