%
% (c) The University of Glasgow 2006
% (c) The AQUA Project, Glasgow University, 1993-1998
%

TcRules: Typechecking transformation rules

\begin{code}
{-# OPTIONS -fno-warn-tabs #-}
-- The above warning supression flag is a temporary kludge.
-- While working on this module you are encouraged to remove it and
-- detab the module (please do the detabbing in a separate patch). See
--     http://ghc.haskell.org/trac/ghc/wiki/Commentary/CodingStyle#TabsvsSpaces
-- for details

module TcRules ( tcRules ) where

import HsSyn
import TcRnMonad
import TcSimplify
import TcMType
import TcType
import TcHsType
import TcExpr
import TcEnv
import TcEvidence( TcEvBinds(..) )
import Type
import Id
import Name
import SrcLoc
import Outputable
import FastString
import Data.List( partition )
\end{code}

Note [Typechecking rules]
~~~~~~~~~~~~~~~~~~~~~~~~~
We *infer* the typ of the LHS, and use that type to *check* the type of 
the RHS.  That means that higher-rank rules work reasonably well. Here's
an example (test simplCore/should_compile/rule2.hs) produced by Roman:

   foo :: (forall m. m a -> m b) -> m a -> m b
   foo f = ...

   bar :: (forall m. m a -> m a) -> m a -> m a
   bar f = ...

   {-# RULES "foo/bar" foo = bar #-}

He wanted the rule to typecheck.

Note [Simplifying RULE constraints]
~~~~~~~~~~~~~~~~~~~~~~~~~~~~~~~~~~~
On the LHS of transformation rules we only simplify only equalities,
but not dictionaries.  We want to keep dictionaries unsimplified, to
serve as the available stuff for the RHS of the rule.  We *do* want to
simplify equalities, however, to detect ill-typed rules that cannot be
applied.

Implementation: the TcSFlags carried by the TcSMonad controls the
amount of simplification, so simplifyRuleLhs just sets the flag
appropriately.

Example.  Consider the following left-hand side of a rule
	f (x == y) (y > z) = ...
If we typecheck this expression we get constraints
	d1 :: Ord a, d2 :: Eq a
We do NOT want to "simplify" to the LHS
	forall x::a, y::a, z::a, d1::Ord a.
	  f ((==) (eqFromOrd d1) x y) ((>) d1 y z) = ...
Instead we want	
	forall x::a, y::a, z::a, d1::Ord a, d2::Eq a.
	  f ((==) d2 x y) ((>) d1 y z) = ...

Here is another example:
	fromIntegral :: (Integral a, Num b) => a -> b
	{-# RULES "foo"  fromIntegral = id :: Int -> Int #-}
In the rule, a=b=Int, and Num Int is a superclass of Integral Int. But
we *dont* want to get
	forall dIntegralInt.
	   fromIntegral Int Int dIntegralInt (scsel dIntegralInt) = id Int
because the scsel will mess up RULE matching.  Instead we want
	forall dIntegralInt, dNumInt.
	  fromIntegral Int Int dIntegralInt dNumInt = id Int

Even if we have 
	g (x == y) (y == z) = ..
where the two dictionaries are *identical*, we do NOT WANT
	forall x::a, y::a, z::a, d1::Eq a
	  f ((==) d1 x y) ((>) d1 y z) = ...
because that will only match if the dict args are (visibly) equal.
Instead we want to quantify over the dictionaries separately.

In short, simplifyRuleLhs must *only* squash equalities, leaving
all dicts unchanged, with absolutely no sharing.  

Also note that we can't solve the LHS constraints in isolation:
Example   foo :: Ord a => a -> a
	  foo_spec :: Int -> Int
          {-# RULE "foo"  foo = foo_spec #-}
Here, it's the RHS that fixes the type variable

HOWEVER, under a nested implication things are different
Consider
  f :: (forall a. Eq a => a->a) -> Bool -> ...
  {-# RULES "foo" forall (v::forall b. Eq b => b->b).
       f b True = ...
    #-}
Here we *must* solve the wanted (Eq a) from the given (Eq a)
resulting from skolemising the agument type of g.  So we 
revert to SimplCheck when going under an implication.  


------------------------ So the plan is this -----------------------

* Step 1: Simplify the LHS and RHS constraints all together in one bag
          We do this to discover all unification equalities

* Step 2: Zonk the ORIGINAL lhs constraints, and partition them into
          the ones we will quantify over, and the others

* Step 3: Decide on the type variables to quantify over

* Step 4: Simplify the LHS and RHS constraints separately, using the
          quantified constraints as givens


\begin{code}
tcRules :: [LRuleDecl Name] -> TcM [LRuleDecl TcId]
tcRules decls = mapM (wrapLocM tcRule) decls

tcRule :: RuleDecl Name -> TcM (RuleDecl TcId)
tcRule (HsRule name act hs_bndrs lhs fv_lhs rhs fv_rhs)
  = addErrCtxt (ruleCtxt name)	$
    do { traceTc "---- Rule ------" (ppr name)

    	-- Note [Typechecking rules]
       ; vars <- tcRuleBndrs hs_bndrs
       ; let (id_bndrs, tv_bndrs) = partition isId vars
       ; (lhs', lhs_wanted, rhs', rhs_wanted, rule_ty)
            <- tcExtendTyVarEnv tv_bndrs $
               tcExtendIdEnv    id_bndrs $
               do { ((lhs', rule_ty), lhs_wanted) <- captureConstraints (tcInferRho lhs)
                  ; (rhs', rhs_wanted) <- captureConstraints (tcMonoExpr rhs rule_ty)
                  ; return (lhs', lhs_wanted, rhs', rhs_wanted, rule_ty) }

       ; (lhs_evs, other_lhs_wanted) <- simplifyRule name lhs_wanted rhs_wanted

	-- Now figure out what to quantify over
	-- c.f. TcSimplify.simplifyInfer
	-- We quantify over any tyvars free in *either* the rule
	--  *or* the bound variables.  The latter is important.  Consider
	--	ss (x,(y,z)) = (x,z)
	--	RULE:  forall v. fst (ss v) = fst v
	-- The type of the rhs of the rule is just a, but v::(a,(b,c))
	--
	-- We also need to get the completely-uconstrained tyvars of
	-- the LHS, lest they otherwise get defaulted to Any; but we do that
	-- during zonking (see TcHsSyn.zonkRule)

       ; let tpl_ids    = lhs_evs ++ id_bndrs
<<<<<<< HEAD
             forall_tvs = tyCoVarsOfTypes (rule_ty : map idType tpl_ids)
       ; zonked_forall_tvs <- zonkTyCoVarsAndFV forall_tvs
       ; gbl_tvs           <- tcGetGlobalTyVars	     -- Already zonked
       ; let tvs_to_quantify = varSetElems (zonked_forall_tvs `minusVarSet` gbl_tvs)
       ; qkvs <- kindGeneralize (tyCoVarsOfTypes (map tyVarKind tvs_to_quantify))
                                (map getName tvs_to_quantify)
       ; qtvs <- zonkQuantifiedTyCoVars tvs_to_quantify
       ; let qtkvs = qkvs ++ qtvs
=======
             forall_tvs = tyVarsOfTypes (rule_ty : map idType tpl_ids)
       ; gbls  <- tcGetGlobalTyVars   -- Even though top level, there might be top-level
                                      -- monomorphic bindings from the MR; test tc111
       ; qtkvs <- quantifyTyVars gbls forall_tvs
>>>>>>> 3e633d9b
       ; traceTc "tcRule" (vcat [ doubleQuotes (ftext name)
                                , ppr forall_tvs
                                , ppr qtkvs
                                , ppr rule_ty
                                , vcat [ ppr id <+> dcolon <+> ppr (idType id) | id <- tpl_ids ] 
                  ])

           -- Simplify the RHS constraints
       ; lcl_env <- getLclEnv
       ; rhs_binds_var <- newTcEvBinds
       ; emitImplication $ Implic { ic_untch  = noUntouchables
                                  , ic_skols  = qtkvs
                                  , ic_fsks   = []
                                  , ic_no_eqs = False
                                  , ic_given  = lhs_evs
                                  , ic_wanted = rhs_wanted
                                  , ic_insol  = insolubleWC rhs_wanted
                                  , ic_binds  = rhs_binds_var
                                  , ic_info   = RuleSkol name
                                  , ic_env    = lcl_env } 

           -- For the LHS constraints we must solve the remaining constraints
           -- (a) so that we report insoluble ones
           -- (b) so that we bind any soluble ones
       ; lhs_binds_var <- newTcEvBinds
       ; emitImplication $ Implic { ic_untch  = noUntouchables
                                  , ic_skols  = qtkvs
                                  , ic_fsks   = []
                                  , ic_no_eqs = False
                                  , ic_given  = lhs_evs
                                  , ic_wanted = other_lhs_wanted
                                  , ic_insol  = insolubleWC other_lhs_wanted
                                  , ic_binds  = lhs_binds_var
                                  , ic_info   = RuleSkol name
                                  , ic_env    = lcl_env } 

       ; return (HsRule name act
		    (map (RuleBndr . noLoc) (qtkvs ++ tpl_ids))
		    (mkHsDictLet (TcEvBinds lhs_binds_var) lhs') fv_lhs
		    (mkHsDictLet (TcEvBinds rhs_binds_var) rhs') fv_rhs) }

tcRuleBndrs :: [RuleBndr Name] -> TcM [Var]
tcRuleBndrs [] 
  = return []
tcRuleBndrs (RuleBndr (L _ name) : rule_bndrs)
  = do 	{ ty <- newFlexiTyVarTy openTypeKind
        ; vars <- tcRuleBndrs rule_bndrs
	; return (mkLocalId name ty : vars) }
tcRuleBndrs (RuleBndrSig (L _ name) rn_ty : rule_bndrs)
--  e.g 	x :: a->a
--  The tyvar 'a' is brought into scope first, just as if you'd written
--		a::*, x :: a->a
  = do	{ let ctxt = RuleSigCtxt name
	; (id_ty, tv_prs) <- tcHsPatSigType ctxt rn_ty
        ; let id  = mkLocalId name id_ty
              tvs = map snd tv_prs   
                    -- tcHsPatSigType returns (Name,TyVar) pairs
                    -- for for RuleSigCtxt their Names are not
                    -- cloned, so we get (n, tv-with-name-n) pairs
                    -- See Note [Pattern signature binders] in TcHsType

	      -- The type variables scope over subsequent bindings; yuk
        ; vars <- tcExtendTyVarEnv tvs $ 
                  tcRuleBndrs rule_bndrs 
	; return (tvs ++ id : vars) }

ruleCtxt :: FastString -> SDoc
ruleCtxt name = ptext (sLit "When checking the transformation rule") <+> 
		doubleQuotes (ftext name)
\end{code}<|MERGE_RESOLUTION|>--- conflicted
+++ resolved
@@ -159,21 +159,10 @@
 	-- during zonking (see TcHsSyn.zonkRule)
 
        ; let tpl_ids    = lhs_evs ++ id_bndrs
-<<<<<<< HEAD
              forall_tvs = tyCoVarsOfTypes (rule_ty : map idType tpl_ids)
-       ; zonked_forall_tvs <- zonkTyCoVarsAndFV forall_tvs
-       ; gbl_tvs           <- tcGetGlobalTyVars	     -- Already zonked
-       ; let tvs_to_quantify = varSetElems (zonked_forall_tvs `minusVarSet` gbl_tvs)
-       ; qkvs <- kindGeneralize (tyCoVarsOfTypes (map tyVarKind tvs_to_quantify))
-                                (map getName tvs_to_quantify)
-       ; qtvs <- zonkQuantifiedTyCoVars tvs_to_quantify
-       ; let qtkvs = qkvs ++ qtvs
-=======
-             forall_tvs = tyVarsOfTypes (rule_ty : map idType tpl_ids)
        ; gbls  <- tcGetGlobalTyVars   -- Even though top level, there might be top-level
                                       -- monomorphic bindings from the MR; test tc111
-       ; qtkvs <- quantifyTyVars gbls forall_tvs
->>>>>>> 3e633d9b
+       ; qtkvs <- quantifyTyCoVars gbls forall_tvs
        ; traceTc "tcRule" (vcat [ doubleQuotes (ftext name)
                                 , ppr forall_tvs
                                 , ppr qtkvs
