%
% (c) The University of Glasgow 2006
% (c) The GRASP/AQUA Project, Glasgow University, 1992-1998
%

Monadic type operations

This module contains monadic operations over types that contain
mutable type variables

\begin{code}
{-# OPTIONS -fno-warn-tabs #-}
-- The above warning supression flag is a temporary kludge.
-- While working on this module you are encouraged to remove it and
-- detab the module (please do the detabbing in a separate patch). See
--     http://ghc.haskell.org/trac/ghc/wiki/Commentary/CodingStyle#TabsvsSpaces
-- for details

module TcMType (
  TcTyVar, TcKind, TcType, TcTauType, TcThetaType, TcTyVarSet,

  --------------------------------
  -- Creating new mutable type variables
  newFlexiTyVar,
  newFlexiTyVarTy,		-- Kind -> TcM TcType
  newFlexiTyVarTys,		-- Int -> Kind -> TcM [TcType]
  newPolyFlexiTyVarTy,
  newMetaKindVar, newMetaKindVars,
  mkTcTyVarName, cloneMetaTyVar, 

  newMetaTyVar, readMetaTyVar, writeMetaTyVar, writeMetaTyVarRef,
  newMetaDetails, isFilledMetaTyVar, isFlexiMetaTyVar,

  --------------------------------
  -- Creating new evidence variables
  newEvVar, newEvVars, newEq, newDict,
  newWantedEvVar, newWantedEvVars,
  newTcEvBinds, addTcEvBind,
  newFlatWanted, newFlatWanteds,

  --------------------------------
  -- Instantiation
  tcInstTyCoVars, tcInstSigTyCoVars, newSigTyVar,
  tcInstType, 
  tcInstSkolTyCoVars, tcInstSkolTyCoVarsLoc,
  tcInstSkolTyCoVarsX, tcInstSuperSkolTyCoVarsX,
  tcInstSkolTyCoVar, tcSkolDFunType, tcSuperSkolTyCoVars,

  --------------------------------
  -- Zonking
  zonkTcPredType, 
  skolemiseSigTv, skolemiseUnboundMetaTyVar,
  zonkTcTyCoVar, zonkTcTyCoVars, zonkTyCoVarsAndFV, zonkTcTypeAndFV,
  zonkQuantifiedTyCoVar, quantifyTyCoVars,
  zonkTcTyCoVarBndr, zonkTcType, zonkTcTypes, zonkTcThetaType, 

  zonkTcKind, defaultKindVarToStar,
  zonkEvVar, zonkWC, zonkId, zonkCt, zonkCts, zonkSkolemInfo,

  tcGetGlobalTyVars, 
  ) where

#include "HsVersions.h"

-- friends:
import TyCoRep
import TcType
import TcEvidence
import Type
import Coercion
import Class
import TyCon
import Var

-- others:
import TcRnMonad        -- TcType, amongst others
import Id
import Name
import VarSet
import VarEnv
import PrelNames
import DynFlags
import Util
import Outputable
import FastString
import SrcLoc
import Bag

import Control.Monad
import Data.List        ( partition, mapAccumL )
\end{code}


%************************************************************************
%*									*
	Kind variables
%*									*
%************************************************************************

\begin{code}
mkKindName :: Unique -> Name
mkKindName unique = mkSystemName unique kind_var_occ

kind_var_occ :: OccName	-- Just one for all MetaKindVars
			-- They may be jiggled by tidying
kind_var_occ = mkOccName tvName "k"

newMetaKindVar :: TcM TcKind
newMetaKindVar = do { uniq <- newUnique
		    ; details <- newMetaDetails TauTv
                    ; let kv = mkTcTyVar (mkKindName uniq) liftedTypeKind details Implicit
		    ; return (mkOnlyTyVarTy kv) }

newMetaKindVars :: Int -> TcM [TcKind]
newMetaKindVars n = mapM (\ _ -> newMetaKindVar) (nOfThem n ())
<<<<<<< HEAD
=======

mkKindSigVar :: Name -> KindVar
-- Use the specified name; don't clone it
mkKindSigVar n = mkTcTyVar n liftedTypeKind (SkolemTv False) Implicit
>>>>>>> c04784be
\end{code}


%************************************************************************
%*									*
     Evidence variables; range over constraints we can abstract over
%*									*
%************************************************************************

\begin{code}
newEvVars :: TcThetaType -> TcM [EvVar]
newEvVars theta = mapM newEvVar theta

newWantedEvVar :: TcPredType -> TcM EvVar 
newWantedEvVar = newEvVar

newWantedEvVars :: TcThetaType -> TcM [EvVar] 
newWantedEvVars theta = mapM newWantedEvVar theta 

--------------

newEvVar :: TcPredType -> TcRnIf gbl lcl EvVar
-- Creates new *rigid* variables for predicates
newEvVar ty = do { name <- newSysName (predTypeOccName ty) 
                 ; return (mkLocalId name ty) }

newEq :: TcType -> TcType -> TcM EvVar
newEq ty1 ty2
  = do { name <- newSysName (mkVarOccFS (fsLit "cobox"))
       ; return (mkLocalId name (mkTcEqPred ty1 ty2)) }

newDict :: Class -> [TcType] -> TcM DictId
newDict cls tys 
  = do { name <- newSysName (mkDictOcc (getOccName cls))
       ; return (mkLocalId name (mkClassPred cls tys)) }

predTypeOccName :: PredType -> OccName
predTypeOccName ty = case classifyPredType ty of
    ClassPred cls _ -> mkDictOcc (getOccName cls)
    EqPred _ _      -> mkVarOccFS (fsLit "cobox")
    TuplePred _     -> mkVarOccFS (fsLit "tup")
    IrredPred _     -> mkVarOccFS (fsLit "irred")
\end{code}

*********************************************************************************
*                                                                               * 
*                   Wanted constraints
*                                                                               *
*********************************************************************************

\begin{code}
newFlatWanted :: CtOrigin -> PredType -> TcM Ct
newFlatWanted orig pty
  = do loc <- getCtLoc orig
       v <- newWantedEvVar pty
       return $ mkNonCanonical $
            CtWanted { ctev_evar = v
                     , ctev_pred = pty
                     , ctev_loc = loc }

newFlatWanteds :: CtOrigin -> ThetaType -> TcM [Ct]
newFlatWanteds orig = mapM (newFlatWanted orig)
\end{code}

%************************************************************************
%*									*
	SkolemTvs (immutable)
%*									*
%************************************************************************

\begin{code}
tcInstType :: ([TyCoVar] -> TcM (TCvSubst, [TcTyCoVar])) -- How to instantiate the type variables
	   -> TcType 					 -- Type to instantiate
	   -> TcM ([TcTyCoVar], TcThetaType, TcType)	 -- Result
		-- (type vars (excl coercion vars), preds (incl equalities), rho)
tcInstType inst_tyvars ty
  = case tcSplitForAllTys ty of
	([],     rho) -> let	-- There may be overloading despite no type variables;
				-- 	(?x :: Int) => Int -> Int
			   (theta, tau) = tcSplitPhiTy rho
			 in
			 return ([], theta, tau)

	(tyvars, rho) -> do { (subst, tyvars') <- inst_tyvars tyvars
			    ; let (theta, tau) = tcSplitPhiTy (substTy subst rho)
			    ; return (tyvars', theta, tau) }

tcSkolDFunType :: Type -> TcM ([TcTyVar], TcThetaType, TcType)
-- Instantiate a type signature with skolem constants, but 
-- do *not* give them fresh names, because we want the name to
-- be in the type environment: it is lexically scoped.
tcSkolDFunType ty = tcInstType (\tvs -> return (tcSuperSkolTyCoVars tvs)) ty

tcSuperSkolTyCoVars :: [TyCoVar] -> (TCvSubst, [TcTyCoVar])
-- Make skolem constants, but do *not* give them new names, as above
-- Moreover, make them "super skolems"; see comments with superSkolemTv
-- see Note [Kind substitution when instantiating]
-- Precondition: tyvars should be ordered by scoping
tcSuperSkolTyCoVars = mapAccumL tcSuperSkolTyCoVar (mkTopTCvSubst [])

tcSuperSkolTyCoVar :: TCvSubst -> TyCoVar -> (TCvSubst, TcTyCoVar)
tcSuperSkolTyCoVar subst tv
  = (extendTCvSubst subst tv (mkTyCoVarTy new_tv), new_tv)
  where
    kind   = substTy subst (tyVarKind tv)
    new_tv | isTyVar tv = mkTcTyVar (tyVarName tv) kind superSkolemTv
           | otherwise  = uniqAway (getTCvInScope subst) (setVarType tv kind)

tcInstSkolTyCoVar :: SrcSpan -> Bool -> TCvSubst -> TyCoVar
                  -> TcRnIf gbl lcl (TCvSubst, TcTyCoVar)
-- Instantiate the tyvar, using 
--      * the occ-name and kind of the supplied tyvar, 
--      * the unique from the monad,
--      * the location either from the tyvar (skol_info = SigSkol)
--                     or from the monad (otherwise)
tcInstSkolTyCoVar loc overlappable subst tyvar
  | isTyVar tyvar
  = do  { uniq <- newUnique
        ; let new_name = mkInternalName uniq occ loc
              new_tv   = mkTcTyVar new_name kind (SkolemTv overlappable)
        ; return (extendTCvSubst subst tyvar (mkOnlyTyVarTy new_tv), new_tv) }
  | otherwise -- coercion variable
  = do  { ev_var <- newEvVar kind
        ; return (extendTCvSubst subst tyvar (mkTyCoVarTy ev_var), ev_var) }
  where
    old_name = tyVarName tyvar
    occ      = nameOccName old_name
    kind     = substTy subst (tyVarKind tyvar)

-- Wrappers
-- we need to be able to do this from outside the TcM monad:
tcInstSkolTyCoVarsLoc :: SrcSpan -> [TyCoVar] -> TcRnIf gbl lcl (TCvSubst, [TcTyCoVar])
tcInstSkolTyCoVarsLoc loc = mapAccumLM (tcInstSkolTyCoVar loc False) (mkTopTCvSubst [])

tcInstSkolTyCoVars :: [TyCoVar] -> TcM (TCvSubst, [TcTyCoVar])
tcInstSkolTyCoVars = tcInstSkolTyCoVarsX (mkTopTCvSubst [])

tcInstSkolTyCoVarsX, tcInstSuperSkolTyCoVarsX
  :: TCvSubst -> [TyCoVar] -> TcM (TCvSubst, [TcTyCoVar])
tcInstSkolTyCoVarsX      subst = tcInstSkolTyCoVars' False subst
tcInstSuperSkolTyCoVarsX subst = tcInstSkolTyCoVars' True  subst

tcInstSkolTyCoVars' :: Bool -> TCvSubst -> [TyCoVar] -> TcM (TCvSubst, [TcTyCoVar])
-- Precondition: tyvars should be ordered (kind vars first)
-- see Note [Kind substitution when instantiating]
tcInstSkolTyCoVars' isSuperSkol subst tvs
  = do { loc <- getSrcSpanM
       ; mapAccumLM (tcInstSkolTyCoVar loc isSuperSkol) subst tvs }

tcInstSigTyCoVars :: [TyCoVar] -> TcM (TCvSubst, [TcTyCoVar])
-- Make meta SigTv type variables for patten-bound scoped type varaibles
-- We use SigTvs for them, so that they can't unify with arbitrary types
-- Precondition: tyvars should be ordered (kind vars first)
-- see Note [Kind substitution when instantiating]
tcInstSigTyCoVars = mapAccumLM tcInstSigTyCoVar (mkTopTCvSubst [])
	-- The tyvars are freshly made, by tcInstSigTyCoVar
        -- So mkTopTCvSubst [] is ok

tcInstSigTyCoVar :: TCvSubst -> TyCoVar -> TcM (TCvSubst, TcTyCoVar)
tcInstSigTyCoVar subst tv
  = do { new_tv <- if isTyVar tv
                   then newSigTyVar (tyVarName tv) (substTy subst (tyVarKind tv))
                   else newEvVar (substTy subst (varType tv))
       ; return (extendTCvSubst subst tv (mkTyCoVarTy new_tv), new_tv) }

newSigTyVar :: Name -> Kind -> ImplicitFlag -> TcM TcTyVar
newSigTyVar name kind imp
  = do { uniq <- newUnique
       ; let name' = setNameUnique name uniq
                      -- Use the same OccName so that the tidy-er
                      -- doesn't gratuitously rename 'a' to 'a0' etc
       ; details <- newMetaDetails SigTv
       ; return (mkTcTyVar name' kind details imp) }

newMetaDetails :: MetaInfo -> TcM TcTyVarDetails
newMetaDetails info 
  = do { ref <- newMutVar Flexi
       ; untch <- getUntouchables
       ; return (MetaTv { mtv_info = info, mtv_ref = ref, mtv_untch = untch }) }
\end{code}

Note [Kind substitution when instantiating]
~~~~~~~~~~~~~~~~~~~~~~~~~~~~~~~~~~~~~~~~~~~
When we instantiate a bunch of kind and type variables, first we
expect them to be sorted (kind variables first, then type variables).
Then we have to instantiate the kind variables, build a substitution
from old variables to the new variables, then instantiate the type
variables substituting the original kind.

Exemple: If we want to instantiate
  [(k1 :: BOX), (k2 :: BOX), (a :: k1 -> k2), (b :: k1)]
we want
  [(?k1 :: BOX), (?k2 :: BOX), (?a :: ?k1 -> ?k2), (?b :: ?k1)]
instead of the buggous
  [(?k1 :: BOX), (?k2 :: BOX), (?a :: k1 -> k2), (?b :: k1)]


%************************************************************************
%*									*
	MetaTvs (meta type variables; mutable)
%*									*
%************************************************************************

\begin{code}
newMetaTyVar :: MetaInfo -> Kind -> TcM TcTyVar
-- Make a new meta tyvar out of thin air
newMetaTyVar meta_info kind
  = do	{ uniq <- newUnique
        ; let name = mkTcTyVarName uniq s
              s = case meta_info of
                        PolyTv -> fsLit "s"
                        TauTv  -> fsLit "t"
                        SigTv  -> fsLit "a"
        ; details <- newMetaDetails meta_info
	; return (mkTcTyVar name kind details) }

cloneMetaTyVar :: TcTyVar -> TcM TcTyVar
cloneMetaTyVar tv
  = ASSERT( isTcTyVar tv )
    do	{ uniq <- newUnique
        ; ref  <- newMutVar Flexi
        ; let name'    = setNameUnique (tyVarName tv) uniq
              details' = case tcTyVarDetails tv of 
                           details@(MetaTv {}) -> details { mtv_ref = ref }
                           _ -> pprPanic "cloneMetaTyVar" (ppr tv)
        ; return (mkTcTyVar name' (tyVarKind tv) details') }

mkTcTyVarName :: Unique -> FastString -> Name
-- Make sure that fresh TcTyVar names finish with a digit
-- leaving the un-cluttered names free for user names
mkTcTyVarName uniq str = mkSysTvName uniq str

-- Works for both type and kind variables
readMetaTyVar :: TyVar -> TcM MetaDetails
readMetaTyVar tyvar = ASSERT2( isMetaTyVar tyvar, ppr tyvar )
		      readMutVar (metaTvRef tyvar)

isFilledMetaTyVar :: TyVar -> TcM Bool
-- True of a filled-in (Indirect) meta type variable
isFilledMetaTyVar tv
  | not (isTcTyVar tv) = return False
  | MetaTv { mtv_ref = ref } <- tcTyVarDetails tv
  = do 	{ details <- readMutVar ref
	; return (isIndirect details) }
  | otherwise = return False

isFlexiMetaTyVar :: TyVar -> TcM Bool
-- True of a un-filled-in (Flexi) meta type variable
isFlexiMetaTyVar tv
  | not (isTcTyVar tv) = return False
  | MetaTv { mtv_ref = ref } <- tcTyVarDetails tv
  = do 	{ details <- readMutVar ref
	; return (isFlexi details) }
  | otherwise = return False

--------------------
-- Works with both type and kind variables
writeMetaTyVar :: TcTyVar -> TcType -> TcM ()
-- Write into a currently-empty MetaTyVar

writeMetaTyVar tyvar ty
  | not debugIsOn 
  = writeMetaTyVarRef tyvar (metaTvRef tyvar) ty

-- Everything from here on only happens if DEBUG is on
  | not (isTcTyVar tyvar)
  = WARN( True, text "Writing to non-tc tyvar" <+> ppr tyvar )
    return ()

  | MetaTv { mtv_ref = ref } <- tcTyVarDetails tyvar
  = writeMetaTyVarRef tyvar ref ty

  | otherwise
  = WARN( True, text "Writing to non-meta tyvar" <+> ppr tyvar )
    return ()

--------------------
writeMetaTyVarRef :: TcTyVar -> TcRef MetaDetails -> TcType -> TcM ()
-- Here the tyvar is for error checking only; 
-- the ref cell must be for the same tyvar
writeMetaTyVarRef tyvar ref ty
  | not debugIsOn 
  = do { traceTc "writeMetaTyVar" (ppr tyvar <+> text ":=" <+> ppr ty)
       ; writeMutVar ref (Indirect ty) }

-- Everything from here on only happens if DEBUG is on
  | otherwise
  = do { meta_details <- readMutVar ref; 
       -- Zonk kinds to allow the error check to work
       ; zonked_tv_kind <- zonkTcKind tv_kind 
       ; zonked_ty_kind <- zonkTcKind ty_kind

       -- Check for double updates
       ; ASSERT2( isFlexi meta_details, 
                  hang (text "Double update of meta tyvar")
                   2 (ppr tyvar $$ ppr meta_details) )

         traceTc "writeMetaTyVar" (ppr tyvar <+> text ":=" <+> ppr ty)
       ; writeMutVar ref (Indirect ty) 
       ; when (   not (isPredTy tv_kind) 
                    -- Don't check kinds for updates to coercion variables
               && not (zonked_ty_kind `tcIsSubKind` zonked_tv_kind))
       $ WARN( True, hang (text "Ill-kinded update to meta tyvar")
                        2 (    ppr tyvar <+> text "::" <+> ppr tv_kind 
                           <+> text ":=" 
                           <+> ppr ty    <+> text "::" <+> ppr ty_kind) )
         (return ()) }
  where
    tv_kind = tyVarKind tyvar
    ty_kind = typeKind ty
\end{code}


%************************************************************************
%*									*
	MetaTvs: TauTvs
%*									*
%************************************************************************

Note [Coercion variables in tcInstTyCoVarX]
~~~~~~~~~~~~~~~~~~~~~~~~~~~~~~~~~~~~~~~~~~~
What do we do when we need to instantiate a coercion variable that a type
is quantified over? We create a new EvVar and emit a constraint so that
the EvVar is given the appropratie evidence after constraint solving. The
wrinkle here is that a type can be quantified over only *unboxed* coercions,
and the constraint solver works only with *boxed* coercions. So, what to do?
Our emitted wanted constraint uses a boxed coercion, but we must be careful
to unbox the coercion before passing it to any coercion-quantified type. This
is done by using an EvUnbox EvTerm in an HsWrapper. The mkWpTyApps function
used in instCall (frequently called soon after tcInstTyCoVars) does this
correctly. See also [Wrapping coercions embedded in types] in TcEvidence.

\begin{code}
newFlexiTyVar :: Kind -> TcM TcTyVar
newFlexiTyVar kind = newMetaTyVar TauTv kind

newFlexiTyVarTy  :: Kind -> TcM TcType
newFlexiTyVarTy kind = do
    tc_tyvar <- newFlexiTyVar kind
    return (TyVarTy tc_tyvar)

newFlexiTyVarTys :: Int -> Kind -> TcM [TcType]
newFlexiTyVarTys n kind = mapM newFlexiTyVarTy (nOfThem n kind)

newPolyFlexiTyVarTy :: TcM TcType
newPolyFlexiTyVarTy = do { tv <- newMetaTyVar PolyTv liftedTypeKind
                         ; return (TyVarTy tv) }

tcInstTyCoVars :: CtOrigin -> [TyCoVar] -> TcM ([TcTyCoVar], [TcType], TCvSubst)
-- Instantiate with META type variables
-- Note that this works for a sequence of kind, type, and coercion variables
-- variables.  Eg    [ (k:BOX), (a:k->k) ]
--             Gives [ (k7:BOX), (a8:k7->k7) ]
tcInstTyCoVars = tcInstTyCoVarsX emptyTCvSubst
    -- emptyTCvSubst has an empty in-scope set, but that's fine here
    -- Since the tyvars are freshly made, they cannot possibly be
    -- captured by any existing for-alls.

tcInstTyCoVarsX :: TCvSubst -> CtOrigin -> [TyCoVar]
                -> TcM ([TcTyCoVar], [TcType], TCvSubst)
-- The "X" part is because of extending the substitution
tcInstTyCoVarsX subst origin tyvars =
  do { (subst', tyvars') <- mapAccumLM (tcInstTyCoVarX origin) subst tyvars
     ; return (tyvars', mkTyCoVarTys tyvars', subst') }

tcInstTyCoVarX :: CtOrigin -> TCvSubst -> TyCoVar -> TcM (TCvSubst, TcTyCoVar)
-- Make a new unification variable tyvar whose Name and Kind come from
-- an existing TyVar. We substitute kind variables in the kind.
tcInstTyCoVarX origin subst tyvar
  | isTyVar tyvar
  = do  { uniq <- newUnique
        ; details <- newMetaDetails TauTv
        ; let name   = mkSystemName uniq (getOccName tyvar)
              kind   = substTy subst (tyVarKind tyvar)
              new_tv = mkTcTyVar name kind details 
        ; return (extendTCvSubst subst tyvar (mkOnlyTyVarTy new_tv), new_tv) }
  | otherwise
  = do { new_cv <- newEvVar (substTy subst (varType tyvar))
         -- can't call unifyType, because we need to return a CoVar,
         -- and unification might result in a TcCoercion that's not a CoVar
         -- See Note [Coercion variables in tcInstTyCoVarX]
       ; loc <- getCtLoc origin
       ; let (ty1, ty2) = coVarTypes new_cv
             ctev = CtWanted { ctev_evar = new_cv
                             , ctev_pred = mkTcEqPred ty1 ty2
                             , ctev_loc  = loc }
       ; emitFlat $ mkNonCanonical ctev
       ; return (extendTCvSubst subst tyvar (mkTyCoVarTy new_cv), new_cv) }

\end{code}


%************************************************************************
%*									*
             Quantification
%*									*
%************************************************************************

Note [quantifyTyCoVars]
~~~~~~~~~~~~~~~~~~~~~~~
quantifyTyCoVars is give the free vars of a type that we
are about to wrap in a forall.

It takes these free type/kind variables and 
  1. Zonks them and remove globals
  2. Partitions into type and kind variables (kvs1, tvs)
  3. Extends kvs1 with free kind vars in the kinds of tvs (removing globals)
  4. Calls zonkQuantifiedTyVar on each

Step (3) is often unimportant, because the kind variable is often
also free in the type.  Eg
     Typeable k (a::k)
has free vars {k,a}.  But the type (see Trac #7916)
    (f::k->*) (a::k)
has free vars {f,a}, but we must add 'k' as well! Hence step (3).

\begin{code}
quantifyTyCoVars :: TcTyCoVarSet -> TcTyCoVarSet -> TcM [TcTyCoVar]
-- See Note [quantifyTyCoVars]
-- The input is a mixture of type and kind variables; a kind variable k 
--   may occur *after* a tyvar mentioning k in its kind
-- Can be given a mixture of TcTyVars and TyVars, in the case of
--   associated type declarations

quantifyTyCoVars gbl_tvs tkvs
  = do { tkvs    <- zonkTyCoVarsAndFV tkvs
       ; gbl_tvs <- zonkTyCoVarsAndFV gbl_tvs
       ; let (kvs, tvs) = partitionVarSet (\v -> isKindVar v || isCoVar v)
                                          (closeOverKinds tkvs `minusVarSet` gbl_tvs)
                              -- NB kinds of tvs are zonked by zonkTyVarsAndFV
             kvs2 = varSetElems kvs
             qtvs = varSetElems tvs                       

             -- In the non-PolyKinds case, default the kind variables
             -- to *, and zonk the tyvars as usual.  Notice that this
             -- may make quantifyTyCoVars return a shorter list
             -- than it was passed, but that's ok
       ; poly_kinds <- xoptM Opt_PolyKinds
       ; qkvs <- if poly_kinds
                 then return kvs2
                 else do { let (meta_kvs, skolem_kvs) = partition is_meta kvs2
                               is_meta kv = isTcTyVar kv && isMetaTyVar kv
                         ; mapM_ defaultKindVarToStar meta_kvs
                         ; return skolem_kvs }  -- should be empty

       ; mapM zonk_quant (qkvs ++ qtvs) } 
           -- Because of the order, any kind variables
           -- mentioned in the kinds of the type variables refer to
           -- the now-quantified versions
  where
    zonk_quant tkv
      | isTcTyCoVar tkv = zonkQuantifiedTyCoVar tkv
      | otherwise     = return tkv
      -- For associated types, we have the class variables 
      -- in scope, and they are TyVars not TcTyVars

zonkQuantifiedTyCoVar :: TcTyCoVar -> TcM TcTyCoVar
-- The quantified type variables often include meta type variables
-- we want to freeze them into ordinary type variables, and
-- default their kind (e.g. from OpenTypeKind to TypeKind)
-- 			-- see notes with Kind.defaultKind
-- The meta tyvar is updated to point to the new skolem TyVar.  Now any 
-- bound occurences of the original type variable will get zonked to 
-- the immutable version.
--
-- We leave skolem TyVars alone; they are immutable.
--
-- This function is called on both kind and type variables,
-- but kind variables *only* if PolyKinds is on.
zonkQuantifiedTyCoVar tv
  | isTyVar tv
  = ASSERT2( isTcTyVar tv, ppr tv ) 
    case tcTyVarDetails tv of
      SkolemTv {} -> do { kind <- zonkTcKind (tyVarKind tv)
                        ; return $ setTyVarKind tv kind }
	-- It might be a skolem type variable, 
	-- for example from a user type signature

      MetaTv { mtv_ref = ref } ->
          do when debugIsOn $ do
                 -- [Sept 04] Check for non-empty.
                 -- See note [Silly Type Synonym]
                 cts <- readMutVar ref
                 case cts of
                     Flexi -> return ()
                     Indirect ty -> WARN( True, ppr tv $$ ppr ty )
                                    return ()
             skolemiseUnboundMetaTyVar tv vanillaSkolemTv
      _other -> pprPanic "zonkQuantifiedTyCoVar" (ppr tv) -- FlatSkol, RuntimeUnk

  | otherwise -- coercion variable
  = do { ty <- zonkTcKind (coVarKind tv)
       ; return $ setVarType tv ty }

defaultKindVarToStar :: TcTyVar -> TcM Kind
-- We have a meta-kind: unify it with '*'
defaultKindVarToStar kv 
  = do { ASSERT( isKindVar kv && isMetaTyVar kv )
         writeMetaTyVar kv liftedTypeKind
       ; return liftedTypeKind }

skolemiseUnboundMetaTyVar :: TcTyVar -> TcTyVarDetails -> TcM TyVar
-- We have a Meta tyvar with a ref-cell inside it
-- Skolemise it, including giving it a new Name, so that
--   we are totally out of Meta-tyvar-land
-- We create a skolem TyVar, not a regular TyVar
--   See Note [Zonking to Skolem]
skolemiseUnboundMetaTyVar tv details
  = ASSERT2( isMetaTyVar tv, ppr tv ) 
    do  { span <- getSrcSpanM    -- Get the location from "here"
                                 -- ie where we are generalising
        ; uniq <- newUnique      -- Remove it from TcMetaTyVar unique land
        ; kind <- zonkTcKind (tyVarKind tv)
        ; let final_kind = defaultKind kind
              final_name = mkInternalName uniq (getOccName tv) span
              final_tv   = mkTcTyVar final_name final_kind details

        ; writeMetaTyVar tv (mkTyCoVarTy final_tv)
        ; return final_tv }

skolemiseSigTv :: TcTyCoVar -> TcM TcTyCoVar
-- In TcBinds we create SigTvs for type signatures
-- but for singleton groups we want them to really be skolems
-- which do not unify with each other
skolemiseSigTv tv
  | isTyVar tv
  = ASSERT2( isSigTyVar tv, ppr tv )
    do { writeMetaTyVarRef tv (metaTvRef tv) (mkTyCoVarTy skol_tv)
       ; return skol_tv }
  | otherwise -- coercion
  = return tv
  where
    skol_tv = setTcTyVarDetails tv (SkolemTv False)
\end{code}

Note [Zonking to Skolem]
~~~~~~~~~~~~~~~~~~~~~~~~
We used to zonk quantified type variables to regular TyVars.  However, this
leads to problems.  Consider this program from the regression test suite:

  eval :: Int -> String -> String -> String
  eval 0 root actual = evalRHS 0 root actual

  evalRHS :: Int -> a
  evalRHS 0 root actual = eval 0 root actual

It leads to the deferral of an equality (wrapped in an implication constraint)

  forall a. () => ((String -> String -> String) ~ a)

which is propagated up to the toplevel (see TcSimplify.tcSimplifyInferCheck).
In the meantime `a' is zonked and quantified to form `evalRHS's signature.
This has the *side effect* of also zonking the `a' in the deferred equality
(which at this point is being handed around wrapped in an implication
constraint).

Finally, the equality (with the zonked `a') will be handed back to the
simplifier by TcRnDriver.tcRnSrcDecls calling TcSimplify.tcSimplifyTop.
If we zonk `a' with a regular type variable, we will have this regular type
variable now floating around in the simplifier, which in many places assumes to
only see proper TcTyVars.

We can avoid this problem by zonking with a skolem.  The skolem is rigid
(which we require for a quantified variable), but is still a TcTyVar that the
simplifier knows how to deal with.

Note [Silly Type Synonyms]
~~~~~~~~~~~~~~~~~~~~~~~~~~
Consider this:
	type C u a = u	-- Note 'a' unused

	foo :: (forall a. C u a -> C u a) -> u
	foo x = ...

	bar :: Num u => u
	bar = foo (\t -> t + t)

* From the (\t -> t+t) we get type  {Num d} =>  d -> d
  where d is fresh.

* Now unify with type of foo's arg, and we get:
	{Num (C d a)} =>  C d a -> C d a
  where a is fresh.

* Now abstract over the 'a', but float out the Num (C d a) constraint
  because it does not 'really' mention a.  (see exactTyVarsOfType)
  The arg to foo becomes
	\/\a -> \t -> t+t

* So we get a dict binding for Num (C d a), which is zonked to give
	a = ()
  [Note Sept 04: now that we are zonking quantified type variables
  on construction, the 'a' will be frozen as a regular tyvar on
  quantification, so the floated dict will still have type (C d a).
  Which renders this whole note moot; happily!]

* Then the \/\a abstraction has a zonked 'a' in it.

All very silly.   I think its harmless to ignore the problem.  We'll end up with
a \/\a in the final result but all the occurrences of a will be zonked to ()

%************************************************************************
%*									*
              Zonking
%*									*
%************************************************************************

@tcGetGlobalTyVars@ returns a fully-zonked set of tyvars free in the environment.
To improve subsequent calls to the same function it writes the zonked set back into
the environment.

\begin{code}
tcGetGlobalTyVars :: TcM TcTyVarSet
tcGetGlobalTyVars
  = do { (TcLclEnv {tcl_tyvars = gtv_var}) <- getLclEnv
       ; gbl_tvs  <- readMutVar gtv_var
       ; gbl_tvs' <- zonkTyCoVarsAndFV gbl_tvs
       ; writeMutVar gtv_var gbl_tvs'
       ; return gbl_tvs' }
  where
\end{code}

-----------------  Type variables

\begin{code}
zonkTcTypeAndFV :: TcType -> TcM TyCoVarSet
-- Zonk a type and take its free variables
-- With kind polymorphism it can be essential to zonk *first*
-- so that we find the right set of free variables.  Eg
--    forall k1. forall (a:k2). a
-- where k2:=k1 is in the substitution.  We don't want
-- k2 to look free in this type!
zonkTcTypeAndFV ty = do { ty <- zonkTcType ty; return (tyCoVarsOfType ty) }

zonkTyCoVar :: TyCoVar -> TcM TcType
-- Works on TyVars and TcTyVars
zonkTyCoVar tv | isTcTyVar tv = zonkTcTyCoVar tv
             | otherwise    = return (mkTyCoVarTy tv)
   -- Hackily, when typechecking type and class decls
   -- we have TyVars in scopeadded (only) in 
   -- TcHsType.tcTyClTyVars, but it seems
   -- painful to make them into TcTyVars there

zonkTyCoVarsAndFV :: TyCoVarSet -> TcM TyCoVarSet
zonkTyCoVarsAndFV tycovars = tyCoVarsOfTypes <$> mapM zonkTyCoVar (varSetElems tycovars)

zonkTcTyCoVars :: [TcTyCoVar] -> TcM [TcType]
zonkTcTyCoVars tyvars = mapM zonkTcTyCoVar tyvars

-----------------  Types
zonkTyCoVarKind :: TyCoVar -> TcM TyCoVar
zonkTyCoVarKind tv = do { kind' <- zonkTcKind (tyVarKind tv)
                        ; return (setTyVarKind tv kind') }

zonkTcTypes :: [TcType] -> TcM [TcType]
zonkTcTypes tys = mapM zonkTcType tys

zonkTcThetaType :: TcThetaType -> TcM TcThetaType
zonkTcThetaType theta = mapM zonkTcPredType theta

zonkTcPredType :: TcPredType -> TcM TcPredType
zonkTcPredType = zonkTcType
\end{code}

---------------  Constraints

\begin{code}
zonkImplication :: Implication -> TcM (Bag Implication)
zonkImplication implic@(Implic { ic_untch  = untch
                               , ic_binds  = binds_var
                               , ic_skols  = skols
                               , ic_given  = given
                               , ic_wanted = wanted
                               , ic_info   = info })
  = do { skols'  <- mapM zonkTcTyCoVarBndr skols  -- Need to zonk their kinds!
                                                  -- as Trac #7230 showed
       ; given'  <- mapM zonkEvVar given
       ; info'   <- zonkSkolemInfo info
       ; wanted' <- zonkWCRec binds_var untch wanted
       ; if isEmptyWC wanted' 
         then return emptyBag
         else return $ unitBag $
              implic { ic_fsks   = []  -- Zonking removes all FlatSkol tyvars
                     , ic_skols  = skols'
                     , ic_given  = given'
                     , ic_wanted = wanted'
                     , ic_info   = info' } }

zonkEvVar :: EvVar -> TcM EvVar
zonkEvVar var = do { ty' <- zonkTcType (varType var)
                   ; return (setVarType var ty') }


zonkWC :: EvBindsVar -- May add new bindings for wanted family equalities in here
       -> WantedConstraints -> TcM WantedConstraints
zonkWC binds_var wc
  = do { untch <- getUntouchables
       ; zonkWCRec binds_var untch wc }

zonkWCRec :: EvBindsVar
          -> Untouchables
          -> WantedConstraints -> TcM WantedConstraints
zonkWCRec binds_var untch (WC { wc_flat = flat, wc_impl = implic, wc_insol = insol })
  = do { flat'   <- zonkFlats binds_var untch flat
       ; implic' <- flatMapBagM zonkImplication implic
       ; insol'  <- zonkCts insol -- No need to do the more elaborate zonkFlats thing
       ; return (WC { wc_flat = flat', wc_impl = implic', wc_insol = insol' }) }

zonkFlats :: EvBindsVar -> Untouchables -> Cts -> TcM Cts
-- This zonks and unflattens a bunch of flat constraints
-- See Note [Unflattening while zonking]
zonkFlats binds_var untch cts
  = do { -- See Note [How to unflatten]
         cts <- foldrBagM unflatten_one emptyCts cts
       ; zonkCts cts }
  where
    unflatten_one orig_ct cts
      = do { zct <- zonkCt orig_ct                -- First we need to fully zonk 
           ; mct <- try_zonk_fun_eq orig_ct zct   -- Then try to solve if family equation
           ; return $ maybe cts (`consBag` cts) mct }

    try_zonk_fun_eq orig_ct zct   -- See Note [How to unflatten]
      | EqPred ty_lhs ty_rhs <- classifyPredType (ctPred zct)
          -- NB: zonking de-classifies the constraint,
          --     so we can't look for CFunEqCan
      , Just tv <- getTyVar_maybe ty_rhs
      , ASSERT2( not (isFloatedTouchableMetaTyVar untch tv), ppr tv )
        isTouchableMetaTyVar untch tv
      , not (isSigTyVar tv) || isTyVarTy ty_lhs     -- Never unify a SigTyVar with a non-tyvar
      , typeKind ty_lhs `tcIsSubKind` tyVarKind tv  -- c.f. TcInteract.trySpontaneousEqOneWay
      , not (tv `elemVarSet` tyCoVarsOfType ty_lhs)   -- Do not construct an infinite type
      = ASSERT2( case tcSplitTyConApp_maybe ty_lhs of { Just (tc,_) -> isSynFamilyTyCon tc; _ -> False }, ppr orig_ct )
        do { writeMetaTyVar tv ty_lhs
           ; let evterm = EvCoercion (mkTcNomReflCo ty_lhs)
                 evvar  = ctev_evar (cc_ev zct)
           ; when (isWantedCt orig_ct) $         -- Can be derived (Trac #8129)
             addTcEvBind binds_var evvar evterm
           ; traceTc "zonkFlats/unflattening" $
             vcat [ text "zct = " <+> ppr zct,
                    text "binds_var = " <+> ppr binds_var ]
           ; return Nothing }
      | otherwise
      = return (Just zct)
\end{code}

Note [Unflattening while zonking]
~~~~~~~~~~~~~~~~~~~~~~~~~~~~~~~~~
A bunch of wanted constraints could contain wanted equations of the form
(F taus ~ alpha) where alpha is either an ordinary unification variable, or
a flatten unification variable.

These are ordinary wanted constraints and can/should be solved by
ordinary unification alpha := F taus. However the constraint solving
algorithm does not do that, as their 'inert' form is F taus ~ alpha.

Hence, we need an extra step to 'unflatten' these equations by
performing unification. This unification, if it happens at the end of
constraint solving, cannot produce any more interactions in the
constraint solver so it is safe to do it as the very very last step.

We choose therefore to do it during zonking, in the function
zonkFlats. This is in analogy to the zonking of given "flatten skolems"
which are eliminated in favor of the underlying type that they are
equal to.

Note that, because we now have to affect *evidence* while zonking
(setting some evidence binds to identities), we have to pass to the
zonkWC function an evidence variable to collect all the extra
variables.

Note [How to unflatten]
~~~~~~~~~~~~~~~~~~~~~~~
How do we unflatten during zonking.  Consider a bunch of flat constraints.
Consider them one by one.  For each such constraint C
  * Zonk C (to apply current substitution)
  * If C is of form F tys ~ alpha, 
       where alpha is touchable
       and   alpha is not mentioned in tys
    then unify alpha := F tys
         and discard C

After processing all the flat constraints, zonk them again to propagate
the inforamtion from later ones to earlier ones.  Eg
  Start:  (F alpha ~ beta, G Int ~ alpha)
  Then we get beta := F alpha
              alpha := G Int
  but we must apply the second unification to the first constraint.


\begin{code}
zonkCts :: Cts -> TcM Cts
zonkCts = mapBagM zonkCt

zonkCt :: Ct -> TcM Ct
zonkCt ct@(CHoleCan { cc_ev = ev })
  = do { ev' <- zonkCtEvidence ev
       ; return $ ct { cc_ev = ev' } }
zonkCt ct
  = do { fl' <- zonkCtEvidence (cc_ev ct)
       ; return (mkNonCanonical fl') }

zonkCtEvidence :: CtEvidence -> TcM CtEvidence
zonkCtEvidence ctev@(CtGiven { ctev_pred = pred }) 
  = do { pred' <- zonkTcType pred
       ; return (ctev { ctev_pred = pred'}) }
zonkCtEvidence ctev@(CtWanted { ctev_pred = pred })
  = do { pred' <- zonkTcType pred
       ; return (ctev { ctev_pred = pred' }) }
zonkCtEvidence ctev@(CtDerived { ctev_pred = pred })
  = do { pred' <- zonkTcType pred
       ; return (ctev { ctev_pred = pred' }) }

zonkSkolemInfo :: SkolemInfo -> TcM SkolemInfo
zonkSkolemInfo (SigSkol cx ty)  = do { ty' <- zonkTcType ty
                                     ; return (SigSkol cx ty') }
zonkSkolemInfo (InferSkol ntys) = do { ntys' <- mapM do_one ntys
                                     ; return (InferSkol ntys') }
  where
    do_one (n, ty) = do { ty' <- zonkTcType ty; return (n, ty') }
zonkSkolemInfo skol_info = return skol_info
\end{code}

%************************************************************************
%*									*
\subsection{Zonking -- the main work-horses: zonkTcType, zonkTcTyVar}
%*									*
%*		For internal use only!					*
%*									*
%************************************************************************

\begin{code}
-- zonkId is used *during* typechecking just to zonk the Id's type
zonkId :: TcId -> TcM TcId
zonkId id
  = do { ty' <- zonkTcType (idType id)
       ; return (Id.setIdType id ty') }

-- For unbound, mutable tyvars, zonkType uses the function given to it
-- For tyvars bound at a for-all, zonkType zonks them to an immutable
--	type variable and zonks the kind too

zonkTcType :: TcType -> TcM TcType
zonkTcType ty
  = go ty
  where
    go (TyConApp tc tys) = do tys' <- mapM go tys
                              return (TyConApp tc tys')
                -- Do NOT establish Type invariants, because
                -- doing so is strict in the TyCOn.
                -- See Note [Zonking inside the knot] in TcHsType

    go (LitTy n)         = return (LitTy n)

    go (FunTy arg res)   = do arg' <- go arg
                              res' <- go res
                              return (FunTy arg' res')

    go (AppTy fun arg)   = do fun' <- go fun
                              arg' <- go arg
                              return (mkAppTy fun' arg')
		-- NB the mkAppTy; we might have instantiated a
		-- type variable to a type constructor, so we need
		-- to pull the TyConApp to the top.
                -- OK to do this because only strict in the structure
                -- not in the TyCon.
                -- See Note [Zonking inside the knot] in TcHsType

    go (CastTy ty co)    = do ty' <- go ty
                              co' <- go_co co
                              return (mkCastTy ty' co')

    go (CoercionTy co)   = do co' <- go_co co
                              return (mkCoercionTy co')

	-- The two interesting cases!
    go (TyVarTy tyvar) | isTcTyVar tyvar = zonkTcTyCoVar tyvar
		       | otherwise	 = TyVarTy <$> updateTyVarKindM go tyvar
		-- Ordinary (non Tc) tyvars occur inside quantified types

    go (ForAllTy tv ty) = do { tv' <- zonkTcTyCoVarBndr tv
                             ; ty' <- go ty
                             ; return (mkForAllTy tv' ty') }

    go_co (Refl r ty)               = mkReflCo r <$> go ty
    go_co (TyConAppCo r tc args)    = mkTyConAppCo r tc <$> mapM go_arg args
    go_co (AppCo co arg)            = mkAppCo <$> go_co co <*> go_arg arg
    go_co (CoVarCo cv)              = mkCoVarCo <$> zonkTyCoVarKind cv
    go_co (AxiomInstCo ax ind args) = mkAxiomInstCo ax ind <$> mapM go_arg args
    go_co (UnivCo r ty1 ty2)        = mkUnivCo r <$> go ty1 <*> go ty2
    go_co (SymCo co)                = mkSymCo <$> go_co co
    go_co (TransCo co1 co2)         = mkTransCo <$> go_co co1 <*> go_co co2
    go_co (NthCo n co)              = mkNthCo n <$> go_co co
    go_co (LRCo lr co)              = mkLRCo lr <$> go_co co
    go_co (InstCo co arg)           = mkInstCo <$> go_co co <*> go_arg arg
    go_co (CoherenceCo co1 co2)     = mkCoherenceCo <$> go_co co1 <*> go_co co2
    go_co (KindCo co)               = mkKindCo <$> go_co co
    go_co (SubCo co)                = mkSubCo <$> go_co co
    go_co (AxiomRuleCo ax ts cs)    = AxiomRuleCo ax <$> mapM go ts <*> mapM go_co cs

    go_co (ForAllCo cobndr co)
      | Just v <- getHomoVar_maybe cobndr
      = do { v' <- zonkTcTyCoVarBndr v
           ; co' <- go_co co
           ; return (mkForAllCo (mkHomoCoBndr v') co') }

      | TyHetero h tv1 tv2 cv <- cobndr
      = do { h' <- go_co h
           ; tv1' <- zonkTcTyCoVarBndr tv1
           ; tv2' <- zonkTcTyCoVarBndr tv2
           ; cv' <- zonkTcTyCoVarBndr cv
           ; co' <- go_co co
           ; return (mkForAllCo (mkTyHeteroCoBndr h' tv1' tv2' cv') co') }

      | CoHetero h cv1 cv2 <- cobndr
      = do { h' <- go_co h
           ; cv1' <- zonkTcTyCoVarBndr cv1
           ; cv2' <- zonkTcTyCoVarBndr cv2
           ; co' <- go_co co
           ; return (mkForAllCo (mkCoHeteroCoBndr h' cv1' cv2') co') }

      | otherwise
      = pprPanic "zonkTcType" (ppr cobndr)

    go_arg (TyCoArg co)        = TyCoArg <$> go_co co
    go_arg (CoCoArg r co1 co2) = CoCoArg r <$> go_co co1 <*> go_co co2

zonkTcTyCoVarBndr :: TcTyCoVar -> TcM TcTyCoVar
-- A tyvar binder is never a unification variable (MetaTv),
-- rather it is always a skolems.  BUT it may have a kind 
-- that has not yet been zonked, and may include kind
-- unification variables.
zonkTcTyCoVarBndr tyvar
  = ASSERT2( isImmutableTyVar tyvar || isCoVar tyvar, ppr tyvar ) do
    updateTyVarKindM zonkTcType tyvar

zonkTcTyCoVar :: TcTyCoVar -> TcM TcType
-- Simply look through all Flexis
zonkTcTyCoVar tv
  | isTyVar tv
  = ASSERT2( isTcTyVar tv, ppr tv ) do
    case tcTyVarDetails tv of
      SkolemTv {}   -> zonk_kind_and_return
      RuntimeUnk {} -> zonk_kind_and_return
      FlatSkol ty   -> zonkTcType ty
      MetaTv { mtv_ref = ref }
         -> do { cts <- readMutVar ref
               ; case cts of
	            Flexi       -> zonk_kind_and_return
	            Indirect ty -> zonkTcType ty }

  | otherwise -- coercion variable
  = zonk_kind_and_return
  where
    zonk_kind_and_return = do { z_tv <- zonkTyCoVarKind tv
                              ; return (mkTyCoVarTy z_tv) }

zonkTcKind :: TcKind -> TcM TcKind
zonkTcKind k = zonkTcType k
\end{code}<|MERGE_RESOLUTION|>--- conflicted
+++ resolved
@@ -113,13 +113,6 @@
 
 newMetaKindVars :: Int -> TcM [TcKind]
 newMetaKindVars n = mapM (\ _ -> newMetaKindVar) (nOfThem n ())
-<<<<<<< HEAD
-=======
-
-mkKindSigVar :: Name -> KindVar
--- Use the specified name; don't clone it
-mkKindSigVar n = mkTcTyVar n liftedTypeKind (SkolemTv False) Implicit
->>>>>>> c04784be
 \end{code}
 
 
