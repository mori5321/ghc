\begin{code}
{-# LANGUAGE CPP #-}

module TcCanonical( canonicalize ) where

#include "HsVersions.h"

import TcRnTypes
import TcType
import Type
import TcFlatten
import TcSMonad
import TcEvidence
import Class
import TyCon
import TyCoRep
import Coercion  ( mkSymCo, mkCoVarCo )
import Var
import Name( isSystemName )
import OccName( OccName )
import Outputable
import Control.Monad    ( when )
import DynFlags( DynFlags )
import VarSet

import Data.Maybe ( maybeToList )
import Util
import BasicTypes
\end{code}


%************************************************************************
%*                                                                      *
%*                      The Canonicaliser                               *
%*                                                                      *
%************************************************************************

Note [Canonicalization]
~~~~~~~~~~~~~~~~~~~~~~~

Canonicalization converts a flat constraint to a canonical form. It is
unary (i.e. treats individual constraints one at a time), does not do
any zonking, but lives in TcS monad because it needs to create fresh
variables (for flattening) and consult the inerts (for efficiency).

The execution plan for canonicalization is the following:

  1) Decomposition of equalities happens as necessary until we reach a
     variable or type family in one side. There is no decomposition step
     for other forms of constraints.

  2) If, when we decompose, we discover a variable on the head then we
     look at inert_eqs from the current inert for a substitution for this
     variable and contine decomposing. Hence we lazily apply the inert
     substitution if it is needed.

  3) If no more decomposition is possible, we deeply apply the substitution
     from the inert_eqs and continue with flattening.

  4) During flattening, we examine whether we have already flattened some
     function application by looking at all the CTyFunEqs with the same
     function in the inert set. The reason for deeply applying the inert
     substitution at step (3) is to maximise our chances of matching an
     already flattened family application in the inert.

The net result is that a constraint coming out of the canonicalization
phase cannot be rewritten any further from the inerts (but maybe /it/ can
rewrite an inert or still interact with an inert in a further phase in the
simplifier.

Note [Caching for canonicals]
~~~~~~~~~~~~~~~~~~~~~~~~~~~~~
Our plan with pre-canonicalization is to be able to solve a constraint
really fast from existing bindings in TcEvBinds. So one may think that
the condition (isCNonCanonical) is not necessary.  However consider
the following setup:

InertSet = { [W] d1 : Num t }
WorkList = { [W] d2 : Num t, [W] c : t ~ Int}

Now, we prioritize equalities, but in our concrete example
(should_run/mc17.hs) the first (d2) constraint is dealt with first,
because (t ~ Int) is an equality that only later appears in the
worklist since it is pulled out from a nested implication
constraint. So, let's examine what happens:

   - We encounter work item (d2 : Num t)

   - Nothing is yet in EvBinds, so we reach the interaction with inerts
     and set:
              d2 := d1
    and we discard d2 from the worklist. The inert set remains unaffected.

   - Now the equation ([W] c : t ~ Int) is encountered and kicks-out
     (d1 : Num t) from the inerts.  Then that equation gets
     spontaneously solved, perhaps. We end up with:
        InertSet : { [G] c : t ~ Int }
        WorkList : { [W] d1 : Num t}

   - Now we examine (d1), we observe that there is a binding for (Num
     t) in the evidence binds and we set:
             d1 := d2
     and end up in a loop!

Now, the constraints that get kicked out from the inert set are always
Canonical, so by restricting the use of the pre-canonicalizer to
NonCanonical constraints we eliminate this danger. Moreover, for
canonical constraints we already have good caching mechanisms
(effectively the interaction solver) and we are interested in reducing
things like superclasses of the same non-canonical constraint being
generated hence I don't expect us to lose a lot by introducing the
(isCNonCanonical) restriction.

A similar situation can arise in TcSimplify, at the end of the
solve_wanteds function, where constraints from the inert set are
returned as new work -- our substCt ensures however that if they are
not rewritten by subst, they remain canonical and hence we will not
attempt to solve them from the EvBinds. If on the other hand they did
get rewritten and are now non-canonical they will still not match the
EvBinds, so we are again good.



\begin{code}

-- Top-level canonicalization
-- ~~~~~~~~~~~~~~~~~~~~~~~~~~~~~~~~~~~~~~~~~~~~~~~~~~~~~~~~~~~~~~~~~~~~~~~~~~~~~

canonicalize :: Ct -> TcS (StopOrContinue Ct)
canonicalize ct@(CNonCanonical { cc_ev = ev })
  = do { traceTcS "canonicalize (non-canonical)" (ppr ct)
       ; {-# SCC "canEvVar" #-}
         canEvNC ev }

canonicalize (CDictCan { cc_ev = ev
                       , cc_class  = cls
                       , cc_tyargs = xis })
  = {-# SCC "canClass" #-}
    canClass ev cls xis -- Do not add any superclasses
canonicalize (CTyEqCan { cc_ev = ev
                       , cc_tyvar  = tv
                       , cc_rhs    = xi })
  = {-# SCC "canEqLeafTyVarEq" #-}
    canEqTyVar ev NotSwapped tv xi xi

canonicalize (CFunEqCan { cc_ev = ev
                        , cc_fun    = fn
                        , cc_tyargs = xis1
                        , cc_fsk    = fsk })
  = {-# SCC "canEqLeafFunEq" #-}
    canCFunEqCan ev fn xis1 fsk

canonicalize (CIrredEvCan { cc_ev = ev })
  = canIrred ev
canonicalize (CHoleCan { cc_ev = ev, cc_occ = occ, cc_hole = hole })
  = canHole ev occ hole

canEvNC :: CtEvidence -> TcS (StopOrContinue Ct)
-- Called only for non-canonical EvVars
canEvNC ev
  = case classifyPredType (ctEvPred ev) of
      ClassPred cls tys -> traceTcS "canEvNC:cls" (ppr cls <+> ppr tys) >> canClassNC ev cls tys
      EqPred ty1 ty2    -> traceTcS "canEvNC:eq" (ppr ty1 $$ ppr ty2)   >> canEqNC    ev ty1 ty2
      TuplePred tys     -> traceTcS "canEvNC:tup" (ppr tys)             >> canTuple   ev tys
      IrredPred {}      -> traceTcS "canEvNC:irred" (ppr (ctEvPred ev)) >> canIrred   ev
\end{code}


%************************************************************************
%*                                                                      *
%*                      Tuple Canonicalization
%*                                                                      *
%************************************************************************

\begin{code}
canTuple :: CtEvidence -> [PredType] -> TcS (StopOrContinue Ct)
canTuple ev tys
  = do { traceTcS "can_pred" (text "TuplePred!")
       ; let xcomp = EvTupleMk
             xdecomp x = zipWith (\_ i -> EvTupleSel x i) tys [0..]
       ; xCtEvidence ev (XEvTerm tys xcomp xdecomp)
       ; stopWith ev "Decomposed tuple constraint" }
\end{code}

%************************************************************************
%*                                                                      *
%*                      Class Canonicalization
%*                                                                      *
%************************************************************************

\begin{code}
canClass, canClassNC
   :: CtEvidence
   -> Class -> [Type] -> TcS (StopOrContinue Ct)
-- Precondition: EvVar is class evidence

-- The canClassNC version is used on non-canonical constraints
-- and adds superclasses.  The plain canClass version is used
-- for already-canonical class constraints (but which might have
-- been subsituted or somthing), and hence do not need superclasses

canClassNC ev cls tys
  = canClass ev cls tys
    `andWhenContinue` emitSuperclasses

canClass ev cls tys
  = do { let fmode = FE { fe_ev = ev, fe_mode = FM_FlattenAll }
       ; (xis, cos) <- flattenMany fmode tys
       ; let co = mkTcTyConAppCo Nominal (classTyCon cls) cos
             xi = mkClassPred cls xis
             mk_ct new_ev = CDictCan { cc_ev = new_ev
                                     , cc_tyargs = xis, cc_class = cls }
       ; mb <- rewriteEvidence ev xi co
       ; traceTcS "canClass" (vcat [ ppr ev <+> ppr cls <+> ppr tys
                                   , ppr xi, ppr mb ])
       ; return (fmap mk_ct mb) }

emitSuperclasses :: Ct -> TcS (StopOrContinue Ct)
emitSuperclasses ct@(CDictCan { cc_ev = ev , cc_tyargs = xis_new, cc_class = cls })
            -- Add superclasses of this one here, See Note [Adding superclasses].
            -- But only if we are not simplifying the LHS of a rule.
 = do { newSCWorkFromFlavored ev cls xis_new
      -- Arguably we should "seq" the coercions if they are derived,
      -- as we do below for emit_kind_constraint, to allow errors in
      -- superclasses to be executed if deferred to runtime!
      ; continueWith ct }
emitSuperclasses _ = panic "emit_superclasses of non-class!"
\end{code}

Note [Adding superclasses]
~~~~~~~~~~~~~~~~~~~~~~~~~~
Since dictionaries are canonicalized only once in their lifetime, the
place to add their superclasses is canonicalisation (The alternative
would be to do it during constraint solving, but we'd have to be
extremely careful to not repeatedly introduced the same superclass in
our worklist). Here is what we do:

For Givens:
       We add all their superclasses as Givens.

For Wanteds:
       Generally speaking we want to be able to add superclasses of
       wanteds for two reasons:

       (1) Oportunities for improvement. Example:
                  class (a ~ b) => C a b
           Wanted constraint is: C alpha beta
           We'd like to simply have C alpha alpha. Similar
           situations arise in relation to functional dependencies.

       (2) To have minimal constraints to quantify over:
           For instance, if our wanted constraint is (Eq a, Ord a)
           we'd only like to quantify over Ord a.

       To deal with (1) above we only add the superclasses of wanteds
       which may lead to improvement, that is: equality superclasses or
       superclasses with functional dependencies.

       We deal with (2) completely independently in TcSimplify. See
       Note [Minimize by SuperClasses] in TcSimplify.


       Moreover, in all cases the extra improvement constraints are
       Derived. Derived constraints have an identity (for now), but
       we don't do anything with their evidence. For instance they
       are never used to rewrite other constraints.

       See also [New Wanted Superclass Work] in TcInteract.


For Deriveds:
       We do nothing.

Here's an example that demonstrates why we chose to NOT add
superclasses during simplification: [Comes from ticket #4497]

   class Num (RealOf t) => Normed t
   type family RealOf x

Assume the generated wanted constraint is:
   RealOf e ~ e, Normed e
If we were to be adding the superclasses during simplification we'd get:
   Num uf, Normed e, RealOf e ~ e, RealOf e ~ uf
==>
   e ~ uf, Num uf, Normed e, RealOf e ~ e
==> [Spontaneous solve]
   Num uf, Normed uf, RealOf uf ~ uf

While looks exactly like our original constraint. If we add the superclass again we'd loop.
By adding superclasses definitely only once, during canonicalisation, this situation can't
happen.

\begin{code}
newSCWorkFromFlavored :: CtEvidence -> Class -> [Xi] -> TcS ()
-- Returns superclasses, see Note [Adding superclasses]
newSCWorkFromFlavored flavor cls xis
  | isDerived flavor
  = return ()  -- Deriveds don't yield more superclasses because we will
               -- add them transitively in the case of wanteds.

  | isGiven flavor
  = do { let sc_theta = immSuperClasses cls xis
             xev_decomp x = zipWith (\_ i -> EvSuperClass x i) sc_theta [0..]
             xev = XEvTerm { ev_preds  =  sc_theta
                           , ev_comp   = panic "Can't compose for given!"
                           , ev_decomp = xev_decomp }
       ; xCtEvidence flavor xev }

  | isEmptyVarSet (tyCoVarsOfTypes xis)
  = return () -- Wanteds with no variables yield no deriveds.
              -- See Note [Improvement from Ground Wanteds]

  | otherwise -- Wanted case, just add those SC that can lead to improvement.
  = do { let sc_rec_theta = transSuperClasses cls xis
             impr_theta   = filter is_improvement_pty sc_rec_theta
             loc          = ctEvLoc flavor
       ; traceTcS "newSCWork/Derived" $ text "impr_theta =" <+> ppr impr_theta
       ; mapM_ (emitNewDerived loc) impr_theta }

is_improvement_pty :: PredType -> Bool
-- Either it's an equality, or has some functional dependency
is_improvement_pty ty = go (classifyPredType ty)
  where
    go (EqPred t1 t2)       = not (t1 `tcEqType` t2)
    go (ClassPred cls _tys) = not $ null fundeps
                            where (_,fundeps) = classTvsFds cls
    go (TuplePred ts)       = any is_improvement_pty ts
    go (IrredPred {})       = True -- Might have equalities after reduction?
\end{code}


%************************************************************************
%*                                                                      *
%*                      Irreducibles canonicalization
%*                                                                      *
%************************************************************************


\begin{code}
canIrred :: CtEvidence -> TcS (StopOrContinue Ct)
-- Precondition: ty not a tuple and no other evidence form
canIrred old_ev
  = do { let old_ty = ctEvPred old_ev
             fmode  = FE { fe_ev = old_ev, fe_mode = FM_FlattenAll }
                      -- Flatten (F [a]), say, so that it can reduce to Eq a
       ; traceTcS "can_pred" (text "IrredPred = " <+> ppr old_ty)
       ; (xi,co) <- flatten fmode old_ty -- co :: xi ~ old_ty
       ; mb <- rewriteEvidence old_ev xi co
       ; case mb of {
             Stop ev s           -> return (Stop ev s) ;
             ContinueWith new_ev ->

    do { -- Re-classify, in case flattening has improved its shape
       ; case classifyPredType (ctEvPred new_ev) of
           ClassPred cls tys -> canClassNC new_ev cls tys
           TuplePred tys     -> canTuple   new_ev tys
           EqPred ty1 ty2    -> canEqNC new_ev ty1 ty2
           _                 -> continueWith $
                                CIrredEvCan { cc_ev = new_ev } } } }

canHole :: CtEvidence -> OccName -> HoleSort -> TcS (StopOrContinue Ct)
canHole ev occ hole_sort
  = do { let ty    = ctEvPred ev
             fmode = FE { fe_ev = ev, fe_mode = FM_SubstOnly }
       ; (xi,co) <- flatten fmode ty -- co :: xi ~ ty
       ; mb <- rewriteEvidence ev xi co
       ; case mb of
           ContinueWith new_ev -> do { emitInsoluble (CHoleCan { cc_ev = new_ev
                                                               , cc_occ = occ
                                                               , cc_hole = hole_sort })
                                     ; stopWith new_ev "Emit insoluble hole" }
           Stop ev s -> return (Stop ev s) } -- Found a cached copy; won't happen
\end{code}

%************************************************************************
%*                                                                      *
%*        Equalities
%*                                                                      *
%************************************************************************

\begin{code}
canEqNC :: CtEvidence -> Type -> Type -> TcS (StopOrContinue Ct)
canEqNC ev ty1 ty2 = can_eq_nc ev ty1 ty1 ty2 ty2

can_eq_nc, can_eq_nc' 
   :: CtEvidence 
   -> Type -> Type    -- LHS, after and before type-synonym expansion, resp 
   -> Type -> Type    -- RHS, after and before type-synonym expansion, resp 
   -> TcS (StopOrContinue Ct)

can_eq_nc ev ty1 ps_ty1 ty2 ps_ty2
  = do { traceTcS "can_eq_nc" $ 
         vcat [ ppr ev, ppr ty1, ppr ps_ty1, ppr ty2, ppr ps_ty2 ]
       ; can_eq_nc' ev ty1 ps_ty1 ty2 ps_ty2 }

-- Expand synonyms first; see Note [Type synonyms and canonicalization]
can_eq_nc' ev ty1 ps_ty1 ty2 ps_ty2
  | Just ty1' <- tcView ty1 = can_eq_nc ev ty1' ps_ty1 ty2  ps_ty2
  | Just ty2' <- tcView ty2 = can_eq_nc ev ty1  ps_ty1 ty2' ps_ty2

-- Type family on LHS or RHS take priority over tyvars,
-- so that  tv ~ F ty gets flattened
-- Otherwise  F a ~ F a  might not get solved!
can_eq_nc' ev (TyConApp fn1 tys1) _ ty2 ps_ty2
  | isTypeFamilyTyCon fn1 = can_eq_fam_nc ev NotSwapped fn1 tys1 ty2 ps_ty2
can_eq_nc' ev ty1 ps_ty1 (TyConApp fn2 tys2) _
  | isTypeFamilyTyCon fn2 = can_eq_fam_nc ev IsSwapped fn2 tys2 ty1 ps_ty1

-- First, get rid of casts
can_eq_nc' ev (CastTy ty1 co1) _ ty2 ps_ty2
  = canEqCast ev NotSwapped ty1 co1 ty2 ps_ty2
can_eq_nc' ev ty1 ps_ty1 (CastTy ty2 co2) _
  = canEqCast ev IsSwapped ty2 co2 ty1 ps_ty1

-- Type variable on LHS or RHS are next
can_eq_nc' ev (TyVarTy tv1) _ ty2 ps_ty2
  = canEqTyVar ev NotSwapped tv1 ty2 ps_ty2
can_eq_nc' ev ty1 ps_ty1 (TyVarTy tv2) _
  = canEqTyVar ev IsSwapped tv2 ty1 ps_ty1

----------------------
-- Otherwise try to decompose
----------------------

-- Literals
can_eq_nc' ev ty1@(LitTy l1) _ (LitTy l2) _
 | l1 == l2
  = do { when (isWanted ev) $
         setEvBind (ctev_evar ev) (EvCoercion (mkTcNomReflCo ty1))
       ; stopWith ev "Equal LitTy" }

-- Decomposable type constructor applications 
-- Synonyms and type functions (which are not decomposable)
-- have already been dealt with 
can_eq_nc' ev (TyConApp tc1 tys1) _ (TyConApp tc2 tys2) _
  | isDecomposableTyCon tc1
  , isDecomposableTyCon tc2
  = canDecomposableTyConApp ev tc1 tys1 tc2 tys2

can_eq_nc' ev (TyConApp tc1 _) ps_ty1 (ForAllTy (Anon _) _) ps_ty2
  | isDecomposableTyCon tc1 
      -- The guard is important
      -- e.g.  (x -> y) ~ (F x y) where F has arity 1
      --       should not fail, but get the app/app case
  = canEqFailure ev ps_ty1 ps_ty2

can_eq_nc' ev (ForAllTy (Anon s1) t1) _ (ForAllTy (Anon s2) t2) _
  = canDecomposableTyConAppOK ev funTyCon [s1,t1] [s2,t2]

can_eq_nc' ev (ForAllTy (Anon _) _) ps_ty1 (TyConApp tc2 _) ps_ty2
  | isDecomposableTyCon tc2 
  = canEqFailure ev ps_ty1 ps_ty2

can_eq_nc' ev s1@(ForAllTy (Named {}) _) _ s2@(ForAllTy (Named {}) _) _
 | CtWanted { ctev_loc = loc, ctev_evar = orig_ev } <- ev
 = do { let (bndrs1,body1) = tcSplitNamedForAllTysB s1
            (bndrs2,body2) = tcSplitNamedForAllTysB s2
      ; if not (equalLength bndrs1 bndrs2)
           || not (map binderVisibility bndrs1 == map binderVisibility bndrs2)
        then canEqFailure ev s1 s2
        else
          do { traceTcS "Creating implication for polytype equality" $ ppr ev
             ; ev_term <- deferTcSForAllEq Nominal loc (bndrs1,body1) (bndrs2,body2)
             ; setEvBind orig_ev ev_term
             ; stopWith ev "Deferred polytype equality" } }
 | otherwise
 = do { traceTcS "Ommitting decomposition of given polytype equality" $
        pprEq s1 s2    -- See Note [Do not decompose given polytype equalities]
      ; stopWith ev "Discard given polytype equality" }

can_eq_nc' ev (AppTy s1 t1) ps_ty1 ty2 ps_ty2
  = can_eq_app ev NotSwapped s1 t1 ps_ty1 ty2 ps_ty2
can_eq_nc' ev ty1 ps_ty1 (AppTy s2 t2) ps_ty2
  = can_eq_app ev IsSwapped s2 t2 ps_ty2 ty1 ps_ty1

-- Everything else is a definite type error, eg LitTy ~ TyConApp
can_eq_nc' ev _ ps_ty1 _ ps_ty2
  = do { traceTcS "can_eq_nc' catch-all case" (ppr ps_ty1 $$ ppr ps_ty2)
       ; canEqFailure ev ps_ty1 ps_ty2 }

------------
can_eq_fam_nc :: CtEvidence -> SwapFlag
              -> TyCon -> [TcType]
              -> TcType -> TcType
              -> TcS (StopOrContinue Ct)
-- Canonicalise a non-canonical equality of form (F tys ~ ty)
--   or the swapped version thereof
-- Flatten both sides and go round again
can_eq_fam_nc ev swapped fn tys rhs ps_rhs
  = do { let fmode = FE { fe_ev = ev, fe_mode = FM_FlattenAll }
       ; (xi_lhs, co_lhs) <- flattenFamApp fmode fn tys
       ; mb_ct <- rewriteEqEvidence ev swapped xi_lhs rhs co_lhs (mkTcNomReflCo rhs)
       ; case mb_ct of
           Stop ev s           -> return (Stop ev s)
           ContinueWith new_ev -> can_eq_nc new_ev xi_lhs xi_lhs rhs ps_rhs }

------------
can_eq_app, can_eq_flat_app
    :: CtEvidence -> SwapFlag
    -> Type -> Type -> Type  -- LHS (s1 t2), after and before type-synonym expansion, resp
    -> Type -> Type          -- RHS (ty2),   after and before type-synonym expansion, resp
    -> TcS (StopOrContinue Ct)
-- See Note [Canonicalising type applications]
can_eq_app ev swapped s1 t1 ps_ty1 ty2 ps_ty2
  =  do { traceTcS "can_eq_app 1" $
          vcat [ ppr ev, ppr swapped, ppr s1, ppr t1, ppr ty2 ]
        ; let fmode = FE { fe_ev = ev, fe_mode = FM_FlattenAll }
        ; (xi_s1, co_s1) <- flatten fmode s1
        ; traceTcS "can_eq_app 2" $ vcat [ ppr ev, ppr xi_s1 ]
        ; if s1 `tcEqType` xi_s1
          then can_eq_flat_app ev swapped s1 t1 ps_ty1 ty2 ps_ty2
          else
     do { (xi_t1, co_t1) <- flatten fmode t1
             -- We flatten t1 as well so that (xi_s1 xi_t1) is well-kinded
             -- If we form (xi_s1 t1) that might (appear) ill-kinded, 
             -- and then crash in a call to typeKind
        ; let xi1 = mkAppTy xi_s1 xi_t1
              co1 = mkTcAppCo co_s1 co_t1
        ; traceTcS "can_eq_app 3" $ vcat [ ppr ev, ppr xi1, ppr co1 ]
        ; mb_ct <- rewriteEqEvidence ev swapped xi1 ps_ty2 
                                     co1 (mkTcNomReflCo ps_ty2)
        ; traceTcS "can_eq_app 4" $ vcat [ ppr ev, ppr xi1, ppr co1 ]
        ; case mb_ct of
            Stop ev s           -> return (Stop ev s)
            ContinueWith new_ev -> can_eq_nc new_ev xi1 xi1 ty2 ps_ty2 }}

-- Preconditions: s1  is already flattened
--                ty2 is not a type variable, so flattening
--                    can't turn it into an application if it
--                    doesn't look like one already
-- See Note [Canonicalising type applications]
can_eq_flat_app ev swapped s1 t1 ps_ty1 ty2 ps_ty2
  | Just (s2,t2) <- tcSplitAppTy_maybe ty2
  = unSwap swapped decompose_it (s1,t1) (s2,t2)
  | otherwise
  = unSwap swapped (canEqFailure ev) ps_ty1 ps_ty2
  where
    decompose_it (s1,t1) (s2,t2) 
      = do { let xevcomp [x,y] = EvCoercion (mkTcAppCo (evTermCoercion x) (evTermCoercion y))
                 xevcomp _ = error "canEqAppTy: can't happen" -- Can't happen
                 xevdecomp x = let xco = evTermCoercion x
                               in [ EvCoercion (mkTcLRCo CLeft xco)
                                  , EvCoercion (mkTcLRCo CRight xco)]
           ; xCtEvidence ev (XEvTerm [ mkTcEqPredLikeEv ev s1 s2
                                     , mkTcEqPredLikeEv ev t1 t2] xevcomp xevdecomp)
           ; stopWith ev "Decomposed AppTy" }

-----------------------
-- | Break apart an equality over a casted type
canEqCast :: CtEvidence
          -> SwapFlag
          -> TcType -> Coercion   -- LHS (res. RHS), the casted type
          -> TcType -> TcType     -- RHS (res. LHS), both normal and pretty
          -> TcS (StopOrContinue Ct)
canEqCast ev swapped ty1 co1 _ty2 ps_ty2
  = do { let xpreds                = [unSwap swapped (mkTcEqPredLikeEv ev)
                                                     ty1 ps_ty2]

             -- uncasted_evt :: ty1 ~ ty2; result :: (ty1 |> co) ~ ty2
             xcomp ~[uncasted_evt] = EvCoercion $
                                     mk_coherence_co swapped
                                                     (evTermCoercion uncasted_evt)
                                                     co1
             xdecomp casted_evt    = case swapped of
               NotSwapped -> [EvCoercion $
                              mkTcCoherenceRightCo (mkTcReflCo role ty1) co1
                              `mkTcTransCo` (evTermCoercion casted_evt)]
               IsSwapped  -> [EvCoercion $
                              evTermCoercion casted_evt `mkTcTransCo`
                              mkTcCoherenceLeftCo (mkTcReflCo role ty1) co1]
             xev = XEvTerm xpreds xcomp xdecomp
       ; xCtEvidence ev xev
       ; stopWith ev "Decomposed Cast" }
  where
    mk_coherence_co NotSwapped = mkTcCoherenceLeftCo
    mk_coherence_co IsSwapped  = mkTcCoherenceRightCo

    role = getEqPredRole (ctEvPred ev)

------------------------
canDecomposableTyConApp :: CtEvidence
                        -> TyCon -> [TcType]
                        -> TyCon -> [TcType]
                        -> TcS (StopOrContinue Ct)
canDecomposableTyConApp ev tc1 tys1 tc2 tys2
  | tc1 /= tc2 || length tys1 /= length tys2
    -- Fail straight away for better error messages
  = canEqFailure ev (mkTyConApp tc1 tys1) (mkTyConApp tc2 tys2)
  | otherwise
  = do { traceTcS "canDecomposableTyConApp" (ppr ev $$ ppr tc1 $$ ppr tys1 $$ ppr tys2)
       ; canDecomposableTyConAppOK ev tc1 tys1 tys2 }

canDecomposableTyConAppOK :: CtEvidence
                          -> TyCon -> [TcType] -> [TcType]
                          -> TcS (StopOrContinue Ct)

canDecomposableTyConAppOK ev tc1 tys1 tys2
  = do { let xcomp xs  = EvCoercion (mkTcTyConAppCo Nominal tc1 (map evTermCoercion xs))
             xdecomp x = zipWith (\_ i -> EvCoercion $ mkTcNthCo i (evTermCoercion x)) tys1 [0..]
             xev = XEvTerm (zipWith (mkTcEqPredLikeEv ev) tys1 tys2) xcomp xdecomp
       ; xCtEvidence ev xev
       ; stopWith ev "Decomposed TyConApp" }

canEqFailure :: CtEvidence -> TcType -> TcType -> TcS (StopOrContinue Ct)
-- See Note [Make sure that insolubles are fully rewritten]
canEqFailure ev ty1 ty2
  = do { let fmode = FE { fe_ev = ev, fe_mode = FM_SubstOnly }
       ; (s1, co1) <- flatten fmode ty1
       ; (s2, co2) <- flatten fmode ty2
       ; mb_ct <- rewriteEqEvidence ev NotSwapped s1 s2 co1 co2
       ; case mb_ct of
           ContinueWith new_ev -> do { emitInsoluble (mkNonCanonical new_ev)
                                     ; stopWith new_ev "Definitely not equal" }
           Stop ev s -> pprPanic "canEqFailure" (s $$ ppr ev $$ ppr ty1 $$ ppr ty2) }
\end{code}

Note [Canonicalising type applications]
~~~~~~~~~~~~~~~~~~~~~~~~~~~~~~~~~~~~~~~
Given (s1 t1) ~ ty2, how should we proceed?
The simple things is to see if ty2 is of form (s2 t2), and 
decompose.  By this time s1 and s2 can't be saturated type
function applications, because those have been dealt with 
by an earlier equation in can_eq_nc, so it is always sound to 
decompose.

However, over-eager decomposition gives bad error messages 
for things like
   a b ~ Maybe c
   e f ~ p -> q
Suppose (in the first example) we already know a~Array.  Then if we
decompose the application eagerly, yielding
   a ~ Maybe
   b ~ c
we get an error        "Can't match Array ~ Maybe", 
but we'd prefer to get "Can't match Array b ~ Maybe c".

So instead can_eq_app flattens s1.  If flattening does something, it
rewrites, and goes round can_eq_nc again.  If flattening 
does nothing, then (at least with our present state of knowledge)
we can only decompose, and that is what can_eq_flat_app attempts
to do. 

Note [Make sure that insolubles are fully rewritten]
~~~~~~~~~~~~~~~~~~~~~~~~~~~~~~~~~~~~~~~~~~~~~~~~~~~~
When an equality fails, we still want to rewrite the equality
all the way down, so that it accurately reflects
 (a) the mutable reference substitution in force at start of solving
 (b) any ty-binds in force at this point in solving
See Note [Kick out insolubles] in TcInteract.
And if we don't do this there is a bad danger that
TcSimplify.applyTyVarDefaulting will find a variable
that has in fact been substituted.

Note [Do not decompose Given polytype equalities]
~~~~~~~~~~~~~~~~~~~~~~~~~~~~~~~~~~~~~~~~~~~~~~~~~~
Consider [G] (forall a. t1 ~ forall a. t2).  Can we decompose this?
No -- what would the evidence look like?  So instead we simply discard
this given evidence.


Note [Combining insoluble constraints]
~~~~~~~~~~~~~~~~~~~~~~~~~~~~~~~~~~~~~~
As this point we have an insoluble constraint, like Int~Bool.

 * If it is Wanted, delete it from the cache, so that subsequent
   Int~Bool constraints give rise to separate error messages

 * But if it is Derived, DO NOT delete from cache.  A class constraint
   may get kicked out of the inert set, and then have its functional
   dependency Derived constraints generated a second time. In that
   case we don't want to get two (or more) error messages by
   generating two (or more) insoluble fundep constraints from the same
   class constraint.


\begin{code}
canCFunEqCan :: CtEvidence 
             -> TyCon -> [TcType]   -- LHS
             -> TcTyVar             -- RHS
             -> TcS (StopOrContinue Ct)
-- ^ Canonicalise a CFunEqCan.  We know that 
--     the arg types are already flat, 
-- and the RHS is a fsk, which we must *not* substitute.
-- So just substitute in the LHS
canCFunEqCan ev fn tys fsk
  = do { let fmode = FE { fe_ev = ev, fe_mode = FM_FlattenAll }
       ; (tys', cos) <- flattenMany fmode tys
                        -- cos :: tys' ~ tys
       ; let lhs_co  = mkTcTyConAppCo Nominal fn cos
                        -- :: F tys' ~ F tys
             new_lhs = mkTyConApp fn tys'
             fsk_ty  = mkOnlyTyVarTy fsk
       ; mb_ev <- rewriteEqEvidence ev NotSwapped new_lhs fsk_ty
                                    lhs_co (mkTcNomReflCo fsk_ty)
       ; case mb_ev of {
           Stop ev s        -> return (Stop ev s) ;
           ContinueWith ev' ->

    do { extendFlatCache fn tys' (ctEvCoercion ev', fsk)
       ; continueWith (CFunEqCan { cc_ev = ev', cc_fun = fn
                                 , cc_tyargs = tys', cc_fsk = fsk }) } } }

---------------------
canEqTyVar :: CtEvidence -> SwapFlag
           -> TcTyVar
           -> TcType -> TcType
           -> TcS (StopOrContinue Ct)
-- A TyVar on LHS, but so far un-zonked
canEqTyVar ev swapped tv1 ty2 ps_ty2              -- ev :: tv ~ s2
  = do { traceTcS "canEqTyVar" (ppr tv1 $$ ppr ty2 $$ ppr swapped)
       ; mb_yes <- flattenTyVarOuter ev tv1
       ; case mb_yes of
           Right (ty1, co1, _) -- co1 :: ty1 ~ tv1
                     -> do { mb <- rewriteEqEvidence ev swapped  ty1 ps_ty2
                                                     co1 (mkTcNomReflCo ps_ty2)
                           ; traceTcS "canEqTyVar2" (vcat [ppr tv1, ppr ty2, ppr swapped, ppr ty1,
                                                           ppUnless (isDerived ev) (ppr co1)])
                           ; case mb of
                               Stop ev s           -> return (Stop ev s)
                               ContinueWith new_ev -> can_eq_nc new_ev ty1 ty1 ty2 ps_ty2 }

<<<<<<< HEAD
           Left tv1' ->
             do { let fmode = FE { fe_ev = ev, fe_mode = FM_Avoid tv1' True }
                ; (xi2, co2) <- flatten fmode ps_ty2 -- co2 :: xi2 ~ ps_ty2
                                  -- Use ps_ty2 to preserve type synonyms if poss

                ; case splitCastTy_maybe xi2 of
                    Nothing ->
                      do { dflags <- getDynFlags
                         ; canEqTyVar2 dflags ev swapped tv1' xi2 co2 }
                    Just (xi2_inner, xi2_co) ->
                      canEqCast ev (flipSwap swapped) xi2_inner xi2_co ty1 ty1
                      where ty1 = mkOnlyTyVarTy tv1 } }
=======
           Left tv1' -> do { -- FM_Avoid commented out: see Note [Lazy flattening] in TcFlatten
                             -- let fmode = FE { fe_ev = ev, fe_mode = FM_Avoid tv1' True }
                                 -- Flatten the RHS less vigorously, to avoid gratuitous flattening
                                 -- True <=> xi2 should not itself be a type-function application
                             let fmode = FE { fe_ev = ev, fe_mode = FM_FlattenAll }
                           ; (xi2, co2) <- flatten fmode ps_ty2 -- co2 :: xi2 ~ ps_ty2
                                           -- Use ps_ty2 to preserve type synonyms if poss
                           ; dflags <- getDynFlags
                           ; canEqTyVar2 dflags ev swapped tv1' xi2 co2 } }
>>>>>>> 0511c0ab

canEqTyVar2 :: DynFlags
            -> CtEvidence   -- olhs ~ orhs (or, if swapped, orhs ~ olhs)
            -> SwapFlag
            -> TcTyVar      -- olhs
            -> TcType       -- nrhs
            -> TcCoercion   -- nrhs ~ orhs
            -> TcS (StopOrContinue Ct)
-- LHS is an inert type variable, 
-- and RHS is fully rewritten, but with type synonyms
-- preserved as much as possible

canEqTyVar2 dflags ev swapped tv1 xi2 co2
  | Just tv2 <- getTyVar_maybe xi2
  = do { traceTcS "canEqTyVarTyVar from canEqTyVar2" (ppr tv1 $$ ppr tv2)
       ; canEqTyVarTyVar ev swapped tv1 tv2 co2 }

  | OC_OK xi2' <- occurCheckExpand dflags tv1 xi2  -- No occurs check
  = do { mb <- rewriteEqEvidence ev swapped xi1 xi2' co1 co2
                -- Ensure that the new goal has enough type synonyms
                -- expanded by the occurCheckExpand; hence using xi2' here
                -- See Note [occurCheckExpand]

       ; homogeniseRhsKind mb xi1 xi2' $ \new_ev xi2'' ->
         CTyEqCan { cc_ev = new_ev, cc_tyvar = tv1, cc_rhs = xi2'' } }

  | otherwise  -- Occurs check error
  = do { traceTcS "canEqTyVar2 occurs check error" (ppr tv1 $$ ppr xi2)
       ; mb <- rewriteEqEvidence ev swapped xi1 xi2 co1 co2
       ; case mb of
           Stop ev s           -> return (Stop ev s)
           ContinueWith new_ev -> do { emitInsoluble (mkNonCanonical new_ev)
              -- If we have a ~ [a], it is not canonical, and in particular
              -- we don't want to rewrite existing inerts with it, otherwise
              -- we'd risk divergence in the constraint solver
                                     ; stopWith new_ev "Occurs check" } }
  where
    xi1 = mkTyCoVarTy tv1
    co1 = mkTcNomReflCo xi1



canEqTyVarTyVar :: CtEvidence           -- tv1 ~ orhs (or orhs ~ tv1, if swapped)
                -> SwapFlag
                -> TcTyVar -> TcTyVar   -- tv2, tv2
                -> TcCoercion           -- tv2 ~ orhs
                -> TcS (StopOrContinue Ct)
-- Both LHS and RHS rewrote to a type variable,
-- If swapped = NotSwapped, then
--     rw_orhs = tv1, rw_olhs = orhs
--     rw_nlhs = tv2, rw_nrhs = xi1
-- See Note [Canonical orientation for tyvar/tyvar equality constraints]
canEqTyVarTyVar ev swapped tv1 tv2 co2
  | tv1 == tv2
  = do { when (isWanted ev) $
         ASSERT( tcCoercionRole co2 == Nominal )
         setEvBind (ctev_evar ev) (EvCoercion (maybeSym swapped co2))
       ; stopWith ev "Equal tyvars" }

    -- See Note [Orient equalities with flatten-meta-vars on the left] in TcFlatten
  | isFmvTyVar tv1  = no_swap
  | isFmvTyVar tv2  = do_swap

  | swap_over       = do_swap
  | otherwise       = no_swap
  where
    xi1 = mkOnlyTyVarTy tv1
    xi2 = mkOnlyTyVarTy tv2
    co1 = mkTcNomReflCo xi1

    no_swap = canon_eq swapped            tv1 xi1 xi2 co1 co2
    do_swap = canon_eq (flipSwap swapped) tv2 xi2 xi1 co2 co1

    canon_eq swapped tv1 xi1 xi2 co1 co2
        -- ev  : tv1 ~ orhs  (not swapped) or   orhs ~ tv1   (swapped)
        -- co1 : xi1 ~ tv1
        -- co2 : xi2 ~ tv2
      = do { mb <- rewriteEqEvidence ev swapped xi1 xi2 co1 co2
           ; homogeniseRhsKind mb xi1 xi2 $ \new_ev xi2' ->
             CTyEqCan { cc_ev = new_ev, cc_tyvar = tv1, cc_rhs = xi2' } }

    swap_over
      -- If tv1 is touchable, swap only if tv2 is also
      -- touchable and it's strictly better to update the latter
      -- But see Note [Avoid unnecessary swaps]
      | Just lvl1 <- metaTyVarUntouchables_maybe tv1
      = case metaTyVarUntouchables_maybe tv2 of
          Nothing   -> False
          Just lvl2 | lvl2 `strictlyDeeperThan` lvl1 -> True
                    | lvl1 `strictlyDeeperThan` lvl2 -> False
                    | otherwise                      -> nicer_to_update_tv2

      -- So tv1 is not a meta tyvar
      -- If only one is a meta tyvar, put it on the left
      -- This is not because it'll be solved; but becuase
      -- the floating step looks for meta tyvars on the left
      | isMetaTyVar tv2 = True

      -- So neither is a meta tyvar

      -- If only one is a flatten tyvar, put it on the left
      -- See Note [Eliminate flat-skols]
      | not (isFlattenTyVar tv1), isFlattenTyVar tv2 = True

      | otherwise = False

    nicer_to_update_tv2
      =  (isSigTyVar tv1                 && not (isSigTyVar tv2))
      || (isSystemName (Var.varName tv2) && not (isSystemName (Var.varName tv1)))

-- See Note [Equalities with incompatible kinds]
homogeniseRhsKind :: StopOrContinue CtEvidence -- ^ Output from 'rewriteEqEvidence';
                                               -- the evidence to homogenise, if any
                  -> TcType              -- ^ original LHS
                  -> Xi                  -- ^ original RHS
                  -> (CtEvidence -> Xi -> Ct)
                           -- ^ how to build the homogenised constraint;
                           -- the 'Xi' is the new RHS
                  -> TcS (StopOrContinue Ct)
  -- the constraint is in the inert set already. move on.
homogeniseRhsKind (Stop ev doc)     _   _   _        = return $ Stop ev doc
homogeniseRhsKind (ContinueWith ev) lhs rhs build_ct
  | k1 `eqType` k2
  = continueWith (build_ct ev rhs)

  | CtGiven { ctev_evtm = tm } <- ev
    -- tm :: (lhs :: k1) ~ (rhs :: k2)
  = do { kind_ev_id <- newBoundEvVarId kind_pty
                                       (EvCoercion $
                                        mkTcKindCo $ evTermCoercion tm)
           -- kind_ev_id :: (k1 :: *) ~# (k2 :: *)
       ; let kind_ev = CtGiven { ctev_pred = varType kind_ev_id
                               , ctev_evtm = EvId kind_ev_id
                               , ctev_loc  = kind_loc }
             homo_co = mkSymCo $ mkCoVarCo kind_ev_id
             rhs'    = mkCastTy rhs homo_co
       ; emitWorkNC [kind_ev]
       ; type_ev <- newGivenEvVar loc
                      ( mkTcEqPredLikeEv ev lhs rhs'
                      , EvCoercion $
                        mkTcCoherenceRightCo (evTermCoercion tm) homo_co )
          -- type_ev :: (lhs :: k1) ~ ((rhs |> sym kind_ev_id) :: k1)
       ; continueWith (build_ct type_ev rhs') }

  | CtWanted { ctev_evar = evar } <- ev
    -- evar :: (lhs :: k1) ~ (rhs :: k2)
  = do { kind_ev <- newWantedEvVar kind_loc kind_pty
       ; emitWorkNC $ freshGoals [kind_ev]
       ; let kind_evt = ctEvTerm $ fst kind_ev
       ; kind_ev_id <- newBoundEvVarId kind_pty kind_evt
           -- this just creates an Id of the right type and with the given value
           -- necessary because we need to build a Coercion, not a TcCoercion
           -- this is dirtier than I'd like
           -- See Note [TcCoercion kinds] in TcEvidence
       ; let homo_co   = mkSymCo $ mkCoVarCo kind_ev_id
           -- homo_co :: k2 ~ k1
             rhs'      = mkCastTy rhs homo_co
             homo_pred = mkTcEqPredLikeEv ev lhs rhs'
       ; (type_ev, freshness) <- newWantedEvVar loc homo_pred
       ; let type_evt = ctEvTerm type_ev
       ; setEvBind evar (EvCoercion $
                         mkTcCoherenceRightCo (evTermCoercion type_evt)
                                              (mkCoVarCo kind_ev_id))
       ; case freshness of
           Fresh  -> continueWith (build_ct type_ev rhs')
           Cached -> stopWith ev  "cached homogenized equality" }

  | otherwise   -- CtDerived {} <- ev
  = do { mb_ctev <- newDerived kind_loc kind_pty
       ; emitWorkNC $ maybeToList mb_ctev
       ; continueWith (CIrredEvCan { cc_ev = ev }) }
           -- we don't have a name for the kind-level CtDerived,
           -- so we can't homogenise. Oh well.
  where
    k1 = typeKind lhs
    k2 = typeKind rhs

    kind_pty = mkHeteroReprPrimEqPred liftedTypeKind liftedTypeKind k1 k2
    kind_loc = mkKindLoc lhs rhs loc

    loc = ctev_loc ev

\end{code}

Note [Canonical orientation for tyvar/tyvar equality constraints]
~~~~~~~~~~~~~~~~~~~~~~~~~~~~~~~~~~~~~~~~~~~~~~~~~~~~~~~~~~~~~~~~~
When we have a ~ b where both 'a' and 'b' are TcTyVars, which way
round should be oriented in the CTyEqCan?  The rules, implemented by
canEqTyVarTyVar, are these

 * If either is a flatten-meta-variables, it goes on the left.

 * If one is a strict sub-kind of the other e.g.
       (alpha::?) ~ (beta::*)
   orient them so RHS is a subkind of LHS.  That way we will replace
   'a' with 'b', correctly narrowing the kind.
   This establishes the subkind invariant of CTyEqCan.

 * Put a meta-tyvar on the left if possible
       alpha[3] ~ r

 * If both are meta-tyvars, put the more touchable one (deepest level
   number) on the left, so there is the best chance of unifying it
        alpha[3] ~ beta[2]

 * If both are meta-tyvars and both at the same level, put a SigTv
   on the right if possible
        alpha[2] ~ beta[2](sig-tv)
   That way, when we unify alpha := beta, we don't lose the SigTv flag.

 * Put a meta-tv with a System Name on the left if possible so it
   gets eliminated (improves error messages)

 * If one is a flatten-skolem, put it on the left so that it is
   substituted out  Note [Elminate flat-skols]
        fsk ~ a

Note [Avoid unnecessary swaps]
~~~~~~~~~~~~~~~~~~~~~~~~~~~~~~
If we swap without actually improving matters, we can get an infnite loop.
Consider
    work item:  a ~ b
   inert item:  b ~ c
We canonicalise the work-time to (a ~ c).  If we then swap it before
aeding to the inert set, we'll add (c ~ a), and therefore kick out the
inert guy, so we get
   new work item:  b ~ c
   inert item:     c ~ a
And now the cycle just repeats

Note [Eliminate flat-skols]
~~~~~~~~~~~~~~~~~~~~~~~~~~~
Suppose we have  [G] Num (F [a])
then we flatten to
     [G] Num fsk
     [G] F [a] ~ fsk
where fsk is a flatten-skolem (FlatSkol). Suppose we have
      type instance F [a] = a
then we'll reduce the second constraint to
     [G] a ~ fsk
and then replace all uses of 'a' with fsk.  That's bad because
in error messages intead of saying 'a' we'll say (F [a]).  In all
places, including those where the programmer wrote 'a' in the first
place.  Very confusing!  See Trac #7862.

Solution: re-orient a~fsk to fsk~a, so that we preferentially eliminate
the fsk.

Note [Equalities with incompatible kinds]
~~~~~~~~~~~~~~~~~~~~~~~~~~~~~~~~~~~~~~~~~
canEqLeaf is about to make a CTyEqCan or CFunEqCan; but both have the
invariant that LHS and RHS satisfy the kind invariants for CTyEqCan,
CFunEqCan.  What if we try to unify two things with incompatible
kinds?

eg    a ~ b  where a::*, b::*->*
or    a ~ b  where a::*, b::k, k is a kind variable

The CTyEqCan compatKind invariant is important.  If we make a CTyEqCan
for a~b, then we might well *substitute* 'b' for 'a', and that might make
a well-kinded type ill-kinded; and that is bad (eg typeKind can crash, see
Trac #7696).

So instead for these ill-kinded equalities we homogenise the RHS of the
equality, emitting new constraints as necessary.

Note [Type synonyms and canonicalization]
~~~~~~~~~~~~~~~~~~~~~~~~~~~~~~~~~~~~~~~~~
We treat type synonym applications as xi types, that is, they do not
count as type function applications.  However, we do need to be a bit
careful with type synonyms: like type functions they may not be
generative or injective.  However, unlike type functions, they are
parametric, so there is no problem in expanding them whenever we see
them, since we do not need to know anything about their arguments in
order to expand them; this is what justifies not having to treat them
as specially as type function applications.  The thing that causes
some subtleties is that we prefer to leave type synonym applications
*unexpanded* whenever possible, in order to generate better error
messages.

If we encounter an equality constraint with type synonym applications
on both sides, or a type synonym application on one side and some sort
of type application on the other, we simply must expand out the type
synonyms in order to continue decomposing the equality constraint into
primitive equality constraints.  For example, suppose we have

  type F a = [Int]

and we encounter the equality

  F a ~ [b]

In order to continue we must expand F a into [Int], giving us the
equality

  [Int] ~ [b]

which we can then decompose into the more primitive equality
constraint

  Int ~ b.

However, if we encounter an equality constraint with a type synonym
application on one side and a variable on the other side, we should
NOT (necessarily) expand the type synonym, since for the purpose of
good error messages we want to leave type synonyms unexpanded as much
as possible.  Hence the ps_ty1, ps_ty2 argument passed to canEqTyVar.


Note [occurCheckExpand]
~~~~~~~~~~~~~~~~~~~~~~~
There is a subtle point with type synonyms and the occurs check that
takes place for equality constraints of the form tv ~ xi.  As an
example, suppose we have

  type F a = Int

and we come across the equality constraint

  a ~ F a

This should not actually fail the occurs check, since expanding out
the type synonym results in the legitimate equality constraint a ~
Int.  We must actually do this expansion, because unifying a with F a
will lead the type checker into infinite loops later.  Put another
way, canonical equality constraints should never *syntactically*
contain the LHS variable in the RHS type.  However, we don't always
need to expand type synonyms when doing an occurs check; for example,
the constraint

  a ~ F b

is obviously fine no matter what F expands to. And in this case we
would rather unify a with F b (rather than F b's expansion) in order
to get better error messages later.

So, when doing an occurs check with a type synonym application on the
RHS, we use some heuristics to find an expansion of the RHS which does
not contain the variable from the LHS.  In particular, given

  a ~ F t1 ... tn

we first try expanding each of the ti to types which no longer contain
a.  If this turns out to be impossible, we next try expanding F
itself, and so on.  See Note [Occurs check expansion] in TcType
<|MERGE_RESOLUTION|>--- conflicted
+++ resolved
@@ -719,20 +719,6 @@
                                Stop ev s           -> return (Stop ev s)
                                ContinueWith new_ev -> can_eq_nc new_ev ty1 ty1 ty2 ps_ty2 }
 
-<<<<<<< HEAD
-           Left tv1' ->
-             do { let fmode = FE { fe_ev = ev, fe_mode = FM_Avoid tv1' True }
-                ; (xi2, co2) <- flatten fmode ps_ty2 -- co2 :: xi2 ~ ps_ty2
-                                  -- Use ps_ty2 to preserve type synonyms if poss
-
-                ; case splitCastTy_maybe xi2 of
-                    Nothing ->
-                      do { dflags <- getDynFlags
-                         ; canEqTyVar2 dflags ev swapped tv1' xi2 co2 }
-                    Just (xi2_inner, xi2_co) ->
-                      canEqCast ev (flipSwap swapped) xi2_inner xi2_co ty1 ty1
-                      where ty1 = mkOnlyTyVarTy tv1 } }
-=======
            Left tv1' -> do { -- FM_Avoid commented out: see Note [Lazy flattening] in TcFlatten
                              -- let fmode = FE { fe_ev = ev, fe_mode = FM_Avoid tv1' True }
                                  -- Flatten the RHS less vigorously, to avoid gratuitous flattening
@@ -740,9 +726,13 @@
                              let fmode = FE { fe_ev = ev, fe_mode = FM_FlattenAll }
                            ; (xi2, co2) <- flatten fmode ps_ty2 -- co2 :: xi2 ~ ps_ty2
                                            -- Use ps_ty2 to preserve type synonyms if poss
-                           ; dflags <- getDynFlags
-                           ; canEqTyVar2 dflags ev swapped tv1' xi2 co2 } }
->>>>>>> 0511c0ab
+                           ; case splitCastTy_maybe xi2 of
+                               Nothing ->
+                                 do { dflags <- getDynFlags
+                                    ; canEqTyVar2 dflags ev swapped tv1' xi2 co2 }
+                               Just (xi2_inner, xi2_co) ->
+                                 canEqCast ev (flipSwap swapped) xi2_inner xi2_co ty1 ty1
+                                 where ty1 = mkOnlyTyVarTy tv1 } }
 
 canEqTyVar2 :: DynFlags
             -> CtEvidence   -- olhs ~ orhs (or, if swapped, orhs ~ olhs)
