\begin{code}
module TcInteract (
     solveInteractGiven,  -- Solves [EvVar],GivenLoc
     solveInteract,       -- Solves Cts
  ) where

#include "HsVersions.h"

import BasicTypes ()
import TcCanonical
import VarSet
import Type
import Unify
import InstEnv( lookupInstEnv, instanceDFunId )
import CoAxiom(sfInteractTop, sfInteractInert)

import Var
import TcType
import PrelNames (knownNatClassName, knownSymbolClassName, ipClassNameKey )
import TysWiredIn ( coercibleClass )
import Id( idType, mkSysLocalM )
import Class
import TyCon
import DataCon
import Name
import RdrName ( GlobalRdrEnv, lookupGRE_Name, mkRdrQual, is_as,
                 is_decl, Provenance(Imported), gre_prov )
import FunDeps
import FamInstEnv ( FamInstEnvs, instNewTyConTF_maybe )

import TcEvidence
import Outputable

import TcRnTypes
import TcErrors
import TcSMonad
import Bag

import Control.Monad ( foldM )
import Data.Maybe ( catMaybes )
import Data.List( partition )

import VarEnv

import Control.Monad( when, unless, forM )
import Pair (Pair(..))
import Unique( hasKey )
import FastString ( sLit, fsLit )
import DynFlags
import Util
\end{code}

**********************************************************************
*                                                                    *
*                      Main Interaction Solver                       *
*                                                                    *
**********************************************************************

Note [Basic Simplifier Plan]
~~~~~~~~~~~~~~~~~~~~~~~~~~~~
1. Pick an element from the WorkList if there exists one with depth
   less than our context-stack depth.

2. Run it down the 'stage' pipeline. Stages are:
      - canonicalization
      - inert reactions
      - spontaneous reactions
      - top-level intreactions
   Each stage returns a StopOrContinue and may have sideffected
   the inerts or worklist.

   The threading of the stages is as follows:
      - If (Stop) is returned by a stage then we start again from Step 1.
      - If (ContinueWith ct) is returned by a stage, we feed 'ct' on to
        the next stage in the pipeline.
4. If the element has survived (i.e. ContinueWith x) the last stage
   then we add him in the inerts and jump back to Step 1.

If in Step 1 no such element exists, we have exceeded our context-stack
depth and will simply fail.

\begin{code}
solveInteractGiven :: CtLoc -> [TcTyVar] -> [EvVar] -> TcS (Bool, [TcTyVar])
solveInteractGiven loc old_fsks givens
  | null givens  -- Shortcut for common case
  = return (True, old_fsks)
  | otherwise
  = do { implics1 <- solveInteract fsk_bag

       ; (no_eqs, more_fsks, implics2) <- getGivenInfo (solveInteract given_bag)
       ; MASSERT( isEmptyBag implics1 && isEmptyBag implics2 )
           -- empty implics because we discard Given equalities between
           -- foralls (see Note [Do not decompose given polytype equalities]
           -- in TcCanonical), and those are the ones that can give
           -- rise to new implications

       ; return (no_eqs, more_fsks ++ old_fsks) }
  where
    given_bag = listToBag [ mkNonCanonical $ CtGiven { ctev_evtm = EvId ev_id
                                                     , ctev_pred = evVarPred ev_id
                                                     , ctev_loc = loc }
                          | ev_id <- givens ]

    fsk_bag = listToBag [ mkNonCanonical $ CtGiven { ctev_evtm = EvCoercion (mkTcNomReflCo tv_ty)
                                                   , ctev_pred = pred
                                                   , ctev_loc = loc }
                        | tv <- old_fsks
                        , let FlatSkol fam_ty = tcTyVarDetails tv
                              tv_ty = mkTyCoVarTy tv
                              pred  = mkTcEqPred fam_ty tv_ty
                        ]

-- The main solver loop implements Note [Basic Simplifier Plan]
---------------------------------------------------------------
solveInteract :: Cts -> TcS (Bag Implication)
-- Returns the final InertSet in TcS
-- Has no effect on work-list or residual-iplications
solveInteract cts
  = {-# SCC "solveInteract" #-}
    withWorkList cts $
    do { dyn_flags <- getDynFlags
       ; solve_loop (maxSubGoalDepth dyn_flags) }
  where
    solve_loop max_depth
      = {-# SCC "solve_loop" #-}
        do { sel <- selectNextWorkItem max_depth
           ; case sel of
              NoWorkRemaining     -- Done, successfuly (modulo frozen)
                -> return ()
              MaxDepthExceeded cnt ct -- Failure, depth exceeded
                -> wrapErrTcS $ solverDepthErrorTcS cnt (ctEvidence ct)
              NextWorkItem ct     -- More work, loop around!
                -> do { runSolverPipeline thePipeline ct; solve_loop max_depth } }

type WorkItem = Ct
type SimplifierStage = WorkItem -> TcS StopOrContinue

data SelectWorkItem
       = NoWorkRemaining      -- No more work left (effectively we're done!)
       | MaxDepthExceeded SubGoalCounter Ct
                              -- More work left to do but this constraint has exceeded
                              -- the maximum depth for one of the subgoal counters and we
                              -- must stop
       | NextWorkItem Ct      -- More work left, here's the next item to look at

selectNextWorkItem :: SubGoalDepth -- Max depth allowed
                   -> TcS SelectWorkItem
selectNextWorkItem max_depth
  = updWorkListTcS_return pick_next
  where
    pick_next :: WorkList -> (SelectWorkItem, WorkList)
    pick_next wl
      = case selectWorkItem wl of
          (Nothing,_)
              -> (NoWorkRemaining,wl)           -- No more work
          (Just ct, new_wl)
              | Just cnt <- subGoalDepthExceeded max_depth (ctLocDepth (ctLoc ct)) -- Depth exceeded
              -> (MaxDepthExceeded cnt ct,new_wl)
          (Just ct, new_wl)
              -> (NextWorkItem ct, new_wl)      -- New workitem and worklist

runSolverPipeline :: [(String,SimplifierStage)] -- The pipeline
                  -> WorkItem                   -- The work item
                  -> TcS ()
-- Run this item down the pipeline, leaving behind new work and inerts
runSolverPipeline pipeline workItem
  = do { initial_is <- getTcSInerts
       ; traceTcS "Start solver pipeline {" $
                  vcat [ ptext (sLit "work item = ") <+> ppr workItem
                       , ptext (sLit "inerts    = ") <+> ppr initial_is]

       ; bumpStepCountTcS    -- One step for each constraint processed
       ; final_res  <- run_pipeline pipeline (ContinueWith workItem)

       ; final_is <- getTcSInerts
       ; case final_res of
           Stop            -> do { traceTcS "End solver pipeline (discharged) }"
                                       (ptext (sLit "inerts    = ") <+> ppr final_is)
                                 ; return () }
           ContinueWith ct -> do { traceFireTcS ct (ptext (sLit "Kept as inert"))
                                 ; traceTcS "End solver pipeline (not discharged) }" $
                                       vcat [ ptext (sLit "final_item = ") <+> ppr ct
                                            , pprTCvBndrs (varSetElems $ tyCoVarsOfCt ct)
                                            , ptext (sLit "inerts     = ") <+> ppr final_is]
                                 ; insertInertItemTcS ct }
       }
  where run_pipeline :: [(String,SimplifierStage)] -> StopOrContinue -> TcS StopOrContinue
        run_pipeline [] res = return res
        run_pipeline _ Stop = return Stop
        run_pipeline ((stg_name,stg):stgs) (ContinueWith ct)
          = do { traceTcS ("runStage " ++ stg_name ++ " {")
                          (text "workitem   = " <+> ppr ct)
               ; res <- stg ct
               ; traceTcS ("end stage " ++ stg_name ++ " }") empty
               ; run_pipeline stgs res
               }
\end{code}

Example 1:
  Inert:   {c ~ d, F a ~ t, b ~ Int, a ~ ty} (all given)
  Reagent: a ~ [b] (given)

React with (c~d)     ==> IR (ContinueWith (a~[b]))  True    []
React with (F a ~ t) ==> IR (ContinueWith (a~[b]))  False   [F [b] ~ t]
React with (b ~ Int) ==> IR (ContinueWith (a~[Int]) True    []

Example 2:
  Inert:  {c ~w d, F a ~g t, b ~w Int, a ~w ty}
  Reagent: a ~w [b]

React with (c ~w d)   ==> IR (ContinueWith (a~[b]))  True    []
React with (F a ~g t) ==> IR (ContinueWith (a~[b]))  True    []    (can't rewrite given with wanted!)
etc.

Example 3:
  Inert:  {a ~ Int, F Int ~ b} (given)
  Reagent: F a ~ b (wanted)

React with (a ~ Int)   ==> IR (ContinueWith (F Int ~ b)) True []
React with (F Int ~ b) ==> IR Stop True []    -- after substituting we re-canonicalize and get nothing

\begin{code}
thePipeline :: [(String,SimplifierStage)]
thePipeline = [ ("canonicalization",        TcCanonical.canonicalize)
              , ("interact with inerts",    interactWithInertsStage)
              , ("top-level reactions",     topReactionsStage) ]
\end{code}


*********************************************************************************
*                                                                               *
                       The interact-with-inert Stage
*                                                                               *
*********************************************************************************

Note [The Solver Invariant]
~~~~~~~~~~~~~~~~~~~~~~~~~~~
We always add Givens first.  So you might think that the solver has
the invariant

   If the work-item is Given,
   then the inert item must Given

But this isn't quite true.  Suppose we have,
    c1: [W] beta ~ [alpha], c2 : [W] blah, c3 :[W] alpha ~ Int
After processing the first two, we get
     c1: [G] beta ~ [alpha], c2 : [W] blah
Now, c3 does not interact with the the given c1, so when we spontaneously
solve c3, we must re-react it with the inert set.  So we can attempt a
reaction between inert c2 [W] and work-item c3 [G].

It *is* true that [Solver Invariant]
   If the work-item is Given,
   AND there is a reaction
   then the inert item must Given
or, equivalently,
   If the work-item is Given,
   and the inert item is Wanted/Derived
   then there is no reaction

\begin{code}
-- Interaction result of  WorkItem <~> Ct

type StopNowFlag = Bool    -- True <=> stop after this interaction

interactWithInertsStage :: WorkItem -> TcS StopOrContinue
-- Precondition: if the workitem is a CTyEqCan then it will not be able to
-- react with anything at this stage.

interactWithInertsStage wi
  = do { inerts <- getTcSInerts
       ; let ics = inert_cans inerts
       ; (mb_ics', stop) <- case wi of
             CTyEqCan    {} -> interactTyVarEq ics wi
             CFunEqCan   {} -> interactFunEq   ics wi
             CIrredEvCan {} -> interactIrred   ics wi
             CDictCan    {} -> interactDict    ics wi
             _ -> pprPanic "interactWithInerts" (ppr wi)
                -- CHoleCan are put straight into inert_frozen, so never get here
                -- CNonCanonical have been canonicalised
       ; case mb_ics' of
           Just ics' -> setTcSInerts (inerts { inert_cans = ics' })
           Nothing   -> return ()
       ; case stop of
            True  -> return Stop
            False -> return (ContinueWith wi) }
\end{code}

\begin{code}
data InteractResult = IRKeep | IRReplace | IRDelete
instance Outputable InteractResult where
  ppr IRKeep    = ptext (sLit "keep")
  ppr IRReplace = ptext (sLit "replace")
  ppr IRDelete  = ptext (sLit "delete")

solveOneFromTheOther :: CtEvidence  -- Inert
                     -> CtEvidence  -- WorkItem
                     -> TcS (InteractResult, StopNowFlag)
-- Preconditions:
-- 1) inert and work item represent evidence for the /same/ predicate
-- 2) ip/class/irred evidence (no coercions) only
solveOneFromTheOther ev_i ev_w
  | isDerived ev_w
  = return (IRKeep, True)

  | isDerived ev_i -- The inert item is Derived, we can just throw it away,
                   -- The ev_w is inert wrt earlier inert-set items,
                   -- so it's safe to continue on from this point
  = return (IRDelete, False)

  | CtWanted { ctev_evar = ev_id } <- ev_w
  = do { setEvBind ev_id (ctEvTerm ev_i)
       ; return (IRKeep, True) }

  | CtWanted { ctev_evar = ev_id } <- ev_i
  = do { setEvBind ev_id (ctEvTerm ev_w)
       ; return (IRReplace, True) }

  | otherwise      -- If both are Given, we already have evidence; no need to duplicate
                   -- But the work item *overrides* the inert item (hence IRReplace)
                   -- See Note [Shadowing of Implicit Parameters]
  = return (IRReplace, True)
\end{code}

*********************************************************************************
*                                                                               *
                   interactIrred
*                                                                               *
*********************************************************************************

\begin{code}
-- Two pieces of irreducible evidence: if their types are *exactly identical*
-- we can rewrite them. We can never improve using this:
-- if we want ty1 :: Constraint and have ty2 :: Constraint it clearly does not
-- mean that (ty1 ~ ty2)
interactIrred :: InertCans -> Ct -> TcS (Maybe InertCans, StopNowFlag)

interactIrred inerts workItem@(CIrredEvCan { cc_ev = ev_w })
  | let pred = ctEvPred ev_w
        (matching_irreds, others) = partitionBag (\ct -> ctPred ct `tcEqType` pred)
                                                 (inert_irreds inerts)
  , (ct_i : rest) <- bagToList matching_irreds
  , let ctev_i = ctEvidence ct_i
  = ASSERT( null rest )
    do { (inert_effect, stop_now) <- solveOneFromTheOther ctev_i ev_w
       ; let inerts' = case inert_effect of
                          IRKeep    -> Nothing
                          IRDelete  -> Just (inerts { inert_irreds = others })
                          IRReplace -> Just (inerts { inert_irreds = extendCts others workItem })
       ; when stop_now $ traceFireTcS workItem $
         ptext (sLit "Irred equal") <+> parens (ppr inert_effect)
       ; return (inerts', stop_now) }

  | otherwise
  = return (Nothing, False)

interactIrred _ wi = pprPanic "interactIrred" (ppr wi)
\end{code}

*********************************************************************************
*                                                                               *
                   interactDict
*                                                                               *
*********************************************************************************

\begin{code}
interactDict :: InertCans -> Ct -> TcS (Maybe InertCans, StopNowFlag)
interactDict inerts workItem@(CDictCan { cc_ev = ev_w, cc_class = cls, cc_tyargs = tys })
  | let dicts = inert_dicts inerts
  , Just ct_i <- findDict (inert_dicts inerts) cls tys
  , let ctev_i = ctEvidence ct_i
  = do { (inert_effect, stop_now) <- solveOneFromTheOther ctev_i ev_w
       ; let inerts' = case inert_effect of
                          IRKeep    -> Nothing
                          IRDelete  -> Just (inerts { inert_dicts = delDict dicts cls tys })
                          IRReplace -> Just (inerts { inert_dicts = addDict dicts cls tys workItem })
       ; when stop_now $ traceFireTcS workItem $
         ptext (sLit "Dict equal") <+> parens (ppr inert_effect)
       ; return (inerts', stop_now) }

  | cls `hasKey` ipClassNameKey
  , isGiven ev_w
  = interactGivenIP inerts workItem

  | otherwise
  = do { mapBagM_ (addFunDepWork workItem) (findDictsByClass (inert_dicts inerts) cls)
               -- Standard thing: create derived fds and keep on going. Importantly we don't
               -- throw workitem back in the worklist because this can cause loops (see #5236)
       ; return (Nothing, False) }

interactDict _ wi = pprPanic "interactDict" (ppr wi)

interactGivenIP :: InertCans -> Ct -> TcS (Maybe InertCans, StopNowFlag)
-- Work item is Given (?x:ty)
-- See Note [Shadowing of Implicit Parameters]
interactGivenIP inerts workItem@(CDictCan { cc_class = cls, cc_tyargs = tys@(ip_str:_) })
  = do { traceFireTcS workItem $ ptext (sLit "Given IP")
       ; return (Just (inerts { inert_dicts = addDict filtered_dicts cls tys workItem }), True) }
  where
    dicts           = inert_dicts inerts
    ip_dicts        = findDictsByClass dicts cls
    other_ip_dicts  = filterBag (not . is_this_ip) ip_dicts
    filtered_dicts  = addDictsByClass dicts cls other_ip_dicts

    -- Pick out any Given constraints for the same implicit parameter
    is_this_ip (CDictCan { cc_ev = ev, cc_tyargs = ip_str':_ })
       = isGiven ev && ip_str `tcEqType` ip_str'
    is_this_ip _ = False

interactGivenIP _ wi = pprPanic "interactGivenIP" (ppr wi)

addFunDepWork :: Ct -> Ct -> TcS ()
addFunDepWork work_ct inert_ct
  = do {  let fd_eqns = improveFromAnother (ctPred inert_ct) (ctPred work_ct)
       ; fd_work <- rewriteWithFunDeps fd_eqns (ctLoc work_ct)
                -- We don't really rewrite tys2, see below _rewritten_tys2, so that's ok
                -- NB: We do create FDs for given to report insoluble equations that arise
                -- from pairs of Givens, and also because of floating when we approximate
                -- implications. The relevant test is: typecheck/should_fail/FDsFromGivens.hs
                -- Also see Note [When improvement happens]

       ; traceTcS "addFuNDepWork"
                  (vcat [ text "inertItem =" <+> ppr inert_ct
                        , text "workItem  =" <+> ppr work_ct
                        , text "fundeps =" <+> ppr fd_work ])

       ; case fd_work of
           [] -> return ()
           _  -> updWorkListTcS (extendWorkListEqs fd_work)    }
\end{code}

Note [Shadowing of Implicit Parameters]
~~~~~~~~~~~~~~~~~~~~~~~~~~~~~~~~~~~~~~~
Consider the following example:

f :: (?x :: Char) => Char
f = let ?x = 'a' in ?x

The "let ?x = ..." generates an implication constraint of the form:

?x :: Char => ?x :: Char

Furthermore, the signature for `f` also generates an implication
constraint, so we end up with the following nested implication:

?x :: Char => (?x :: Char => ?x :: Char)

Note that the wanted (?x :: Char) constraint may be solved in
two incompatible ways:  either by using the parameter from the
signature, or by using the local definition.  Our intention is
that the local definition should "shadow" the parameter of the
signature, and we implement this as follows: when we add a new
*given* implicit parameter to the inert set, it replaces any existing
givens for the same implicit parameter.

This works for the normal cases but it has an odd side effect
in some pathological programs like this:

-- This is accepted, the second parameter shadows
f1 :: (?x :: Int, ?x :: Char) => Char
f1 = ?x

-- This is rejected, the second parameter shadows
f2 :: (?x :: Int, ?x :: Char) => Int
f2 = ?x

Both of these are actually wrong:  when we try to use either one,
we'll get two incompatible wnated constraints (?x :: Int, ?x :: Char),
which would lead to an error.

I can think of two ways to fix this:

  1. Simply disallow multiple constratits for the same implicit
    parameter---this is never useful, and it can be detected completely
    syntactically.

  2. Move the shadowing machinery to the location where we nest
     implications, and add some code here that will produce an
     error if we get multiple givens for the same implicit parameter.


*********************************************************************************
*                                                                               *
                   interactFunEq
*                                                                               *
*********************************************************************************

\begin{code}
interactFunEq :: InertCans -> Ct -> TcS (Maybe InertCans, StopNowFlag)
interactFunEq inerts workItem@(CFunEqCan { cc_ev = ev, cc_fun = tc
                                         , cc_tyargs = args, cc_rhs = rhs })
  | (CFunEqCan { cc_ev = ev_i, cc_rhs = rhs_i } : _) <- matching_inerts
  , ev_i `canRewrite` ev
  = do { traceTcS "interact with inerts: FunEq/FunEq" $
         vcat [ text "workItem =" <+> ppr workItem
              , text "inertItem=" <+> ppr ev_i ]
       ; solveFunEq ev_i rhs_i ev rhs
       ; return (Nothing, True) }

  | (ev_i : _) <- [ ev_i | CFunEqCan { cc_ev = ev_i, cc_rhs = rhs_i } <- matching_inerts
                         , rhs_i `tcEqType` rhs    -- Duplicates
                         , ev_i `canRewriteOrSame` ev ]
  = do { when (isWanted ev) (setEvBind (ctev_evar ev) (ctEvTerm ev_i))
       ; return (Nothing, True) }

  | eq_is@(eq_i : _) <- matching_inerts
  , ev `canRewrite` ctEvidence eq_i   -- This is unusual
  = do { let solve (CFunEqCan { cc_ev = ev_i, cc_rhs = rhs_i })
                      = solveFunEq ev rhs ev_i rhs_i
             solve ct = pprPanic "interactFunEq" (ppr ct)
       ; mapM_ solve eq_is
       ; return (Just (inerts { inert_funeqs = replaceFunEqs funeqs tc args workItem }), True) }

  | (CFunEqCan { cc_rhs = rhs_i } : _) <- matching_inerts
  = -- We have  F ty ~ r1, F ty ~ r2, but neither can rewrite the other;
    -- for example, they might both be Derived, or both Wanted
    -- So we generate a new derived equality r1~r2
    do { mb <- newDerived loc (mkTcEqPred rhs_i rhs)
       ; case mb of
           Just x  -> updWorkListTcS (extendWorkListEq (mkNonCanonical x))
           Nothing -> return ()
       ; return (Nothing, False) }

   | Just ops <- isBuiltInSynFamTyCon_maybe tc
   = do { let is = findFunEqsByTyCon funeqs tc
        ; traceTcS "builtInCandidates: " $ ppr is
        ; let interact = sfInteractInert ops args rhs
        ; impMbs <- sequence
                 [ do mb <- newDerived (ctev_loc iev) (mkTcEqPred lhs_ty rhs_ty)
                      case mb of
                        Just x -> return $ Just $ mkNonCanonical x
                        Nothing -> return Nothing
                 | CFunEqCan { cc_tyargs = iargs
                             , cc_rhs = ixi
                             , cc_ev = iev } <- is
                 , Pair lhs_ty rhs_ty <- interact iargs ixi
                 ]
        ; let imps = catMaybes impMbs
        ; unless (null imps) $ updWorkListTcS (extendWorkListEqs imps)
        ; return (Nothing, False) }

  | otherwise
  = return (Nothing, False)
  where
    funeqs = inert_funeqs inerts
    matching_inerts = findFunEqs funeqs tc args
    loc = ctev_loc ev

interactFunEq _ wi = pprPanic "interactFunEq" (ppr wi)


solveFunEq :: CtEvidence    -- From this  :: F tys ~ xi1
           -> Type
           -> CtEvidence    -- Solve this :: F tys ~ xi2
           -> Type
           -> TcS ()
solveFunEq from_this xi1 solve_this xi2
  = do { ctevs <- xCtEvidence solve_this xev
             -- No caching!  See Note [Cache-caused loops]
             -- Why not (mkTcEqPred xi1 xi2)? See Note [Efficient orientation]

       ; emitWorkNC ctevs }
  where
    from_this_co = evTermCoercion $ ctEvTerm from_this

    xev = XEvTerm [mkTcEqPred xi2 xi1] xcomp xdecomp

    -- xcomp : [(xi2 ~ xi1)] -> (F tys ~ xi2)
    xcomp [x] = EvCoercion (from_this_co `mkTcTransCo` mk_sym_co x)
    xcomp _   = panic "No more goals!"

    -- xdecomp : (F tys ~ xi2) -> [(xi2 ~ xi1)]
    xdecomp x = [EvCoercion (mk_sym_co x `mkTcTransCo` from_this_co)]

    mk_sym_co x = mkTcSymCo (evTermCoercion x)
\end{code}

Note [Cache-caused loops]
~~~~~~~~~~~~~~~~~~~~~~~~~
It is very dangerous to cache a rewritten wanted family equation as 'solved' in our
solved cache (which is the default behaviour or xCtEvidence), because the interaction
may not be contributing towards a solution. Here is an example:

Initial inert set:
  [W] g1 : F a ~ beta1
Work item:
  [W] g2 : F a ~ beta2
The work item will react with the inert yielding the _same_ inert set plus:
    i)   Will set g2 := g1 `cast` g3
    ii)  Will add to our solved cache that [S] g2 : F a ~ beta2
    iii) Will emit [W] g3 : beta1 ~ beta2
Now, the g3 work item will be spontaneously solved to [G] g3 : beta1 ~ beta2
and then it will react the item in the inert ([W] g1 : F a ~ beta1). So it
will set
      g1 := g ; sym g3
and what is g? Well it would ideally be a new goal of type (F a ~ beta2) but
remember that we have this in our solved cache, and it is ... g2! In short we
created the evidence loop:

        g2 := g1 ; g3
        g3 := refl
        g1 := g2 ; sym g3

To avoid this situation we do not cache as solved any workitems (or inert)
which did not really made a 'step' towards proving some goal. Solved's are
just an optimization so we don't lose anything in terms of completeness of
solving.


Note [Efficient Orientation]
~~~~~~~~~~~~~~~~~~~~~~~~~~~~
Suppose we are interacting two FunEqCans with the same LHS:
          (inert)  ci :: (F ty ~ xi_i)
          (work)   cw :: (F ty ~ xi_w)
We prefer to keep the inert (else we pass the work item on down
the pipeline, which is a bit silly).  If we keep the inert, we
will (a) discharge 'cw'
     (b) produce a new equality work-item (xi_w ~ xi_i)
Notice the orientation (xi_w ~ xi_i) NOT (xi_i ~ xi_w):
    new_work :: xi_w ~ xi_i
    cw := ci ; sym new_work
Why?  Consider the simplest case when xi1 is a type variable.  If
we generate xi1~xi2, porcessing that constraint will kick out 'ci'.
If we generate xi2~xi1, there is less chance of that happening.
Of course it can and should still happen if xi1=a, xi1=Int, say.
But we want to avoid it happening needlessly.

Similarly, if we *can't* keep the inert item (because inert is Wanted,
and work is Given, say), we prefer to orient the new equality (xi_i ~
xi_w).

Note [Carefully solve the right CFunEqCan]
~~~~~~~~~~~~~~~~~~~~~~~~~~~~~~~~~~~~~~~~~~
   ---- OLD COMMENT, NOW NOT NEEDED
   ---- because we now allow multiple
   ---- wanted FunEqs with the same head
Consider the constraints
  c1 :: F Int ~ a      -- Arising from an application line 5
  c2 :: F Int ~ Bool   -- Arising from an application line 10
Suppose that 'a' is a unification variable, arising only from
flattening.  So there is no error on line 5; it's just a flattening
variable.  But there is (or might be) an error on line 10.

Two ways to combine them, leaving either (Plan A)
  c1 :: F Int ~ a      -- Arising from an application line 5
  c3 :: a ~ Bool       -- Arising from an application line 10
or (Plan B)
  c2 :: F Int ~ Bool   -- Arising from an application line 10
  c4 :: a ~ Bool       -- Arising from an application line 5

Plan A will unify c3, leaving c1 :: F Int ~ Bool as an error
on the *totally innocent* line 5.  An example is test SimpleFail16
where the expected/actual message comes out backwards if we use
the wrong plan.

The second is the right thing to do.  Hence the isMetaTyVarTy
test when solving pairwise CFunEqCan.


*********************************************************************************
*                                                                               *
                   interactTyVarEq
*                                                                               *
*********************************************************************************

\begin{code}
interactTyVarEq :: InertCans -> Ct -> TcS (Maybe InertCans, StopNowFlag)
-- CTyEqCans are always consumed, returning Stop
interactTyVarEq inerts workItem@(CTyEqCan { cc_tyvar = tv, cc_rhs = rhs , cc_ev = ev })
  | (ev_i : _) <- [ ev_i | CTyEqCan { cc_ev = ev_i, cc_rhs = rhs_i }
                             <- findTyEqs (inert_eqs inerts) tv
                         , ev_i `canRewriteOrSame` ev
                         , rhs_i `tcEqType` rhs ]
  =  -- Inert:     a ~ b
     -- Work item: a ~ b
    do { when (isWanted ev) (setEvBind (ctev_evar ev) (ctEvTerm ev_i))
       ; traceFireTcS workItem (ptext (sLit "Solved from inert"))
       ; return (Nothing, True) }

  | Just tv_rhs <- getTyVar_maybe rhs
  , (ev_i : _) <- [ ev_i | CTyEqCan { cc_ev = ev_i, cc_rhs = rhs_i }
                             <- findTyEqs (inert_eqs inerts) tv_rhs
                         , ev_i `canRewriteOrSame` ev
                         , rhs_i `tcEqType` mkTyVarTy tv ]
  =  -- Inert:     a ~ b
     -- Work item: b ~ a
    do { when (isWanted ev) (setEvBind (ctev_evar ev)
                                (EvCoercion (mkTcSymCo (evTermCoercion (ctEvTerm ev_i)))))
       ; traceFireTcS workItem (ptext (sLit "Solved from inert (r)"))
       ; return (Nothing, True) }

  | otherwise
  = do { mb_solved <- trySpontaneousSolve ev tv rhs
       ; case mb_solved of
           SPCantSolve   -- Includes givens
              -> do { untch <- getUntouchables
                    ; traceTcS "Can't solve tyvar equality"
                          (vcat [ text "LHS:" <+> ppr tv <+> dcolon <+> ppr (tyVarKind tv)
                                , ppWhen (isMetaTyVar tv) $
                                  nest 4 (text "Untouchable level of" <+> ppr tv
                                          <+> text "is" <+> ppr (metaTyVarUntouchables tv))
                                , text "RHS:" <+> ppr rhs <+> dcolon <+> ppr (typeKind rhs)
                                , text "Untouchables =" <+> ppr untch ])
                    ; (n_kicked, inerts') <- kickOutRewritable ev tv inerts
                    ; traceFireTcS workItem $
                      ptext (sLit "Kept as inert") <+> ppr_kicked n_kicked
                    ; return (Just (addInertCan inerts' workItem), True) }


           SPSolved new_tv
              -- Post: tv ~ xi is now in TyBinds, no need to put in inerts as well
              -- see Note [Spontaneously solved in TyBinds]
              -> do { (n_kicked, inerts') <- kickOutRewritable givenFlavour new_tv inerts
                    ; traceFireTcS workItem $
                      ptext (sLit "Spontaneously solved") <+> ppr_kicked n_kicked
                    ; return (Just inerts', True) } }

interactTyVarEq _ wi = pprPanic "interactTyVarEq" (ppr wi)

givenFlavour :: CtEvidence
-- Used just to pass to kickOutRewritable
givenFlavour = CtGiven { ctev_pred = panic "givenFlavour:ev"
                       , ctev_evtm = panic "givenFlavour:tm"
                       , ctev_loc  = panic "givenFlavour:loc" }

ppr_kicked :: Int -> SDoc
ppr_kicked 0 = empty
ppr_kicked n = parens (int n <+> ptext (sLit "kicked out"))
\end{code}

Note [Spontaneously solved in TyBinds]
~~~~~~~~~~~~~~~~~~~~~~~~~~~~~~~~~~~~~~
When we encounter a constraint ([W] alpha ~ tau) which can be spontaneously solved,
we record the equality on the TyBinds of the TcSMonad. In the past, we used to also
add a /given/ version of the constraint ([G] alpha ~ tau) to the inert
canonicals -- and potentially kick out other equalities that mention alpha.

Then, the flattener only had to look in the inert equalities during flattening of a
type (TcCanonical.flattenTyVar).

However it is a bit silly to record these equalities /both/ in the inerts AND the
TyBinds, so we have now eliminated spontaneously solved equalities from the inerts,
and only record them in the TyBinds of the TcS monad. The flattener is now consulting
these binds /and/ the inerts for potentially unsolved or other given equalities.

\begin{code}
kickOutRewritable :: CtEvidence   -- Flavour of the equality that is
                                  -- being added to the inert set
                  -> TcTyVar      -- The new equality is tv ~ ty
                  -> InertCans
                  -> TcS (Int, InertCans)
kickOutRewritable new_ev new_tv
                  (IC { inert_eqs = tv_eqs
                      , inert_dicts  = dictmap
                      , inert_funeqs = funeqmap
                      , inert_irreds = irreds
                      , inert_insols = insols
                      , inert_no_eqs = no_eqs })
  = do { traceTcS "kickOutRewritable" $
            vcat [ text "tv = " <+> ppr new_tv
                 , ptext (sLit "Kicked out =") <+> ppr kicked_out]
       ; updWorkListTcS (appendWorkList kicked_out)
       ; return (workListSize kicked_out, inert_cans_in) }
  where
                -- NB: Notice that don't rewrite
                -- inert_solved_dicts, and inert_solved_funeqs
<<<<<<< HEAD
                -- optimistically. But when we lookup we have to take the 
                -- subsitution into account
       where
         inert_cans_in = IC { inert_eqs = tv_eqs_in
                            , inert_dicts = dicts_in
                            , inert_funeqs = feqs_in
                            , inert_irreds = irs_in
                            , inert_insols = insols_in }

         kicked_out = WorkList { wl_eqs    = varEnvElts tv_eqs_out
                               , wl_funeqs = foldrBag insertDeque emptyDeque feqs_out
                               , wl_rest   = bagToList (dicts_out `andCts` irs_out 
                                                        `andCts` insols_out) }
  
         (tv_eqs_out,  tv_eqs_in) = partitionVarEnv  kick_out_eq tv_eqs
         (feqs_out,   feqs_in)    = partCtFamHeadMap kick_out_ct funeqmap
         (dicts_out,  dicts_in)   = partitionCCanMap kick_out_ct dictmap
         (irs_out,    irs_in)     = partitionBag     kick_out_ct irreds
         (insols_out, insols_in)  = partitionBag     kick_out_ct insols
           -- Kick out even insolubles; see Note [Kick out insolubles]

    kick_out_ct inert_ct = new_flav `canRewrite` (ctFlavour inert_ct) &&
                          (new_tv `elemVarSet` tyCoVarsOfCt inert_ct) 
                    -- NB: tyCoVarsOfCt will return the type 
                    --     variables /and the kind variables/ that are 
                    --     directly visible in the type. Hence we will
                    --     have exposed all the rewriting we care about
                    --     to make the most precise kinds visible for 
                    --     matching classes etc. No need to kick out 
                    --     constraints that mention type variables whose
                    --     kinds could contain this variable!
=======
                -- optimistically. But when we lookup we have to
                -- take the subsitution into account
    inert_cans_in = IC { inert_eqs = tv_eqs_in
                       , inert_dicts = dicts_in
                       , inert_funeqs = feqs_in
                       , inert_irreds = irs_in
                       , inert_insols = insols_in
                       , inert_no_eqs = no_eqs }

    kicked_out = WorkList { wl_eqs    = tv_eqs_out
                          , wl_funeqs = foldrBag insertDeque emptyDeque feqs_out
                          , wl_rest   = bagToList (dicts_out `andCts` irs_out
                                                   `andCts` insols_out) }

    (tv_eqs_out,  tv_eqs_in) = foldVarEnv kick_out_eqs ([], emptyVarEnv) tv_eqs
    (feqs_out,   feqs_in)    = partitionFunEqs  kick_out_ct    funeqmap
    (dicts_out,  dicts_in)   = partitionDicts   kick_out_ct    dictmap
    (irs_out,    irs_in)     = partitionBag     kick_out_irred irreds
    (insols_out, insols_in)  = partitionBag     kick_out_ct    insols
      -- Kick out even insolubles; see Note [Kick out insolubles]

    kick_out_ct :: Ct -> Bool
    kick_out_ct ct =  new_ev `canRewrite` ctEvidence ct
                   && new_tv `elemVarSet` tyVarsOfCt ct
         -- See Note [Kicking out inert constraints]

    kick_out_irred :: Ct -> Bool
    kick_out_irred ct =  new_ev `canRewrite` ctEvidence ct
                      && new_tv `elemVarSet` closeOverKinds (tyVarsOfCt ct)
          -- See Note [Kicking out Irreds]

    kick_out_eqs :: EqualCtList -> ([Ct], TyVarEnv EqualCtList) 
                 -> ([Ct], TyVarEnv EqualCtList)
    kick_out_eqs eqs (acc_out, acc_in)
      = (eqs_out ++ acc_out, case eqs_in of
                               []      -> acc_in
                               (eq1:_) -> extendVarEnv acc_in (cc_tyvar eq1) eqs_in)
      where
        (eqs_out, eqs_in) = partition kick_out_eq eqs

>>>>>>> 3e633d9b

    kick_out_eq :: Ct -> Bool
    kick_out_eq (CTyEqCan { cc_tyvar = tv, cc_rhs = rhs, cc_ev = ev })
<<<<<<< HEAD
      =  (new_flav `canRewrite` inert_flav)  -- See Note [Delicate equality kick-out]
      && (new_tv `elemVarSet` kind_vars ||              -- (1)
          (not (inert_flav `canRewrite` new_flav) &&    -- (2)
           new_tv `elemVarSet` (extendVarSet (tyCoVarsOfType rhs) tv)))
      where
        inert_flav = ctEvFlavour ev
        kind_vars = tyCoVarsOfType (tyVarKind tv) `unionVarSet`
                    tyCoVarsOfType (typeKind rhs)
=======
      =  (new_ev `canRewrite` ev)  -- See Note [Delicate equality kick-out]
      && (new_tv `elemVarSet` kind_vars ||    -- (1)
          (not (ev `canRewrite` new_ev) &&    -- (2)
           new_tv `elemVarSet` (extendVarSet (tyVarsOfType rhs) tv)))
      where
        kind_vars = tyVarsOfType (tyVarKind tv) `unionVarSet`
                    tyVarsOfType (typeKind rhs)
>>>>>>> 3e633d9b

    kick_out_eq other_ct = pprPanic "kick_out_eq" (ppr other_ct)
\end{code}

Note [Kicking out inert constraints]
~~~~~~~~~~~~~~~~~~~~~~~~~~~~~~~~~~~~
Given a new (a -> ty) inert, we want to kick out an existing inert
constraint if
  a) the new constraint can rewrite the inert one
  b) 'a' is free in the inert constraint (so that it *will*)
     rewrite it if we kick it out.

For (b) we use tyVarsOfCt, which returns the type variables /and
the kind variables/ that are directly visible in the type. Hence we
will have exposed all the rewriting we care about to make the most
precise kinds visible for matching classes etc. No need to kick out
constraints that mention type variables whose kinds contain this
variable!  (Except see Note [Kicking out Irreds].)

Note [Kicking out Irreds]
~~~~~~~~~~~~~~~~~~~~~~~~~
There is an awkward special case for Irreds.  When we have a
kind-mis-matched equality constraint (a:k1) ~ (ty:k2), we turn it into
an Irred (see Note [Equalities with incompatible kinds] in
TcCanonical). So in this case the free kind variables of k1 and k2
are not visible.  More precisely, the type looks like
   (~) k1 (a:k1) (ty:k2)
because (~) has kind forall k. k -> k -> Constraint.  So the constraint
itself is ill-kinded.  We can "see" k1 but not k2.  That's why we use
closeOverKinds to make sure we see k2.

This is not pretty. Maybe (~) should have kind 
   (~) :: forall k1 k1. k1 -> k2 -> Constraint


Note [Kick out insolubles]
~~~~~~~~~~~~~~~~~~~~~~~~~~
Suppose we have an insoluble alpha ~ [alpha], which is insoluble
because an occurs check.  And then we unify alpha := [Int].
Then we really want to rewrite the insouluble to [Int] ~ [[Int]].
Now it can be decomposed.  Otherwise we end up with a "Can't match
[Int] ~ [[Int]]" which is true, but a bit confusing because the
outer type constructors match.

Note [Delicate equality kick-out]
~~~~~~~~~~~~~~~~~~~~~~~~~~~~~~~~~~
When adding an equality (a ~ xi), we kick out an inert type-variable
equality (b ~ phi) in two cases

(1) If the new tyvar appears in the kind vars of the LHS or RHS of
    the inert.  Example:
    Work item: [G] k ~ *
    Inert:     [W] (a:k) ~ ty
               [W] (b:*) ~ c :: k
    We must kick out those blocked inerts so that we rewrite them
    and can subsequently unify.

(2) If the new tyvar appears in the RHS of the inert
    AND the inert cannot rewrite the work item
          Work item:  [G] a ~ b
          Inert:      [W] b ~ [a]
    Now at this point the work item cannot be further rewritten by the
    inert (due to the weaker inert flavor). But we can't add the work item
    as-is because the inert set would then have a cyclic substitution,
    when rewriting a wanted type mentioning 'a'. So we must kick the inert out.

    We have to do this only if the inert *cannot* rewrite the work item;
    it it can, then the work item will have been fully rewritten by the
    inert set during canonicalisation.  So for example:
         Work item: [W] a ~ Int
         Inert:     [W] b ~ [a]
    No need to kick out the inert, beause the inert substitution is not
    necessarily idemopotent.  See Note [Non-idempotent inert substitution].

See also Note [Detailed InertCans Invariants]

\begin{code}
data SPSolveResult = SPCantSolve
                   | SPSolved TcTyVar
                     -- We solved this /unification/ variable to some type using reflexivity

-- SPCantSolve means that we can't do the unification because e.g. the variable is untouchable
-- SPSolved workItem' gives us a new *given* to go on

-- @trySpontaneousSolve wi@ solves equalities where one side is a
-- touchable unification variable.
trySpontaneousSolve :: CtEvidence -> TcTyVar -> Xi -> TcS SPSolveResult
trySpontaneousSolve gw tv1 xi
  | isGiven gw   -- See Note [Touchables and givens]
  = return SPCantSolve

  | Just tv2 <- tcGetTyVar_maybe xi
  = do { tch1 <- isTouchableMetaTyVarTcS tv1
       ; tch2 <- isTouchableMetaTyVarTcS tv2
       ; case (tch1, tch2) of
<<<<<<< HEAD
           (True,  True)  -> trySpontaneousEqTwoWay d gw tv1 tv2
           (True,  False) -> trySpontaneousEqOneWay d gw tv1 xi
           (False, True)  -> trySpontaneousEqOneWay d gw tv2 (mkTyCoVarTy tv1)
	   _ -> return SPCantSolve }
=======
           (True,  True)  -> trySpontaneousEqTwoWay gw tv1 tv2
           (True,  False) -> trySpontaneousEqOneWay gw tv1 xi
           (False, True)  -> trySpontaneousEqOneWay gw tv2 (mkTyVarTy tv1)
           _              -> return SPCantSolve }
>>>>>>> 3e633d9b
  | otherwise
  = do { tch1 <- isTouchableMetaTyVarTcS tv1
       ; if tch1 then trySpontaneousEqOneWay gw tv1 xi
                 else return SPCantSolve }

----------------
trySpontaneousEqOneWay :: CtEvidence -> TcTyVar -> Xi -> TcS SPSolveResult
-- tv is a MetaTyVar, not untouchable
trySpontaneousEqOneWay gw tv xi
  | not (isSigTyVar tv) || isTyVarTy xi
  , typeKind xi `tcIsSubKind` tyVarKind tv
  = solveWithIdentity gw tv xi
  | otherwise -- Still can't solve, sig tyvar and non-variable rhs
  = return SPCantSolve

----------------
trySpontaneousEqTwoWay :: CtEvidence -> TcTyVar -> TcTyVar -> TcS SPSolveResult
-- Both tyvars are *touchable* MetaTyvars so there is only a chance for kind error here

trySpontaneousEqTwoWay gw tv1 tv2
  | k1 `tcIsSubKind` k2 && nicer_to_update_tv2
<<<<<<< HEAD
  = solveWithIdentity d gw tv2 (mkTyCoVarTy tv1)
  | k2 `tcIsSubKind` k1
  = solveWithIdentity d gw tv1 (mkTyCoVarTy tv2)
=======
  = solveWithIdentity gw tv2 (mkTyVarTy tv1)
  | k2 `tcIsSubKind` k1
  = solveWithIdentity gw tv1 (mkTyVarTy tv2)
>>>>>>> 3e633d9b
  | otherwise
  = return SPCantSolve
  where
    k1 = tyVarKind tv1
    k2 = tyVarKind tv2
    nicer_to_update_tv2 = isSigTyVar tv1 || isSystemName (Var.varName tv2)
\end{code}

Note [Avoid double unifications]
~~~~~~~~~~~~~~~~~~~~~~~~~~~~~~~~
The spontaneous solver has to return a given which mentions the unified unification
variable *on the left* of the equality. Here is what happens if not:
  Original wanted:  (a ~ alpha),  (alpha ~ Int)
We spontaneously solve the first wanted, without changing the order!
      given : a ~ alpha      [having unified alpha := a]
Now the second wanted comes along, but he cannot rewrite the given, so we simply continue.
At the end we spontaneously solve that guy, *reunifying*  [alpha := Int]

We avoid this problem by orienting the resulting given so that the unification
variable is on the left.  [Note that alternatively we could attempt to
enforce this at canonicalization]

See also Note [No touchables as FunEq RHS] in TcSMonad; avoiding
double unifications is the main reason we disallow touchable
unification variables as RHS of type family equations: F xis ~ alpha.

\begin{code}
solveWithIdentity :: CtEvidence -> TcTyVar -> Xi -> TcS SPSolveResult
-- Solve with the identity coercion
-- Precondition: kind(xi) is a sub-kind of kind(tv)
-- Precondition: CtEvidence is Wanted or Derived
-- See [New Wanted Superclass Work] to see why solveWithIdentity
--     must work for Derived as well as Wanted
-- Returns: workItem where
--        workItem = the new Given constraint
--
-- NB: No need for an occurs check here, because solveWithIdentity always
--     arises from a CTyEqCan, a *canonical* constraint.  Its invariants
--     say that in (a ~ xi), the type variable a does not appear in xi.
--     See TcRnTypes.Ct invariants.
<<<<<<< HEAD
solveWithIdentity _d wd tv xi 
  = do { let tv_ty = mkTyCoVarTy tv
       ; traceTcS "Sneaky unification:" $ 
=======
solveWithIdentity wd tv xi
  = do { let tv_ty = mkTyVarTy tv
       ; traceTcS "Sneaky unification:" $
>>>>>>> 3e633d9b
                       vcat [text "Unifies:" <+> ppr tv <+> ptext (sLit ":=") <+> ppr xi,
                             text "Coercion:" <+> pprEq tv_ty xi,
                             text "Left Kind is:" <+> ppr (typeKind tv_ty),
                             text "Right Kind is:" <+> ppr (typeKind xi) ]

       ; let xi' = defaultKind xi
               -- We only instantiate kind unification variables
               -- with simple kinds like *, not OpenKind or ArgKind
               -- cf TcUnify.uUnboundKVar

       ; setWantedTyBind tv xi'
       ; let refl_evtm = EvCoercion (mkTcNomReflCo xi')

       ; when (isWanted wd) $
              setEvBind (ctev_evar wd) refl_evtm

       ; return (SPSolved tv) }
\end{code}



Note [Superclasses and recursive dictionaries]
~~~~~~~~~~~~~~~~~~~~~~~~~~~~~~~~~~~~~~~~~~~~~~
    Overlaps with Note [SUPERCLASS-LOOP 1]
                  Note [SUPERCLASS-LOOP 2]
                  Note [Recursive instances and superclases]
    ToDo: check overlap and delete redundant stuff

Right before adding a given into the inert set, we must
produce some more work, that will bring the superclasses
of the given into scope. The superclass constraints go into
our worklist.

When we simplify a wanted constraint, if we first see a matching
instance, we may produce new wanted work. To (1) avoid doing this work
twice in the future and (2) to handle recursive dictionaries we may ``cache''
this item as given into our inert set WITHOUT adding its superclass constraints,
otherwise we'd be in danger of creating a loop [In fact this was the exact reason
for doing the isGoodRecEv check in an older version of the type checker].

But now we have added partially solved constraints to the worklist which may
interact with other wanteds. Consider the example:

Example 1:

    class Eq b => Foo a b        --- 0-th selector
    instance Eq a => Foo [a] a   --- fooDFun

and wanted (Foo [t] t). We are first going to see that the instance matches
and create an inert set that includes the solved (Foo [t] t) but not its superclasses:
       d1 :_g Foo [t] t                 d1 := EvDFunApp fooDFun d3
Our work list is going to contain a new *wanted* goal
       d3 :_w Eq t

Ok, so how do we get recursive dictionaries, at all:

Example 2:

    data D r = ZeroD | SuccD (r (D r));

    instance (Eq (r (D r))) => Eq (D r) where
        ZeroD     == ZeroD     = True
        (SuccD a) == (SuccD b) = a == b
        _         == _         = False;

    equalDC :: D [] -> D [] -> Bool;
    equalDC = (==);

We need to prove (Eq (D [])). Here's how we go:

        d1 :_w Eq (D [])

by instance decl, holds if
        d2 :_w Eq [D []]
        where   d1 = dfEqD d2

*BUT* we have an inert set which gives us (no superclasses):
        d1 :_g Eq (D [])
By the instance declaration of Eq we can show the 'd2' goal if
        d3 :_w Eq (D [])
        where   d2 = dfEqList d3
                d1 = dfEqD d2
Now, however this wanted can interact with our inert d1 to set:
        d3 := d1
and solve the goal. Why was this interaction OK? Because, if we chase the
evidence of d1 ~~> dfEqD d2 ~~-> dfEqList d3, so by setting d3 := d1 we
are really setting
        d3 := dfEqD2 (dfEqList d3)
which is FINE because the use of d3 is protected by the instance function
applications.

So, our strategy is to try to put solved wanted dictionaries into the
inert set along with their superclasses (when this is meaningful,
i.e. when new wanted goals are generated) but solve a wanted dictionary
from a given only in the case where the evidence variable of the
wanted is mentioned in the evidence of the given (recursively through
the evidence binds) in a protected way: more instance function applications
than superclass selectors.

Here are some more examples from GHC's previous type checker


Example 3:
This code arises in the context of "Scrap Your Boilerplate with Class"

    class Sat a
    class Data ctx a
    instance  Sat (ctx Char)             => Data ctx Char       -- dfunData1
    instance (Sat (ctx [a]), Data ctx a) => Data ctx [a]        -- dfunData2

    class Data Maybe a => Foo a

    instance Foo t => Sat (Maybe t)                             -- dfunSat

    instance Data Maybe a => Foo a                              -- dfunFoo1
    instance Foo a        => Foo [a]                            -- dfunFoo2
    instance                 Foo [Char]                         -- dfunFoo3

Consider generating the superclasses of the instance declaration
         instance Foo a => Foo [a]

So our problem is this
    d0 :_g Foo t
    d1 :_w Data Maybe [t]

We may add the given in the inert set, along with its superclasses
[assuming we don't fail because there is a matching instance, see
 topReactionsStage, given case ]
  Inert:
    d0 :_g Foo t
  WorkList
    d01 :_g Data Maybe t  -- d2 := EvDictSuperClass d0 0
    d1 :_w Data Maybe [t]
Then d2 can readily enter the inert, and we also do solving of the wanted
  Inert:
    d0 :_g Foo t
    d1 :_s Data Maybe [t]           d1 := dfunData2 d2 d3
  WorkList
    d2 :_w Sat (Maybe [t])
    d3 :_w Data Maybe t
    d01 :_g Data Maybe t
Now, we may simplify d2 more:
  Inert:
      d0 :_g Foo t
      d1 :_s Data Maybe [t]           d1 := dfunData2 d2 d3
      d1 :_g Data Maybe [t]
      d2 :_g Sat (Maybe [t])          d2 := dfunSat d4
  WorkList:
      d3 :_w Data Maybe t
      d4 :_w Foo [t]
      d01 :_g Data Maybe t

Now, we can just solve d3.
  Inert
      d0 :_g Foo t
      d1 :_s Data Maybe [t]           d1 := dfunData2 d2 d3
      d2 :_g Sat (Maybe [t])          d2 := dfunSat d4
  WorkList
      d4 :_w Foo [t]
      d01 :_g Data Maybe t
And now we can simplify d4 again, but since it has superclasses we *add* them to the worklist:
  Inert
      d0 :_g Foo t
      d1 :_s Data Maybe [t]           d1 := dfunData2 d2 d3
      d2 :_g Sat (Maybe [t])          d2 := dfunSat d4
      d4 :_g Foo [t]                  d4 := dfunFoo2 d5
  WorkList:
      d5 :_w Foo t
      d6 :_g Data Maybe [t]           d6 := EvDictSuperClass d4 0
      d01 :_g Data Maybe t
Now, d5 can be solved! (and its superclass enter scope)
  Inert
      d0 :_g Foo t
      d1 :_s Data Maybe [t]           d1 := dfunData2 d2 d3
      d2 :_g Sat (Maybe [t])          d2 := dfunSat d4
      d4 :_g Foo [t]                  d4 := dfunFoo2 d5
      d5 :_g Foo t                    d5 := dfunFoo1 d7
  WorkList:
      d7 :_w Data Maybe t
      d6 :_g Data Maybe [t]
      d8 :_g Data Maybe t            d8 := EvDictSuperClass d5 0
      d01 :_g Data Maybe t

Now, two problems:
   [1] Suppose we pick d8 and we react him with d01. Which of the two givens should
       we keep? Well, we *MUST NOT* drop d01 because d8 contains recursive evidence
       that must not be used (look at case interactInert where both inert and workitem
       are givens). So we have several options:
       - Drop the workitem always (this will drop d8)
              This feels very unsafe -- what if the work item was the "good" one
              that should be used later to solve another wanted?
       - Don't drop anyone: the inert set may contain multiple givens!
              [This is currently implemented]

The "don't drop anyone" seems the most safe thing to do, so now we come to problem 2:
  [2] We have added both d6 and d01 in the inert set, and we are interacting our wanted
      d7. Now the [isRecDictEv] function in the ineration solver
      [case inert-given workitem-wanted] will prevent us from interacting d7 := d8
      precisely because chasing the evidence of d8 leads us to an unguarded use of d7.

      So, no interaction happens there. Then we meet d01 and there is no recursion
      problem there [isRectDictEv] gives us the OK to interact and we do solve d7 := d01!

Note [SUPERCLASS-LOOP 1]
~~~~~~~~~~~~~~~~~~~~~~~~
We have to be very, very careful when generating superclasses, lest we
accidentally build a loop. Here's an example:

  class S a

  class S a => C a where { opc :: a -> a }
  class S b => D b where { opd :: b -> b }

  instance C Int where
     opc = opd

  instance D Int where
     opd = opc

From (instance C Int) we get the constraint set {ds1:S Int, dd:D Int}
Simplifying, we may well get:
        $dfCInt = :C ds1 (opd dd)
        dd  = $dfDInt
        ds1 = $p1 dd
Notice that we spot that we can extract ds1 from dd.

Alas!  Alack! We can do the same for (instance D Int):

        $dfDInt = :D ds2 (opc dc)
        dc  = $dfCInt
        ds2 = $p1 dc

And now we've defined the superclass in terms of itself.
Two more nasty cases are in
        tcrun021
        tcrun033

Solution:
  - Satisfy the superclass context *all by itself*
    (tcSimplifySuperClasses)
  - And do so completely; i.e. no left-over constraints
    to mix with the constraints arising from method declarations


Note [SUPERCLASS-LOOP 2]
~~~~~~~~~~~~~~~~~~~~~~~~
We need to be careful when adding "the constaint we are trying to prove".
Suppose we are *given* d1:Ord a, and want to deduce (d2:C [a]) where

        class Ord a => C a where
        instance Ord [a] => C [a] where ...

Then we'll use the instance decl to deduce C [a] from Ord [a], and then add the
superclasses of C [a] to avails.  But we must not overwrite the binding
for Ord [a] (which is obtained from Ord a) with a superclass selection or we'll just
build a loop!

Here's another variant, immortalised in tcrun020
        class Monad m => C1 m
        class C1 m => C2 m x
        instance C2 Maybe Bool
For the instance decl we need to build (C1 Maybe), and it's no good if
we run around and add (C2 Maybe Bool) and its superclasses to the avails
before we search for C1 Maybe.

Here's another example
        class Eq b => Foo a b
        instance Eq a => Foo [a] a
If we are reducing
        (Foo [t] t)

we'll first deduce that it holds (via the instance decl).  We must not
then overwrite the Eq t constraint with a superclass selection!

At first I had a gross hack, whereby I simply did not add superclass constraints
in addWanted, though I did for addGiven and addIrred.  This was sub-optimal,
because it lost legitimate superclass sharing, and it still didn't do the job:
I found a very obscure program (now tcrun021) in which improvement meant the
simplifier got two bites a the cherry... so something seemed to be an Stop
first time, but reducible next time.

Now we implement the Right Solution, which is to check for loops directly
when adding superclasses.  It's a bit like the occurs check in unification.

Note [Recursive instances and superclases]
~~~~~~~~~~~~~~~~~~~~~~~~~~~~~~~~~~~~~~~~~~
Consider this code, which arises in the context of "Scrap Your
Boilerplate with Class".

    class Sat a
    class Data ctx a
    instance  Sat (ctx Char)             => Data ctx Char
    instance (Sat (ctx [a]), Data ctx a) => Data ctx [a]

    class Data Maybe a => Foo a

    instance Foo t => Sat (Maybe t)

    instance Data Maybe a => Foo a
    instance Foo a        => Foo [a]
    instance                 Foo [Char]

In the instance for Foo [a], when generating evidence for the superclasses
(ie in tcSimplifySuperClasses) we need a superclass (Data Maybe [a]).
Using the instance for Data, we therefore need
        (Sat (Maybe [a], Data Maybe a)
But we are given (Foo a), and hence its superclass (Data Maybe a).
So that leaves (Sat (Maybe [a])).  Using the instance for Sat means
we need (Foo [a]).  And that is the very dictionary we are bulding
an instance for!  So we must put that in the "givens".  So in this
case we have
        Given:  Foo a, Foo [a]
        Wanted: Data Maybe [a]

BUT we must *not not not* put the *superclasses* of (Foo [a]) in
the givens, which is what 'addGiven' would normally do. Why? Because
(Data Maybe [a]) is the superclass, so we'd "satisfy" the wanted
by selecting a superclass from Foo [a], which simply makes a loop.

On the other hand we *must* put the superclasses of (Foo a) in
the givens, as you can see from the derivation described above.

Conclusion: in the very special case of tcSimplifySuperClasses
we have one 'given' (namely the "this" dictionary) whose superclasses
must not be added to 'givens' by addGiven.

There is a complication though.  Suppose there are equalities
      instance (Eq a, a~b) => Num (a,b)
Then we normalise the 'givens' wrt the equalities, so the original
given "this" dictionary is cast to one of a different type.  So it's a
bit trickier than before to identify the "special" dictionary whose
superclasses must not be added. See test
   indexed-types/should_run/EqInInstance

We need a persistent property of the dictionary to record this
special-ness.  Current I'm using the InstLocOrigin (a bit of a hack,
but cool), which is maintained by dictionary normalisation.
Specifically, the InstLocOrigin is
             NoScOrigin
then the no-superclass thing kicks in.  WATCH OUT if you fiddle
with InstLocOrigin!


%************************************************************************
%*                                                                      *
%*          Functional dependencies, instantiation of equations
%*                                                                      *
%************************************************************************

When we spot an equality arising from a functional dependency,
we now use that equality (a "wanted") to rewrite the work-item
constraint right away.  This avoids two dangers

 Danger 1: If we send the original constraint on down the pipeline
           it may react with an instance declaration, and in delicate
           situations (when a Given overlaps with an instance) that
           may produce new insoluble goals: see Trac #4952

 Danger 2: If we don't rewrite the constraint, it may re-react
           with the same thing later, and produce the same equality
           again --> termination worries.

To achieve this required some refactoring of FunDeps.lhs (nicer
now!).

\begin{code}
rewriteWithFunDeps :: [Equation] -> CtLoc -> TcS [Ct]
-- NB: The returned constraints are all Derived
-- Post: returns no trivial equalities (identities) and all EvVars returned are fresh
rewriteWithFunDeps eqn_pred_locs loc
 = do { fd_cts <- mapM (instFunDepEqn loc) eqn_pred_locs
      ; return (concat fd_cts) }

instFunDepEqn :: CtLoc -> Equation -> TcS [Ct]
-- Post: Returns the position index as well as the corresponding FunDep equality
instFunDepEqn loc (FDEqn { fd_qtvs = tvs, fd_eqs = eqs })
  = do { (subst, _) <- instFlexiTcS tvs  -- Takes account of kind substitution
       ; foldM (do_one subst) [] eqs }
  where
    do_one subst ievs (FDEq { fd_ty_left = ty1, fd_ty_right = ty2 })
       | tcEqType sty1 sty2
       = return ievs -- Return no trivial equalities
       | otherwise
       = do { mb_eqv <- newDerived loc (mkTcEqPred sty1 sty2)
            ; case mb_eqv of
                 Just ev -> return (mkNonCanonical (ev {ctev_loc = loc}) : ievs)
                 Nothing -> return ievs }
                   -- We are eventually going to emit FD work back in the work list so
                   -- it is important that we only return the /freshly created/ and not
                   -- some existing equality!
       where
         sty1 = Type.substTy subst ty1
         sty2 = Type.substTy subst ty2
\end{code}




*********************************************************************************
*                                                                               *
                       The top-reaction Stage
*                                                                               *
*********************************************************************************

\begin{code}
topReactionsStage :: WorkItem -> TcS StopOrContinue
topReactionsStage wi
 = do { inerts <- getTcSInerts
      ; tir <- doTopReact inerts wi
      ; case tir of
          NoTopInt -> return (ContinueWith wi)
          SomeTopInt rule what_next
                   -> do { traceFireTcS wi $
                           ptext (sLit "Top react:") <+> text rule
                         ; return what_next } }

data TopInteractResult
 = NoTopInt
 | SomeTopInt { tir_rule :: String, tir_new_item :: StopOrContinue }


doTopReact :: InertSet -> WorkItem -> TcS TopInteractResult
-- The work item does not react with the inert set, so try interaction with top-level
-- instances. Note:
--
--   (a) The place to add superclasses in not here in doTopReact stage.
--       Instead superclasses are added in the worklist as part of the
--       canonicalization process. See Note [Adding superclasses].
--
--   (b) See Note [Given constraint that matches an instance declaration]
--       for some design decisions for given dictionaries.

doTopReact inerts workItem
  = do { traceTcS "doTopReact" (ppr workItem)
       ; case workItem of
           CDictCan { cc_ev = fl, cc_class = cls, cc_tyargs = xis }
              -> doTopReactDict inerts fl cls xis

           CFunEqCan { cc_ev = fl, cc_fun = tc, cc_tyargs = args , cc_rhs = xi }
              -> doTopReactFunEq workItem fl tc args xi

           _  -> -- Any other work item does not react with any top-level equations
                 return NoTopInt  }

--------------------
doTopReactDict :: InertSet -> CtEvidence -> Class -> [Xi] -> TcS TopInteractResult
-- Try to use type-class instance declarations to simplify the constraint
doTopReactDict inerts fl cls xis
  | not (isWanted fl)   -- Never use instances for Given or Derived constraints
  = try_fundeps_and_return

  | Just ev <- lookupSolvedDict inerts cls xis   -- Cached
  , ctEvCheckDepth (ctLocDepth (ctev_loc fl)) ev
  = do { setEvBind dict_id (ctEvTerm ev);
       ; return $ SomeTopInt { tir_rule = "Dict/Top (cached)"
                             , tir_new_item = Stop } }

  | otherwise  -- Not cached
   = do { lkup_inst_res <- matchClassInst inerts cls xis loc
         ; case lkup_inst_res of
               GenInst wtvs ev_term -> do { addSolvedDict fl cls xis
                                          ; solve_from_instance wtvs ev_term }
               NoInstance -> try_fundeps_and_return }
   where
     dict_id = ctEvId fl
     pred = mkClassPred cls xis
     loc = ctev_loc fl

     solve_from_instance :: [CtEvidence] -> EvTerm -> TcS TopInteractResult
      -- Precondition: evidence term matches the predicate workItem
     solve_from_instance evs ev_term
        | null evs
        = do { traceTcS "doTopReact/found nullary instance for" $
               ppr dict_id
             ; setEvBind dict_id ev_term
             ; return $
               SomeTopInt { tir_rule = "Dict/Top (solved, no new work)"
                          , tir_new_item = Stop } }
        | otherwise
        = do { traceTcS "doTopReact/found non-nullary instance for" $
               ppr dict_id
             ; setEvBind dict_id ev_term
             ; let mk_new_wanted ev
                       = mkNonCanonical (ev {ctev_loc = bumpCtLocDepth CountConstraints loc })
             ; updWorkListTcS (extendWorkListCts (map mk_new_wanted evs))
             ; return $
               SomeTopInt { tir_rule     = "Dict/Top (solved, more work)"
                          , tir_new_item = Stop } }

     -- We didn't solve it; so try functional dependencies with
     -- the instance environment, and return
     -- NB: even if there *are* some functional dependencies against the
     -- instance environment, there might be a unique match, and if
     -- so we make sure we get on and solve it first. See Note [Weird fundeps]
     try_fundeps_and_return
       = do { instEnvs <- getInstEnvs
            ; let fd_eqns = improveFromInstEnv instEnvs pred
            ; fd_work <- rewriteWithFunDeps fd_eqns loc
            ; unless (null fd_work) (updWorkListTcS (extendWorkListEqs fd_work))
            ; return NoTopInt }

--------------------
doTopReactFunEq :: Ct -> CtEvidence -> TyCon -> [Xi] -> Xi -> TcS TopInteractResult
doTopReactFunEq _ct fl fun_tc args xi
  = ASSERT(isSynFamilyTyCon fun_tc) -- No associated data families have
                                     -- reached this far
    -- Look in the cache of solved funeqs
    do { fun_eq_cache <- getTcSInerts >>= (return . inert_solved_funeqs)
       ; case findFunEq fun_eq_cache fun_tc args of {
           Just (ctev, rhs_ty)
             | ctev `canRewriteOrSame` fl  -- See Note [Cached solved FunEqs]
             -> ASSERT( not (isDerived ctev) )
                succeed_with "Fun/Cache" (evTermCoercion (ctEvTerm ctev)) rhs_ty ;
           _other ->

    -- Look up in top-level instances, or built-in axiom
    do { match_res <- matchFam fun_tc args   -- See Note [MATCHING-SYNONYMS]
       ; case match_res of {
           Nothing -> do { try_improvement; return NoTopInt } ;
           Just (co, ty) ->

    -- Found a top-level instance
    do {    -- Add it to the solved goals
         unless (isDerived fl) (addSolvedFunEq fun_tc args fl xi)

       ; succeed_with "Fun/Top" co ty } } } } }
  where
    loc = ctev_loc fl

    try_improvement
      | Just ops <- isBuiltInSynFamTyCon_maybe fun_tc
      = do { let eqns = sfInteractTop ops args xi
           ; impsMb <- mapM (\(Pair x y) -> newDerived loc (mkTcEqPred x y)) eqns
           ; let work = map mkNonCanonical (catMaybes impsMb)
           ; unless (null work) (updWorkListTcS (extendWorkListEqs work)) }
      | otherwise
      = return ()

    succeed_with :: String -> TcCoercion -> TcType -> TcS TopInteractResult
    succeed_with str co rhs_ty    -- co :: fun_tc args ~ rhs_ty
      = do { ctevs <- xCtEvidence fl xev
           ; traceTcS ("doTopReactFunEq " ++ str) (ppr ctevs)
           ; case ctevs of
               [ctev] -> updWorkListTcS $ extendWorkListEq $
                         mkNonCanonical (ctev { ctev_loc = bumpCtLocDepth CountTyFunApps loc })
               ctevs -> -- No subgoal (because it's cached)
                        ASSERT( null ctevs) return ()
           ; return $ SomeTopInt { tir_rule = str
                                 , tir_new_item = Stop } }
      where
        xdecomp x = [EvCoercion (mkTcSymCo co `mkTcTransCo` evTermCoercion x)]
        xcomp [x] = EvCoercion (co `mkTcTransCo` evTermCoercion x)
        xcomp _   = panic "No more goals!"
        xev = XEvTerm [mkTcEqPred rhs_ty xi] xcomp xdecomp
\end{code}

Note [Cached solved FunEqs]
~~~~~~~~~~~~~~~~~~~~~~~~~~~
When trying to solve, say (FunExpensive big-type ~ ty), it's important
to see if we have reduced (FunExpensive big-type) before, lest we
simply repeat it.  Hence the lookup in inert_solved_funeqs.  Moreover
we must use `canRewriteOrSame` because both uses might (say) be Wanteds,
and we *still* want to save the re-computation.

Note [MATCHING-SYNONYMS]
~~~~~~~~~~~~~~~~~~~~~~~~
When trying to match a dictionary (D tau) to a top-level instance, or a
type family equation (F taus_1 ~ tau_2) to a top-level family instance,
we do *not* need to expand type synonyms because the matcher will do that for us.


Note [RHS-FAMILY-SYNONYMS]
~~~~~~~~~~~~~~~~~~~~~~~~~~
The RHS of a family instance is represented as yet another constructor which is
like a type synonym for the real RHS the programmer declared. Eg:
    type instance F (a,a) = [a]
Becomes:
    :R32 a = [a]      -- internal type synonym introduced
    F (a,a) ~ :R32 a  -- instance

When we react a family instance with a type family equation in the work list
we keep the synonym-using RHS without expansion.

Note [FunDep and implicit parameter reactions]
~~~~~~~~~~~~~~~~~~~~~~~~~~~~~~~~~~~~~~~~~~~~~~
Currently, our story of interacting two dictionaries (or a dictionary
and top-level instances) for functional dependencies, and implicit
paramters, is that we simply produce new Derived equalities.  So for example

        class D a b | a -> b where ...
    Inert:
        d1 :g D Int Bool
    WorkItem:
        d2 :w D Int alpha

    We generate the extra work item
        cv :d alpha ~ Bool
    where 'cv' is currently unused.  However, this new item can perhaps be
    spontaneously solved to become given and react with d2,
    discharging it in favour of a new constraint d2' thus:
        d2' :w D Int Bool
        d2 := d2' |> D Int cv
    Now d2' can be discharged from d1

We could be more aggressive and try to *immediately* solve the dictionary
using those extra equalities, but that requires those equalities to carry
evidence and derived do not carry evidence.

If that were the case with the same inert set and work item we might dischard
d2 directly:

        cv :w alpha ~ Bool
        d2 := d1 |> D Int cv

But in general it's a bit painful to figure out the necessary coercion,
so we just take the first approach. Here is a better example. Consider:
    class C a b c | a -> b
And:
     [Given]  d1 : C T Int Char
     [Wanted] d2 : C T beta Int
In this case, it's *not even possible* to solve the wanted immediately.
So we should simply output the functional dependency and add this guy
[but NOT its superclasses] back in the worklist. Even worse:
     [Given] d1 : C T Int beta
     [Wanted] d2: C T beta Int
Then it is solvable, but its very hard to detect this on the spot.

It's exactly the same with implicit parameters, except that the
"aggressive" approach would be much easier to implement.

Note [When improvement happens]
~~~~~~~~~~~~~~~~~~~~~~~~~~~~~~~
We fire an improvement rule when

  * Two constraints match (modulo the fundep)
      e.g. C t1 t2, C t1 t3    where C a b | a->b
    The two match because the first arg is identical

Note that we *do* fire the improvement if one is Given and one is Derived (e.g. a
superclass of a Wanted goal) or if both are Given.

Example (tcfail138)
    class L a b | a -> b
    class (G a, L a b) => C a b

    instance C a b' => G (Maybe a)
    instance C a b  => C (Maybe a) a
    instance L (Maybe a) a

When solving the superclasses of the (C (Maybe a) a) instance, we get
  Given:  C a b  ... and hance by superclasses, (G a, L a b)
  Wanted: G (Maybe a)
Use the instance decl to get
  Wanted: C a b'
The (C a b') is inert, so we generate its Derived superclasses (L a b'),
and now we need improvement between that derived superclass an the Given (L a b)

Test typecheck/should_fail/FDsFromGivens also shows why it's a good idea to
emit Derived FDs for givens as well.

Note [Weird fundeps]
~~~~~~~~~~~~~~~~~~~~
Consider   class Het a b | a -> b where
              het :: m (f c) -> a -> m b

           class GHet (a :: * -> *) (b :: * -> *) | a -> b
           instance            GHet (K a) (K [a])
           instance Het a b => GHet (K a) (K b)

The two instances don't actually conflict on their fundeps,
although it's pretty strange.  So they are both accepted. Now
try   [W] GHet (K Int) (K Bool)
This triggers fudeps from both instance decls; but it also
matches a *unique* instance decl, and we should go ahead and
pick that one right now.  Otherwise, if we don't, it ends up
unsolved in the inert set and is reported as an error.

Trac #7875 is a case in point.

Note [Overriding implicit parameters]
~~~~~~~~~~~~~~~~~~~~~~~~~~~~~~~~~~~~~
Consider
   f :: (?x::a) -> Bool -> a

   g v = let ?x::Int = 3
         in (f v, let ?x::Bool = True in f v)

This should probably be well typed, with
   g :: Bool -> (Int, Bool)

So the inner binding for ?x::Bool *overrides* the outer one.
Hence a work-item Given overrides an inert-item Given.

Note [Given constraint that matches an instance declaration]
~~~~~~~~~~~~~~~~~~~~~~~~~~~~~~~~~~~~~~~~~~~~~~~~~~~~~~~~~~~~
What should we do when we discover that one (or more) top-level
instances match a given (or solved) class constraint? We have
two possibilities:

  1. Reject the program. The reason is that there may not be a unique
     best strategy for the solver. Example, from the OutsideIn(X) paper:
       instance P x => Q [x]
       instance (x ~ y) => R [x] y

       wob :: forall a b. (Q [b], R b a) => a -> Int

       g :: forall a. Q [a] => [a] -> Int
       g x = wob x

       will generate the impliation constraint:
            Q [a] => (Q [beta], R beta [a])
       If we react (Q [beta]) with its top-level axiom, we end up with a
       (P beta), which we have no way of discharging. On the other hand,
       if we react R beta [a] with the top-level we get  (beta ~ a), which
       is solvable and can help us rewrite (Q [beta]) to (Q [a]) which is
       now solvable by the given Q [a].

     However, this option is restrictive, for instance [Example 3] from
     Note [Recursive instances and superclases] will fail to work.

  2. Ignore the problem, hoping that the situations where there exist indeed
     such multiple strategies are rare: Indeed the cause of the previous
     problem is that (R [x] y) yields the new work (x ~ y) which can be
     *spontaneously* solved, not using the givens.

We are choosing option 2 below but we might consider having a flag as well.


Note [New Wanted Superclass Work]
~~~~~~~~~~~~~~~~~~~~~~~~~~~~~~~~~
Even in the case of wanted constraints, we may add some superclasses
as new given work. The reason is:

        To allow FD-like improvement for type families. Assume that
        we have a class
             class C a b | a -> b
        and we have to solve the implication constraint:
             C a b => C a beta
        Then, FD improvement can help us to produce a new wanted (beta ~ b)

        We want to have the same effect with the type family encoding of
        functional dependencies. Namely, consider:
             class (F a ~ b) => C a b
        Now suppose that we have:
               given: C a b
               wanted: C a beta
        By interacting the given we will get given (F a ~ b) which is not
        enough by itself to make us discharge (C a beta). However, we
        may create a new derived equality from the super-class of the
        wanted constraint (C a beta), namely derived (F a ~ beta).
        Now we may interact this with given (F a ~ b) to get:
                  derived :  beta ~ b
        But 'beta' is a touchable unification variable, and hence OK to
        unify it with 'b', replacing the derived evidence with the identity.

        This requires trySpontaneousSolve to solve *derived*
        equalities that have a touchable in their RHS, *in addition*
        to solving wanted equalities.

We also need to somehow use the superclasses to quantify over a minimal,
constraint see note [Minimize by Superclasses] in TcSimplify.


Finally, here is another example where this is useful.

Example 1:
----------
   class (F a ~ b) => C a b
And we are given the wanteds:
      w1 : C a b
      w2 : C a c
      w3 : b ~ c
We surely do *not* want to quantify over (b ~ c), since if someone provides
dictionaries for (C a b) and (C a c), these dictionaries can provide a proof
of (b ~ c), hence no extra evidence is necessary. Here is what will happen:

     Step 1: We will get new *given* superclass work,
             provisionally to our solving of w1 and w2

               g1: F a ~ b, g2 : F a ~ c,
               w1 : C a b, w2 : C a c, w3 : b ~ c

             The evidence for g1 and g2 is a superclass evidence term:

               g1 := sc w1, g2 := sc w2

     Step 2: The givens will solve the wanted w3, so that
               w3 := sym (sc w1) ; sc w2

     Step 3: Now, one may naively assume that then w2 can be solve from w1
             after rewriting with the (now solved equality) (b ~ c).

             But this rewriting is ruled out by the isGoodRectDict!

Conclusion, we will (correctly) end up with the unsolved goals
    (C a b, C a c)

NB: The desugarer needs be more clever to deal with equalities
    that participate in recursive dictionary bindings.

\begin{code}
data LookupInstResult
  = NoInstance
  | GenInst [CtEvidence] EvTerm

instance Outputable LookupInstResult where
  ppr NoInstance = text "NoInstance"
  ppr (GenInst ev t) = text "GenInst" <+> ppr ev <+> ppr t


matchClassInst :: InertSet -> Class -> [Type] -> CtLoc -> TcS LookupInstResult

matchClassInst _ clas [ ty ] _
  | className clas == knownNatClassName
  , Just n <- isNumLitTy ty = makeDict (EvNum n)

  | className clas == knownSymbolClassName
  , Just s <- isStrLitTy ty = makeDict (EvStr s)

  where
  {- This adds a coercion that will convert the literal into a dictionary
     of the appropriate type.  See Note [KnownNat & KnownSymbol and EvLit]
     in TcEvidence.  The coercion happens in 2 steps:

     Integer -> SNat n     -- representation of literal to singleton
     SNat n  -> KnownNat n -- singleton to dictionary

     The process is mirrored for Symbols:
     String    -> SSymbol n
     SSymbol n -> KnownSymbol n
  -}
  makeDict evLit =
    case unwrapNewTyCon_maybe (classTyCon clas) of
      Just (_,_, axDict)
        | [ meth ]   <- classMethods clas
        , Just tcRep <- tyConAppTyCon_maybe -- SNat
                      $ funResultTy         -- SNat n
                      $ dropForAlls         -- KnownNat n => SNat n
                      $ idType meth         -- forall n. KnownNat n => SNat n
        , Just (_,_,axRep) <- unwrapNewTyCon_maybe tcRep
        -> return $
           let co1 = mkTcSymCo $ mkTcUnbranchedAxInstCo Representational axRep  [ty]
               co2 = mkTcSymCo $ mkTcUnbranchedAxInstCo Representational axDict [ty]
           in GenInst [] $ mkEvCast (EvLit evLit) (mkTcTransCo co1 co2)

      _ -> panicTcS (text "Unexpected evidence for" <+> ppr (className clas)
                     $$ vcat (map (ppr . idType) (classMethods clas)))

matchClassInst _ clas [ _k, ty1, ty2 ] loc
  | clas == coercibleClass =  do
      traceTcS "matchClassInst for" $ ppr clas <+> ppr ty1 <+> ppr ty2 <+> text "at depth" <+> ppr (ctLocDepth loc)
      ev <- getCoercibleInst loc ty1 ty2
      traceTcS "matchClassInst returned" $ ppr ev
      return ev

matchClassInst inerts clas tys loc
   = do { dflags <- getDynFlags
        ; untch <- getUntouchables
        ; traceTcS "matchClassInst" $ vcat [ text "pred =" <+> ppr pred
                                           , text "inerts=" <+> ppr inerts
                                           , text "untouchables=" <+> ppr untch ]
        ; instEnvs <- getInstEnvs
        ; case lookupInstEnv instEnvs clas tys of
            ([], _, _)               -- Nothing matches
                -> do { traceTcS "matchClass not matching" $
                        vcat [ text "dict" <+> ppr pred ]
                      ; return NoInstance }

            ([(ispec, inst_tys)], [], _) -- A single match
                | not (xopt Opt_IncoherentInstances dflags)
                , given_overlap untch
                -> -- See Note [Instance and Given overlap]
                   do { traceTcS "Delaying instance application" $
                          vcat [ text "Workitem=" <+> pprType (mkClassPred clas tys)
                               , text "Relevant given dictionaries=" <+> ppr givens_for_this_clas ]
                      ; return NoInstance  }

                | otherwise
                -> do   { let dfun_id = instanceDFunId ispec
                        ; traceTcS "matchClass success" $
                          vcat [text "dict" <+> ppr pred,
                                text "witness" <+> ppr dfun_id
                                               <+> ppr (idType dfun_id) ]
                                  -- Record that this dfun is needed
                        ; match_one dfun_id inst_tys }

            (matches, _, _)    -- More than one matches
                               -- Defer any reactions of a multitude
                               -- until we learn more about the reagent
                -> do   { traceTcS "matchClass multiple matches, deferring choice" $
                          vcat [text "dict" <+> ppr pred,
                                text "matches" <+> ppr matches]
                        ; return NoInstance } }
   where
     pred = mkClassPred clas tys

     match_one :: DFunId -> [Maybe TcType] -> TcS LookupInstResult
                  -- See Note [DFunInstType: instantiating types] in InstEnv
     match_one dfun_id mb_inst_tys
       = do { checkWellStagedDFun pred dfun_id loc
            ; (tys, dfun_phi) <- instDFunType dfun_id mb_inst_tys
            ; let (theta, _) = tcSplitPhiTy dfun_phi
            ; if null theta then
                  return (GenInst [] (EvDFunApp dfun_id tys []))
              else do
            { evc_vars <- instDFunConstraints loc theta
            ; let new_ev_vars = freshGoals evc_vars
                      -- new_ev_vars are only the real new variables that can be emitted
                  dfun_app = EvDFunApp dfun_id tys (getEvTerms evc_vars)
            ; return $ GenInst new_ev_vars dfun_app } }

     givens_for_this_clas :: Cts
     givens_for_this_clas
         = filterBag isGivenCt (findDictsByClass (inert_dicts $ inert_cans inerts) clas)

     given_overlap :: Untouchables -> Bool
     given_overlap untch = anyBag (matchable untch) givens_for_this_clas

     matchable untch (CDictCan { cc_class = clas_g, cc_tyargs = sys
                               , cc_ev = fl })
       | isGiven fl
       = ASSERT( clas_g == clas )
<<<<<<< HEAD
         case tcUnifyTys (\tv -> if isTouchableMetaTyVar untch tv && 
                                    tv `elemVarSet` tyCoVarsOfTypes tys
=======
         case tcUnifyTys (\tv -> if isTouchableMetaTyVar untch tv &&
                                    tv `elemVarSet` tyVarsOfTypes tys
>>>>>>> 3e633d9b
                                 then BindMe else Skolem) tys sys of
       -- We can't learn anything more about any variable at this point, so the only
       -- cause of overlap can be by an instantiation of a touchable unification
       -- variable. Hence we only bind touchable unification variables. In addition,
       -- we use tcUnifyTys instead of tcMatchTys to rule out cyclic substitutions.
            Nothing -> False
            Just _  -> True
       | otherwise = False -- No overlap with a solved, already been taken care of
                           -- by the overlap check with the instance environment.
     matchable _tys ct = pprPanic "Expecting dictionary!" (ppr ct)

-- See Note [Coercible Instances]
-- Changes to this logic should likely be reflected in coercible_msg in TcErrors.
getCoercibleInst :: CtLoc -> TcType -> TcType -> TcS LookupInstResult
getCoercibleInst loc ty1 ty2 = do
      -- Get some global stuff in scope, for nice pattern-guard based code in `go`
      rdr_env <- getGlobalRdrEnvTcS
      famenv <- getFamInstEnvs
      safeMode <- safeLanguageOn `fmap` getDynFlags
      go safeMode famenv rdr_env
  where
  go :: Bool -> FamInstEnvs -> GlobalRdrEnv -> TcS LookupInstResult
  go safeMode famenv rdr_env
    -- Coercible a a                             (see case 1 in [Coercible Instances])
    | ty1 `tcEqType` ty2
    = do return $ GenInst []
                $ EvCoercion (TcRefl Representational ty1)

    -- Coercible (forall a. ty) (forall a. ty')  (see case 2 in [Coercible Instances])
    | tcIsForAllTy ty1
    , tcIsForAllTy ty2
    , let (tvs1,body1) = tcSplitForAllTys ty1
          (tvs2,body2) = tcSplitForAllTys ty2
    , equalLength tvs1 tvs2
    = do
       ev_term <- deferTcSForAllEq Representational loc (tvs1,body1) (tvs2,body2)
       return $ GenInst [] ev_term

    -- Coercible (D ty1 ty2) (D ty1' ty2')       (see case 3 in [Coercible Instances])
    | Just (tc1,tyArgs1) <- splitTyConApp_maybe ty1,
      Just (tc2,tyArgs2) <- splitTyConApp_maybe ty2,
      tc1 == tc2,
      nominalArgsAgree tc1 tyArgs1 tyArgs2,
      not safeMode || all (dataConsInScope rdr_env) (tyConsOfTyCon tc1)
    = do -- Mark all used data constructors as used
         when safeMode $ mapM_ (markDataConsAsUsed rdr_env) (tyConsOfTyCon tc1)
         -- We want evidence for all type arguments of role R
         arg_stuff <- forM (zip3 (tyConRoles tc1) tyArgs1 tyArgs2) $ \(r,ta1,ta2) ->
           case r of Nominal -> do
                          return
                            ( Nothing
                            , Nothing
                            , mkTcNomReflCo ta1 {- == ta2, due to nominalArgsAgree -}
                            )
                     Representational -> do
                          ct_ev <- requestCoercible loc ta1 ta2
                          local_var <- mkSysLocalM (fsLit "coev") $ mkCoerciblePred ta1 ta2
                          return
                            ( freshGoal ct_ev
                            , Just (EvBind local_var (getEvTerm ct_ev))
                            , mkTcCoVarCo local_var
                            )
                     Phantom -> do
                          return
                            ( Nothing
                            , Nothing
                            , TcPhantomCo ta1 ta2)
         let (arg_new, arg_binds, arg_cos) = unzip3 arg_stuff
             binds = EvBinds (listToBag (catMaybes arg_binds))
             tcCo = TcLetCo binds (mkTcTyConAppCo Representational tc1 arg_cos)
         return $ GenInst (catMaybes arg_new) (EvCoercion tcCo)

    -- Coercible NT a                            (see case 4 in [Coercible Instances])
    | Just (tc,tyArgs) <- splitTyConApp_maybe ty1,
      Just (concTy, ntCo) <- instNewTyConTF_maybe famenv tc tyArgs,
      dataConsInScope rdr_env tc -- Do noot look at all tyConsOfTyCon
    = do markDataConsAsUsed rdr_env tc
         ct_ev <- requestCoercible loc concTy ty2
         local_var <- mkSysLocalM (fsLit "coev") $ mkCoerciblePred concTy ty2
         let binds = EvBinds (unitBag (EvBind local_var (getEvTerm ct_ev)))
             tcCo = TcLetCo binds $
                            coercionToTcCoercion ntCo `mkTcTransCo` mkTcCoVarCo local_var
         return $ GenInst (freshGoals [ct_ev]) (EvCoercion tcCo)

    -- Coercible a NT                            (see case 4 in [Coercible Instances])
    | Just (tc,tyArgs) <- splitTyConApp_maybe ty2,
      Just (concTy, ntCo) <- instNewTyConTF_maybe famenv tc tyArgs,
      dataConsInScope rdr_env tc -- Do noot look at all tyConsOfTyCon
    = do markDataConsAsUsed rdr_env tc
         ct_ev <- requestCoercible loc ty1 concTy
         local_var <- mkSysLocalM (fsLit "coev") $ mkCoerciblePred ty1 concTy
         let binds = EvBinds (unitBag (EvBind local_var (getEvTerm ct_ev)))
             tcCo = TcLetCo binds $
                            mkTcCoVarCo local_var `mkTcTransCo` mkTcSymCo (coercionToTcCoercion ntCo)
         return $ GenInst (freshGoals [ct_ev]) (EvCoercion tcCo)

    -- Cannot solve this one
    | otherwise
    = return NoInstance

nominalArgsAgree :: TyCon -> [Type] -> [Type] -> Bool
nominalArgsAgree tc tys1 tys2 = all ok $ zip3 (tyConRoles tc) tys1 tys2
  where ok (r,t1,t2) = r /= Nominal || t1 `tcEqType` t2

dataConsInScope :: GlobalRdrEnv -> TyCon -> Bool
dataConsInScope rdr_env tc = not hidden_data_cons
  where
    data_con_names = map dataConName (tyConDataCons tc)
    hidden_data_cons = not (isWiredInName (tyConName tc)) &&
                       (isAbstractTyCon tc || any not_in_scope data_con_names)
    not_in_scope dc  = null (lookupGRE_Name rdr_env dc)

markDataConsAsUsed :: GlobalRdrEnv -> TyCon -> TcS ()
markDataConsAsUsed rdr_env tc = addUsedRdrNamesTcS
  [ mkRdrQual (is_as (is_decl imp_spec)) occ
  | dc <- tyConDataCons tc
  , let dc_name = dataConName dc
        occ  = nameOccName dc_name
        gres = lookupGRE_Name rdr_env dc_name
  , not (null gres)
  , Imported (imp_spec:_) <- [gre_prov (head gres)] ]

requestCoercible :: CtLoc -> TcType -> TcType -> TcS MaybeNew
requestCoercible loc ty1 ty2 =
    ASSERT2( typeKind ty1 `tcEqKind` typeKind ty2, ppr ty1 <+> ppr ty2)
    newWantedEvVarNonrec loc' (mkCoerciblePred ty1 ty2)
  where loc' = bumpCtLocDepth CountConstraints loc

\end{code}

Note [Coercible Instances]
~~~~~~~~~~~~~~~~~~~~~~~~~~
The class Coercible is special: There are no regular instances, and the user
cannot even define them (it is listed as an `abstractClass` in TcValidity).
Instead, the type checker will create instances and their evidence out of thin
air, in getCoercibleInst. The following “instances” are present:

 1. instance Coercible a a
    for any type a at any kind k.

 2. instance (forall a. Coercible t1 t2) => Coercible (forall a. t1) (forall a. t2)
    (which would be illegal to write like that in the source code, but we have
    it nevertheless).


 3. instance (Coercible t1_r t1'_r, Coercible t2_r t2_r',...) =>
       Coercible (C t1_r  t2_r  ... t1_p  t2_p  ... t1_n t2_n ...)
                 (C t1_r' t2_r' ... t1_p' t2_p' ... t1_n t2_n ...)
    for a type constructor C where
     * the nominal type arguments are not changed,
     * the phantom type arguments may change arbitrarily
     * the representational type arguments are again Coercible

    The type constructor can be used undersaturated; then the Coercible
    instance is at a higher kind. This does not cause problems.

    Furthermore in Safe Haskell code, we check that
     * the data constructors of C are in scope and
     * the data constructors of all type constructors used in the definition of
     * C are in scope.
       This is required as otherwise the previous check can be circumvented by
       just adding a local data type around C.

 4. instance Coercible r b => Coercible (NT t1 t2 ...) b
    instance Coercible a r => Coercible a (NT t1 t2 ...)
    for a newtype constructor NT (or data family instance that resolves to a
    newtype) where
     * r is the concrete type of NT, instantiated with the arguments t1 t2 ...
     * the constructor of NT are in scope.

    Again, the newtype TyCon can appear undersaturated, but only if it has
    enough arguments to apply the newtype coercion (which is eta-reduced). Examples:
      newtype NT a = NT (Either a Int)
      Coercible (NT Int) (Either Int Int) -- ok
      newtype NT2 a b = NT2 (b -> a)
      newtype NT3 a b = NT3 (b -> a)
      Coercible (NT2 Int) (NT3 Int) -- cannot be derived

The type checker generates evidence in the form of EvCoercion, but the
TcCoercion therein has role Representational,  which are turned into Core
coercions by dsEvTerm in DsBinds.

The evidence for the first three instance is generated here by
getCoercibleInst, for the second instance deferTcSForAllEq is used.

When the constraint cannot be solved, it is treated as any other unsolved
constraint, i.e. it can turn up in an inferred type signature, or reported to
the user as a regular "Cannot derive instance ..." error. In the latter case,
coercible_msg in TcErrors gives additional explanations of why GHC could not
find a Coercible instance, so it duplicates some of the logic from
getCoercibleInst (in negated form).


Note [Instance and Given overlap]
~~~~~~~~~~~~~~~~~~~~~~~~~~~~~~~~~
Assume that we have an inert set that looks as follows:
       [Given] D [Int]
And an instance declaration:
       instance C a => D [a]
A new wanted comes along of the form:
       [Wanted] D [alpha]

One possibility is to apply the instance declaration which will leave us
with an unsolvable goal (C alpha). However, later on a new constraint may
arise (for instance due to a functional dependency between two later dictionaries),
that will add the equality (alpha ~ Int), in which case our ([Wanted] D [alpha])
will be transformed to [Wanted] D [Int], which could have been discharged by the given.

The solution is that in matchClassInst and eventually in topReact, we get back with
a matching instance, only when there is no Given in the inerts which is unifiable to
this particular dictionary.

The end effect is that, much as we do for overlapping instances, we delay choosing a
class instance if there is a possibility of another instance OR a given to match our
constraint later on. This fixes bugs #4981 and #5002.

This is arguably not easy to appear in practice due to our aggressive prioritization
of equality solving over other constraints, but it is possible. I've added a test case
in typecheck/should-compile/GivenOverlapping.hs

We ignore the overlap problem if -XIncoherentInstances is in force: see
Trac #6002 for a worked-out example where this makes a difference.

Moreover notice that our goals here are different than the goals of the top-level
overlapping checks. There we are interested in validating the following principle:

    If we inline a function f at a site where the same global instance environment
    is available as the instance environment at the definition site of f then we
    should get the same behaviour.

But for the Given Overlap check our goal is just related to completeness of
constraint solving.<|MERGE_RESOLUTION|>--- conflicted
+++ resolved
@@ -764,39 +764,6 @@
   where
                 -- NB: Notice that don't rewrite
                 -- inert_solved_dicts, and inert_solved_funeqs
-<<<<<<< HEAD
-                -- optimistically. But when we lookup we have to take the 
-                -- subsitution into account
-       where
-         inert_cans_in = IC { inert_eqs = tv_eqs_in
-                            , inert_dicts = dicts_in
-                            , inert_funeqs = feqs_in
-                            , inert_irreds = irs_in
-                            , inert_insols = insols_in }
-
-         kicked_out = WorkList { wl_eqs    = varEnvElts tv_eqs_out
-                               , wl_funeqs = foldrBag insertDeque emptyDeque feqs_out
-                               , wl_rest   = bagToList (dicts_out `andCts` irs_out 
-                                                        `andCts` insols_out) }
-  
-         (tv_eqs_out,  tv_eqs_in) = partitionVarEnv  kick_out_eq tv_eqs
-         (feqs_out,   feqs_in)    = partCtFamHeadMap kick_out_ct funeqmap
-         (dicts_out,  dicts_in)   = partitionCCanMap kick_out_ct dictmap
-         (irs_out,    irs_in)     = partitionBag     kick_out_ct irreds
-         (insols_out, insols_in)  = partitionBag     kick_out_ct insols
-           -- Kick out even insolubles; see Note [Kick out insolubles]
-
-    kick_out_ct inert_ct = new_flav `canRewrite` (ctFlavour inert_ct) &&
-                          (new_tv `elemVarSet` tyCoVarsOfCt inert_ct) 
-                    -- NB: tyCoVarsOfCt will return the type 
-                    --     variables /and the kind variables/ that are 
-                    --     directly visible in the type. Hence we will
-                    --     have exposed all the rewriting we care about
-                    --     to make the most precise kinds visible for 
-                    --     matching classes etc. No need to kick out 
-                    --     constraints that mention type variables whose
-                    --     kinds could contain this variable!
-=======
                 -- optimistically. But when we lookup we have to
                 -- take the subsitution into account
     inert_cans_in = IC { inert_eqs = tv_eqs_in
@@ -820,12 +787,12 @@
 
     kick_out_ct :: Ct -> Bool
     kick_out_ct ct =  new_ev `canRewrite` ctEvidence ct
-                   && new_tv `elemVarSet` tyVarsOfCt ct
+                   && new_tv `elemVarSet` tyCoVarsOfCt ct
          -- See Note [Kicking out inert constraints]
 
     kick_out_irred :: Ct -> Bool
     kick_out_irred ct =  new_ev `canRewrite` ctEvidence ct
-                      && new_tv `elemVarSet` closeOverKinds (tyVarsOfCt ct)
+                      && new_tv `elemVarSet` closeOverKinds (tyCoVarsOfCt ct)
           -- See Note [Kicking out Irreds]
 
     kick_out_eqs :: EqualCtList -> ([Ct], TyVarEnv EqualCtList) 
@@ -837,28 +804,15 @@
       where
         (eqs_out, eqs_in) = partition kick_out_eq eqs
 
->>>>>>> 3e633d9b
-
     kick_out_eq :: Ct -> Bool
     kick_out_eq (CTyEqCan { cc_tyvar = tv, cc_rhs = rhs, cc_ev = ev })
-<<<<<<< HEAD
-      =  (new_flav `canRewrite` inert_flav)  -- See Note [Delicate equality kick-out]
-      && (new_tv `elemVarSet` kind_vars ||              -- (1)
-          (not (inert_flav `canRewrite` new_flav) &&    -- (2)
-           new_tv `elemVarSet` (extendVarSet (tyCoVarsOfType rhs) tv)))
-      where
-        inert_flav = ctEvFlavour ev
-        kind_vars = tyCoVarsOfType (tyVarKind tv) `unionVarSet`
-                    tyCoVarsOfType (typeKind rhs)
-=======
       =  (new_ev `canRewrite` ev)  -- See Note [Delicate equality kick-out]
       && (new_tv `elemVarSet` kind_vars ||    -- (1)
           (not (ev `canRewrite` new_ev) &&    -- (2)
-           new_tv `elemVarSet` (extendVarSet (tyVarsOfType rhs) tv)))
+           new_tv `elemVarSet` (extendVarSet (tyCoVarsOfType rhs) tv)))
       where
-        kind_vars = tyVarsOfType (tyVarKind tv) `unionVarSet`
-                    tyVarsOfType (typeKind rhs)
->>>>>>> 3e633d9b
+        kind_vars = tyCoVarsOfType (tyVarKind tv) `unionVarSet`
+                    tyCoVarsOfType (typeKind rhs)
 
     kick_out_eq other_ct = pprPanic "kick_out_eq" (ppr other_ct)
 \end{code}
@@ -954,17 +908,10 @@
   = do { tch1 <- isTouchableMetaTyVarTcS tv1
        ; tch2 <- isTouchableMetaTyVarTcS tv2
        ; case (tch1, tch2) of
-<<<<<<< HEAD
-           (True,  True)  -> trySpontaneousEqTwoWay d gw tv1 tv2
-           (True,  False) -> trySpontaneousEqOneWay d gw tv1 xi
-           (False, True)  -> trySpontaneousEqOneWay d gw tv2 (mkTyCoVarTy tv1)
-	   _ -> return SPCantSolve }
-=======
            (True,  True)  -> trySpontaneousEqTwoWay gw tv1 tv2
            (True,  False) -> trySpontaneousEqOneWay gw tv1 xi
-           (False, True)  -> trySpontaneousEqOneWay gw tv2 (mkTyVarTy tv1)
+           (False, True)  -> trySpontaneousEqOneWay gw tv2 (mkTyCoVarTy tv1)
            _              -> return SPCantSolve }
->>>>>>> 3e633d9b
   | otherwise
   = do { tch1 <- isTouchableMetaTyVarTcS tv1
        ; if tch1 then trySpontaneousEqOneWay gw tv1 xi
@@ -986,15 +933,9 @@
 
 trySpontaneousEqTwoWay gw tv1 tv2
   | k1 `tcIsSubKind` k2 && nicer_to_update_tv2
-<<<<<<< HEAD
-  = solveWithIdentity d gw tv2 (mkTyCoVarTy tv1)
+  = solveWithIdentity gw tv2 (mkTyCoVarTy tv1)
   | k2 `tcIsSubKind` k1
-  = solveWithIdentity d gw tv1 (mkTyCoVarTy tv2)
-=======
-  = solveWithIdentity gw tv2 (mkTyVarTy tv1)
-  | k2 `tcIsSubKind` k1
-  = solveWithIdentity gw tv1 (mkTyVarTy tv2)
->>>>>>> 3e633d9b
+  = solveWithIdentity gw tv1 (mkTyCoVarTy tv2)
   | otherwise
   = return SPCantSolve
   where
@@ -1035,15 +976,9 @@
 --     arises from a CTyEqCan, a *canonical* constraint.  Its invariants
 --     say that in (a ~ xi), the type variable a does not appear in xi.
 --     See TcRnTypes.Ct invariants.
-<<<<<<< HEAD
-solveWithIdentity _d wd tv xi 
+solveWithIdentity wd tv xi
   = do { let tv_ty = mkTyCoVarTy tv
-       ; traceTcS "Sneaky unification:" $ 
-=======
-solveWithIdentity wd tv xi
-  = do { let tv_ty = mkTyVarTy tv
        ; traceTcS "Sneaky unification:" $
->>>>>>> 3e633d9b
                        vcat [text "Unifies:" <+> ppr tv <+> ptext (sLit ":=") <+> ppr xi,
                              text "Coercion:" <+> pprEq tv_ty xi,
                              text "Left Kind is:" <+> ppr (typeKind tv_ty),
@@ -1966,13 +1901,8 @@
                                , cc_ev = fl })
        | isGiven fl
        = ASSERT( clas_g == clas )
-<<<<<<< HEAD
-         case tcUnifyTys (\tv -> if isTouchableMetaTyVar untch tv && 
+         case tcUnifyTys (\tv -> if isTouchableMetaTyVar untch tv &&
                                     tv `elemVarSet` tyCoVarsOfTypes tys
-=======
-         case tcUnifyTys (\tv -> if isTouchableMetaTyVar untch tv &&
-                                    tv `elemVarSet` tyVarsOfTypes tys
->>>>>>> 3e633d9b
                                  then BindMe else Skolem) tys sys of
        -- We can't learn anything more about any variable at this point, so the only
        -- cause of overlap can be by an instantiation of a touchable unification
