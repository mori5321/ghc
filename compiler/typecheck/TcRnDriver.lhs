--- conflicted
+++ resolved
@@ -701,18 +701,9 @@
            eqATDef def_ats1 def_ats2
 
        -- Ignore the location of the defaults
-<<<<<<< HEAD
-       eqATDef (CoAxBranch { cab_tvs = tvs1, cab_lhs =  ty_pats1, cab_rhs = ty1 })
-               (CoAxBranch { cab_tvs = tvs2, cab_lhs =  ty_pats2, cab_rhs = ty2 })
-         | Just env <- eqTyCoVarBndrs emptyRnEnv2 tvs1 tvs2
-         = eqListBy (eqTypeX env) ty_pats1 ty_pats2 &&
-           eqTypeX env ty1 ty2
-         | otherwise = False
-=======
        eqATDef Nothing    Nothing    = True
        eqATDef (Just ty1) (Just ty2) = eqTypeX env ty1 ty2
        eqATDef _ _ = False           
->>>>>>> 2070a8f3
 
        eqFD (as1,bs1) (as2,bs2) =
          eqListBy (eqTypeX env) (mkTyCoVarTys as1) (mkTyCoVarTys as2) &&
