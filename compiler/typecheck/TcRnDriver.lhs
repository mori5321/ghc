--- conflicted
+++ resolved
@@ -25,10 +25,6 @@
 import {-# SOURCE #-} TcSplice ( tcSpliceDecls )
 #endif
 
-<<<<<<< HEAD
-import TyCoRep
-=======
->>>>>>> e6128759
 import DynFlags
 import StaticFlags
 import HsSyn
