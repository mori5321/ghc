\begin{code}
{-# LANGUAGE CPP, TypeFamilies #-}

-- Type definitions for the constraint solver
module TcSMonad (

       -- Canonical constraints, definition is now in TcRnTypes

    WorkList(..), isEmptyWorkList, emptyWorkList,
    workListFromEq, workListFromNonEq, workListFromCt,
    extendWorkListEq, extendWorkListFunEq,
    extendWorkListNonEq, extendWorkListCt,
    extendWorkListCts, extendWorkListEqs, appendWorkList, selectWorkItem,
    withWorkList, workListSize,

    updWorkListTcS, updWorkListTcS_return,

    updTcSImplics,

    Ct(..), Xi, tyCoVarsOfCt, tyCoVarsOfCts,
    emitInsoluble,

    isWanted, isDerived,
    isGivenCt, isWantedCt, isDerivedCt,

    canRewrite,
    mkGivenLoc,

    TcS, runTcS, runTcSWithEvBinds, failTcS, panicTcS, traceTcS, -- Basic functionality
    traceFireTcS, bumpStepCountTcS,
    tryTcS, nestTcS, nestImplicTcS, recoverTcS,
    wrapErrTcS, wrapWarnTcS,

    -- Getting and setting the flattening cache
    addSolvedDict, addSolvedFunEq, getGivenInfo,

    -- Marking stuff as used
    addUsedRdrNamesTcS,

    deferTcSForAllEq,

    setEvBind,
    XEvTerm(..),
    MaybeNew (..), isFresh, freshGoal, freshGoals, getEvTerm, getEvTerms,

    xCtEvidence,        -- Transform a CtEvidence during a step
    rewriteEvidence,    -- Specialized version of xCtEvidence for coercions
    rewriteEqEvidence,  -- Yet more specialised, for equality coercions
    maybeSym,

    newWantedEvVar, newWantedEvVarNC, newWantedEvVarNonrec, newDerived,
    instDFunConstraints,

       -- Creation of evidence variables
    setWantedTyBind, reportUnifications,

    getInstEnvs, getFamInstEnvs,                -- Getting the environments
    getTopEnv, getGblEnv, getTcEvBinds, getUntouchables,
    getTcEvBindsMap, getTcSTyBindsMap,

    lookupFlatEqn, newFlattenSkolem,            -- Flatten skolems

        -- Deque
    Deque(..), insertDeque, emptyDeque,

        -- Inerts
    InertSet(..), InertCans(..),
    getInertEqs,
    emptyInert, getTcSInerts, setTcSInerts,
    getInertUnsolved, checkAllSolved,
    prepareInertsForImplications,
    addInertCan, insertInertItemTcS,
    EqualCtList,
    lookupSolvedDict, extendFlatCache,

    findFunEq, findTyEqs,
    findDict, findDictsByClass, addDict, addDictsByClass, delDict, partitionDicts,
    findFunEqsByTyCon, findFunEqs, addFunEq, replaceFunEqs, partitionFunEqs,

    instDFunType,                              -- Instantiation
    newFlexiTcSTy, instFlexiTcS, instFlexiTcSHelperTcS,
    cloneMetaTyVar,

    Untouchables, isTouchableMetaTyVarTcS, isFilledMetaTyVar_maybe,
    zonkTyCoVarsAndFV,

    getDefaultInfo, getDynFlags, getGlobalRdrEnvTcS,

    matchFam, matchOpenFam,
    checkWellStagedDFun,
    pprEq                                    -- Smaller utils, re-exported from TcM
                                             -- TODO (DV): these are only really used in the
                                             -- instance matcher in TcSimplify. I am wondering
                                             -- if the whole instance matcher simply belongs
                                             -- here
) where

#include "HsVersions.h"

import HscTypes

import Inst
import InstEnv
import FamInst
import FamInstEnv

import qualified TcRnMonad as TcM
import qualified TcMType as TcM
import qualified TcEnv as TcM
       ( checkWellStaged, topIdLvl, tcGetDefaultTys )
import Kind
import TcType
import DynFlags
import Type
import CoAxiom(sfMatchFam)

import TcEvidence
import Class
import TyCon

import Name
import RdrName (RdrName, GlobalRdrEnv)
import RnEnv (addUsedRdrNames)
import Var
import VarEnv
import Outputable
import Bag
import MonadUtils
import UniqSupply

import FastString
import Util
import Id
import TcRnTypes

import BasicTypes
import Unique
import UniqFM
import Maybes ( orElse, catMaybes, firstJusts )
import Pair ( pSnd )

import TrieMap
import Control.Monad( ap, when )
import Data.IORef
import Data.List( partition )

#ifdef DEBUG
import VarSet
import Digraph
#endif
\end{code}

%************************************************************************
%*                                                                      *
%*                            Worklists                                *
%*  Canonical and non-canonical constraints that the simplifier has to  *
%*  work on. Including their simplification depths.                     *
%*                                                                      *
%*                                                                      *
%************************************************************************

Note [WorkList priorities]
~~~~~~~~~~~~~~~~~~~~~~~~~~~
A WorkList contains canonical and non-canonical items (of all flavors).
Notice that each Ct now has a simplification depth. We may
consider using this depth for prioritization as well in the future.

As a simple form of priority queue, our worklist separates out
equalities (wl_eqs) from the rest of the canonical constraints,
so that it's easier to deal with them first, but the separation
is not strictly necessary. Notice that non-canonical constraints
are also parts of the worklist.


Note [NonCanonical Semantics]
~~~~~~~~~~~~~~~~~~~~~~~~~~~~~
Note that canonical constraints involve a CNonCanonical constructor. In the worklist
we use this constructor for constraints that have not yet been canonicalized such as
   [Int] ~ [a]
In other words, all constraints start life as NonCanonicals.

On the other hand, in the Inert Set (see below) the presence of a NonCanonical somewhere
means that we have a ``frozen error''.

NonCanonical constraints never interact directly with other constraints -- but they can
be rewritten by equalities (for instance if a non canonical exists in the inert, we'd
better rewrite it as much as possible before reporting it as an error to the user)

\begin{code}
data Deque a = DQ [a] [a]   -- Insert in RH field, remove from LH field
                            -- First to remove is at head of LH field

instance Outputable a => Outputable (Deque a) where
  ppr (DQ as bs) = ppr (as ++ reverse bs)   -- Show first one to come out at the start

emptyDeque :: Deque a
emptyDeque = DQ [] []

isEmptyDeque :: Deque a -> Bool
isEmptyDeque (DQ as bs) = null as && null bs

dequeSize :: Deque a -> Int
dequeSize (DQ as bs) = length as + length bs

insertDeque :: a -> Deque a -> Deque a
insertDeque b (DQ as bs) = DQ as (b:bs)

appendDeque :: Deque a -> Deque a -> Deque a
appendDeque (DQ as1 bs1) (DQ as2 bs2) = DQ (as1 ++ reverse bs1 ++ as2) bs2

extractDeque :: Deque a -> Maybe (Deque a, a)
extractDeque (DQ [] [])     = Nothing
extractDeque (DQ (a:as) bs) = Just (DQ as bs, a)
extractDeque (DQ [] bs)     = case reverse bs of
                                (a:as) -> Just (DQ as [], a)
                                [] -> panic "extractDeque"

-- See Note [WorkList priorities]
data WorkList = WorkList { wl_eqs    :: [Ct]
                         , wl_funeqs :: Deque Ct
                         , wl_rest   :: [Ct]
                         }


appendWorkList :: WorkList -> WorkList -> WorkList
appendWorkList new_wl orig_wl
   = WorkList { wl_eqs    = wl_eqs new_wl    ++            wl_eqs orig_wl
              , wl_funeqs = wl_funeqs new_wl `appendDeque` wl_funeqs orig_wl
              , wl_rest   = wl_rest new_wl   ++            wl_rest orig_wl }


workListSize :: WorkList -> Int
workListSize (WorkList { wl_eqs = eqs, wl_funeqs = funeqs, wl_rest = rest })
  = length eqs + dequeSize funeqs + length rest

extendWorkListEq :: Ct -> WorkList -> WorkList
-- Extension by equality
extendWorkListEq ct wl
  | Just {} <- isCFunEqCan_maybe ct
  = extendWorkListFunEq ct wl
  | otherwise
  = wl { wl_eqs = ct : wl_eqs wl }

extendWorkListFunEq :: Ct -> WorkList -> WorkList
extendWorkListFunEq ct wl
  = wl { wl_funeqs = insertDeque ct (wl_funeqs wl) }

extendWorkListEqs :: [Ct] -> WorkList -> WorkList
-- Append a list of equalities
extendWorkListEqs cts wl = foldr extendWorkListEq wl cts

extendWorkListNonEq :: Ct -> WorkList -> WorkList
-- Extension by non equality
extendWorkListNonEq ct wl
  = wl { wl_rest = ct : wl_rest wl }

extendWorkListCt :: Ct -> WorkList -> WorkList
-- Agnostic
extendWorkListCt ct wl
 | isEqPred (ctPred ct) = extendWorkListEq ct wl
 | otherwise = extendWorkListNonEq ct wl

extendWorkListCts :: [Ct] -> WorkList -> WorkList
-- Agnostic
extendWorkListCts cts wl = foldr extendWorkListCt wl cts

isEmptyWorkList :: WorkList -> Bool
isEmptyWorkList wl
  = null (wl_eqs wl) &&  null (wl_rest wl) && isEmptyDeque (wl_funeqs wl)

emptyWorkList :: WorkList
emptyWorkList = WorkList { wl_eqs  = [], wl_rest = [], wl_funeqs = emptyDeque }

workListFromEq :: Ct -> WorkList
workListFromEq ct = extendWorkListEq ct emptyWorkList

workListFromNonEq :: Ct -> WorkList
workListFromNonEq ct = extendWorkListNonEq ct emptyWorkList

workListFromCt :: Ct -> WorkList
-- Agnostic
workListFromCt ct | isEqPred (ctPred ct) = workListFromEq ct
                  | otherwise            = workListFromNonEq ct


selectWorkItem :: WorkList -> (Maybe Ct, WorkList)
selectWorkItem wl@(WorkList { wl_eqs = eqs, wl_funeqs = feqs, wl_rest = rest })
  = case (eqs,feqs,rest) of
      (ct:cts,_,_)     -> (Just ct, wl { wl_eqs    = cts })
      (_,fun_eqs,_)    | Just (fun_eqs', ct) <- extractDeque fun_eqs
                       -> (Just ct, wl { wl_funeqs = fun_eqs' })
      (_,_,(ct:cts))   -> (Just ct, wl { wl_rest   = cts })
      (_,_,_)          -> (Nothing,wl)

-- Pretty printing
instance Outputable WorkList where
  ppr wl = vcat [ text "WorkList (eqs)   = " <+> ppr (wl_eqs wl)
                , text "WorkList (funeqs)= " <+> ppr (wl_funeqs wl)
                , text "WorkList (rest)  = " <+> ppr (wl_rest wl)
                ]
\end{code}

%************************************************************************
%*                                                                      *
%*                            Inert Sets                                *
%*                                                                      *
%*                                                                      *
%************************************************************************

Note [Detailed InertCans Invariants]
~~~~~~~~~~~~~~~~~~~~~~~~~~~~~~~~~~~~
The InertCans represents a collection of constraints with the following properties:

  * All canonical

  * No two dictionaries with the same head
  * No two CIrreds with the same type

  * Family equations inert wrt top-level family axioms

  * Dictionaries have no matching top-level instance

  * Given family or dictionary constraints don't mention touchable
    unification variables

  * Non-CTyEqCan constraints are fully rewritten with respect
    to the CTyEqCan equalities (modulo canRewrite of course;
    eg a wanted cannot rewrite a given)

  * CTyEqCan equalities _do_not_ form an idempotent substitution, but
    they are guaranteed to not have any occurs errors. Additional notes:

       - The lack of idempotence of the inert substitution implies
         that we must make sure that when we rewrite a constraint we
         apply the substitution /recursively/ to the types
         involved. Currently the one AND ONLY way in the whole
         constraint solver that we rewrite types and constraints wrt
         to the inert substitution is TcCanonical/flattenTyVar.

       - In the past we did try to have the inert substitution as
         idempotent as possible but this would only be true for
         constraints of the same flavor, so in total the inert
         substitution could not be idempotent, due to flavor-related
         issued.  Note [Non-idempotent inert substitution] explains
         what is going on.

       - Whenever a constraint ends up in the worklist we do
         recursively apply exhaustively the inert substitution to it
         to check for occurs errors.  But if an equality is already in
         the inert set and we can guarantee that adding a new equality
         will not cause the first equality to have an occurs check
         then we do not rewrite the inert equality.  This happens in
         TcInteract, rewriteInertEqsFromInertEq.

         See Note [Delicate equality kick-out] to see which inert
         equalities can safely stay in the inert set and which must be
         kicked out to be rewritten and re-checked for occurs errors.


Note [Solved constraints]
~~~~~~~~~~~~~~~~~~~~~~~~~
When we take a step to simplify a constraint 'c', we call the original constraint "solved".
For example:   Wanted:    ev  :: [s] ~ [t]
               New goal:  ev1 :: s ~ t
               Then 'ev' is now "solved".

The reason for all this is simply to avoid re-solving goals we have solved already.

* A solved Wanted may depend on as-yet-unsolved goals, so (for example) we should not
  use it to rewrite a Given; in that sense the solved goal is still a Wanted

* A solved Given is just given

* A solved Derived in inert_solved is possible; purpose is to avoid
  creating tons of identical Derived goals.

  But there are no solved Deriveds in inert_solved_funeqs

Note [Type family equations]
~~~~~~~~~~~~~~~~~~~~~~~~~~~~
Type-family equations, of form (ev : F tys ~ ty), live in four places

  * The work-list, of course

  * The inert_flat_cache.  This is used when flattening, to get maximal
    sharing.  It contains lots of things that are still in the work-list.
    E.g Suppose we have (w1: F (G a) ~ Int), and (w2: H (G a) ~ Int) in the
        work list.  Then we flatten w1, dumping (w3: G a ~ f1) in the work
        list.  Now if we flatten w2 before we get to w3, we still want to
        share that (G a).

    Because it contains work-list things, DO NOT use the flat cache to solve
    a top-level goal.  Eg in the above example we don't want to solve w3
    using w3 itself!

  * The inert_solved_funeqs.  These are all "solved" goals (see Note [Solved constraints]),
    the result of using a top-level type-family instance.

  * THe inert_funeqs are un-solved but fully processed and in the InertCans.


\begin{code}
-- All Given (fully known) or Wanted or Derived
-- See Note [Detailed InertCans Invariants] for more
data InertCans
  = IC { inert_eqs :: TyVarEnv EqualCtList
              -- All CTyEqCans; index is the LHS tyvar
              -- Some Refl equalities are also in tcs_ty_binds
              -- see Note [Spontaneously solved in TyBinds] in TcInteract

       , inert_funeqs :: FunEqMap EqualCtList
              -- All CFunEqCans; index is the whole family head type.

       , inert_dicts :: DictMap Ct
              -- Dictionaries only, index is the class
              -- NB: index is /not/ the whole type because FD reactions
              -- need to match the class but not necessarily the whole type.

       , inert_irreds :: Cts
              -- Irreducible predicates

       , inert_insols :: Cts
              -- Frozen errors (as non-canonicals)

       , inert_no_eqs :: !Bool    
              -- Set to False when adding a new equality
              -- (eq/funeq) or potential equality (irred)
              -- whose evidence is not a constant
              -- See Note [When does an implication have given equalities?]
              -- in TcSimplify
       }

type EqualCtList = [Ct]
-- EqualCtList invariants:
--    * All are equalities
--    * All these equalities have the same LHS
--    * The list is never empty
--    * No element of the list can rewrite any other
--
-- From the fourth invariant it follows that the list is
--   - A single Given, or
--   - Multiple Wanteds, or
--   - Multiple Deriveds

-- The Inert Set
data InertSet
  = IS { inert_cans :: InertCans
              -- Canonical Given, Wanted, Derived (no Solved)
              -- Sometimes called "the inert set"

       , inert_flat_cache :: FunEqMap (CtEvidence, TcType)
              -- See Note [Type family equations]
              -- Just a hash-cons cache for use when flattening only
              -- These include entirely un-processed goals, so don't use
              -- them to solve a top-level goal, else you may end up solving
              -- (w:F ty ~ a) by setting w:=w!  We just use the flat-cache
              -- when allocating a new flatten-skolem.
              -- Not necessarily inert wrt top-level equations (or inert_cans)

       , inert_fsks :: [TcTyVar]  -- Rigid flatten-skolems (arising from givens)
                                  -- allocated in this local scope
                                  -- See Note [Given flatten-skolems]

       , inert_solved_funeqs :: FunEqMap (CtEvidence, TcType)
              -- See Note [Type family equations]
              -- Of form co :: F xis ~ xi
              -- Always the result of using a top-level family axiom F xis ~ tau
              -- No Deriveds
              -- Not necessarily fully rewritten (by type substitutions)

       , inert_solved_dicts   :: DictMap CtEvidence
              -- Of form ev :: C t1 .. tn
              -- Always the result of using a top-level instance declaration
              -- See Note [Solved constraints]
              -- - Used to avoid creating a new EvVar when we have a new goal
              --   that we have solved in the past
              -- - Stored not necessarily as fully rewritten
              --   (ToDo: rewrite lazily when we lookup)
       }
\end{code}

Note [Given flatten-skolems]
~~~~~~~~~~~~~~~~~~~~~~~~~~~~
Suppose we simplify the implication
    forall b. C (F a) b => (C (F a) beta, blah)
We'll flatten the givens, introducing a flatten-skolem, so the
givens effectively look like
    (C fsk b, F a ~ fsk)
Then we simplify the wanteds, transforming (C (F a) beta) to (C fsk beta).
Now, if we don't solve that wanted, we'll put it back into the residual
implication.  But where is fsk bound?

We solve this by recording the given flatten-skolems in the implication
(the ic_fsks field), so it's as if we change the implication to
    forall b, fsk. (C fsk b, F a ~ fsk) => (C fsk beta, blah)

We don't need to explicitly record the (F a ~ fsk) constraint in the implication
because we can recover it from inside the fsk TyVar itself.  But we do need
to treat that (F a ~ fsk) as a new given.  See the fsk_bag stuff in
TcInteract.solveInteractGiven.

\begin{code}
instance Outputable InertCans where
  ppr ics = vcat [ ptext (sLit "Equalities:")
                   <+> vcat (map ppr (varEnvElts (inert_eqs ics)))
                 , ptext (sLit "Type-function equalities:")
                   <+> vcat (map ppr (funEqsToList (inert_funeqs ics)))
                 , ptext (sLit "No-eqs:") <+> ppr (inert_no_eqs ics)
                 , ptext (sLit "Dictionaries:")
                   <+> vcat (map ppr (Bag.bagToList $ dictsToBag (inert_dicts ics)))
                 , ptext (sLit "Irreds:")
                   <+> vcat (map ppr (Bag.bagToList $ inert_irreds ics))
                 , text "Insolubles =" <+> -- Clearly print frozen errors
                    braces (vcat (map ppr (Bag.bagToList $ inert_insols ics)))
                 ]

instance Outputable InertSet where
  ppr is = vcat [ ppr $ inert_cans is
                , text "Solved dicts"  <+> int (sizeDictMap (inert_solved_dicts is))
                , text "Solved funeqs" <+> int (sizeFunEqMap (inert_solved_funeqs is))]

emptyInert :: InertSet
emptyInert
  = IS { inert_cans = IC { inert_eqs     = emptyVarEnv
                         , inert_dicts   = emptyDicts
                         , inert_funeqs  = emptyFunEqs
                         , inert_irreds  = emptyCts
                         , inert_insols  = emptyCts
                         , inert_no_eqs  = True  -- See Note [inert_fsks and inert_no_eqs]
                         }
       , inert_fsks          = []  -- See Note [inert_fsks and inert_no_eqs]
       , inert_flat_cache    = emptyFunEqs
       , inert_solved_funeqs = emptyFunEqs
       , inert_solved_dicts  = emptyDictMap }

---------------
addInertCan :: InertCans -> Ct -> InertCans
-- Precondition: item /is/ canonical
addInertCan ics item@(CTyEqCan { cc_ev = ev })
  = ics { inert_eqs = extendVarEnv_C (\eqs _ -> item : eqs)
                              (inert_eqs ics)
                              (cc_tyvar item) [item]
        , inert_no_eqs = isFlatSkolEv ev && inert_no_eqs ics }
    -- See Note [When does an implication have given equalities?] in TcSimplify

addInertCan ics item@(CFunEqCan { cc_fun = tc, cc_tyargs = tys, cc_ev = ev })
  = ics { inert_funeqs = addFunEq (inert_funeqs ics) tc tys item
        , inert_no_eqs = isFlatSkolEv ev && inert_no_eqs ics }
    -- See Note [When does an implication have given equalities?] in TcSimplify

addInertCan ics item@(CIrredEvCan {})
  = ics { inert_irreds = inert_irreds ics `Bag.snocBag` item
        , inert_no_eqs = False }
       -- The 'False' is because the irreducible constraint might later instantiate
       -- to an equality.
       -- But since we try to simplify first, if there's a constraint function FC with
       --    type instance FC Int = Show
       -- we'll reduce a constraint (FC Int a) to Show a, and never add an inert irreducible

addInertCan ics item@(CDictCan { cc_class = cls, cc_tyargs = tys })
  = ics { inert_dicts = addDict (inert_dicts ics) cls tys item }

addInertCan _ item
  = pprPanic "upd_inert set: can't happen! Inserting " $
    ppr item   -- Can't be CNonCanonical, CHoleCan,
               -- because they only land in inert_insols

isFlatSkolEv :: CtEvidence -> Bool
-- True if (a) it's a Given and (b) it is evidence for
-- (or derived from) a flatten-skolem equality.
-- See Note [When does an implication have given equalities?] in TcSimplify
isFlatSkolEv ev = case ctLocOrigin (ctev_loc ev) of
                    FlatSkolOrigin -> True
                    _              -> False

--------------
insertInertItemTcS :: Ct -> TcS ()
-- Add a new item in the inerts of the monad
insertInertItemTcS item
  = do { traceTcS "insertInertItemTcS {" $
         text "Trying to insert new inert item:" <+> ppr item

       ; updInertTcS (\ics -> ics { inert_cans = addInertCan (inert_cans ics) item })

       ; traceTcS "insertInertItemTcS }" $ empty }

addSolvedDict :: CtEvidence -> Class -> [Type] -> TcS ()
-- Add a new item in the solved set of the monad
addSolvedDict item cls tys
  | isIPPred (ctEvPred item)    -- Never cache "solved" implicit parameters (not sure why!)
  = return ()
  | otherwise
  = do { traceTcS "updSolvedSetTcs:" $ ppr item
       ; updInertTcS $ \ ics ->
             ics { inert_solved_dicts = addDict (inert_solved_dicts ics) cls tys item } }

addSolvedFunEq :: TyCon -> [TcType] -> CtEvidence -> TcType -> TcS ()
addSolvedFunEq fam_tc tys ev rhs_ty
  = updInertTcS $ \ inert ->
    inert { inert_solved_funeqs = insertFunEq (inert_solved_funeqs inert)
                                              fam_tc tys (ev, rhs_ty) }

updInertTcS :: (InertSet -> InertSet) -> TcS ()
-- Modify the inert set with the supplied function
updInertTcS upd
  = do { is_var <- getTcSInertsRef
       ; wrapTcS (do { curr_inert <- TcM.readTcRef is_var
                     ; TcM.writeTcRef is_var (upd curr_inert) }) }

prepareInertsForImplications :: InertSet -> InertSet
-- See Note [Preparing inert set for implications]
prepareInertsForImplications is
  = is { inert_cans    = getGivens (inert_cans is)
       , inert_fsks    = []
       , inert_flat_cache = emptyFunEqs }
  where
    getGivens (IC { inert_eqs    = eqs
                  , inert_irreds = irreds
                  , inert_funeqs = funeqs
                  , inert_dicts  = dicts })
      = IC { inert_eqs     = filterVarEnv is_given_eq eqs
           , inert_funeqs  = foldFunEqs given_from_wanted funeqs emptyFunEqs
           , inert_irreds  = Bag.filterBag isGivenCt irreds
           , inert_dicts   = filterDicts isGivenCt dicts
           , inert_insols  = emptyCts
           , inert_no_eqs  = True  -- See Note [inert_fsks and inert_no_eqs]
           }

    is_given_eq :: [Ct] -> Bool
    is_given_eq (ct:rest) | isGivenCt ct = ASSERT( null rest ) True
    is_given_eq _                        = False

    given_from_wanted :: EqualCtList -> FunEqMap EqualCtList -> FunEqMap EqualCtList
    given_from_wanted (funeq:_) fhm  -- This is where the magic processing happens
                                     -- for type-function equalities
                                     -- Pick just the first
                                     -- See Note [Preparing inert set for implications]

      | isWanted ev  = insert_one (funeq { cc_ev = given_ev }) fhm
      | isGiven ev   = insert_one funeq fhm
      where
        ev = ctEvidence funeq
        given_ev = CtGiven { ctev_evtm = EvId (ctev_evar ev)
                           , ctev_pred = ctev_pred ev
                           , ctev_loc  = ctev_loc ev }

    given_from_wanted _ fhm = fhm -- Drop derived constraints

    insert_one :: Ct -> FunEqMap EqualCtList -> FunEqMap EqualCtList
    insert_one item@(CFunEqCan { cc_fun = tc, cc_tyargs = tys }) fhm
       = addFunEq fhm tc tys item
    insert_one item _ = pprPanic "insert_one" (ppr item)
\end{code}

Note [Preparing inert set for implications]
~~~~~~~~~~~~~~~~~~~~~~~~~~~~~~~~~~~~~~~~~~~~
Before solving the nested implications, we trim the inert set,
retaining only Givens.  These givens can be used when solving
the inner implications.

With one wrinkle!  We take all *wanted* *funeqs*, and turn them into givens.
Consider (Trac #4935)
   type instance F True a b = a
   type instance F False a b = b

   [w] F c a b ~ gamma
   (c ~ True) => a ~ gamma
   (c ~ False) => b ~ gamma

Obviously this is soluble with gamma := F c a b.  But
Since solveCTyFunEqs happens at the very end of solving, the only way
to solve the two implications is temporarily consider (F c a b ~ gamma)
as Given and push it inside the implications. Now, when we come
out again at the end, having solved the implications solveCTyFunEqs
will solve this equality.

Turning type-function equalities into Givens is easy becase they
*stay inert*.  No need to re-process them.

We don't try to turn any *other* Wanteds into Givens:

  * For example, we should not push given dictionaries in because
    of example LongWayOverlapping.hs, where we might get strange
    overlap errors between far-away constraints in the program.

There might be cases where interactions between wanteds can help
to solve a constraint. For example

        class C a b | a -> b
        (C Int alpha), (forall d. C d blah => C Int a)

If we push the (C Int alpha) inwards, as a given, it can produce a
fundep (alpha~a) and this can float out again and be used to fix
alpha.  (In general we can't float class constraints out just in case
(C d blah) might help to solve (C Int a).)  But we ignore this possiblity.

For Derived constraints we don't have evidence, so we do not turn
them into Givens.  There can *be* deriving CFunEqCans; see Trac #8129.

\begin{code}
getInertEqs :: TcS (TyVarEnv [Ct])
getInertEqs = do { inert <- getTcSInerts
                 ; return (inert_eqs (inert_cans inert)) }

getInertUnsolved :: TcS (Cts, Cts)
-- Return (unsolved-wanteds, insolubles)
-- Both consist of a mixture of Wanted and Derived
getInertUnsolved
 = do { is <- getTcSInerts

      ; let icans = inert_cans is
            unsolved_irreds = Bag.filterBag is_unsolved  (inert_irreds icans)
            unsolved_dicts  = foldDicts  add_if_unsolved  (inert_dicts icans)  emptyCts
            unsolved_funeqs = foldFunEqs add_if_unsolveds (inert_funeqs icans) emptyCts
            unsolved_eqs    = foldVarEnv add_if_unsolveds emptyCts (inert_eqs icans)

            unsolved_flats = unsolved_eqs `unionBags` unsolved_irreds `unionBags`
                             unsolved_dicts `unionBags` unsolved_funeqs

      ; return (unsolved_flats, inert_insols icans) }
  where
    add_if_unsolved :: Ct -> Cts -> Cts
    add_if_unsolved ct cts | is_unsolved ct = cts `extendCts` ct
                           | otherwise      = cts

    add_if_unsolveds :: [Ct] -> Cts -> Cts
    add_if_unsolveds eqs cts = foldr add_if_unsolved cts eqs

    is_unsolved ct = not (isGivenCt ct)   -- Wanted or Derived

checkAllSolved :: TcS Bool
-- True if there are no unsolved wanteds
-- Ignore Derived for this purpose, unless in insolubles
checkAllSolved
 = do { is <- getTcSInerts

      ; let icans = inert_cans is
            unsolved_irreds = Bag.anyBag isWantedCt (inert_irreds icans)
            unsolved_dicts  = foldDicts ((||)  . isWantedCt)     (inert_dicts icans)  False
            unsolved_funeqs = foldFunEqs ((||) . any isWantedCt) (inert_funeqs icans) False
            unsolved_eqs    = foldVarEnv ((||) . any isWantedCt) False (inert_eqs icans)

      ; return (not (unsolved_eqs || unsolved_irreds
                     || unsolved_dicts || unsolved_funeqs
                     || not (isEmptyBag (inert_insols icans)))) }

lookupFlatEqn :: TyCon -> [Type] -> TcS (Maybe (CtEvidence, TcType))
lookupFlatEqn fam_tc tys
  = do { IS { inert_solved_funeqs = solved_funeqs
            , inert_flat_cache = flat_cache
            , inert_cans = IC { inert_funeqs = inert_funeqs } } <- getTcSInerts
       ; return (firstJusts [findFunEq solved_funeqs fam_tc tys,
                             lookup_inerts inert_funeqs,
                             findFunEq flat_cache fam_tc tys]) }
  where
    lookup_inerts inert_funeqs
      | (ct:_) <- findFunEqs inert_funeqs fam_tc tys
      = Just (ctEvidence ct, cc_rhs ct)
      | otherwise
      = Nothing

lookupInInerts :: TcPredType -> TcS (Maybe CtEvidence)
-- Is this exact predicate type cached in the solved or canonicals of the InertSet?
lookupInInerts pty
  = do { IS { inert_solved_dicts = solved_dicts
            , inert_cans         = inert_cans }
            <- getTcSInerts
       ; return $ case (classifyPredType pty) of
           ClassPred cls tys
              | Just ctev <- findDict solved_dicts cls tys
                    -- I'm not sure why we check for solved dicts,
                    -- but not for solved funeqs
              -> Just ctev
              | Just ct <- findDict (inert_dicts inert_cans) cls tys
              -> Just (ctEvidence ct)

           EqPred ty1 _ty2
             | Just tv <- getTyVar_maybe ty1      -- Tyvar equation
             -> foldr exact_match Nothing (findTyEqs (inert_eqs inert_cans) tv)

             | Just (tc, tys) <- splitTyConApp_maybe ty1  -- Family equation
             -> foldr exact_match Nothing (findFunEqs (inert_funeqs inert_cans) tc tys)

           IrredPred {} -> foldrBag exact_match Nothing (inert_irreds inert_cans)

           _other -> Nothing -- NB: No caching for IPs or holes
      }
  where
    exact_match :: Ct -> Maybe CtEvidence -> Maybe CtEvidence
    exact_match ct deflt | let ctev = ctEvidence ct
                         , ctEvPred ctev `tcEqType` pty
                         = Just ctev
                         | otherwise
                         = deflt

lookupSolvedDict :: InertSet -> Class -> [Type] -> Maybe CtEvidence
-- Returns just if exactly this predicate type exists in the solved.
lookupSolvedDict (IS { inert_solved_dicts = solved }) cls tys
  = findDict solved cls tys
\end{code}


%************************************************************************
%*                                                                      *
                   TyEqMap
%*                                                                      *
%************************************************************************

\begin{code}
type TyEqMap a = TyVarEnv a

findTyEqs :: TyEqMap EqualCtList -> TyVar -> EqualCtList
findTyEqs m tv = lookupVarEnv m tv `orElse` []
\end{code}


%************************************************************************
%*                                                                      *
                   TcAppMap, DictMap, FunEqMap
%*                                                                      *
%************************************************************************

\begin{code}
type TcAppMap a = UniqFM (ListMap TypeMap a)
    -- Indexed by tycon then the arg types
    -- Used for types and classes; hence UniqFM

emptyTcAppMap :: TcAppMap a
emptyTcAppMap = emptyUFM

findTcApp :: TcAppMap a -> Unique -> [Type] -> Maybe a
findTcApp m u tys = do { tys_map <- lookupUFM m u
                       ; lookupTM tys tys_map }

delTcApp :: TcAppMap a -> Unique -> [Type] -> TcAppMap a
delTcApp m cls tys = adjustUFM (deleteTM tys) m cls

insertTcApp :: TcAppMap a -> Unique -> [Type] -> a -> TcAppMap a
insertTcApp m cls tys ct = alterUFM alter_tm m cls
  where
    alter_tm mb_tm = Just (insertTM tys ct (mb_tm `orElse` emptyTM))

tcAppMapToBag :: TcAppMap a -> Bag a
tcAppMapToBag m = foldTcAppMap consBag m emptyBag

foldTcAppMap :: (a -> b -> b) -> TcAppMap a -> b -> b
foldTcAppMap k m z = foldUFM (foldTM k) z m

-------------------------
type DictMap a = TcAppMap a

emptyDictMap :: DictMap a
emptyDictMap = emptyTcAppMap

sizeDictMap :: DictMap a -> Int
sizeDictMap m = foldDicts (\ _ x -> x+1) m 0

findDict :: DictMap a -> Class -> [Type] -> Maybe a
findDict m cls tys = findTcApp m (getUnique cls) tys

findDictsByClass :: DictMap a -> Class -> Bag a
findDictsByClass m cls
  | Just tm <- lookupUFM m cls = foldTM consBag tm emptyBag
  | otherwise                  = emptyBag

delDict :: DictMap a -> Class -> [Type] -> DictMap a
delDict m cls tys = delTcApp m (getUnique cls) tys

addDict :: DictMap a -> Class -> [Type] -> a -> DictMap a
addDict m cls tys item = insertTcApp m (getUnique cls) tys item

addDictsByClass :: DictMap Ct -> Class -> Bag Ct -> DictMap Ct
addDictsByClass m cls items
  = addToUFM m cls (foldrBag add emptyTM items)
  where
    add ct@(CDictCan { cc_tyargs = tys }) tm = insertTM tys ct tm
    add ct _ = pprPanic "addDictsByClass" (ppr ct)

filterDicts :: (Ct -> Bool) -> DictMap Ct -> DictMap Ct
filterDicts f m = mapUFM do_tm m
  where
    do_tm tm = foldTM insert_mb tm emptyTM
    insert_mb ct@(CDictCan { cc_tyargs = tys }) tm
       | f ct      = insertTM tys ct tm
       | otherwise = tm
    insert_mb ct _ = pprPanic "filterDicts" (ppr ct)

partitionDicts :: (Ct -> Bool) -> DictMap Ct -> (Bag Ct, DictMap Ct)
partitionDicts f m = foldTcAppMap k m (emptyBag, emptyDicts)
  where
    k ct (yeses, noes) | f ct      = (ct `consBag` yeses, noes)
                       | otherwise = (yeses,              add ct noes)
    add ct@(CDictCan { cc_class = cls, cc_tyargs = tys }) m
      = addDict m cls tys ct
    add ct _ = pprPanic "partitionDicts" (ppr ct)

dictsToBag :: DictMap a -> Bag a
dictsToBag = tcAppMapToBag

foldDicts :: (a -> b -> b) -> DictMap a -> b -> b
foldDicts = foldTcAppMap

emptyDicts :: DictMap a
emptyDicts = emptyTcAppMap

------------------------
type FunEqMap a = TcAppMap a  -- A map whose key is a (TyCon, [Type]) pair

emptyFunEqs :: TcAppMap a
emptyFunEqs = emptyTcAppMap

sizeFunEqMap :: FunEqMap a -> Int
sizeFunEqMap m = foldFunEqs (\ _ x -> x+1) m 0

findFunEq :: FunEqMap a -> TyCon -> [Type] -> Maybe a
findFunEq m tc tys = findTcApp m (getUnique tc) tys

findFunEqs :: FunEqMap [a] -> TyCon -> [Type] -> [a]
findFunEqs m tc tys = findTcApp m (getUnique tc) tys `orElse` []

funEqsToList :: FunEqMap [a] -> [a]
funEqsToList m = foldTcAppMap (++) m []

findFunEqsByTyCon :: FunEqMap [a] -> TyCon -> [a]
-- Get inert function equation constraints that have the given tycon
-- in their head.  Not that the constraints remain in the inert set.
-- We use this to check for derived interactions with built-in type-function
-- constructors.
findFunEqsByTyCon m tc
  | Just tm <- lookupUFM m tc = foldTM (++) tm []
  | otherwise                 = []

foldFunEqs :: (a -> b -> b) -> FunEqMap a -> b -> b
foldFunEqs = foldTcAppMap

insertFunEq :: FunEqMap a -> TyCon -> [Type] -> a -> FunEqMap a
insertFunEq m tc tys val = insertTcApp m (getUnique tc) tys val

addFunEq :: FunEqMap EqualCtList -> TyCon -> [Type] -> Ct -> FunEqMap EqualCtList
addFunEq m tc tys item
  = alterUFM alter_tm m (getUnique tc)
  where
    alter_tm mb_tm = Just (alterTM tys alter_cts (mb_tm `orElse` emptyTM))
    alter_cts Nothing       = Just [item]
    alter_cts (Just funeqs) = Just (item : funeqs)

replaceFunEqs :: FunEqMap EqualCtList -> TyCon -> [Type] -> Ct -> FunEqMap EqualCtList
replaceFunEqs m tc tys ct = insertTcApp m (getUnique tc) tys [ct]

partitionFunEqs :: (Ct -> Bool) -> FunEqMap EqualCtList -> (Bag Ct, FunEqMap EqualCtList)
partitionFunEqs f m = foldTcAppMap k m (emptyBag, emptyFunEqs)
  where
    k cts (yeses, noes)
      = ( case eqs_out of
            [] -> yeses
            _  -> yeses `unionBags` listToBag eqs_out
        , case eqs_in of
            CFunEqCan { cc_fun = tc, cc_tyargs = tys } : _
                -> insertTcApp noes (getUnique tc) tys eqs_in
            _  -> noes )
      where
        (eqs_out, eqs_in) = partition f cts
\end{code}


%************************************************************************
%*                                                                      *
%*              The TcS solver monad                                    *
%*                                                                      *
%************************************************************************

Note [The TcS monad]
~~~~~~~~~~~~~~~~~~~~
The TcS monad is a weak form of the main Tc monad

All you can do is
    * fail
    * allocate new variables
    * fill in evidence variables

Filling in a dictionary evidence variable means to create a binding
for it, so TcS carries a mutable location where the binding can be
added.  This is initialised from the innermost implication constraint.

\begin{code}
data TcSEnv
  = TcSEnv {
      tcs_ev_binds    :: EvBindsVar,

      tcs_ty_binds :: IORef (Bool, TyVarEnv (TcTyVar, TcType)),
          -- Global type bindings for unification variables
          -- See Note [Spontaneously solved in TyBinds] in TcInteract
          -- The "dirty-flag" Bool is set True when we add a binding

      tcs_count    :: IORef Int, -- Global step count

      tcs_inerts   :: IORef InertSet, -- Current inert set
      tcs_worklist :: IORef WorkList, -- Current worklist

      -- Residual implication constraints that are generated
      -- while solving or canonicalising the current worklist.
      -- Specifically, when canonicalising (forall a. t1 ~ forall a. t2)
      -- from which we get the implication (forall a. t1 ~ t2)
      tcs_implics  :: IORef (Bag Implication)
    }
\end{code}

\begin{code}

---------------
newtype TcS a = TcS { unTcS :: TcSEnv -> TcM a }

instance Functor TcS where
  fmap f m = TcS $ fmap f . unTcS m

instance Applicative TcS where
  pure  = return
  (<*>) = ap

instance Monad TcS where
  return x  = TcS (\_ -> return x)
  fail err  = TcS (\_ -> fail err)
  m >>= k   = TcS (\ebs -> unTcS m ebs >>= \r -> unTcS (k r) ebs)

instance MonadUnique TcS where
   getUniqueSupplyM = wrapTcS getUniqueSupplyM

-- Basic functionality
-- ~~~~~~~~~~~~~~~~~~~~~~~~~~~~~~~~~~~~~~~~~~~~~~~~~~~~~~~~~~~~~~~~~
wrapTcS :: TcM a -> TcS a
-- Do not export wrapTcS, because it promotes an arbitrary TcM to TcS,
-- and TcS is supposed to have limited functionality
wrapTcS = TcS . const -- a TcM action will not use the TcEvBinds

wrapErrTcS :: TcM a -> TcS a
-- The thing wrapped should just fail
-- There's no static check; it's up to the user
-- Having a variant for each error message is too painful
wrapErrTcS = wrapTcS

wrapWarnTcS :: TcM a -> TcS a
-- The thing wrapped should just add a warning, or no-op
-- There's no static check; it's up to the user
wrapWarnTcS = wrapTcS

failTcS, panicTcS :: SDoc -> TcS a
failTcS      = wrapTcS . TcM.failWith
panicTcS doc = pprPanic "TcCanonical" doc

traceTcS :: String -> SDoc -> TcS ()
traceTcS herald doc = wrapTcS (TcM.traceTc herald doc)

instance HasDynFlags TcS where
    getDynFlags = wrapTcS getDynFlags

getGlobalRdrEnvTcS :: TcS GlobalRdrEnv
getGlobalRdrEnvTcS = wrapTcS TcM.getGlobalRdrEnv

bumpStepCountTcS :: TcS ()
bumpStepCountTcS = TcS $ \env -> do { let ref = tcs_count env
                                    ; n <- TcM.readTcRef ref
                                    ; TcM.writeTcRef ref (n+1) }

traceFireTcS :: Ct -> SDoc -> TcS ()
-- Dump a rule-firing trace
traceFireTcS ct doc
  = TcS $ \env ->
    do { dflags <- getDynFlags
       ; when (dopt Opt_D_dump_cs_trace dflags && traceLevel dflags >= 1) $
    do { n <- TcM.readTcRef (tcs_count env)
       ; let msg = int n <> brackets (ppr (ctLocDepth (ctev_loc ev)))
                   <+> ppr ev <> colon <+> doc
       ; TcM.debugDumpTcRn msg } }
  where ev = cc_ev ct

runTcS :: TcS a                -- What to run
       -> TcM (a, Bag EvBind)
runTcS tcs
  = do { ev_binds_var <- TcM.newTcEvBinds
       ; res <- runTcSWithEvBinds ev_binds_var tcs
       ; ev_binds <- TcM.getTcEvBinds ev_binds_var
       ; return (res, ev_binds) }

runTcSWithEvBinds :: EvBindsVar
                  -> TcS a
                  -> TcM a
runTcSWithEvBinds ev_binds_var tcs
  = do { ty_binds_var <- TcM.newTcRef (False, emptyVarEnv)
       ; step_count <- TcM.newTcRef 0
       ; inert_var <- TcM.newTcRef is

       ; let env = TcSEnv { tcs_ev_binds = ev_binds_var
                          , tcs_ty_binds = ty_binds_var
                          , tcs_count    = step_count
                          , tcs_inerts   = inert_var
                          , tcs_worklist    = panic "runTcS: worklist"
                          , tcs_implics     = panic "runTcS: implics" }
                               -- NB: Both these are initialised by withWorkList

             -- Run the computation
       ; res <- unTcS tcs env
             -- Perform the type unifications required
       ; (_, ty_binds) <- TcM.readTcRef ty_binds_var
       ; mapM_ do_unification (varEnvElts ty_binds)

       ; TcM.whenDOptM Opt_D_dump_cs_trace $
         do { count <- TcM.readTcRef step_count
            ; when (count > 0) $
              TcM.debugDumpTcRn (ptext (sLit "Constraint solver steps =") <+> int count ) }

#ifdef DEBUG
       ; ev_binds <- TcM.getTcEvBinds ev_binds_var
       ; checkForCyclicBinds ev_binds
#endif

       ; return res }
  where
    do_unification (tv,ty) = TcM.writeMetaTyVar tv ty
    is = emptyInert

#ifdef DEBUG
checkForCyclicBinds :: Bag EvBind -> TcM ()
checkForCyclicBinds ev_binds
  | null cycles
  = return ()
  | null coercion_cycles
  = TcM.traceTc "Cycle in evidence binds" $ ppr cycles
  | otherwise
  = pprPanic "Cycle in coercion bindings" $ ppr coercion_cycles
  where
    cycles :: [[EvBind]]
    cycles = [c | CyclicSCC c <- stronglyConnCompFromEdgedVertices edges]

    coercion_cycles = [c | c <- cycles, any is_co_bind c]
    is_co_bind (EvBind b _) = isEqVar b

    edges :: [(EvBind, EvVar, [EvVar])]
    edges = [(bind, bndr, varSetElems (evVarsOfTerm rhs)) | bind@(EvBind bndr rhs) <- bagToList ev_binds]
#endif

nestImplicTcS :: EvBindsVar -> Untouchables -> InertSet -> TcS a -> TcS a
nestImplicTcS ref inner_untch inerts (TcS thing_inside)
  = TcS $ \ TcSEnv { tcs_ty_binds = ty_binds
                   , tcs_count = count } ->
    do { new_inert_var <- TcM.newTcRef inerts
       ; let nest_env = TcSEnv { tcs_ev_binds    = ref
                               , tcs_ty_binds    = ty_binds
                               , tcs_count       = count
                               , tcs_inerts      = new_inert_var
                               , tcs_worklist    = panic "nestImplicTcS: worklist"
                               , tcs_implics     = panic "nestImplicTcS: implics"
                               -- NB: Both these are initialised by withWorkList
                               }
       ; res <- TcM.setUntouchables inner_untch $
                thing_inside nest_env

#ifdef DEBUG
       -- Perform a check that the thing_inside did not cause cycles
       ; ev_binds <- TcM.getTcEvBinds ref
       ; checkForCyclicBinds ev_binds
#endif

       ; return res }

recoverTcS :: TcS a -> TcS a -> TcS a
recoverTcS (TcS recovery_code) (TcS thing_inside)
  = TcS $ \ env ->
    TcM.recoverM (recovery_code env) (thing_inside env)

nestTcS ::  TcS a -> TcS a
-- Use the current untouchables, augmenting the current
-- evidence bindings, ty_binds, and solved caches
-- But have no effect on the InertCans or insolubles
nestTcS (TcS thing_inside)
  = TcS $ \ env@(TcSEnv { tcs_inerts = inerts_var }) ->
    do { inerts <- TcM.readTcRef inerts_var
       ; new_inert_var <- TcM.newTcRef inerts
       ; let nest_env = env { tcs_inerts   = new_inert_var
                            , tcs_worklist = panic "nestTcS: worklist"
                            , tcs_implics  = panic "nestTcS: implics" }
       ; thing_inside nest_env }

tryTcS :: TcS a -> TcS a
-- Like runTcS, but from within the TcS monad
-- Completely fresh inerts and worklist, be careful!
-- Moreover, we will simply throw away all the evidence generated.
-- We have a completely empty tcs_ty_binds too, so make sure the
-- input stuff is fully rewritten wrt any outer inerts
tryTcS (TcS thing_inside)
  = TcS $ \env ->
    do { is_var <- TcM.newTcRef emptyInert
       ; ty_binds_var <- TcM.newTcRef (False, emptyVarEnv)
       ; ev_binds_var <- TcM.newTcEvBinds

       ; let nest_env = env { tcs_ev_binds = ev_binds_var
                            , tcs_ty_binds = ty_binds_var
                            , tcs_inerts   = is_var
                            , tcs_worklist = panic "tryTcS: worklist"
                            , tcs_implics  = panic "tryTcS: implics" }
       ; thing_inside nest_env }

-- Getters and setters of TcEnv fields
-- ~~~~~~~~~~~~~~~~~~~~~~~~~~~~~~~~~~~~~~~~~~~~~~~~~~~~~~~~~~~~~~~~~

-- Getter of inerts and worklist
getTcSInertsRef :: TcS (IORef InertSet)
getTcSInertsRef = TcS (return . tcs_inerts)

getTcSWorkListRef :: TcS (IORef WorkList)
getTcSWorkListRef = TcS (return . tcs_worklist)

getTcSInerts :: TcS InertSet
getTcSInerts = getTcSInertsRef >>= wrapTcS . (TcM.readTcRef)

setTcSInerts :: InertSet -> TcS ()
setTcSInerts ics = do { r <- getTcSInertsRef; wrapTcS (TcM.writeTcRef r ics) }

updWorkListTcS :: (WorkList -> WorkList) -> TcS ()
updWorkListTcS f
  = do { wl_var <- getTcSWorkListRef
       ; wl_curr <- wrapTcS (TcM.readTcRef wl_var)
       ; let new_work = f wl_curr
       ; wrapTcS (TcM.writeTcRef wl_var new_work) }

updWorkListTcS_return :: (WorkList -> (a,WorkList)) -> TcS a
-- Process the work list, returning a depleted work list,
-- plus a value extracted from it (typically a work item removed from it)
updWorkListTcS_return f
  = do { wl_var <- getTcSWorkListRef
       ; wl_curr <- wrapTcS (TcM.readTcRef wl_var)
       ; let (res,new_work) = f wl_curr
       ; wrapTcS (TcM.writeTcRef wl_var new_work)
       ; return res }

withWorkList :: Cts -> TcS () -> TcS (Bag Implication)
-- Use 'thing_inside' to solve 'work_items', extending the
-- ambient InertSet, and returning any residual implications
-- (arising from polytype equalities)
-- We do this with fresh work list and residual-implications variables
withWorkList work_items (TcS thing_inside)
  = TcS $ \ tcs_env ->
    do { let init_work_list = foldrBag extendWorkListCt emptyWorkList work_items
       ; new_wl_var <- TcM.newTcRef init_work_list
       ; new_implics_var <- TcM.newTcRef emptyBag
       ; thing_inside (tcs_env { tcs_worklist = new_wl_var
                               , tcs_implics = new_implics_var })
       ; final_wl <- TcM.readTcRef new_wl_var
       ; implics  <- TcM.readTcRef new_implics_var
       ; ASSERT( isEmptyWorkList final_wl )
         return implics }

updTcSImplics :: (Bag Implication -> Bag Implication) -> TcS ()
updTcSImplics f
 = do { impl_ref <- getTcSImplicsRef
      ; wrapTcS $ do { implics <- TcM.readTcRef impl_ref
                     ; TcM.writeTcRef impl_ref (f implics) } }

emitInsoluble :: Ct -> TcS ()
-- Emits a non-canonical constraint that will stand for a frozen error in the inerts.
emitInsoluble ct
  = do { traceTcS "Emit insoluble" (ppr ct)
       ; updInertTcS add_insol }
  where
    this_pred = ctPred ct
    add_insol is@(IS { inert_cans = ics@(IC { inert_insols = old_insols }) })
      | already_there = is
      | otherwise     = is { inert_cans = ics { inert_insols = extendCts old_insols ct } }
      where
        already_there = not (isWantedCt ct) && anyBag (tcEqType this_pred . ctPred) old_insols
             -- See Note [Do not add duplicate derived insolubles]

getTcSImplicsRef :: TcS (IORef (Bag Implication))
getTcSImplicsRef = TcS (return . tcs_implics)

getTcEvBinds :: TcS EvBindsVar
getTcEvBinds = TcS (return . tcs_ev_binds)

getUntouchables :: TcS Untouchables
getUntouchables = wrapTcS TcM.getUntouchables

getGivenInfo :: TcS a -> TcS (Bool, [TcTyVar], a)
-- See Note [inert_fsks and inert_no_eqs]
getGivenInfo thing_inside
  = do {
       ; updInertTcS reset_vars  -- Set inert_fsks and inert_no_eqs to initial values
       ; res <- thing_inside     -- Run thing_inside
       ; is  <- getTcSInerts     -- Get new values of inert_fsks and inert_no_eqs
       ; return (inert_no_eqs (inert_cans is), inert_fsks is, res) }
  where
    reset_vars :: InertSet -> InertSet
    reset_vars is = is { inert_cans = (inert_cans is) { inert_no_eqs = True }
                       , inert_fsks = [] }
\end{code}

Note [inert_fsks and inert_no_eqs]
~~~~~~~~~~~~~~~~~~~~~~~~~~~~~~~~~~
The function getGivenInfo runs thing_inside to see what new flatten-skolems
and equalities are generated by thing_inside.  To that end,
 * it initialises inert_fsks, inert_no_eqs
 * runs thing_inside
 * reads out inert_fsks, inert_no_eqs
This is the only place where it matters what inert_fsks and inert_no_eqs
are initialised to.  In other places (eg emptyIntert), we need to set them
to something (because they are strict) but they will never be looked at.

See Note [When does an implication have given equalities?] in TcSimplify
for more details about inert_no_eqs.

See Note [Given flatten-skolems] for more details about inert_fsks.

\begin{code}
getTcSTyBinds :: TcS (IORef (Bool, TyVarEnv (TcTyVar, TcType)))
getTcSTyBinds = TcS (return . tcs_ty_binds)

getTcSTyBindsMap :: TcS (TyVarEnv (TcTyVar, TcType))
getTcSTyBindsMap = do { ref <- getTcSTyBinds
                      ; wrapTcS $ do { (_, binds) <- TcM.readTcRef ref
                                     ; return binds } }

getTcEvBindsMap :: TcS EvBindMap
getTcEvBindsMap
  = do { EvBindsVar ev_ref _ <- getTcEvBinds
       ; wrapTcS $ TcM.readTcRef ev_ref }

setWantedTyBind :: TcTyVar -> TcType -> TcS ()
-- Add a type binding
-- We never do this twice!
setWantedTyBind tv ty
  = ASSERT2( isMetaTyVar tv, ppr tv )
    do { ref <- getTcSTyBinds
       ; wrapTcS $
         do { (_dirty, ty_binds) <- TcM.readTcRef ref
            ; when debugIsOn $
                  TcM.checkErr (not (tv `elemVarEnv` ty_binds)) $
                  vcat [ text "TERRIBLE ERROR: double set of meta type variable"
                       , ppr tv <+> text ":=" <+> ppr ty
                       , text "Old value =" <+> ppr (lookupVarEnv_NF ty_binds tv)]
            ; TcM.traceTc "setWantedTyBind" (ppr tv <+> text ":=" <+> ppr ty)
            ; TcM.writeTcRef ref (True, extendVarEnv ty_binds tv (tv,ty)) } }

reportUnifications :: TcS a -> TcS (Bool, a)
reportUnifications thing_inside
  = do { ty_binds_var <- getTcSTyBinds
       ; outer_dirty <- wrapTcS $
            do { (outer_dirty, binds1) <- TcM.readTcRef ty_binds_var
               ; TcM.writeTcRef ty_binds_var (False, binds1)
               ; return outer_dirty }
      ; res <- thing_inside
      ; wrapTcS $
        do { (inner_dirty, binds2) <- TcM.readTcRef ty_binds_var
           ; if inner_dirty then
                 return (True, res)
             else
                do { TcM.writeTcRef ty_binds_var (outer_dirty, binds2)
                   ; return (False, res) } } }
\end{code}

\begin{code}
getDefaultInfo ::  TcS ([Type], (Bool, Bool))
getDefaultInfo = wrapTcS TcM.tcGetDefaultTys

-- Just get some environments needed for instance looking up and matching
-- ~~~~~~~~~~~~~~~~~~~~~~~~~~~~~~~~~~~~~~~~~~~~~~~~~~~~~~~~~~~~~~~~~~~~~~

getInstEnvs :: TcS (InstEnv, InstEnv)
getInstEnvs = wrapTcS $ Inst.tcGetInstEnvs

getFamInstEnvs :: TcS (FamInstEnv, FamInstEnv)
getFamInstEnvs = wrapTcS $ FamInst.tcGetFamInstEnvs

getTopEnv :: TcS HscEnv
getTopEnv = wrapTcS $ TcM.getTopEnv

getGblEnv :: TcS TcGblEnv
getGblEnv = wrapTcS $ TcM.getGblEnv

-- Setting names as used (used in the deriving of Coercible evidence)
-- Too hackish to expose it to TcS? In that case somehow extract the used
-- constructors from the result of solveInteract
addUsedRdrNamesTcS :: [RdrName] -> TcS ()
addUsedRdrNamesTcS names = wrapTcS  $ addUsedRdrNames names

-- Various smaller utilities [TODO, maybe will be absorbed in the instance matcher]
-- ~~~~~~~~~~~~~~~~~~~~~~~~~~~~~~~~~~~~~~~~~~~~~~~~~~~~~~~~~~~~~~~~~~~~~~~~~~~~~~~~

checkWellStagedDFun :: PredType -> DFunId -> CtLoc -> TcS ()
checkWellStagedDFun pred dfun_id loc
  = wrapTcS $ TcM.setCtLoc loc $
    do { use_stage <- TcM.getStage
       ; TcM.checkWellStaged pp_thing bind_lvl (thLevel use_stage) }
  where
    pp_thing = ptext (sLit "instance for") <+> quotes (ppr pred)
    bind_lvl = TcM.topIdLvl dfun_id

pprEq :: TcType -> TcType -> SDoc
pprEq ty1 ty2 = pprParendType ty1 <+> char '~' <+> pprParendType ty2

isTouchableMetaTyVarTcS :: TcTyVar -> TcS Bool
isTouchableMetaTyVarTcS tv
  = do { untch <- getUntouchables
       ; return $ isTouchableMetaTyVar untch tv }

isFilledMetaTyVar_maybe :: TcTyVar -> TcS (Maybe Type)
isFilledMetaTyVar_maybe tv
 = ASSERT2( isTcTyVar tv, ppr tv )
   case tcTyVarDetails tv of
     MetaTv { mtv_ref = ref }
        -> do { cts <- wrapTcS (TcM.readTcRef ref)
              ; case cts of
                  Indirect ty -> return (Just ty)
                  Flexi       -> return Nothing }
     _ -> return Nothing

zonkTyCoVarsAndFV :: TcTyVarSet -> TcS TcTyVarSet
zonkTyCoVarsAndFV tvs = wrapTcS (TcM.zonkTyCoVarsAndFV tvs)
\end{code}

Note [Do not add duplicate derived insolubles]
~~~~~~~~~~~~~~~~~~~~~~~~~~~~~~~~~~~~~~~~~~~~~~
In general we *must* add an insoluble (Int ~ Bool) even if there is
one such there already, because they may come from distinct call
sites.  Not only do we want an error message for each, but with
-fdefer-type-errors we must generate evidence for each.  But for
*derived* insolubles, we only want to report each one once.  Why?

(a) A constraint (C r s t) where r -> s, say, may generate the same fundep
    equality many times, as the original constraint is sucessively rewritten.

(b) Ditto the successive iterations of the main solver itself, as it traverses
    the constraint tree. See example below.

Also for *given* insolubles we may get repeated errors, as we
repeatedly traverse the constraint tree.  These are relatively rare
anyway, so removing duplicates seems ok.  (Alternatively we could take
the SrcLoc into account.)

Note that the test does not need to be particularly efficient because
it is only used if the program has a type error anyway.

Example of (b): assume a top-level class and instance declaration:

  class D a b | a -> b
  instance D [a] [a]

Assume we have started with an implication:

  forall c. Eq c => { wc_flat = D [c] c [W] }

which we have simplified to:

  forall c. Eq c => { wc_flat = D [c] c [W]
                    , wc_insols = (c ~ [c]) [D] }

For some reason, e.g. because we floated an equality somewhere else,
we might try to re-solve this implication. If we do not do a
dropDerivedWC, then we will end up trying to solve the following
constraints the second time:

  (D [c] c) [W]
  (c ~ [c]) [D]

which will result in two Deriveds to end up in the insoluble set:

  wc_flat   = D [c] c [W]
  wc_insols = (c ~ [c]) [D], (c ~ [c]) [D]



\begin{code}
-- Flatten skolems
-- ~~~~~~~~~~~~~~~~~~~~~~~~~~~~~~~~~~~~~~~~~~~~~~~~~~~~~~~~~~~~~~~~~~~
newFlattenSkolem :: CtEvidence
                 -> TcType                      -- F xis
                 -> TcS (CtEvidence, TcType)    -- co :: F xis ~ ty
-- We have already looked up in the cache; no need to so so again
newFlattenSkolem ev fam_ty
  | isGiven ev
  = do { tv <- wrapTcS $
               do { uniq <- TcM.newUnique
                  ; let name = TcM.mkTcTyVarName uniq (fsLit "f")
                  ; return $ mkTcTyVar name (typeKind fam_ty) (FlatSkol fam_ty) }
       ; traceTcS "New Flatten Skolem Born" $
         ppr tv <+> text "[:= " <+> ppr fam_ty <+> text "]"

       ; updInertTcS $ \ is -> is { inert_fsks = tv : inert_fsks is }

       ; let rhs_ty = mkTyCoVarTy tv
             ctev = CtGiven { ctev_pred = mkTcEqPred fam_ty rhs_ty
                            , ctev_evtm = EvCoercion (mkTcNomReflCo fam_ty)
                            , ctev_loc =  (ctev_loc ev) { ctl_origin = FlatSkolOrigin } }
       ; return (ctev, rhs_ty) }

  | otherwise  -- Wanted or Derived: make new unification variable
  = do { rhs_ty <- newFlexiTcSTy (typeKind fam_ty)
       ; ctev <- newWantedEvVarNC (ctev_loc ev) (mkTcEqPred fam_ty rhs_ty)
                          -- NC (no-cache) version because we've already
                          -- looked in the solved goals and inerts (lookupFlatEqn)
       ; return (ctev, rhs_ty) }


extendFlatCache :: TyCon -> [Type] -> CtEvidence -> TcType -> TcS ()
extendFlatCache tc xi_args ev rhs_xi
  = do { dflags <- getDynFlags
       ; when (gopt Opt_FlatCache dflags) $
         updInertTcS $ \ is@(IS { inert_flat_cache = fc }) ->
            is { inert_flat_cache = insertFunEq fc tc xi_args (ev, rhs_xi) } }

-- Instantiations
-- ~~~~~~~~~~~~~~~~~~~~~~~~~~~~~~~~~~~~~~~~~~~~~~~~~~~~~~~~~~~~~~~~~~

instDFunType :: DFunId -> [DFunInstType] -> TcS ([TcType], TcType)
instDFunType dfun_id mb_inst_tys
  = wrapTcS $ go dfun_tvs mb_inst_tys (mkTopTCvSubst [])
  where
    (dfun_tvs, dfun_phi) = tcSplitNamedForAllTys (idType dfun_id)

    go :: [TyCoVar] -> [DFunInstType] -> TCvSubst -> TcM ([TcType], TcType)
    go [] [] subst = return ([], substTy subst dfun_phi)
    go (tv:tvs) (Just ty : mb_tys) subst
      = do { (tys, phi) <- go tvs mb_tys (extendTCvSubst subst tv ty)
           ; return (ty : tys, phi) }
    go (tv:tvs) (Nothing : mb_tys) subst
      = ASSERT( isTyVar tv ) -- this won't work with coercion variables
        do { ty <- instFlexiTcSHelper (tyVarName tv) (substTy subst (tyVarKind tv))
                         -- Don't forget to instantiate the kind!
                         -- cf TcMType.tcInstTyCoVarX
           ; (tys, phi) <- go tvs mb_tys (extendTCvSubst subst tv ty)
           ; return (ty : tys, phi) }
    go _ _ _ = pprPanic "instDFunTypes" (ppr dfun_id $$ ppr mb_inst_tys)

newFlexiTcSTy :: Kind -> TcS TcType
newFlexiTcSTy knd = wrapTcS (TcM.newFlexiTyVarTy knd)

cloneMetaTyVar :: TcTyVar -> TcS TcTyVar
cloneMetaTyVar tv = wrapTcS (TcM.cloneMetaTyVar tv)

instFlexiTcS :: [TKVar] -> TcS (TCvSubst, [TcType])
instFlexiTcS tvs = wrapTcS (mapAccumLM inst_one emptyTCvSubst tvs)
  where
     inst_one subst tv
         = do { ty' <- instFlexiTcSHelper (tyVarName tv)
                                          (substTy subst (tyVarKind tv))
              ; return (extendTCvSubst subst tv ty', ty') }

instFlexiTcSHelper :: Name -> Kind -> TcM TcType
instFlexiTcSHelper tvname kind
  = do { uniq <- TcM.newUnique
       ; details <- TcM.newMetaDetails TauTv
       ; let name = setNameUnique tvname uniq
       ; return (mkTyCoVarTy (mkTcTyVar name kind details)) }

instFlexiTcSHelperTcS :: Name -> Kind -> TcS TcType
instFlexiTcSHelperTcS n k = wrapTcS (instFlexiTcSHelper n k)


-- Creating and setting evidence variables and CtFlavors
-- ~~~~~~~~~~~~~~~~~~~~~~~~~~~~~~~~~~~~~~~~~~~~~~~~~~~~~

data XEvTerm
  = XEvTerm { ev_preds  :: [PredType]           -- New predicate types
            , ev_comp   :: [EvTerm] -> EvTerm   -- How to compose evidence
            , ev_decomp :: EvTerm -> [EvTerm]   -- How to decompose evidence
            -- In both ev_comp and ev_decomp, the [EvTerm] is 1-1 with ev_preds
            -- and each EvTerm has type of the corresponding EvPred
            }

data MaybeNew = Fresh CtEvidence | Cached EvTerm

isFresh :: MaybeNew -> Bool
isFresh (Fresh {}) = True
isFresh _ = False

getEvTerm :: MaybeNew -> EvTerm
getEvTerm (Fresh ctev) = ctEvTerm ctev
getEvTerm (Cached tm)  = tm

getEvTerms :: [MaybeNew] -> [EvTerm]
getEvTerms = map getEvTerm

freshGoal :: MaybeNew -> Maybe CtEvidence
freshGoal (Fresh ctev) = Just ctev
freshGoal _ = Nothing

freshGoals :: [MaybeNew] -> [CtEvidence]
freshGoals mns = [ ctev | Fresh ctev <- mns ]

setEvBind :: EvVar -> EvTerm -> TcS ()
setEvBind the_ev tm
  = do { traceTcS "setEvBind" $ vcat [ text "ev =" <+> ppr the_ev
                                     , text "tm  =" <+> ppr tm ]
       ; tc_evbinds <- getTcEvBinds
       ; wrapTcS $ TcM.addTcEvBind tc_evbinds the_ev tm }

newGivenEvVar :: CtLoc -> (TcPredType, EvTerm) -> TcS CtEvidence
-- Make a new variable of the given PredType,
-- immediately bind it to the given term
-- and return its CtEvidence
newGivenEvVar loc (pred, rhs)
  = do { new_ev <- wrapTcS $ TcM.newEvVar pred
       ; setEvBind new_ev rhs
       ; return (CtGiven { ctev_pred = pred, ctev_evtm = EvId new_ev, ctev_loc = loc }) }

newWantedEvVarNC :: CtLoc -> TcPredType -> TcS CtEvidence
-- Don't look up in the solved/inerts; we know it's not there
newWantedEvVarNC loc pty
  = do { new_ev <- wrapTcS $ TcM.newEvVar pty
       ; return (CtWanted { ctev_pred = pty, ctev_evar = new_ev, ctev_loc = loc })}

-- | Variant of newWantedEvVar that has a lower bound on the depth of the result
--   (see Note [Preventing recursive dictionaries])
newWantedEvVarNonrec :: CtLoc -> TcPredType -> TcS MaybeNew
newWantedEvVarNonrec loc pty
  = do { mb_ct <- lookupInInerts pty
       ; case mb_ct of
            Just ctev | not (isDerived ctev) && ctEvCheckDepth (ctLocDepth loc) ctev
                      -> do { traceTcS "newWantedEvVarNonrec/cache hit" $ ppr ctev
                            ; return (Cached (ctEvTerm ctev)) }
            _ -> do { ctev <- newWantedEvVarNC loc pty
                    ; traceTcS "newWantedEvVarNonrec/cache miss" $ ppr ctev
                    ; return (Fresh ctev) } }

newWantedEvVar :: CtLoc -> TcPredType -> TcS MaybeNew
newWantedEvVar loc pty
  = do { mb_ct <- lookupInInerts pty
       ; case mb_ct of
            Just ctev | not (isDerived ctev)
                      -> do { traceTcS "newWantedEvVar/cache hit" $ ppr ctev
                            ; return (Cached (ctEvTerm ctev)) }
            _ -> do { ctev <- newWantedEvVarNC loc pty
                    ; traceTcS "newWantedEvVar/cache miss" $ ppr ctev
                    ; return (Fresh ctev) } }

newDerived :: CtLoc -> TcPredType -> TcS (Maybe CtEvidence)
-- Returns Nothing    if cached,
--         Just pred  if not cached
newDerived loc pty
  = do { mb_ct <- lookupInInerts pty
       ; return (case mb_ct of
                    Just {} -> Nothing
                    Nothing -> Just (CtDerived { ctev_pred = pty, ctev_loc = loc })) }

instDFunConstraints :: CtLoc -> TcThetaType -> TcS [MaybeNew]
instDFunConstraints loc = mapM (newWantedEvVar loc)
\end{code}


Note [xCFlavor]
~~~~~~~~~~~~~~~
A call might look like this:

    xCtEvidence ev evidence-transformer

  ev is Given   => use ev_decomp to create new Givens for ev_preds,
                   and return them

  ev is Wanted  => create new wanteds for ev_preds,
                   use ev_comp to bind ev,
                   return fresh wanteds (ie ones not cached in inert_cans or solved)

  ev is Derived => create new deriveds for ev_preds
                      (unless cached in inert_cans or solved)

Note: The [CtEvidence] returned is a subset of the subgoal-preds passed in
      Ones that are already cached are not returned

Example
    ev : Tree a b ~ Tree c d
    xCtEvidence ev [a~c, b~d] (XEvTerm { ev_comp = \[c1 c2]. <Tree> c1 c2
                                       , ev_decomp = \c. [nth 1 c, nth 2 c] })
              (\fresh-goals.  stuff)

Note [Bind new Givens immediately]
~~~~~~~~~~~~~~~~~~~~~~~~~~~~~~~~~~
For Givens we make new EvVars and bind them immediately. We don't worry
about caching, but we don't expect complicated calculations among Givens.
It is important to bind each given:
      class (a~b) => C a b where ....
      f :: C a b => ....
Then in f's Givens we have g:(C a b) and the superclass sc(g,0):a~b.
But that superclass selector can't (yet) appear in a coercion
(see evTermCoercion), so the easy thing is to bind it to an Id.

See Note [Coercion evidence terms] in TcEvidence.

<<<<<<< HEAD
=======
Note [Do not create Given kind equalities]
~~~~~~~~~~~~~~~~~~~~~~~~~~~~~~~~~~~~~~~~~~
We do not want to create a Given kind equality like

   [G]  kv ~ k   -- kv is a skolem kind variable
                 -- Reason we don't yet support non-Refl kind equalities

This showed up in Trac #8566, where we had a data type
   data I (u :: U *) (r :: [*]) :: * where
        A :: I (AA t as) r                  -- Existential k
so A has type
   A :: forall (u:U *) (r:[*])                  Universal
        (k:BOX) (t:k) (as:[U *]).        Existential
        (u ~ AA * k t as) => I u r

There is no direct kind equality, but in a pattern match where 'u' is
instantiated to, say, (AA * kk (t1:kk) as1), we'd decompose to get
   k ~ kk, t ~ t1, as ~ as1
This is bad.  We "fix" this by simply ignoring the Given kind equality
But the Right Thing is to add kind equalities!

But note (Trac #8705) that we *do* create Given (non-canonical) equalities
with un-equal kinds, e.g.
   [G]  t1::k1 ~ t2::k2   -- k1 and k2 are un-equal kinds
Reason: k1 or k2 might be unification variables that have already been
unified (at this point we have not canonicalised the types), so we want
to emit this t1~t2 as a (non-canonical) Given in the work-list. If k1/k2 
have been unified, we'll find that when we canonicalise it, and the 
t1~t2 information may be crucial (Trac #8705 is an example).

If it turns out that k1 and k2 are really un-equal, then it'll end up
as an Irreducible (see Note [Equalities with incompatible kinds] in
TcCanonical), and will do no harm.

>>>>>>> 0a6cfb57
\begin{code}
xCtEvidence :: CtEvidence            -- Original flavor
            -> XEvTerm               -- Instructions about how to manipulate evidence
            -> TcS [CtEvidence]

xCtEvidence (CtGiven { ctev_evtm = tm, ctev_loc = loc })
            (XEvTerm { ev_preds = ptys, ev_decomp = decomp_fn })
  = ASSERT( equalLength ptys (decomp_fn tm) )
    mapM (newGivenEvVar loc)     -- See Note [Bind new Givens immediately]
<<<<<<< HEAD
         (ptys `zip` decomp_fn tm)
=======
         (filterOut bad_given_pred (ptys `zip` decomp_fn tm))
  where
    -- See Note [Do not create Given kind equalities]
    bad_given_pred (pred_ty, _)
      | EqPred t1 _ <- classifyPredType pred_ty
      = isKind t1
      | otherwise
      = False
>>>>>>> 0a6cfb57

xCtEvidence (CtWanted { ctev_evar = evar, ctev_loc = loc })
            (XEvTerm { ev_preds = ptys, ev_comp = comp_fn })
  = do { new_evars <- mapM (newWantedEvVar loc) ptys
       ; setEvBind evar (comp_fn (getEvTerms new_evars))
       ; return (freshGoals new_evars) }

xCtEvidence (CtDerived { ctev_loc = loc })
            (XEvTerm { ev_preds = ptys })
  = do { ders <- mapM (newDerived loc) ptys
       ; return (catMaybes ders) }

-----------------------------
rewriteEvidence :: CtEvidence   -- old evidence
                -> TcPredType   -- new predicate
                -> TcCoercion   -- Of type :: new predicate ~ <type of old evidence>
                -> TcS (Maybe CtEvidence)
-- Returns Just new_ev iff either (i)  'co' is reflexivity
--                             or (ii) 'co' is not reflexivity, and 'new_pred' not cached
-- In either case, there is nothing new to do with new_ev
{-
     rewriteEvidence old_ev new_pred co
Main purpose: create new evidence for new_pred;
              unless new_pred is cached already
* Returns a new_ev : new_pred, with same wanted/given/derived flag as old_ev
* If old_ev was wanted, create a binding for old_ev, in terms of new_ev
* If old_ev was given, AND not cached, create a binding for new_ev, in terms of old_ev
* Returns Nothing if new_ev is already cached

        Old evidence    New predicate is               Return new evidence
        flavour                                        of same flavor
        -------------------------------------------------------------------
        Wanted          Already solved or in inert     Nothing
        or Derived      Not                            Just new_evidence

        Given           Already in inert               Nothing
                        Not                            Just new_evidence

Note [Rewriting with Refl]
~~~~~~~~~~~~~~~~~~~~~~~~~~
If the coercion is just reflexivity then you may re-use the same
variable.  But be careful!  Although the coercion is Refl, new_pred
may reflect the result of unification alpha := ty, so new_pred might
not _look_ the same as old_pred, and it's vital to proceed from now on
using new_pred.

The flattener preserves type synonyms, so they should appear in new_pred
as well as in old_pred; that is important for good error messages.
 -}


rewriteEvidence (CtDerived { ctev_loc = loc }) new_pred _co
  = -- If derived, don't even look at the coercion.
    -- This is very important, DO NOT re-order the equations for
    -- rewriteEvidence to put the isTcReflCo test first!
    -- Why?  Because for *Derived* constraints, c, the coercion, which
    -- was produced by flattening, may contain suspended calls to
    -- (ctEvTerm c), which fails for Derived constraints.
    -- (Getting this wrong caused Trac #7384.)
    newDerived loc new_pred

rewriteEvidence old_ev new_pred co
  | isTcReflCo co -- See Note [Rewriting with Refl]
  = return (Just (old_ev { ctev_pred = new_pred }))

rewriteEvidence (CtGiven { ctev_evtm = old_tm , ctev_loc = loc }) new_pred co
  = do { new_ev <- newGivenEvVar loc (new_pred, new_tm)  -- See Note [Bind new Givens immediately]
       ; return (Just new_ev) }
  where
    new_tm = mkEvCast old_tm (mkTcSubCo (mkTcSymCo co))  -- mkEvCast optimises ReflCo

rewriteEvidence (CtWanted { ctev_evar = evar, ctev_loc = loc }) new_pred co
  = do { new_evar <- newWantedEvVar loc new_pred
       ; MASSERT( tcCoercionRole co == Nominal )
       ; setEvBind evar (mkEvCast (getEvTerm new_evar) (mkTcSubCo co))
       ; return (freshGoal new_evar) }


rewriteEqEvidence :: CtEvidence         -- Old evidence :: olhs ~ orhs (not swapped)
                                        --              or orhs ~ olhs (swapped)
                  -> SwapFlag
                  -> TcType -> TcType   -- New predicate  nlhs ~ nrhs
                                        -- Should be zonked, because we use typeKind on nlhs/nrhs
                  -> TcCoercion         -- lhs_co, of type :: nlhs ~ olhs
                  -> TcCoercion         -- rhs_co, of type :: nrhs ~ orhs
                  -> TcS (Maybe CtEvidence)  -- Of type nlhs ~ nrhs
-- For (rewriteEqEvidence (Given g olhs orhs) False nlhs nrhs lhs_co rhs_co)
-- we generate
-- If not swapped
--      g1 : nlhs ~ nrhs = lhs_co ; g ; sym rhs_co
-- If 'swapped'
--      g1 : nlhs ~ nrhs = lhs_co ; Sym g ; sym rhs_co
--
-- For (Wanted w) we do the dual thing.
-- New  w1 : nlhs ~ nrhs
-- If not swapped
--      w : olhs ~ orhs = sym lhs_co ; w1 ; rhs_co
-- If swapped
--      w : orhs ~ olhs = sym rhs_co ; sym w1 ; lhs_co
--
-- It's all a form of rewwriteEvidence, specialised for equalities
rewriteEqEvidence old_ev swapped nlhs nrhs lhs_co rhs_co
  | CtDerived { ctev_loc = loc } <- old_ev
  = newDerived loc (mkTcEqPred nlhs nrhs)

  | NotSwapped <- swapped
  , isTcReflCo lhs_co      -- See Note [Rewriting with Refl]
  , isTcReflCo rhs_co
  = return (Just (old_ev { ctev_pred = new_pred }))

  | CtGiven { ctev_evtm = old_tm , ctev_loc = loc } <- old_ev
  = do { let new_tm = EvCoercion (lhs_co 
                                  `mkTcTransCo` maybeSym swapped (evTermCoercion old_tm)
                                  `mkTcTransCo` mkTcSymCo rhs_co)
       ; new_ev <- newGivenEvVar loc (new_pred, new_tm)  -- See Note [Bind new Givens immediately]
       ; return (Just new_ev) }

  | CtWanted { ctev_evar = evar, ctev_loc = loc } <- old_ev
  = do { new_evar <- newWantedEvVar loc new_pred
       ; let co = maybeSym swapped $
                  mkTcSymCo lhs_co
                  `mkTcTransCo` evTermCoercion (getEvTerm new_evar)
                  `mkTcTransCo` rhs_co
       ; setEvBind evar (EvCoercion co)
       ; traceTcS "rewriteEqEvidence" (vcat [ppr old_ev, ppr nlhs, ppr nrhs, ppr co])
       ; return (freshGoal new_evar) }

  | otherwise
  = panic "rewriteEvidence"
  where
    new_pred = mkTcEqPred nlhs nrhs

maybeSym :: SwapFlag -> TcCoercion -> TcCoercion 
maybeSym IsSwapped  co = mkTcSymCo co
maybeSym NotSwapped co = co


matchOpenFam :: TyCon -> [Type] -> TcS (Maybe FamInstMatch)
matchOpenFam tycon args = wrapTcS $ tcLookupFamInst tycon args

matchFam :: TyCon -> [Type] -> TcS (Maybe (TcCoercion, TcType))
-- Given (F tys) return (ty, co), where co :: F tys ~ ty
matchFam tycon args
  | isOpenSynFamilyTyCon tycon
  = do { maybe_match <- matchOpenFam tycon args
       ; case maybe_match of
           Nothing -> return Nothing
           Just (FamInstMatch { fim_instance = famInst
                              , fim_tys      = inst_tys })
             -> let co = mkTcUnbranchedAxInstCo Nominal (famInstAxiom famInst) inst_tys
                    ty = pSnd $ tcCoercionKind co
                in return $ Just (co, ty) }

  | Just ax <- isClosedSynFamilyTyCon_maybe tycon
  , Just (ind, inst_tys) <- chooseBranch ax args
  = let co = mkTcAxInstCo Nominal ax ind inst_tys
        ty = pSnd (tcCoercionKind co)
    in return $ Just (co, ty)

  | Just ops <- isBuiltInSynFamTyCon_maybe tycon =
    return $ do (r,ts,ty) <- sfMatchFam ops args
                return (mkTcAxiomRuleCo r ts [], ty)

  | otherwise
  = return Nothing

\end{code}

\begin{code}
-- Deferring forall equalities as implications
-- ~~~~~~~~~~~~~~~~~~~~~~~~~~~~~~~~~~~~~~~~~~~

deferTcSForAllEq :: Role -- Nominal or Representational
                 -> CtLoc  -- Original wanted equality flavor
                 -> ([Binder],TcType)   -- ForAll tvs1 body1
                 -> ([Binder],TcType)   -- ForAll tvs2 body2
                 -> TcS EvTerm
-- Some of this functionality is repeated from TcUnify,
-- consider having a single place where we create fresh implications.
deferTcSForAllEq role loc (bndrs1,body1) (bndrs2,body2)
 = do { (subst1, skol_tvs) <- wrapTcS $ TcM.tcInstSkolTyCoVars tvs1
      ; let tys  = mkTyCoVarTys skol_tvs
            phi1 = Type.substTy subst1 body1
            phi2 = Type.substTy (zipTopTCvSubst tvs2 tys) body2
            skol_info = UnifyForAllSkol skol_tvs phi1
        ; mev <- newWantedEvVar loc $ case role of
                Nominal ->          mkTcEqPred      phi1 phi2
                Representational -> mkCoerciblePred phi1 phi2
                Phantom ->          panic "deferTcSForAllEq Phantom"
        ; coe_inside <- case mev of
            Cached ev_tm -> return (evTermCoercion ev_tm)
            Fresh ctev   -> do { ev_binds_var <- wrapTcS $ TcM.newTcEvBinds
                               ; env <- wrapTcS $ TcM.getLclEnv
                               ; let ev_binds = TcEvBinds ev_binds_var
                                     new_ct = mkNonCanonical ctev
                                     new_co = evTermCoercion (ctEvTerm ctev)
                                     new_untch = pushUntouchables (tcl_untch env)
                               ; let wc = WC { wc_flat  = singleCt new_ct
                                             , wc_impl  = emptyBag
                                             , wc_insol = emptyCts }
                                     imp = Implic { ic_untch  = new_untch
                                                  , ic_skols  = skol_tvs
                                                  , ic_fsks   = []
                                                  , ic_no_eqs = True
                                                  , ic_given  = []
                                                  , ic_wanted = wc
                                                  , ic_insol  = False
                                                  , ic_binds  = ev_binds_var
                                                  , ic_env    = env
                                                  , ic_info   = skol_info }
                               ; updTcSImplics (consBag imp)
                               ; return (TcLetCo ev_binds new_co) }

        ; return $ EvCoercion (foldr mkTcForAllCo coe_inside skol_tvs)
        }
  where
    tvs1 = map (binderVar "deferTcSForAllEq") bndrs1
    tvs2 = map (binderVar "deferTcSForAllEq") bndrs2
\end{code}
<|MERGE_RESOLUTION|>--- conflicted
+++ resolved
@@ -1682,43 +1682,6 @@
 
 See Note [Coercion evidence terms] in TcEvidence.
 
-<<<<<<< HEAD
-=======
-Note [Do not create Given kind equalities]
-~~~~~~~~~~~~~~~~~~~~~~~~~~~~~~~~~~~~~~~~~~
-We do not want to create a Given kind equality like
-
-   [G]  kv ~ k   -- kv is a skolem kind variable
-                 -- Reason we don't yet support non-Refl kind equalities
-
-This showed up in Trac #8566, where we had a data type
-   data I (u :: U *) (r :: [*]) :: * where
-        A :: I (AA t as) r                  -- Existential k
-so A has type
-   A :: forall (u:U *) (r:[*])                  Universal
-        (k:BOX) (t:k) (as:[U *]).        Existential
-        (u ~ AA * k t as) => I u r
-
-There is no direct kind equality, but in a pattern match where 'u' is
-instantiated to, say, (AA * kk (t1:kk) as1), we'd decompose to get
-   k ~ kk, t ~ t1, as ~ as1
-This is bad.  We "fix" this by simply ignoring the Given kind equality
-But the Right Thing is to add kind equalities!
-
-But note (Trac #8705) that we *do* create Given (non-canonical) equalities
-with un-equal kinds, e.g.
-   [G]  t1::k1 ~ t2::k2   -- k1 and k2 are un-equal kinds
-Reason: k1 or k2 might be unification variables that have already been
-unified (at this point we have not canonicalised the types), so we want
-to emit this t1~t2 as a (non-canonical) Given in the work-list. If k1/k2 
-have been unified, we'll find that when we canonicalise it, and the 
-t1~t2 information may be crucial (Trac #8705 is an example).
-
-If it turns out that k1 and k2 are really un-equal, then it'll end up
-as an Irreducible (see Note [Equalities with incompatible kinds] in
-TcCanonical), and will do no harm.
-
->>>>>>> 0a6cfb57
 \begin{code}
 xCtEvidence :: CtEvidence            -- Original flavor
             -> XEvTerm               -- Instructions about how to manipulate evidence
@@ -1728,18 +1691,7 @@
             (XEvTerm { ev_preds = ptys, ev_decomp = decomp_fn })
   = ASSERT( equalLength ptys (decomp_fn tm) )
     mapM (newGivenEvVar loc)     -- See Note [Bind new Givens immediately]
-<<<<<<< HEAD
          (ptys `zip` decomp_fn tm)
-=======
-         (filterOut bad_given_pred (ptys `zip` decomp_fn tm))
-  where
-    -- See Note [Do not create Given kind equalities]
-    bad_given_pred (pred_ty, _)
-      | EqPred t1 _ <- classifyPredType pred_ty
-      = isKind t1
-      | otherwise
-      = False
->>>>>>> 0a6cfb57
 
 xCtEvidence (CtWanted { ctev_evar = evar, ctev_loc = loc })
             (XEvTerm { ev_preds = ptys, ev_comp = comp_fn })
