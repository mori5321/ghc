{-# LANGUAGE CPP #-}

module TcInteract (
     solveSimpleGivens,   -- Solves [EvVar],GivenLoc
     solveSimpleWanteds   -- Solves Cts
  ) where

#include "HsVersions.h"

import BasicTypes ( infinity, IntWithInf, intGtLimit )
import HsTypes ( hsIPNameFS )
import FastString
import TcCanonical
import TcFlatten
import VarSet
import Type
import Kind ( isKind )
import InstEnv( DFunInstType, lookupInstEnv, instanceDFunId )
import CoAxiom(sfInteractTop, sfInteractInert)
import Coercion ( buildCoherenceCo )

import Var
import TcType
import PrelNames ( knownNatClassName, knownSymbolClassName,
                   callStackTyConKey, typeableClassName )
import TysWiredIn ( ipClass, typeNatKind, typeSymbolKind )
import Id( idType )
import CoAxiom ( Eqn, CoAxiom(..), CoAxBranch(..), fromBranches )
import Class
import TyCon
import DataCon( dataConWrapId )
import FunDeps
import FamInst
<<<<<<< HEAD
=======
import FamInstEnv
import Inst( tyVarsOfCt )
import Unify ( tcUnifyTyWithTFs )
>>>>>>> 96dc041a

import TcEvidence
import Outputable

import TcRnTypes
import TcSMonad
import Bag
<<<<<<< HEAD
import Maybes  ( expectJust )
=======
import MonadUtils ( concatMapM )
>>>>>>> 96dc041a

import Data.List( partition, foldl', deleteFirstsBy )
import SrcLoc
import VarEnv

import Control.Monad
import Maybes( isJust )
import Pair (Pair(..))
import Unique( hasKey )
import DynFlags
import BasicTypes  ( Boxity(..) )
import Util

import Control.Applicative ( (<$>) )
import Control.Arrow       ( first, second )

{-
**********************************************************************
*                                                                    *
*                      Main Interaction Solver                       *
*                                                                    *
**********************************************************************

Note [Basic Simplifier Plan]
~~~~~~~~~~~~~~~~~~~~~~~~~~~~
1. Pick an element from the WorkList if there exists one with depth
   less than our context-stack depth.

2. Run it down the 'stage' pipeline. Stages are:
      - canonicalization
      - inert reactions
      - spontaneous reactions
      - top-level intreactions
   Each stage returns a StopOrContinue and may have sideffected
   the inerts or worklist.

   The threading of the stages is as follows:
      - If (Stop) is returned by a stage then we start again from Step 1.
      - If (ContinueWith ct) is returned by a stage, we feed 'ct' on to
        the next stage in the pipeline.
4. If the element has survived (i.e. ContinueWith x) the last stage
   then we add him in the inerts and jump back to Step 1.

If in Step 1 no such element exists, we have exceeded our context-stack
depth and will simply fail.

Note [Unflatten after solving the simple wanteds]
~~~~~~~~~~~~~~~~~~~~~~~~~~~~~~~~~~~~~~~~~~~~~~~
We unflatten after solving the wc_simples of an implication, and before attempting
to float. This means that

 * The fsk/fmv flatten-skolems only survive during solveSimples.  We don't
   need to worry about them across successive passes over the constraint tree.
   (E.g. we don't need the old ic_fsk field of an implication.

 * When floating an equality outwards, we don't need to worry about floating its
   associated flattening constraints.

 * Another tricky case becomes easy: Trac #4935
       type instance F True a b = a
       type instance F False a b = b

       [w] F c a b ~ gamma
       (c ~ True) => a ~ gamma
       (c ~ False) => b ~ gamma

   Obviously this is soluble with gamma := F c a b, and unflattening
   will do exactly that after solving the simple constraints and before
   attempting the implications.  Before, when we were not unflattening,
   we had to push Wanted funeqs in as new givens.  Yuk!

   Another example that becomes easy: indexed_types/should_fail/T7786
      [W] BuriedUnder sub k Empty ~ fsk
      [W] Intersect fsk inv ~ s
      [w] xxx[1] ~ s
      [W] forall[2] . (xxx[1] ~ Empty)
                   => Intersect (BuriedUnder sub k Empty) inv ~ Empty

Note [Running plugins on unflattened wanteds]
~~~~~~~~~~~~~~~~~~~~~~~~~~~~~~~~~~~~~~~~~~~~~
There is an annoying mismatch between solveSimpleGivens and
solveSimpleWanteds, because the latter needs to fiddle with the inert
set, unflatten and zonk the wanteds.  It passes the zonked wanteds
to runTcPluginsWanteds, which produces a replacement set of wanteds,
some additional insolubles and a flag indicating whether to go round
the loop again.  If so, prepareInertsForImplications is used to remove
the previous wanteds (which will still be in the inert set).  Note
that prepareInertsForImplications will discard the insolubles, so we
must keep track of them separately.
-}

solveSimpleGivens :: CtLoc -> [EvVar] -> TcS Cts
-- Solves the givens, adding them to the inert set
-- Returns any insoluble givens, which represent inaccessible code,
-- taking those ones out of the inert set
solveSimpleGivens loc givens
  | null givens  -- Shortcut for common case
  = return emptyCts
  | otherwise
  = do { go (map mk_given_ct givens)
       ; takeGivenInsolubles }
  where
    mk_given_ct ev_id = mkNonCanonical (CtGiven { ctev_evar = ev_id
                                                , ctev_pred = evVarPred ev_id
                                                , ctev_loc  = loc })
    go givens = do { solveSimples (listToBag givens)
                   ; new_givens <- runTcPluginsGiven
                   ; when (notNull new_givens) (go new_givens)
                   }

solveSimpleWanteds :: Cts -> TcS WantedConstraints
-- NB: 'simples' may contain /derived/ equalities, floated
--     out from a nested implication. So don't discard deriveds!
solveSimpleWanteds simples
  = do { traceTcS "solveSimples {" (ppr simples)
       ; dflags <- getDynFlags
       ; (n,wc) <- go 1 (solverIterations dflags) (emptyWC { wc_simple = simples })
       ; traceTcS "solveSimples end }" $
             vcat [ ptext (sLit "iterations =") <+> ppr n
                  , ptext (sLit "residual =") <+> ppr wc ]
       ; return wc }
  where
    go :: Int -> IntWithInf -> WantedConstraints -> TcS (Int, WantedConstraints)
    go n limit wc
      | n `intGtLimit` limit
      = failTcS (hang (ptext (sLit "solveSimpleWanteds: too many iterations")
                       <+> parens (ptext (sLit "limit =") <+> ppr limit))
                    2 (vcat [ ptext (sLit "Set limit with -fsolver-iterations=n; n=0 for no limit")
                            , ptext (sLit "Simples =") <+> ppr simples
                            , ptext (sLit "WC =")      <+> ppr wc ]))

     | isEmptyBag (wc_simple wc)
     = return (n,wc)

     | otherwise
     = do { -- Solve
            (unif_count, wc1) <- solve_simple_wanteds wc

            -- Run plugins
          ; (rerun_plugin, wc2) <- runTcPluginsWanted wc1
             -- See Note [Running plugins on unflattened wanteds]

          ; if unif_count == 0 && not rerun_plugin
            then return (n, wc2)             -- Done
            else do { traceTcS "solveSimple going round again:" (ppr rerun_plugin)
                    ; go (n+1) limit wc2 } }      -- Loop


solve_simple_wanteds :: WantedConstraints -> TcS (Int, WantedConstraints)
-- Try solving these constraints
-- Affects the unification state (of course) but not the inert set
solve_simple_wanteds (WC { wc_simple = simples1, wc_insol = insols1, wc_impl = implics1 })
  = nestTcS $
    do { solveSimples simples1
       ; (implics2, tv_eqs, fun_eqs, insols2, others) <- getUnsolvedInerts
       ; (unif_count, unflattened_eqs) <- reportUnifications $
                                          unflatten tv_eqs fun_eqs
            -- See Note [Unflatten after solving the simple wanteds]
       ; return ( unif_count
                , WC { wc_simple = others `andCts` unflattened_eqs
                     , wc_insol  = insols1 `andCts` insols2
                     , wc_impl   = implics1 `unionBags` implics2 }) }

{- Note [The solveSimpleWanteds loop]
~~~~~~~~~~~~~~~~~~~~~~~~~~~~~~~~~~~~~
Solving a bunch of simple constraints is done in a loop,
(the 'go' loop of 'solveSimpleWanteds'):
  1. Try to solve them; unflattening may lead to improvement that
     was not exploitable during solving
  2. Try the plugin
  3. If step 1 did improvement during unflattening; or if the plugin
     wants to run again, go back to step 1

Non-obviously, improvement can also take place during
the unflattening that takes place in step (1). See TcFlatten,
See Note [Unflattening can force the solver to iterate]
-}

-- The main solver loop implements Note [Basic Simplifier Plan]
---------------------------------------------------------------
solveSimples :: Cts -> TcS ()
-- Returns the final InertSet in TcS
-- Has no effect on work-list or residual-implications
-- The constraints are initially examined in left-to-right order

solveSimples cts
  = {-# SCC "solveSimples" #-}
    do { updWorkListTcS (\wl -> foldrBag extendWorkListCt wl cts)
       ; solve_loop }
  where
    solve_loop
      = {-# SCC "solve_loop" #-}
        do { sel <- selectNextWorkItem
           ; case sel of
              Nothing -> return ()
              Just ct -> do { runSolverPipeline thePipeline ct
                            ; solve_loop } }

-- | Extract the (inert) givens and invoke the plugins on them.
-- Remove solved givens from the inert set and emit insolubles, but
-- return new work produced so that 'solveSimpleGivens' can feed it back
-- into the main solver.
runTcPluginsGiven :: TcS [Ct]
runTcPluginsGiven
  = do { plugins <- getTcPlugins
       ; if null plugins then return [] else
    do { givens <- getInertGivens
       ; if null givens then return [] else
    do { p <- runTcPlugins plugins (givens,[],[])
       ; let (solved_givens, _, _) = pluginSolvedCts p
       ; updInertCans (removeInertCts solved_givens)
       ; mapM_ emitInsoluble (pluginBadCts p)
       ; return (pluginNewCts p) } } }

-- | Given a bag of (flattened, zonked) wanteds, invoke the plugins on
-- them and produce an updated bag of wanteds (possibly with some new
-- work) and a bag of insolubles.  The boolean indicates whether
-- 'solveSimpleWanteds' should feed the updated wanteds back into the
-- main solver.
runTcPluginsWanted :: WantedConstraints -> TcS (Bool, WantedConstraints)
runTcPluginsWanted wc@(WC { wc_simple = simples1, wc_insol = insols1, wc_impl = implics1 })
  | isEmptyBag simples1
  = return (False, wc)
  | otherwise
  = do { plugins <- getTcPlugins
       ; if null plugins then return (False, wc) else

    do { given <- getInertGivens
       ; simples1 <- zonkSimples simples1    -- Plugin requires zonked inputs
       ; let (wanted, derived) = partition isWantedCt (bagToList simples1)
       ; p <- runTcPlugins plugins (given, derived, wanted)
       ; let (_, _,                solved_wanted)   = pluginSolvedCts p
             (_, unsolved_derived, unsolved_wanted) = pluginInputCts p
             new_wanted                             = pluginNewCts p

-- SLPJ: I'm deeply suspicious of this
--       ; updInertCans (removeInertCts $ solved_givens ++ solved_deriveds)

       ; mapM_ setEv solved_wanted
       ; return ( notNull (pluginNewCts p)
                , WC { wc_simple = listToBag new_wanted `andCts` listToBag unsolved_wanted
                                                        `andCts` listToBag unsolved_derived
                     , wc_insol  = listToBag (pluginBadCts p) `andCts` insols1
                     , wc_impl   = implics1 } ) } }
  where
    setEv :: (EvTerm,Ct) -> TcS ()
    setEv (ev,ct) = case ctEvidence ct of
<<<<<<< HEAD
      CtWanted {ctev_evar = evar, ctev_loc = loc} -> setEvBind evar ev loc
=======
      CtWanted {ctev_evar = evar} -> setWantedEvBind evar ev
>>>>>>> 96dc041a
      _ -> panic "runTcPluginsWanted.setEv: attempt to solve non-wanted!"

-- | A triple of (given, derived, wanted) constraints to pass to plugins
type SplitCts  = ([Ct], [Ct], [Ct])

-- | A solved triple of constraints, with evidence for wanteds
type SolvedCts = ([Ct], [Ct], [(EvTerm,Ct)])

-- | Represents collections of constraints generated by typechecker
-- plugins
data TcPluginProgress = TcPluginProgress
    { pluginInputCts  :: SplitCts
      -- ^ Original inputs to the plugins with solved/bad constraints
      -- removed, but otherwise unmodified
    , pluginSolvedCts :: SolvedCts
      -- ^ Constraints solved by plugins
    , pluginBadCts    :: [Ct]
      -- ^ Constraints reported as insoluble by plugins
    , pluginNewCts    :: [Ct]
      -- ^ New constraints emitted by plugins
    }

getTcPlugins :: TcS [TcPluginSolver]
getTcPlugins = do { tcg_env <- getGblEnv; return (tcg_tc_plugins tcg_env) }

-- | Starting from a triple of (given, derived, wanted) constraints,
-- invoke each of the typechecker plugins in turn and return
--
--  * the remaining unmodified constraints,
--  * constraints that have been solved,
--  * constraints that are insoluble, and
--  * new work.
--
-- Note that new work generated by one plugin will not be seen by
-- other plugins on this pass (but the main constraint solver will be
-- re-invoked and they will see it later).  There is no check that new
-- work differs from the original constraints supplied to the plugin:
-- the plugin itself should perform this check if necessary.
runTcPlugins :: [TcPluginSolver] -> SplitCts -> TcS TcPluginProgress
runTcPlugins plugins all_cts
  = foldM do_plugin initialProgress plugins
  where
    do_plugin :: TcPluginProgress -> TcPluginSolver -> TcS TcPluginProgress
    do_plugin p solver = do
        result <- runTcPluginTcS (uncurry3 solver (pluginInputCts p))
        return $ progress p result

    progress :: TcPluginProgress -> TcPluginResult -> TcPluginProgress
    progress p (TcPluginContradiction bad_cts) =
       p { pluginInputCts = discard bad_cts (pluginInputCts p)
         , pluginBadCts   = bad_cts ++ pluginBadCts p
         }
    progress p (TcPluginOk solved_cts new_cts) =
      p { pluginInputCts  = discard (map snd solved_cts) (pluginInputCts p)
        , pluginSolvedCts = add solved_cts (pluginSolvedCts p)
        , pluginNewCts    = new_cts ++ pluginNewCts p
        }

    initialProgress = TcPluginProgress all_cts ([], [], []) [] []

    discard :: [Ct] -> SplitCts -> SplitCts
    discard cts (xs, ys, zs) =
        (xs `without` cts, ys `without` cts, zs `without` cts)

    without :: [Ct] -> [Ct] -> [Ct]
    without = deleteFirstsBy eqCt

    eqCt :: Ct -> Ct -> Bool
    eqCt c c' = case (ctEvidence c, ctEvidence c') of
      (CtGiven   pred _ _, CtGiven   pred' _ _) -> pred `eqType` pred'
      (CtWanted  pred _ _, CtWanted  pred' _ _) -> pred `eqType` pred'
      (CtDerived pred _  , CtDerived pred' _  ) -> pred `eqType` pred'
      (_                 , _                  ) -> False

    add :: [(EvTerm,Ct)] -> SolvedCts -> SolvedCts
    add xs scs = foldl' addOne scs xs

    addOne :: SolvedCts -> (EvTerm,Ct) -> SolvedCts
    addOne (givens, deriveds, wanteds) (ev,ct) = case ctEvidence ct of
      CtGiven  {} -> (ct:givens, deriveds, wanteds)
      CtDerived{} -> (givens, ct:deriveds, wanteds)
      CtWanted {} -> (givens, deriveds, (ev,ct):wanteds)


type WorkItem = Ct
type SimplifierStage = WorkItem -> TcS (StopOrContinue Ct)

runSolverPipeline :: [(String,SimplifierStage)] -- The pipeline
                  -> WorkItem                   -- The work item
                  -> TcS ()
-- Run this item down the pipeline, leaving behind new work and inerts
runSolverPipeline pipeline workItem
  = do { initial_is <- getTcSInerts
       ; traceTcS "Start solver pipeline {" $
                  vcat [ ptext (sLit "work item = ") <+> ppr workItem
                       , ptext (sLit "inerts    = ") <+> ppr initial_is]

       ; bumpStepCountTcS    -- One step for each constraint processed
       ; final_res  <- run_pipeline pipeline (ContinueWith workItem)

       ; final_is <- getTcSInerts
       ; case final_res of
           Stop ev s       -> do { traceFireTcS ev s
                                 ; traceTcS "End solver pipeline (discharged) }"
                                       (ptext (sLit "inerts =") <+> ppr final_is)
                                 ; return () }
           ContinueWith ct -> do { traceFireTcS (ctEvidence ct) (ptext (sLit "Kept as inert"))
                                 ; traceTcS "End solver pipeline (kept as inert) }" $
                                       vcat [ ptext (sLit "final_item =") <+> ppr ct
                                            , pprTvBndrs (varSetElems $ tyCoVarsOfCt ct)
                                            , ptext (sLit "inerts     =") <+> ppr final_is]
                                 ; addInertCan ct }
       }
  where run_pipeline :: [(String,SimplifierStage)] -> StopOrContinue Ct
                     -> TcS (StopOrContinue Ct)
        run_pipeline [] res        = return res
        run_pipeline _ (Stop ev s) = return (Stop ev s)
        run_pipeline ((stg_name,stg):stgs) (ContinueWith ct)
          = do { traceTcS ("runStage " ++ stg_name ++ " {")
                          (text "workitem   = " <+> ppr ct)
               ; res <- stg ct
               ; traceTcS ("end stage " ++ stg_name ++ " }") empty
               ; run_pipeline stgs res }

{-
Example 1:
  Inert:   {c ~ d, F a ~ t, b ~ Int, a ~ ty} (all given)
  Reagent: a ~ [b] (given)

React with (c~d)     ==> IR (ContinueWith (a~[b]))  True    []
React with (F a ~ t) ==> IR (ContinueWith (a~[b]))  False   [F [b] ~ t]
React with (b ~ Int) ==> IR (ContinueWith (a~[Int]) True    []

Example 2:
  Inert:  {c ~w d, F a ~g t, b ~w Int, a ~w ty}
  Reagent: a ~w [b]

React with (c ~w d)   ==> IR (ContinueWith (a~[b]))  True    []
React with (F a ~g t) ==> IR (ContinueWith (a~[b]))  True    []    (can't rewrite given with wanted!)
etc.

Example 3:
  Inert:  {a ~ Int, F Int ~ b} (given)
  Reagent: F a ~ b (wanted)

React with (a ~ Int)   ==> IR (ContinueWith (F Int ~ b)) True []
React with (F Int ~ b) ==> IR Stop True []    -- after substituting we re-canonicalize and get nothing
-}

thePipeline :: [(String,SimplifierStage)]
thePipeline = [ ("canonicalization",        TcCanonical.canonicalize)
              , ("interact with inerts",    interactWithInertsStage)
              , ("top-level reactions",     topReactionsStage) ]

{-
*********************************************************************************
*                                                                               *
                       The interact-with-inert Stage
*                                                                               *
*********************************************************************************

Note [The Solver Invariant]
~~~~~~~~~~~~~~~~~~~~~~~~~~~
We always add Givens first.  So you might think that the solver has
the invariant

   If the work-item is Given,
   then the inert item must Given

But this isn't quite true.  Suppose we have,
    c1: [W] beta ~ [alpha], c2 : [W] blah, c3 :[W] alpha ~ Int
After processing the first two, we get
     c1: [G] beta ~ [alpha], c2 : [W] blah
Now, c3 does not interact with the the given c1, so when we spontaneously
solve c3, we must re-react it with the inert set.  So we can attempt a
reaction between inert c2 [W] and work-item c3 [G].

It *is* true that [Solver Invariant]
   If the work-item is Given,
   AND there is a reaction
   then the inert item must Given
or, equivalently,
   If the work-item is Given,
   and the inert item is Wanted/Derived
   then there is no reaction
-}

-- Interaction result of  WorkItem <~> Ct

type StopNowFlag = Bool    -- True <=> stop after this interaction

interactWithInertsStage :: WorkItem -> TcS (StopOrContinue Ct)
-- Precondition: if the workitem is a CTyEqCan then it will not be able to
-- react with anything at this stage.

interactWithInertsStage wi
  = do { inerts <- getTcSInerts
       ; tclvl <- getTcLevel
       ; let ics = inert_cans inerts
       ; case wi of
             CTyEqCan    {} -> interactTyVarEq tclvl ics wi
             CFunEqCan   {} -> interactFunEq   tclvl ics wi
             CIrredEvCan {} -> interactIrred         ics wi
             CDictCan    {} -> interactDict          ics wi
             _ -> pprPanic "interactWithInerts" (ppr wi) }
                -- CHoleCan are put straight into inert_frozen, so never get here
                -- CNonCanonical have been canonicalised

data InteractResult
   = IRKeep      -- Keep the existing inert constraint in the inert set
   | IRReplace   -- Replace the existing inert constraint with the work item
   | IRDelete    -- Delete the existing inert constraint from the inert set

instance Outputable InteractResult where
  ppr IRKeep    = ptext (sLit "keep")
  ppr IRReplace = ptext (sLit "replace")
  ppr IRDelete  = ptext (sLit "delete")

solveOneFromTheOther :: CtEvidence  -- Inert
                     -> CtEvidence  -- WorkItem
                     -> TcS (InteractResult, StopNowFlag)
-- Preconditions:
-- 1) inert and work item represent evidence for the /same/ predicate
-- 2) ip/class/irred evidence (no coercions) only
solveOneFromTheOther ev_i ev_w
  | isDerived ev_w         -- Work item is Derived; just discard it
  = return (IRKeep, True)

  | isDerived ev_i            -- The inert item is Derived, we can just throw it away,
  = return (IRDelete, False)  -- The ev_w is inert wrt earlier inert-set items,
                              -- so it's safe to continue on from this point

  | CtWanted { ctev_loc = loc_w } <- ev_w
  , prohibitedSuperClassSolve (ctEvLoc ev_i) loc_w
  = return (IRDelete, False)

<<<<<<< HEAD
  | CtWanted { ctev_evar = ev_id, ctev_pred = pred_w, ctev_loc = loc } <- ev_w
  = do { setEvBind ev_id (ctEvCoherence ev_i pred_w) loc
       ; return (IRKeep, True) }

  | CtWanted { ctev_evar = ev_id, ctev_pred = pred_i, ctev_loc = loc } <- ev_i
  = do { setEvBind ev_id (ctEvCoherence ev_w pred_i) loc
=======
  | CtWanted { ctev_evar = ev_id } <- ev_w   -- Inert is Given or Wanted
  = do { setWantedEvBind ev_id (ctEvTerm ev_i)
       ; return (IRKeep, True) }

  | CtWanted { ctev_loc = loc_i } <- ev_i   -- Work item is Given
  , prohibitedSuperClassSolve (ctEvLoc ev_w) loc_i
  = return (IRKeep, False)  -- Just discard the un-usable Given
                            -- This never actually happens because
                            -- Givens get processed first

  | CtWanted { ctev_evar = ev_id } <- ev_i   -- Work item is Given
  = do { setWantedEvBind ev_id (ctEvTerm ev_w)
>>>>>>> 96dc041a
       ; return (IRReplace, True) }

  -- So they are both Given
  -- See Note [Replacement vs keeping]
  | lvl_i == lvl_w
  = do { binds <- getTcEvBindsMap
       ; return (same_level_strategy binds, True) }

  | otherwise   -- Both are Given, levels differ
  = return (different_level_strategy, True)
  where
     pred  = ctEvPred ev_i
     loc_i = ctEvLoc ev_i
     loc_w = ctEvLoc ev_w
     lvl_i = ctLocLevel loc_i
     lvl_w = ctLocLevel loc_w

     different_level_strategy
       | isIPPred pred, lvl_w > lvl_i = IRReplace
       | lvl_w < lvl_i                = IRReplace
       | otherwise                    = IRKeep

     same_level_strategy binds        -- Both Given
       | GivenOrigin (InstSC s_i) <- ctLocOrigin loc_i
       = case ctLocOrigin loc_w of
            GivenOrigin (InstSC s_w) | s_w < s_i -> IRReplace
                                     | otherwise -> IRKeep
            _                                    -> IRReplace

       | GivenOrigin (InstSC {}) <- ctLocOrigin loc_w
       = IRKeep

       | has_binding binds ev_w
       , not (has_binding binds ev_i)
       = IRReplace

       | otherwise = IRKeep

     has_binding binds ev = isJust (lookupEvBind binds (ctEvId ev))

{-
Note [Replacement vs keeping]
~~~~~~~~~~~~~~~~~~~~~~~~~~~~~
When we have two Given constraints both of type (C tys), say, which should
we keep?  More subtle than you might think!

  * Constraints come from different levels (different_level_strategy)

      - For implicit parameters we want to keep the innermost (deepest)
        one, so that it overrides the outer one.
        See Note [Shadowing of Implicit Parameters]

      - For everything else, we want to keep the outermost one.  Reason: that
        makes it more likely that the inner one will turn out to be unused,
        and can be reported as redundant.  See Note [Tracking redundant constraints]
        in TcSimplify.

        It transpires that using the outermost one is reponsible for an
        8% performance improvement in nofib cryptarithm2, compared to
        just rolling the dice.  I didn't investigate why.

  * Constaints coming from the same level (i.e. same implication)

       - Always get rid of InstSC ones if possible, since they are less
         useful for solving.  If both are InstSC, choose the one with
         the smallest TypeSize
         See Note [Solving superclass constraints] in TcInstDcls

       - Keep the one that has a non-trivial evidence binding.
         Note [Tracking redundant constraints] again.
            Example:  f :: (Eq a, Ord a) => blah
            then we may find [G] sc_sel (d1::Ord a) :: Eq a
                             [G] d2 :: Eq a
            We want to discard d2 in favour of the superclass selection from
            the Ord dictionary.

  * Finally, when there is still a choice, use IRKeep rather than
    IRReplace, to avoid unnecessary munging of the inert set.

Doing the depth-check for implicit parameters, rather than making the work item
always overrride, is important.  Consider

    data T a where { T1 :: (?x::Int) => T Int; T2 :: T a }

    f :: (?x::a) => T a -> Int
    f T1 = ?x
    f T2 = 3

We have a [G] (?x::a) in the inert set, and at the pattern match on T1 we add
two new givens in the work-list:  [G] (?x::Int)
                                  [G] (a ~ Int)
Now consider these steps
  - process a~Int, kicking out (?x::a)
  - process (?x::Int), the inner given, adding to inert set
  - process (?x::a), the outer given, overriding the inner given
Wrong!  The depth-check ensures that the inner implicit parameter wins.
(Actually I think that the order in which the work-list is processed means
that this chain of events won't happen, but that's very fragile.)

*********************************************************************************
*                                                                               *
                   interactIrred
*                                                                               *
*********************************************************************************
-}

-- Two pieces of irreducible evidence: if their types are *exactly identical*
-- we can rewrite them. We can never improve using this:
-- if we want ty1 :: Constraint and have ty2 :: Constraint it clearly does not
-- mean that (ty1 ~ ty2)
interactIrred :: InertCans -> Ct -> TcS (StopOrContinue Ct)

interactIrred inerts workItem@(CIrredEvCan { cc_ev = ev_w })
  | let pred = ctEvPred ev_w
        (matching_irreds, others)
          = partitionBag (\ct -> ctPred ct `tcEqTypeNoKindCheck` pred)
                         (inert_irreds inerts)
  , (ct_i : rest) <- bagToList matching_irreds
  , let ctev_i = ctEvidence ct_i
  = ASSERT( null rest )
    do { (inert_effect, stop_now) <- solveOneFromTheOther ctev_i ev_w
       ; case inert_effect of
            IRKeep    -> return ()
            IRDelete  -> updInertIrreds (\_ -> others)
            IRReplace -> updInertIrreds (\_ -> others `snocCts` workItem)
                         -- These const upd's assume that solveOneFromTheOther
                         -- has no side effects on InertCans
       ; if stop_now then
            return (Stop ev_w (ptext (sLit "Irred equal") <+> parens (ppr inert_effect)))
       ; else
            continueWith workItem }

  | otherwise
  = continueWith workItem

interactIrred _ wi = pprPanic "interactIrred" (ppr wi)

{-
*********************************************************************************
*                                                                               *
                   interactDict
*                                                                               *
*********************************************************************************
-}

interactDict :: InertCans -> Ct -> TcS (StopOrContinue Ct)
interactDict inerts workItem@(CDictCan { cc_ev = ev_w, cc_class = cls, cc_tyargs = tys })
  -- don't ever try to solve CallStack IPs directly from other dicts,
  -- we always build new dicts instead.
  -- See Note [Overview of implicit CallStacks]
  | Just mkEvCs <- isCallStackIP (ctEvLoc ev_w) cls tys
  , isWanted ev_w
  = do let ev_cs =
             case lookupInertDict inerts cls tys of
               Just ev | isGiven ev -> mkEvCs (ctEvTerm ev)
               _ -> mkEvCs (EvCallStack EvCsEmpty)

       -- now we have ev_cs :: CallStack, but the evidence term should
       -- be a dictionary, so we have to coerce ev_cs to a
       -- dictionary for `IP ip CallStack`
       let ip_ty = mkClassPred cls tys
       let ev_tm = mkEvCast (EvCallStack ev_cs) (TcCoercion $ wrapIP ip_ty)
       addSolvedDict ev_w cls tys
       setWantedEvBind (ctEvId ev_w) ev_tm
       stopWith ev_w "Wanted CallStack IP"

  | Just ctev_i <- lookupInertDict inerts cls tys
  = do { (inert_effect, stop_now) <- solveOneFromTheOther ctev_i ev_w
       ; case inert_effect of
           IRKeep    -> return ()
           IRDelete  -> updInertDicts $ \ ds -> delDict ds cls tys
           IRReplace -> updInertDicts $ \ ds -> addDict ds cls tys workItem
       ; if stop_now then
            return (Stop ev_w (ptext (sLit "Dict equal") <+> parens (ppr inert_effect)))
         else
            continueWith workItem }

  | cls == ipClass
  , isGiven ev_w
  = interactGivenIP inerts workItem

  | otherwise
  = do { addFunDepWork inerts ev_w cls
       ; continueWith workItem  }

interactDict _ wi = pprPanic "interactDict" (ppr wi)

addFunDepWork :: InertCans -> CtEvidence -> Class -> TcS ()
-- Add derived constraints from type-class functional dependencies.
addFunDepWork inerts work_ev cls
  = mapBagM_ add_fds (findDictsByClass (inert_dicts inerts) cls)
               -- No need to check flavour; fundeps work between
               -- any pair of constraints, regardless of flavour
               -- Importantly we don't throw workitem back in the
               -- worklist because this can cause loops (see #5236)
  where
    work_pred = ctEvPred work_ev
    work_loc  = ctEvLoc work_ev
    add_fds inert_ct
      = emitFunDepDeriveds $
        improveFromAnother derived_loc inert_pred work_pred
               -- We don't really rewrite tys2, see below _rewritten_tys2, so that's ok
               -- NB: We do create FDs for given to report insoluble equations that arise
               -- from pairs of Givens, and also because of floating when we approximate
               -- implications. The relevant test is: typecheck/should_fail/FDsFromGivens.hs
      where
        inert_pred = ctPred inert_ct
        inert_loc  = ctLoc inert_ct
        derived_loc = work_loc { ctl_origin = FunDepOrigin1 work_pred  work_loc
                                                            inert_pred inert_loc }

{-
*********************************************************************************
*                                                                               *
                   Implicit parameters
*                                                                               *
*********************************************************************************
-}

interactGivenIP :: InertCans -> Ct -> TcS (StopOrContinue Ct)
-- Work item is Given (?x:ty)
-- See Note [Shadowing of Implicit Parameters]
interactGivenIP inerts workItem@(CDictCan { cc_ev = ev, cc_class = cls
                                          , cc_tyargs = tys@(ip_str:_) })
  = do { updInertCans $ \cans -> cans { inert_dicts = addDict filtered_dicts cls tys workItem }
       ; stopWith ev "Given IP" }
  where
    dicts           = inert_dicts inerts
    ip_dicts        = findDictsByClass dicts cls
    other_ip_dicts  = filterBag (not . is_this_ip) ip_dicts
    filtered_dicts  = addDictsByClass dicts cls other_ip_dicts

    -- Pick out any Given constraints for the same implicit parameter
    is_this_ip (CDictCan { cc_ev = ev, cc_tyargs = ip_str':_ })
       = isGiven ev && ip_str `tcEqType` ip_str'
    is_this_ip _ = False

interactGivenIP _ wi = pprPanic "interactGivenIP" (ppr wi)

{-
Note [Shadowing of Implicit Parameters]
~~~~~~~~~~~~~~~~~~~~~~~~~~~~~~~~~~~~~~~
Consider the following example:

f :: (?x :: Char) => Char
f = let ?x = 'a' in ?x

The "let ?x = ..." generates an implication constraint of the form:

?x :: Char => ?x :: Char

Furthermore, the signature for `f` also generates an implication
constraint, so we end up with the following nested implication:

?x :: Char => (?x :: Char => ?x :: Char)

Note that the wanted (?x :: Char) constraint may be solved in
two incompatible ways:  either by using the parameter from the
signature, or by using the local definition.  Our intention is
that the local definition should "shadow" the parameter of the
signature, and we implement this as follows: when we add a new
*given* implicit parameter to the inert set, it replaces any existing
givens for the same implicit parameter.

This works for the normal cases but it has an odd side effect
in some pathological programs like this:

-- This is accepted, the second parameter shadows
f1 :: (?x :: Int, ?x :: Char) => Char
f1 = ?x

-- This is rejected, the second parameter shadows
f2 :: (?x :: Int, ?x :: Char) => Int
f2 = ?x

Both of these are actually wrong:  when we try to use either one,
we'll get two incompatible wnated constraints (?x :: Int, ?x :: Char),
which would lead to an error.

I can think of two ways to fix this:

  1. Simply disallow multiple constratits for the same implicit
    parameter---this is never useful, and it can be detected completely
    syntactically.

  2. Move the shadowing machinery to the location where we nest
     implications, and add some code here that will produce an
     error if we get multiple givens for the same implicit parameter.


*********************************************************************************
*                                                                               *
                   interactFunEq
*                                                                               *
*********************************************************************************
-}

interactFunEq :: TcLevel -> InertCans -> Ct -> TcS (StopOrContinue Ct)
-- Try interacting the work item with the inert set
<<<<<<< HEAD
interactFunEq tclvl inerts workItem@(CFunEqCan { cc_ev = ev, cc_fun = tc
                                               , cc_tyargs = args, cc_fsk = fsk })
  | Just (CFunEqCan { cc_tyargs = args_i
                    , cc_ev = ev_i
                    , cc_fsk = fsk_i }) <- matching_inerts
  = if canRewriteOrSame tclvl ev_i ev
=======
interactFunEq inerts workItem@(CFunEqCan { cc_ev = ev, cc_fun = tc
                                         , cc_tyargs = args, cc_fsk = fsk })
  | Just (CFunEqCan { cc_ev = ev_i, cc_fsk = fsk_i }) <- matching_inerts
  = if ev_i `canDischarge` ev
>>>>>>> 96dc041a
    then  -- Rewrite work-item using inert
      do { traceTcS "reactFunEq (discharge work item):" $
           vcat [ text "workItem =" <+> ppr workItem
                , text "inertItem=" <+> ppr ev_i ]
         ; reactFunEq tc ev_i args_i fsk_i ev args fsk
         ; stopWith ev "Inert rewrites work item" }
    else  -- Rewrite inert using work-item
      ASSERT2( ev `canDischarge` ev_i, ppr ev $$ ppr ev_i )
      do { traceTcS "reactFunEq (rewrite inert item):" $
           vcat [ text "workItem =" <+> ppr workItem
                , text "inertItem=" <+> ppr ev_i ]
         ; updInertFunEqs $ \ feqs -> insertFunEq feqs tc args workItem
               -- Do the updInertFunEqs before the reactFunEq, so that
               -- we don't kick out the inertItem as well as consuming it!
         ; reactFunEq tc ev args fsk ev_i args_i fsk_i
         ; stopWith ev "Work item rewrites inert" }

  | otherwise   -- Try improvement
  = do { improveLocalFunEqs loc inerts tc args fsk
       ; continueWith workItem }
  where
    loc             = ctEvLoc ev
    funeqs          = inert_funeqs inerts
    matching_inerts = findFunEqs funeqs tc args

interactFunEq _ workItem = pprPanic "interactFunEq" (ppr workItem)

improveLocalFunEqs :: CtLoc -> InertCans -> TyCon -> [TcType] -> TcTyVar
                   -> TcS ()
-- Generate derived improvement equalities, by comparing
-- the current work item with inert CFunEqs
-- E.g.   x + y ~ z,   x + y' ~ z   =>   [D] y ~ y'
improveLocalFunEqs loc inerts fam_tc args fsk
  | not (null improvement_eqns)
  = do { traceTcS "interactFunEq improvements: " $
         vcat [ ptext (sLit "Eqns:") <+> ppr improvement_eqns
              , ptext (sLit "Candidates:") <+> ppr funeqs_for_tc
              , ptext (sLit "TvEqs:") <+> ppr tv_eqs ]
       ; mapM_ (unifyDerived loc Nominal) improvement_eqns }
  | otherwise
  = return ()
  where
<<<<<<< HEAD
    eqs    = inert_eqs inerts
    funeqs = inert_funeqs inerts
    matching_inerts = findFunEq funeqs tc args

interactFunEq _ _ wi = pprPanic "interactFunEq" (ppr wi)
=======
    tv_eqs        = inert_model inerts
    funeqs        = inert_funeqs inerts
    funeqs_for_tc = findFunEqsByTyCon funeqs fam_tc
    rhs           = lookupFlattenTyVar tv_eqs fsk

    --------------------
    improvement_eqns
      | Just ops <- isBuiltInSynFamTyCon_maybe fam_tc
      =    -- Try built-in families, notably for arithmethic
         concatMap (do_one_built_in ops) funeqs_for_tc

      | Injective injective_args <- familyTyConInjectivityInfo fam_tc
      =    -- Try improvement from type families with injectivity annotations
         concatMap (do_one_injective injective_args) funeqs_for_tc

      | otherwise
      = []

    --------------------
    do_one_built_in ops (CFunEqCan { cc_tyargs = iargs, cc_fsk = ifsk })
      = sfInteractInert ops args rhs iargs (lookupFlattenTyVar tv_eqs ifsk)
    do_one_built_in _ _ = pprPanic "interactFunEq 1" (ppr fam_tc)

    --------------------
    -- See Note [Type inference for type families with injectivity]
    do_one_injective injective_args
                    (CFunEqCan { cc_tyargs = iargs, cc_fsk = ifsk })
      | rhs `tcEqType` lookupFlattenTyVar tv_eqs ifsk
      = [Pair arg iarg | (arg, iarg, True)
                           <- zip3 args iargs injective_args ]
      | otherwise
      = []
    do_one_injective _ _ = pprPanic "interactFunEq 2" (ppr fam_tc)
>>>>>>> 96dc041a

-------------
lookupFlattenTyVar :: InertModel -> TcTyVar -> TcType
-- ^ Look up a flatten-tyvar in the inert nominal TyVarEqs;
-- this is used only when dealing with a CFunEqCan
lookupFlattenTyVar model ftv
  = case lookupVarEnv model ftv of
      Just (CTyEqCan { cc_rhs = rhs, cc_eq_rel = NomEq }) -> rhs
      _                                                   -> mkTyVarTy ftv

reactFunEq :: TyCon   -- "F"
           -> CtEvidence -> [TcType] -> TcTyVar    -- From this  :: F args1 ~ fsk1
           -> CtEvidence -> [TcType] -> TcTyVar    -- Solve this :: F args2 ~ fsk2
           -> TcS ()
<<<<<<< HEAD
reactFunEq fam_tc from_this args1 fsk1 solve_this args2 fsk2
  | CtGiven { ctev_evtm = tm, ctev_loc = loc } <- solve_this
  = do { let fsk_eq_co = mkTcSymCo (evTermCoercion tm) `mkTcTransCo` co
=======
reactFunEq from_this fsk1 (CtGiven { ctev_evar = evar, ctev_loc = loc }) fsk2
  = do { let fsk_eq_co = mkTcSymCo (mkTcCoVarCo evar)
                         `mkTcTransCo` ctEvCoercion from_this
>>>>>>> 96dc041a
                         -- :: fsk2 ~ fsk1
             fsk_eq_pred = mkTcEqPredLikeEv solve_this
                             (mkTyVarTy fsk2) (mkTyVarTy fsk1)

       ; new_ev <- newGivenEvVar loc (fsk_eq_pred, EvCoercion fsk_eq_co)
       ; emitWorkNC [new_ev] }

<<<<<<< HEAD
  | CtWanted { ctev_evar = evar, ctev_loc = loc } <- solve_this
  = dischargeFmv evar loc fsk2 co (mkTyVarTy fsk1)

  | otherwise
  = pprPanic "reactFunEq" (ppr solve_this)
=======
reactFunEq from_this fuv1 ev fuv2
  = do { traceTcS "reactFunEq" (ppr from_this $$ ppr fuv1 $$ ppr ev $$ ppr fuv2)
       ; dischargeFmv ev fuv2 (ctEvCoercion from_this) (mkTyVarTy fuv1)
       ; traceTcS "reactFunEq done" (ppr from_this $$ ppr fuv1 $$ ppr ev $$ ppr fuv2) }
>>>>>>> 96dc041a

  where
      -- this should always succeed b/c of correct lookup
    coherence_cos = expectJust "reactFunEq" $
                    zipWithM buildCoherenceCo args2 args1
    coherence_tc_cos = map mkTcCoercion coherence_cos
    middle_co = mkTcTyConAppCo Nominal fam_tc coherence_tc_cos
      -- middle_co :: F args2 ~ F args1
    co = middle_co `mkTcTransCo` ctEvCoercion from_this
      -- co :: F args2 ~ fsk1



{-
Note [Type inference for type families with injectivity]
~~~~~~~~~~~~~~~~~~~~~~~~~~~~~~~~~~~~~~~~~~~~~~~~~~~~~~~~
Suppose we have a type family with an injectivity annotation:
    type family F a b = r | r -> b

Then if we have two CFunEqCan constraints for F with the same RHS
   F s1 t1 ~ rhs
   F s2 t2 ~ rhs
then we can use the injectivity to get a new Derived constraint on
the injective argument
  [D] t1 ~ t2

That in turn can help GHC solve constraints that would otherwise require
guessing.  For example, consider the ambiguity check for
   f :: F Int b -> Int
We get the constraint
   [W] F Int b ~ F Int beta
where beta is a unification variable.  Injectivity lets us pick beta ~ b.

Injectivity information is also used at the call sites. For example:
   g = f True
gives rise to
   [W] F Int b ~ Bool
from which we can derive b.  This requires looking at the defining equations of
a type family, ie. finding equation with a matching RHS (Bool in this example)
and infering values of type variables (b in this example) from the LHS patterns
of the matching equation.  For closed type families we have to perform
additional apartness check for the selected equation to check that the selected
is guaranteed to fire for given LHS arguments.

These new constraints are simply *Derived* constraints; they have no evidence.
We could go further and offer evidence from decomposing injective type-function
applications, but that would require new evidence forms, and an extension to
FC, so we don't do that right now (Dec 14).

See also Note [Injective type families] in TyCon


Note [Cache-caused loops]
~~~~~~~~~~~~~~~~~~~~~~~~~
It is very dangerous to cache a rewritten wanted family equation as 'solved' in our
solved cache (which is the default behaviour or xCtEvidence), because the interaction
may not be contributing towards a solution. Here is an example:

Initial inert set:
  [W] g1 : F a ~ beta1
Work item:
  [W] g2 : F a ~ beta2
The work item will react with the inert yielding the _same_ inert set plus:
    i)   Will set g2 := g1 `cast` g3
    ii)  Will add to our solved cache that [S] g2 : F a ~ beta2
    iii) Will emit [W] g3 : beta1 ~ beta2
Now, the g3 work item will be spontaneously solved to [G] g3 : beta1 ~ beta2
and then it will react the item in the inert ([W] g1 : F a ~ beta1). So it
will set
      g1 := g ; sym g3
and what is g? Well it would ideally be a new goal of type (F a ~ beta2) but
remember that we have this in our solved cache, and it is ... g2! In short we
created the evidence loop:

        g2 := g1 ; g3
        g3 := refl
        g1 := g2 ; sym g3

To avoid this situation we do not cache as solved any workitems (or inert)
which did not really made a 'step' towards proving some goal. Solved's are
just an optimization so we don't lose anything in terms of completeness of
solving.


Note [Efficient Orientation]
~~~~~~~~~~~~~~~~~~~~~~~~~~~~
Suppose we are interacting two FunEqCans with the same LHS:
          (inert)  ci :: (F ty ~ xi_i)
          (work)   cw :: (F ty ~ xi_w)
We prefer to keep the inert (else we pass the work item on down
the pipeline, which is a bit silly).  If we keep the inert, we
will (a) discharge 'cw'
     (b) produce a new equality work-item (xi_w ~ xi_i)
Notice the orientation (xi_w ~ xi_i) NOT (xi_i ~ xi_w):
    new_work :: xi_w ~ xi_i
    cw := ci ; sym new_work
Why?  Consider the simplest case when xi1 is a type variable.  If
we generate xi1~xi2, porcessing that constraint will kick out 'ci'.
If we generate xi2~xi1, there is less chance of that happening.
Of course it can and should still happen if xi1=a, xi1=Int, say.
But we want to avoid it happening needlessly.

Similarly, if we *can't* keep the inert item (because inert is Wanted,
and work is Given, say), we prefer to orient the new equality (xi_i ~
xi_w).

Note [Carefully solve the right CFunEqCan]
~~~~~~~~~~~~~~~~~~~~~~~~~~~~~~~~~~~~~~~~~~
   ---- OLD COMMENT, NOW NOT NEEDED
   ---- because we now allow multiple
   ---- wanted FunEqs with the same head
Consider the constraints
  c1 :: F Int ~ a      -- Arising from an application line 5
  c2 :: F Int ~ Bool   -- Arising from an application line 10
Suppose that 'a' is a unification variable, arising only from
flattening.  So there is no error on line 5; it's just a flattening
variable.  But there is (or might be) an error on line 10.

Two ways to combine them, leaving either (Plan A)
  c1 :: F Int ~ a      -- Arising from an application line 5
  c3 :: a ~ Bool       -- Arising from an application line 10
or (Plan B)
  c2 :: F Int ~ Bool   -- Arising from an application line 10
  c4 :: a ~ Bool       -- Arising from an application line 5

Plan A will unify c3, leaving c1 :: F Int ~ Bool as an error
on the *totally innocent* line 5.  An example is test SimpleFail16
where the expected/actual message comes out backwards if we use
the wrong plan.

The second is the right thing to do.  Hence the isMetaTyVarTy
test when solving pairwise CFunEqCan.


*********************************************************************************
*                                                                               *
                   interactTyVarEq
*                                                                               *
*********************************************************************************
-}

interactTyVarEq :: TcLevel -> InertCans -> Ct -> TcS (StopOrContinue Ct)
-- CTyEqCans are always consumed, so always returns Stop
interactTyVarEq tclvl inerts workItem@(CTyEqCan { cc_tyvar = tv
                                                , cc_rhs = rhs
                                                , cc_ev = ev
                                                , cc_eq_rel = eq_rel })
  | (ev_i : _) <- [ ev_i | CTyEqCan { cc_ev = ev_i, cc_rhs = rhs_i }
                             <- findTyEqs inerts tv
<<<<<<< HEAD
                         , canRewriteOrSame tclvl ev_i ev
                         , rhs_i `tcEqType` rhs ]
  =  -- Inert:     a ~ b
     -- Work item: a ~ b
    do { when (isWanted ev) $
         setEvBind (ctev_evar ev)
                   (EvCoercion (tcDowngradeRole (eqRelRole eq_rel)
                                                (ctEvRole ev_i)
                                                (ctEvCoercion ev_i)))
                   (ctev_loc ev)
=======
                         , ev_i `canDischarge` ev
                         , rhs_i `tcEqType` rhs ]
  =  -- Inert:     a ~ b
     -- Work item: a ~ b
    do { setEvBindIfWanted ev (ctEvTerm ev_i)
>>>>>>> 96dc041a
       ; stopWith ev "Solved from inert" }

  | Just tv_rhs <- getTyVar_maybe rhs
  , (ev_i : _) <- [ ev_i | CTyEqCan { cc_ev = ev_i, cc_rhs = rhs_i }
                             <- findTyEqs inerts tv_rhs
<<<<<<< HEAD
                         , canRewriteOrSame tclvl ev_i ev
                         , rhs_i `tcEqType` mkTyVarTy tv ]
  =  -- Inert:     a ~ b
     -- Work item: b ~ a
    do { when (isWanted ev) $
         setEvBind (ctev_evar ev)
                   (EvCoercion (mkTcSymCo $
                                tcDowngradeRole (eqRelRole eq_rel)
                                                (ctEvRole ev_i)
                                                (ctEvCoercion ev_i)))
                   (ctev_loc ev)
=======
                         , ev_i `canDischarge` ev
                         , rhs_i `tcEqType` mkTyVarTy tv ]
  =  -- Inert:     a ~ b
     -- Work item: b ~ a
    do { setEvBindIfWanted ev
                   (EvCoercion (mkTcSymCo (ctEvCoercion ev_i)))
>>>>>>> 96dc041a
       ; stopWith ev "Solved from inert (r)" }

  | otherwise
  = do { tclvl <- getTcLevel
       ; if canSolveByUnification tclvl ev eq_rel tv rhs
         then do { solveByUnification ev tv rhs
<<<<<<< HEAD
                 ; n_kicked <- kickOutRewritable Given NomEq Unboxed tv
                               -- Given because the tv := xi is given
                               -- NomEq because only nom. equalities are solved
                               -- by unification
                               -- Unboxed because the coercion is reflexive
                 ; return (Stop ev (ptext (sLit "Spontaneously solved") <+> ppr_kicked n_kicked)) }
=======
                 ; n_kicked <- kickOutAfterUnification tv
                 ; return (Stop ev (ptext (sLit "Solved by unification") <+> ppr_kicked n_kicked)) }
>>>>>>> 96dc041a

         else do { traceTcS "Can't solve tyvar equality"
                       (vcat [ text "LHS:" <+> ppr tv <+> dcolon <+> ppr (tyVarKind tv)
                             , ppWhen (isMetaTyVar tv) $
                               nest 4 (text "TcLevel of" <+> ppr tv
                                       <+> text "is" <+> ppr (metaTyVarTcLevel tv))
                             , text "RHS:" <+> ppr rhs <+> dcolon <+> ppr (typeKind rhs)
                             , text "TcLevel =" <+> ppr tclvl ])
<<<<<<< HEAD
                 ; n_kicked <- kickOutRewritable (ctEvFlavour ev)
                                                 (ctEvEqRel ev)
                                                 (ctEvBoxity ev)
                                                 tv
                 ; updInertCans (\ ics -> addInertCan ics workItem)
                 ; return (Stop ev (ptext (sLit "Kept as inert") <+> ppr_kicked n_kicked)) } }
=======
                 ; addInertEq workItem
                 ; return (Stop ev (ptext (sLit "Kept as inert"))) } }
>>>>>>> 96dc041a

interactTyVarEq _ _ wi = pprPanic "interactTyVarEq" (ppr wi)

-- @trySpontaneousSolve wi@ solves equalities where one side is a
-- touchable unification variable.
-- Returns True <=> spontaneous solve happened
canSolveByUnification :: TcLevel -> CtEvidence -> EqRel
                      -> TcTyVar -> Xi -> Bool
canSolveByUnification tclvl gw eq_rel tv xi
  | ReprEq <- eq_rel   -- we never solve representational equalities this way.
  = False

  | isGiven gw   -- See Note [Touchables and givens]
  = False

  | isTouchableMetaTyVar tclvl tv
  = case metaTyVarInfo tv of
      SigTv -> is_tyvar xi
      _     -> True

  | otherwise    -- Untouchable
  = False
  where
    is_tyvar xi
      = case tcGetTyVar_maybe xi of
          Nothing -> False
          Just tv -> case tcTyVarDetails tv of
                       MetaTv { mtv_info = info }
                                   -> case info of
                                        SigTv -> True
                                        _     -> False
                       SkolemTv {} -> True
                       FlatSkol {} -> False
                       RuntimeUnk  -> True

solveByUnification :: CtEvidence -> TcTyVar -> Xi -> TcS ()
-- Solve with the identity coercion
-- Precondition: kind(xi) equals kind(tv)
-- Precondition: CtEvidence is Wanted or Derived
-- Precondition: CtEvidence is nominal
-- Returns: workItem where
--        workItem = the new Given constraint
--
-- NB: No need for an occurs check here, because solveByUnification always
--     arises from a CTyEqCan, a *canonical* constraint.  Its invariants
--     say that in (a ~ xi), the type variable a does not appear in xi.
--     See TcRnTypes.Ct invariants.
--
-- Post: tv is unified (by side effect) with xi;
--       we often write tv := xi
solveByUnification wd tv xi
  = do { let tv_ty = mkTyVarTy tv
       ; traceTcS "Sneaky unification:" $
                       vcat [text "Unifies:" <+> ppr tv <+> ptext (sLit ":=") <+> ppr xi,
                             text "Coercion:" <+> pprEq tv_ty xi,
                             text "Left Kind is:" <+> ppr (typeKind tv_ty),
                             text "Right Kind is:" <+> ppr (typeKind xi) ]

<<<<<<< HEAD
       ; setWantedTyBind tv xi
       ; when (isWanted wd) $
         setEvBind (ctEvId wd) (EvCoercion (mkTcNomReflCo xi)) (ctev_loc wd) }

=======
       ; let xi' = defaultKind xi
               -- We only instantiate kind unification variables
               -- with simple kinds like *, not OpenKind or ArgKind
               -- cf TcUnify.uUnboundKVar

       ; unifyTyVar tv xi'
       ; setEvBindIfWanted wd (EvCoercion (mkTcNomReflCo xi')) }
>>>>>>> 96dc041a

ppr_kicked :: Int -> SDoc
ppr_kicked 0 = empty
ppr_kicked n = parens (int n <+> ptext (sLit "kicked out"))

<<<<<<< HEAD
kickOutRewritable :: CtFlavour    -- Flavour of the equality that is
                                  -- being added to the inert set
                  -> EqRel        -- of the new equality
                  -> Boxity       -- of the new equality
                  -> TcTyVar      -- The new equality is tv ~ ty
                  -> TcS Int
kickOutRewritable new_flavour new_eq_rel new_boxity new_tv
  = do { tclvl <- getTcLevel
       ; let new_frb = (new_flavour, new_eq_rel, new_boxity)
       ; if not (eqCanRewriteFRB tclvl new_frb new_frb)
         then return 0  -- If new_flavour can't rewrite itself, it can't rewrite
                        -- anything else, so no need to kick out anything
                        -- This is a common case: wanteds can't rewrite wanteds
         else
    do { ics <- getInertCans
       ; let (kicked_out, ics') = kick_out tclvl new_frb new_tv ics
       ; setInertCans ics'
       ; updWorkListTcS (appendWorkList kicked_out)

       ; unless (isEmptyWorkList kicked_out) $
         csTraceTcS $
         hang (ptext (sLit "Kick out, tv =") <+> ppr new_tv)
            2 (vcat [ text "n-kicked =" <+> int (workListSize kicked_out)
                    , text "n-kept fun-eqs =" <+> int (sizeFunEqMap (inert_funeqs ics'))
                    , ppr kicked_out ])
       ; return (workListSize kicked_out) } }

kick_out :: TcLevel -> CtFRB -> TcTyVar -> InertCans -> (WorkList, InertCans)
kick_out tclvl new_frb new_tv (IC { inert_eqs      = tv_eqs
                                  , inert_dicts    = dictmap
                                  , inert_funeqs   = funeqmap
                                  , inert_irreds   = irreds
                                  , inert_insols   = insols })
  = (kicked_out, inert_cans_in)
  where
                -- NB: Notice that don't rewrite
                -- inert_solved_dicts, and inert_solved_funeqs
                -- optimistically. But when we lookup we have to
                -- take the substitution into account
    inert_cans_in = IC { inert_eqs      = tv_eqs_in
                       , inert_dicts    = dicts_in
                       , inert_funeqs   = feqs_in
                       , inert_irreds   = irs_in
                       , inert_insols   = insols_in }

    kicked_out = WL { wl_eqs    = tv_eqs_out
                    , wl_funeqs = feqs_out
                    , wl_rest   = bagToList (dicts_out `andCts` irs_out
                                             `andCts` insols_out)
                    , wl_implics = emptyBag }

    (tv_eqs_out, tv_eqs_in) = foldVarEnv kick_out_eqs ([], emptyVarEnv) tv_eqs
    (feqs_out,   feqs_in)   = partitionFunEqs  kick_out_ct funeqmap
    (dicts_out,  dicts_in)  = partitionDicts   kick_out_ct dictmap
    (irs_out,    irs_in)    = partitionBag     kick_out_irred irreds
    (insols_out, insols_in) = partitionBag     kick_out_ct    insols
      -- Kick out even insolubles; see Note [Kick out insolubles]

    can_rewrite :: CtEvidence -> Bool
    can_rewrite = eqCanRewriteFRB tclvl new_frb . ctEvFRB

    kick_out_ct :: Ct -> Bool
    kick_out_ct ct = kick_out_ctev (ctEvidence ct)

    kick_out_ctev :: CtEvidence -> Bool
    kick_out_ctev ev =  can_rewrite ev
                     && new_tv `elemVarSet` tyCoVarsOfType (ctEvPred ev)
         -- See Note [Kicking out inert constraints]

    kick_out_irred :: Ct -> Bool
    kick_out_irred ct =  can_rewrite (cc_ev ct)
                      && new_tv `elemVarSet` tyCoVarsOfCt ct
          -- See Note [Kicking out Irreds]

    kick_out_eqs :: EqualCtList -> ([Ct], TyVarEnv EqualCtList)
                 -> ([Ct], TyVarEnv EqualCtList)
    kick_out_eqs eqs (acc_out, acc_in)
      = (eqs_out ++ acc_out, case eqs_in of
                               []      -> acc_in
                               (eq1:_) -> extendVarEnv acc_in (cc_tyvar eq1) eqs_in)
      where
        (eqs_in, eqs_out) = partition keep_eq eqs

    -- implements criteria K1-K3 in Note [The inert equalities] in TcFlatten
    keep_eq (CTyEqCan { cc_tyvar = tv, cc_rhs = rhs_ty, cc_ev = ev
                      , cc_eq_rel = eq_rel })
      | tv == new_tv
      = not (can_rewrite ev)  -- (K1)

      | otherwise
      = check_k2 && check_k3
      where
        check_k2 = not (eqCanRewrite tclvl ev ev)
                || not (can_rewrite ev)
                || not (new_tv `elemVarSet` tyCoVarsOfType rhs_ty)

        check_k3
          | can_rewrite ev
          = case eq_rel of
              NomEq  -> not (rhs_ty `eqType` mkTyVarTy new_tv)
              ReprEq -> not (isTyVarExposed new_tv rhs_ty)

          | otherwise
          = True

    keep_eq ct = pprPanic "keep_eq" (ppr ct)

{-
Note [Kicking out inert constraints]
~~~~~~~~~~~~~~~~~~~~~~~~~~~~~~~~~~~~
Given a new (a -> ty) inert, we want to kick out an existing inert
constraint if
  a) the new constraint can rewrite the inert one
  b) 'a' is free in the inert constraint (so that it *will*)
     rewrite it if we kick it out.

For (b) we use tyVarsOfCt, which returns the type variables /and
the kind variables/ that are directly visible in the type. Hence we
will have exposed all the rewriting we care about to make the most
precise kinds visible for matching classes etc. No need to kick out
constraints that mention type variables whose kinds contain this
variable!  (Except see Note [Kicking out Irreds].)

Note [Kicking out Irreds]
~~~~~~~~~~~~~~~~~~~~~~~~~
There is an awkward special case for Irreds.  When we have a
kind-mis-matched equality constraint (a:k1) ~ (ty:k2), we turn it into
an Irred (see Note [Equalities with incompatible kinds] in
TcCanonical). So in this case the free kind variables of k1 and k2
are not visible.  More precisely, the type looks like
   (~) k1 (a:k1) (ty:k2)
because (~) has kind forall k. k -> k -> Constraint.  So the constraint
itself is ill-kinded.  We can "see" k1 but not k2.  That's why we use
tyCoVarsOfCt to make sure we see k2.

This is not pretty. Maybe (~) should have kind
   (~) :: forall k1 k1. k1 -> k2 -> Constraint

Note [Kick out insolubles]
~~~~~~~~~~~~~~~~~~~~~~~~~~
Suppose we have an insoluble alpha ~ [alpha], which is insoluble
because an occurs check.  And then we unify alpha := [Int].
Then we really want to rewrite the insouluble to [Int] ~ [[Int]].
Now it can be decomposed.  Otherwise we end up with a "Can't match
[Int] ~ [[Int]]" which is true, but a bit confusing because the
outer type constructors match.


Note [Avoid double unifications]
~~~~~~~~~~~~~~~~~~~~~~~~~~~~~~~~
=======
{- Note [Avoid double unifications]
~~~~~~~~~~~~~~~~~~~~~~~~~~~~~~~~~~~
>>>>>>> 96dc041a
The spontaneous solver has to return a given which mentions the unified unification
variable *on the left* of the equality. Here is what happens if not:
  Original wanted:  (a ~ alpha),  (alpha ~ Int)
We spontaneously solve the first wanted, without changing the order!
      given : a ~ alpha      [having unified alpha := a]
Now the second wanted comes along, but he cannot rewrite the given, so we simply continue.
At the end we spontaneously solve that guy, *reunifying*  [alpha := Int]

We avoid this problem by orienting the resulting given so that the unification
variable is on the left.  [Note that alternatively we could attempt to
enforce this at canonicalization]

See also Note [No touchables as FunEq RHS] in TcSMonad; avoiding
double unifications is the main reason we disallow touchable
unification variables as RHS of type family equations: F xis ~ alpha.

<<<<<<< HEAD
Note [Superclasses and recursive dictionaries]
~~~~~~~~~~~~~~~~~~~~~~~~~~~~~~~~~~~~~~~~~~~~~~
    Overlaps with Note [SUPERCLASS-LOOP 1]
                  Note [SUPERCLASS-LOOP 2]
                  Note [Recursive instances and superclases]
    ToDo: check overlap and delete redundant stuff

Right before adding a given into the inert set, we must
produce some more work, that will bring the superclasses
of the given into scope. The superclass constraints go into
our worklist.

When we simplify a wanted constraint, if we first see a matching
instance, we may produce new wanted work. To (1) avoid doing this work
twice in the future and (2) to handle recursive dictionaries we may ``cache''
this item as given into our inert set WITHOUT adding its superclass constraints,
otherwise we'd be in danger of creating a loop [In fact this was the exact reason
for doing the isGoodRecEv check in an older version of the type checker].

But now we have added partially solved constraints to the worklist which may
interact with other wanteds. Consider the example:

Example 1:

    class Eq b => Foo a b        --- 0-th selector
    instance Eq a => Foo [a] a   --- fooDFun

and wanted (Foo [t] t). We are first going to see that the instance matches
and create an inert set that includes the solved (Foo [t] t) but not its superclasses:
       d1 :_g Foo [t] t                 d1 := EvDFunApp fooDFun d3
Our work list is going to contain a new *wanted* goal
       d3 :_w Eq t

Ok, so how do we get recursive dictionaries, at all:

Example 2:

    data D r = ZeroD | SuccD (r (D r));

    instance (Eq (r (D r))) => Eq (D r) where
        ZeroD     == ZeroD     = True
        (SuccD a) == (SuccD b) = a == b
        _         == _         = False;

    equalDC :: D [] -> D [] -> Bool;
    equalDC = (==);

We need to prove (Eq (D [])). Here's how we go:

        d1 :_w Eq (D [])

by instance decl, holds if
        d2 :_w Eq [D []]
        where   d1 = dfEqD d2

*BUT* we have an inert set which gives us (no superclasses):
        d1 :_g Eq (D [])
By the instance declaration of Eq we can show the 'd2' goal if
        d3 :_w Eq (D [])
        where   d2 = dfEqList d3
                d1 = dfEqD d2
Now, however this wanted can interact with our inert d1 to set:
        d3 := d1
and solve the goal. Why was this interaction OK? Because, if we chase the
evidence of d1 ~~> dfEqD d2 ~~-> dfEqList d3, so by setting d3 := d1 we
are really setting
        d3 := dfEqD2 (dfEqList d3)
which is FINE because the use of d3 is protected by the instance function
applications.

So, our strategy is to try to put solved wanted dictionaries into the
inert set along with their superclasses (when this is meaningful,
i.e. when new wanted goals are generated) but solve a wanted dictionary
from a given only in the case where the evidence variable of the
wanted is mentioned in the evidence of the given (recursively through
the evidence binds) in a protected way: more instance function applications
than superclass selectors.

Here are some more examples from GHC's previous type checker


Example 3:
This code arises in the context of "Scrap Your Boilerplate with Class"

    class Sat a
    class Data ctx a
    instance  Sat (ctx Char)             => Data ctx Char       -- dfunData1
    instance (Sat (ctx [a]), Data ctx a) => Data ctx [a]        -- dfunData2

    class Data Maybe a => Foo a

    instance Foo t => Sat (Maybe t)                             -- dfunSat

    instance Data Maybe a => Foo a                              -- dfunFoo1
    instance Foo a        => Foo [a]                            -- dfunFoo2
    instance                 Foo [Char]                         -- dfunFoo3

Consider generating the superclasses of the instance declaration
         instance Foo a => Foo [a]

So our problem is this
    [G] d0 : Foo t
    [W] d1 : Data Maybe [t]   -- Desired superclass

We may add the given in the inert set, along with its superclasses
[assuming we don't fail because there is a matching instance, see
 topReactionsStage, given case ]
  Inert:
    [G] d0 : Foo t
    [G] d01 : Data Maybe t   -- Superclass of d0
  WorkList
    [W] d1 : Data Maybe [t]

Solve d1 using instance dfunData2; d1 := dfunData2 d2 d3
  Inert:
    [G] d0 : Foo t
    [G] d01 : Data Maybe t   -- Superclass of d0
  Solved:
        d1 : Data Maybe [t]
  WorkList
    [W] d2 : Sat (Maybe [t])
    [W] d3 : Data Maybe t

Now, we may simplify d2 using dfunSat; d2 := dfunSat d4
  Inert:
    [G] d0 : Foo t
    [G] d01 : Data Maybe t   -- Superclass of d0
  Solved:
        d1 : Data Maybe [t]
        d2 : Sat (Maybe [t])
  WorkList:
    [W] d3 : Data Maybe t
    [W] d4 : Foo [t]

Now, we can just solve d3 from d01; d3 := d01
  Inert
    [G] d0 : Foo t
    [G] d01 : Data Maybe t   -- Superclass of d0
  Solved:
        d1 : Data Maybe [t]
        d2 : Sat (Maybe [t])
  WorkList
    [W] d4 : Foo [t]

Now, solve d4 using dfunFoo2;  d4 := dfunFoo2 d5
  Inert
    [G] d0 : Foo t
    [G] d01 : Data Maybe t   -- Superclass of d0
  Solved:
        d1 : Data Maybe [t]
        d2 : Sat (Maybe [t])
        d4 : Foo [t]
  WorkList:
    [W] d5 : Foo t

Now, d5 can be solved! d5 := d0

Result
   d1 := dfunData2 d2 d3
   d2 := dfunSat d4
   d3 := d01
   d4 := dfunFoo2 d5
   d5 := d0

      d0 :_g Foo t
      d1 :_s Data Maybe [t]           d1 := dfunData2 d2 d3
      d2 :_g Sat (Maybe [t])          d2 := dfunSat d4
      d4 :_g Foo [t]                  d4 := dfunFoo2 d5
      d5 :_g Foo t                    d5 := dfunFoo1 d7
  WorkList:
      d7 :_w Data Maybe t
      d6 :_g Data Maybe [t]
      d8 :_g Data Maybe t            d8 := EvDictSuperClass d5 0
      d01 :_g Data Maybe t

Now, two problems:
   [1] Suppose we pick d8 and we react him with d01. Which of the two givens should
       we keep? Well, we *MUST NOT* drop d01 because d8 contains recursive evidence
       that must not be used (look at case interactInert where both inert and workitem
       are givens). So we have several options:
       - Drop the workitem always (this will drop d8)
              This feels very unsafe -- what if the work item was the "good" one
              that should be used later to solve another wanted?
       - Don't drop anyone: the inert set may contain multiple givens!
              [This is currently implemented]

The "don't drop anyone" seems the most safe thing to do, so now we come to problem 2:
  [2] We have added both d6 and d01 in the inert set, and we are interacting our wanted
      d7. Now the [isRecDictEv] function in the ineration solver
      [case inert-given workitem-wanted] will prevent us from interacting d7 := d8
      precisely because chasing the evidence of d8 leads us to an unguarded use of d7.

      So, no interaction happens there. Then we meet d01 and there is no recursion
      problem there [isRectDictEv] gives us the OK to interact and we do solve d7 := d01!

Note [SUPERCLASS-LOOP 1]
~~~~~~~~~~~~~~~~~~~~~~~~
We have to be very, very careful when generating superclasses, lest we
accidentally build a loop. Here's an example:

  class S a

  class S a => C a where { opc :: a -> a }
  class S b => D b where { opd :: b -> b }

  instance C Int where
     opc = opd

  instance D Int where
     opd = opc

From (instance C Int) we get the constraint set {ds1:S Int, dd:D Int}
Simplifying, we may well get:
        $dfCInt = :C ds1 (opd dd)
        dd  = $dfDInt
        ds1 = $p1 dd
Notice that we spot that we can extract ds1 from dd.

Alas!  Alack! We can do the same for (instance D Int):

        $dfDInt = :D ds2 (opc dc)
        dc  = $dfCInt
        ds2 = $p1 dc

And now we've defined the superclass in terms of itself.
Two more nasty cases are in
        tcrun021
        tcrun033

Solution:
  - Satisfy the superclass context *all by itself*
    (tcSimplifySuperClasses)
  - And do so completely; i.e. no left-over constraints
    to mix with the constraints arising from method declarations


Note [SUPERCLASS-LOOP 2]
~~~~~~~~~~~~~~~~~~~~~~~~
We need to be careful when adding "the constaint we are trying to prove".
Suppose we are *given* d1:Ord a, and want to deduce (d2:C [a]) where

        class Ord a => C a where
        instance Ord [a] => C [a] where ...

Then we'll use the instance decl to deduce C [a] from Ord [a], and then add the
superclasses of C [a] to avails.  But we must not overwrite the binding
for Ord [a] (which is obtained from Ord a) with a superclass selection or we'll just
build a loop!

Here's another variant, immortalised in tcrun020
        class Monad m => C1 m
        class C1 m => C2 m x
        instance C2 Maybe Bool
For the instance decl we need to build (C1 Maybe), and it's no good if
we run around and add (C2 Maybe Bool) and its superclasses to the avails
before we search for C1 Maybe.

Here's another example
        class Eq b => Foo a b
        instance Eq a => Foo [a] a
If we are reducing
        (Foo [t] t)

we'll first deduce that it holds (via the instance decl).  We must not
then overwrite the Eq t constraint with a superclass selection!

At first I had a gross hack, whereby I simply did not add superclass constraints
in addWanted, though I did for addGiven and addIrred.  This was sub-optimal,
because it lost legitimate superclass sharing, and it still didn't do the job:
I found a very obscure program (now tcrun021) in which improvement meant the
simplifier got two bites a the cherry... so something seemed to be an Stop
first time, but reducible next time.

Now we implement the Right Solution, which is to check for loops directly
when adding superclasses.  It's a bit like the occurs check in unification.

Note [Recursive instances and superclases]
~~~~~~~~~~~~~~~~~~~~~~~~~~~~~~~~~~~~~~~~~~
Consider this code, which arises in the context of "Scrap Your
Boilerplate with Class".

    class Sat a
    class Data ctx a
    instance  Sat (ctx Char)             => Data ctx Char
    instance (Sat (ctx [a]), Data ctx a) => Data ctx [a]

    class Data Maybe a => Foo a

    instance Foo t => Sat (Maybe t)

    instance Data Maybe a => Foo a
    instance Foo a        => Foo [a]
    instance                 Foo [Char]

In the instance for Foo [a], when generating evidence for the superclasses
(ie in tcSimplifySuperClasses) we need a superclass (Data Maybe [a]).
Using the instance for Data, we therefore need
        (Sat (Maybe [a], Data Maybe a)
But we are given (Foo a), and hence its superclass (Data Maybe a).
So that leaves (Sat (Maybe [a])).  Using the instance for Sat means
we need (Foo [a]).  And that is the very dictionary we are bulding
an instance for!  So we must put that in the "givens".  So in this
case we have
        Given:  Foo a, Foo [a]
        Wanted: Data Maybe [a]

BUT we must *not not not* put the *superclasses* of (Foo [a]) in
the givens, which is what 'addGiven' would normally do. Why? Because
(Data Maybe [a]) is the superclass, so we'd "satisfy" the wanted
by selecting a superclass from Foo [a], which simply makes a loop.

On the other hand we *must* put the superclasses of (Foo a) in
the givens, as you can see from the derivation described above.

Conclusion: in the very special case of tcSimplifySuperClasses
we have one 'given' (namely the "this" dictionary) whose superclasses
must not be added to 'givens' by addGiven.

There is a complication though.  Suppose there are equalities
      instance (Eq a, a~b) => Num (a,b)
Then we normalise the 'givens' wrt the equalities, so the original
given "this" dictionary is cast to one of a different type.  So it's a
bit trickier than before to identify the "special" dictionary whose
superclasses must not be added. See test
   indexed-types/should_run/EqInInstance

We need a persistent property of the dictionary to record this
special-ness.  Current I'm using the InstLocOrigin (a bit of a hack,
but cool), which is maintained by dictionary normalisation.
Specifically, the InstLocOrigin is
             NoScOrigin
then the no-superclass thing kicks in.  WATCH OUT if you fiddle
with InstLocOrigin!

=======
>>>>>>> 96dc041a

************************************************************************
*                                                                      *
*          Functional dependencies, instantiation of equations
*                                                                      *
************************************************************************

When we spot an equality arising from a functional dependency,
we now use that equality (a "wanted") to rewrite the work-item
constraint right away.  This avoids two dangers

 Danger 1: If we send the original constraint on down the pipeline
           it may react with an instance declaration, and in delicate
           situations (when a Given overlaps with an instance) that
           may produce new insoluble goals: see Trac #4952

 Danger 2: If we don't rewrite the constraint, it may re-react
           with the same thing later, and produce the same equality
           again --> termination worries.

To achieve this required some refactoring of FunDeps.hs (nicer
now!).
-}

emitFunDepDeriveds :: [FunDepEqn CtLoc] -> TcS ()
emitFunDepDeriveds fd_eqns
  = mapM_ do_one_FDEqn fd_eqns
  where
<<<<<<< HEAD
    do_one subst (FDEq { fd_ty_left = ty1, fd_ty_right = ty2 })
       = do { let ty1' = substTy subst ty1
                  ty2' = substTy subst ty2
            ; unifyDerived loc Nominal $ Pair ty1' ty2'
            ; unifyDerived loc Nominal $ Pair (typeKind ty1') (typeKind ty2') }
              -- emit a *kind-level* derived, too
=======
    do_one_FDEqn (FDEqn { fd_qtvs = tvs, fd_eqs = eqs, fd_loc = loc })
     | null tvs  -- Common shortcut
     = mapM_ (unifyDerived loc Nominal) eqs
     | otherwise
     = do { (subst, _) <- instFlexiTcS tvs  -- Takes account of kind substitution
          ; mapM_ (do_one_eq loc subst) eqs }

    do_one_eq loc subst (Pair ty1 ty2)
       = unifyDerived loc Nominal $
         Pair (Type.substTy subst ty1) (Type.substTy subst ty2)
>>>>>>> 96dc041a

{-
*********************************************************************************
*                                                                               *
                       The top-reaction Stage
*                                                                               *
*********************************************************************************
-}

topReactionsStage :: WorkItem -> TcS (StopOrContinue Ct)
topReactionsStage wi
 = do { tir <- doTopReact wi
      ; case tir of
          ContinueWith wi -> continueWith wi
          Stop ev s       -> return (Stop ev (ptext (sLit "Top react:") <+> s)) }

doTopReact :: WorkItem -> TcS (StopOrContinue Ct)
-- The work item does not react with the inert set, so try interaction with top-level
-- instances. Note:
--
--   (a) The place to add superclasses in not here in doTopReact stage.
--       Instead superclasses are added in the worklist as part of the
--       canonicalization process. See Note [Adding superclasses].

doTopReact work_item
  = do { traceTcS "doTopReact" (ppr work_item)
       ; case work_item of
           CDictCan {}  -> do { inerts <- getTcSInerts
                              ; doTopReactDict inerts work_item }
           CFunEqCan {} -> doTopReactFunEq work_item
           _  -> -- Any other work item does not react with any top-level equations
                 continueWith work_item  }

--------------------
doTopReactDict :: InertSet -> Ct -> TcS (StopOrContinue Ct)
-- Try to use type-class instance declarations to simplify the constraint
doTopReactDict inerts work_item@(CDictCan { cc_ev = fl, cc_class = cls
                                          , cc_tyargs = xis })
  | isGiven fl   -- Never use instances for Given constraints
  = do { try_fundep_improvement
       ; continueWith work_item }

<<<<<<< HEAD
  | Just ev <- lookupSolvedDict inerts loc cls xis   -- Cached
  = do { setEvBind dict_id (ctEvCoherence ev pred) loc
       ; stopWith fl "Dict/Top (cached)" }

  | otherwise  -- Not cached
   = do { lkup_inst_res <- matchClassInst inerts cls xis loc
        ; case lkup_inst_res of
               GenInst { lir_new_theta = wtvs
                       , lir_pred      = pred
                       , lir_ev_term   = ev_term } ->
                 do { addSolvedDict fl cls xis
                    ; solve_from_instance wtvs pred ev_term }
               NoInstance -> try_fundeps_and_return }
   where
     dict_id = ASSERT( isWanted fl ) ctEvId fl
     pred = mkClassPred cls xis
     loc = ctEvLoc fl

     solve_from_instance :: [CtEvidence] -> PredType -> EvTerm
                         -> TcS (StopOrContinue Ct)
      -- Precondition: evidence term matches the predicate workItem
     solve_from_instance evs solved_pty ev_term
        | null evs
        = do { traceTcS "doTopReact/found nullary instance for" $
               ppr dict_id
             ; setEvBind dict_id coh_ev_term loc
             ; stopWith fl "Dict/Top (solved, no new work)" }
        | otherwise
        = do { traceTcS "doTopReact/found non-nullary instance for" $
               ppr dict_id
             ; setEvBind dict_id coh_ev_term loc
             ; let mk_new_wanted ev
                       = mkNonCanonical (ev {ctev_loc = bumpCtLocDepth CountConstraints loc })
             ; updWorkListTcS (extendWorkListCts (map mk_new_wanted evs))
=======
  | Just ev <- lookupSolvedDict inerts cls xis   -- Cached
  = do { setEvBindIfWanted fl (ctEvTerm ev);
       ; stopWith fl "Dict/Top (cached)" }

  | isDerived fl  -- Use type-class instances for Deriveds, in the hope
                  -- of generating some improvements
                  -- C.f. Example 3 of Note [The improvement story]
                  -- It's easy because no evidence is involved
   = do { dflags <- getDynFlags
        ; lkup_inst_res <- matchClassInst dflags inerts cls xis dict_loc
        ; case lkup_inst_res of
               GenInst preds _ s -> do { emitNewDeriveds dict_loc preds
                                       ; unless s $
                                           insertSafeOverlapFailureTcS work_item
                                       ; stopWith fl "Dict/Top (solved)" }

               NoInstance        -> do { -- If there is no instance, try improvement
                                         try_fundep_improvement
                                       ; continueWith work_item } }

  | otherwise  -- Wanted, but not cached
   = do { dflags <- getDynFlags
        ; lkup_inst_res <- matchClassInst dflags inerts cls xis dict_loc
        ; case lkup_inst_res of
               GenInst theta mk_ev s -> do { addSolvedDict fl cls xis
                                           ; unless s $
                                               insertSafeOverlapFailureTcS work_item
                                           ; solve_from_instance theta mk_ev }
               NoInstance            -> do { try_fundep_improvement
                                           ; continueWith work_item } }
   where
     dict_pred   = mkClassPred cls xis
     dict_loc    = ctEvLoc fl
     dict_origin = ctLocOrigin dict_loc
     deeper_loc  = zap_origin (bumpCtLocDepth dict_loc)

     zap_origin loc  -- After applying an instance we can set ScOrigin to
                     -- infinity, so that prohibitedSuperClassSolve never fires
       | ScOrigin {} <- dict_origin
       = setCtLocOrigin loc (ScOrigin infinity)
       | otherwise
       = loc

     solve_from_instance :: [TcPredType] -> ([EvId] -> EvTerm) -> TcS (StopOrContinue Ct)
      -- Precondition: evidence term matches the predicate workItem
     solve_from_instance theta mk_ev
        | null theta
        = do { traceTcS "doTopReact/found nullary instance for" $ ppr fl
             ; setWantedEvBind (ctEvId fl) (mk_ev [])
             ; stopWith fl "Dict/Top (solved, no new work)" }
        | otherwise
        = do { checkReductionDepth deeper_loc dict_pred
             ; traceTcS "doTopReact/found non-nullary instance for" $ ppr fl
             ; evc_vars <- mapM (newWantedEvVar deeper_loc) theta
             ; setWantedEvBind (ctEvId fl) (mk_ev (map (ctEvId . fst) evc_vars))
             ; emitWorkNC (freshGoals evc_vars)
>>>>>>> 96dc041a
             ; stopWith fl "Dict/Top (solved, more work)" }
       where
         coh_ev_term = evTermCoherence solved_pty ev_term pred

     -- We didn't solve it; so try functional dependencies with
     -- the instance environment, and return
     -- See also Note [Weird fundeps]
     try_fundep_improvement
        = do { traceTcS "try_fundeps" (ppr work_item)
             ; instEnvs <- getInstEnvs
             ; emitFunDepDeriveds $
               improveFromInstEnv instEnvs mk_ct_loc dict_pred }

     mk_ct_loc :: PredType   -- From instance decl
               -> SrcSpan    -- also from instance deol
               -> CtLoc
     mk_ct_loc inst_pred inst_loc
       = dict_loc { ctl_origin = FunDepOrigin2 dict_pred dict_origin
                                               inst_pred inst_loc }

doTopReactDict _ w = pprPanic "doTopReactDict" (ppr w)

--------------------
doTopReactFunEq :: Ct -> TcS (StopOrContinue Ct)
<<<<<<< HEAD
doTopReactFunEq work_item@(CFunEqCan { cc_ev = old_ev, cc_fun = fam_tc
                                     , cc_tyargs = args , cc_fsk = fsk })
  = ASSERT(isTypeFamilyTyCon fam_tc) -- No associated data families
                                     -- have reached this far
    ASSERT( not (isDerived old_ev) )   -- CFunEqCan is never Derived
    -- Look up in top-level instances, or built-in axiom
    do { match_res <- matchFam fam_tc args   -- See Note [MATCHING-SYNONYMS]
       ; case first mkTcCoercion <$> match_res of {
           Nothing -> do { try_improvement; continueWith work_item } ;
           Just (ax_co, rhs_ty)

    -- Found a top-level instance

    | Just (tc, tc_args) <- tcSplitTyConApp_maybe rhs_ty
    , isTypeFamilyTyCon tc
    , tc_args `lengthIs` tyConArity tc    -- Short-cut
    -> shortCutReduction old_ev fsk ax_co tc tc_args
         -- Try shortcut; see Note [Short cut for top-level reaction]

    | isGiven old_ev  -- Not shortcut
    -> do { let final_co = mkTcSymCo (ctEvCoercion old_ev) `mkTcTransCo` ax_co
                -- final_co :: fsk ~ rhs_ty
          ; new_ev <- newGivenEvVar deeper_loc (mkTcEqPred (mkTyVarTy fsk) rhs_ty,
                                                EvCoercion final_co)
          ; emitWorkNC [new_ev]   -- Non-cannonical; that will mean we flatten rhs_ty
          ; stopWith old_ev "Fun/Top (given)" }

    | not (fsk `elemVarSet` tyCoVarsOfType rhs_ty)
    -> do { dischargeFmv (ctEvId old_ev) loc fsk ax_co rhs_ty
          ; traceTcS "doTopReactFunEq" $
            vcat [ text "old_ev:" <+> ppr old_ev
                 , nest 2 (text ":=") <+> ppr ax_co ]
          ; stopWith old_ev "Fun/Top (wanted)" }

    | otherwise -- We must not assign ufsk := ...ufsk...!
    -> do { alpha_ty <- newFlexiTcSTy (tyVarKind fsk)
          ; new_ev <- newWantedEvVarNC loc (mkTcEqPred alpha_ty rhs_ty)
          ; emitWorkNC [new_ev]
              -- By emitting this as non-canonical, we deal with all
              -- flattening, occurs-check, and ufsk := ufsk issues
          ; let final_co = ax_co `mkTcTransCo` mkTcSymCo (ctEvCoercion new_ev)
              --    ax_co :: fam_tc args ~ rhs_ty
              --       ev :: alpha ~ rhs_ty
              --     ufsk := alpha
              -- final_co :: fam_tc args ~ alpha
          ; dischargeFmv (ctEvId old_ev) loc fsk final_co alpha_ty
          ; traceTcS "doTopReactFunEq (occurs)" $
            vcat [ text "old_ev:" <+> ppr old_ev
                 , nest 2 (text ":=") <+> ppr final_co
                 , text "new_ev:" <+> ppr new_ev ]
          ; stopWith old_ev "Fun/Top (wanted)" } } }
=======
doTopReactFunEq work_item = do { fam_envs <- getFamInstEnvs
                               ; do_top_fun_eq fam_envs work_item }

do_top_fun_eq :: FamInstEnvs -> Ct -> TcS (StopOrContinue Ct)
do_top_fun_eq fam_envs work_item@(CFunEqCan { cc_ev = old_ev, cc_fun = fam_tc
                                            , cc_tyargs = args , cc_fsk = fsk })
  | Just (ax_co, rhs_ty) <- reduceTyFamApp_maybe fam_envs Nominal fam_tc args
                            -- Look up in top-level instances, or built-in axiom
                            -- See Note [MATCHING-SYNONYMS]
  = reduce_top_fun_eq old_ev fsk (TcCoercion ax_co) rhs_ty

  | otherwise
  = do { improveTopFunEqs (ctEvLoc old_ev) fam_envs fam_tc args fsk
       ; continueWith work_item }

do_top_fun_eq _ w = pprPanic "doTopReactFunEq" (ppr w)

reduce_top_fun_eq :: CtEvidence -> TcTyVar -> TcCoercion -> TcType
                  -> TcS (StopOrContinue Ct)
-- Found an applicable top-level axiom: use it to reduce
reduce_top_fun_eq old_ev fsk ax_co rhs_ty
  | Just (tc, tc_args) <- tcSplitTyConApp_maybe rhs_ty
  , isTypeFamilyTyCon tc
  , tc_args `lengthIs` tyConArity tc    -- Short-cut
  = shortCutReduction old_ev fsk ax_co tc tc_args
       -- Try shortcut; see Note [Short cut for top-level reaction]

  | isGiven old_ev  -- Not shortcut
  = do { let final_co = mkTcSymCo (ctEvCoercion old_ev) `mkTcTransCo` ax_co
              -- final_co :: fsk ~ rhs_ty
       ; new_ev <- newGivenEvVar deeper_loc (mkTcEqPred (mkTyVarTy fsk) rhs_ty,
                                             EvCoercion final_co)
       ; emitWorkNC [new_ev] -- Non-cannonical; that will mean we flatten rhs_ty
       ; stopWith old_ev "Fun/Top (given)" }

  -- So old_ev is Wanted or Derived
  | not (fsk `elemVarSet` tyVarsOfType rhs_ty)
  = do { dischargeFmv old_ev fsk ax_co rhs_ty
       ; traceTcS "doTopReactFunEq" $
         vcat [ text "old_ev:" <+> ppr old_ev
              , nest 2 (text ":=") <+> ppr ax_co ]
       ; stopWith old_ev "Fun/Top (wanted)" }

  | otherwise -- We must not assign ufsk := ...ufsk...!
  = do { alpha_ty <- newFlexiTcSTy (tyVarKind fsk)
       ; let pred = mkTcEqPred alpha_ty rhs_ty
       ; new_ev <- case old_ev of
           CtWanted {}  -> do { ev <- newWantedEvVarNC loc pred
                              ; updWorkListTcS (extendWorkListEq (mkNonCanonical ev))
                              ; return ev }
           CtDerived {} -> do { ev <- newDerivedNC loc pred
                              ; updWorkListTcS (extendWorkListDerived loc ev)
                              ; return ev }
           _ -> pprPanic "reduce_top_fun_eq" (ppr old_ev)

            -- By emitting this as non-canonical, we deal with all
            -- flattening, occurs-check, and ufsk := ufsk issues
       ; let final_co = ax_co `mkTcTransCo` mkTcSymCo (ctEvCoercion new_ev)
            --    ax_co :: fam_tc args ~ rhs_ty
            --       ev :: alpha ~ rhs_ty
            --     ufsk := alpha
            -- final_co :: fam_tc args ~ alpha
       ; dischargeFmv old_ev fsk final_co alpha_ty
       ; traceTcS "doTopReactFunEq (occurs)" $
         vcat [ text "old_ev:" <+> ppr old_ev
              , nest 2 (text ":=") <+> ppr final_co
              , text "new_ev:" <+> ppr new_ev ]
       ; stopWith old_ev "Fun/Top (wanted)" }
>>>>>>> 96dc041a
  where
    loc = ctEvLoc old_ev
    deeper_loc = bumpCtLocDepth loc

improveTopFunEqs :: CtLoc -> FamInstEnvs
                 -> TyCon -> [TcType] -> TcTyVar -> TcS ()
improveTopFunEqs loc fam_envs fam_tc args fsk
  = do { model <- getInertModel
       ; eqns <- improve_top_fun_eqs fam_envs fam_tc args
                                    (lookupFlattenTyVar model fsk)
       ; mapM_ (unifyDerived loc Nominal) eqns }

improve_top_fun_eqs :: FamInstEnvs
                    -> TyCon -> [TcType] -> TcType
                    -> TcS [Eqn]
improve_top_fun_eqs fam_envs fam_tc args rhs_ty
  | Just ops <- isBuiltInSynFamTyCon_maybe fam_tc
  = return (sfInteractTop ops args rhs_ty)

  -- see Note [Type inference for type families with injectivity]
  | isOpenTypeFamilyTyCon fam_tc
  , Injective injective_args <- familyTyConInjectivityInfo fam_tc
  = -- it is possible to have several compatible equations in an open type
    -- family but we only want to derive equalities from one such equation.
    concatMapM (injImproveEqns injective_args) (take 1 $
      buildImprovementData (lookupFamInstEnvByTyCon fam_envs fam_tc)
                           fi_tys fi_rhs (const Nothing))

  | Just ax <- isClosedSynFamilyTyConWithAxiom_maybe fam_tc
  , Injective injective_args <- familyTyConInjectivityInfo fam_tc
  = concatMapM (injImproveEqns injective_args) $
      buildImprovementData (fromBranches (co_ax_branches ax))
                           cab_lhs cab_rhs Just

  | otherwise
  = return []
     where
      buildImprovementData
          :: [a]                     -- axioms for a TF (FamInst or CoAxBranch)
          -> (a -> [Type])           -- get LHS of an axiom
          -> (a -> Type)             -- get RHS of an axiom
          -> (a -> Maybe CoAxBranch) -- Just => apartness check required
          -> [( [Type], TvSubst, TyVarSet, Maybe CoAxBranch )]
             -- Result:
             -- ( [arguments of a matching axiom]
             -- , RHS-unifying substitution
             -- , axiom variables without substitution
             -- , Maybe matching axiom [Nothing - open TF, Just - closed TF ] )
      buildImprovementData axioms axiomLHS axiomRHS wrap =
          [ (ax_args, subst, unsubstTvs, wrap axiom)
          | axiom <- axioms
          , let ax_args = axiomLHS axiom
          , let ax_rhs  = axiomRHS axiom
          , Just subst <- [tcUnifyTyWithTFs False ax_rhs rhs_ty]
          , let tvs           = tyVarsOfTypes ax_args
                notInSubst tv = not (tv `elemVarEnv` getTvSubstEnv subst)
                unsubstTvs    = filterVarSet notInSubst tvs ]

      injImproveEqns :: [Bool]
                     -> ([Type], TvSubst, TyVarSet, Maybe CoAxBranch)
                     -> TcS [Eqn]
      injImproveEqns inj_args (ax_args, theta, unsubstTvs, cabr) = do
        (theta', _) <- instFlexiTcS (varSetElems unsubstTvs)
        let subst = theta `unionTvSubst` theta'
        return [ Pair arg (substTy subst ax_arg)
               | case cabr of
                  Just cabr' -> apartnessCheck (substTys subst ax_args) cabr'
                  _          -> True
               , (arg, ax_arg, True) <- zip3 args ax_args inj_args ]


shortCutReduction :: CtEvidence -> TcTyVar -> TcCoercion
                  -> TyCon -> [TcType] -> TcS (StopOrContinue Ct)
-- See Note [Top-level reductions for type functions]
shortCutReduction old_ev fsk ax_co fam_tc tc_args
  | isGiven old_ev
  = ASSERT( ctEvEqRel old_ev == NomEq )
<<<<<<< HEAD
    runFlatten $
    do { let fmode = mkFlattenEnv FM_FlattenAll old_ev
       ; (xis, cos) <- second (map mkTcCoercion) <$>
                       flatten_many fmode (repeat Nominal) tc_args
=======
    do { (xis, cos) <- flattenManyNom old_ev tc_args
>>>>>>> 96dc041a
               -- ax_co :: F args ~ G tc_args
               -- cos   :: xis ~ tc_args
               -- old_ev :: F args ~ fsk
               -- G cos ; sym ax_co ; old_ev :: G xis ~ fsk

       ; new_ev <- newGivenEvVar deeper_loc
                         ( mkTcEqPred (mkTyConApp fam_tc xis) (mkTyVarTy fsk)
                         , EvCoercion (mkTcTyConAppCo Nominal fam_tc cos
                                        `mkTcTransCo` mkTcSymCo ax_co
                                        `mkTcTransCo` ctEvCoercion old_ev) )

       ; let new_ct = CFunEqCan { cc_ev = new_ev, cc_fun = fam_tc, cc_tyargs = xis, cc_fsk = fsk }
       ; emitWorkCt new_ct
       ; stopWith old_ev "Fun/Top (given, shortcut)" }

  | otherwise
  = ASSERT( not (isDerived old_ev) )   -- Caller ensures this
    ASSERT( ctEvEqRel old_ev == NomEq )
<<<<<<< HEAD
    runFlatten $
    do { let fmode = mkFlattenEnv FM_FlattenAll old_ev
       ; (xis, cos) <- second (map mkTcCoercion) <$>
                       flatten_many fmode (repeat Nominal) tc_args
=======
    do { (xis, cos) <- flattenManyNom old_ev tc_args
>>>>>>> 96dc041a
               -- ax_co :: F args ~ G tc_args
               -- cos   :: xis ~ tc_args
               -- G cos ; sym ax_co ; old_ev :: G xis ~ fsk
               -- new_ev :: G xis ~ fsk
               -- old_ev :: F args ~ fsk := ax_co ; sym (G cos) ; new_ev

       ; new_ev <- newWantedEvVarNC deeper_loc
                                    (mkTcEqPred (mkTyConApp fam_tc xis) (mkTyVarTy fsk))
       ; setWantedEvBind (ctEvId old_ev)
                   (EvCoercion (ax_co `mkTcTransCo` mkTcSymCo (mkTcTyConAppCo Nominal fam_tc cos)
                                      `mkTcTransCo` ctEvCoercion new_ev))
                   loc

       ; let new_ct = CFunEqCan { cc_ev = new_ev, cc_fun = fam_tc, cc_tyargs = xis, cc_fsk = fsk }
       ; emitWorkCt new_ct
       ; stopWith old_ev "Fun/Top (wanted, shortcut)" }
  where
    loc = ctEvLoc old_ev
    deeper_loc = bumpCtLocDepth loc

<<<<<<< HEAD
dischargeFmv :: EvVar -> CtLoc -> TcTyVar -> TcCoercion -> TcType -> TcS ()
-- (dischargeFmv x loc fmv co ty)
--     [W] x :: F tys ~ fuv
--        co :: F tys ~ ty
-- Precondition: fuv is not filled, and fuv `notElem` ty
=======
dischargeFmv :: CtEvidence -> TcTyVar -> TcCoercion -> TcType -> TcS ()
-- (dischargeFmv x fmv co ty)
--     [W] ev :: F tys ~ fmv
--         co :: F tys ~ xi
-- Precondition: fmv is not filled, and fuv `notElem` xi
>>>>>>> 96dc041a
--
-- Then set fmv := xi,
--      set ev := co
--      kick out any inert things that are now rewritable
<<<<<<< HEAD
dischargeFmv evar loc fmv co xi
  = ASSERT2( not (fmv `elemVarSet` tyCoVarsOfType xi), ppr evar $$ ppr fmv $$ ppr xi )
    do { setWantedTyBind fmv xi
       ; setEvBind evar (EvCoercion co) loc
       ; n_kicked <- kickOutRewritable Given NomEq Unboxed fmv
       ; traceTcS "dischargeFuv" (ppr fmv <+> equals <+> ppr xi $$ ppr_kicked n_kicked) }
=======
--
-- Does not evaluate 'co' if 'ev' is Derived
dischargeFmv ev fmv co xi
  = ASSERT2( not (fmv `elemVarSet` tyVarsOfType xi), ppr ev $$ ppr fmv $$ ppr xi )
    do { setEvBindIfWanted ev (EvCoercion co)
       ; unflattenFmv fmv xi
       ; n_kicked <- kickOutAfterUnification fmv
       ; traceTcS "dischargeFmv" (ppr fmv <+> equals <+> ppr xi $$ ppr_kicked n_kicked) }

{- Note [Top-level reductions for type functions]
~~~~~~~~~~~~~~~~~~~~~~~~~~~~~~~~~~~~~~~~~~~~~~~~~
c.f. Note [The flattening story] in TcFlatten

Suppose we have a CFunEqCan  F tys ~ fmv/fsk, and a matching axiom.
Here is what we do, in four cases:

* Wanteds: general firing rule
    (work item) [W]        x : F tys ~ fmv
    instantiate axiom: ax_co : F tys ~ rhs

   Then:
      Discharge   fmv := alpha
      Discharge   x := ax_co ; sym x2
      New wanted  [W] x2 : alpha ~ rhs  (Non-canonical)
   This is *the* way that fmv's get unified; even though they are
   "untouchable".

   NB: it can be the case that fmv appears in the (instantiated) rhs.
   In that case the new Non-canonical wanted will be loopy, but that's
   ok.  But it's good reason NOT to claim that it is canonical!

* Wanteds: short cut firing rule
  Applies when the RHS of the axiom is another type-function application
      (work item)        [W] x : F tys ~ fmv
      instantiate axiom: ax_co : F tys ~ G rhs_tys

  It would be a waste to create yet another fmv for (G rhs_tys).
  Instead (shortCutReduction):
      - Flatten rhs_tys (cos : rhs_tys ~ rhs_xis)
      - Add G rhs_xis ~ fmv to flat cache  (note: the same old fmv)
      - New canonical wanted   [W] x2 : G rhs_xis ~ fmv  (CFunEqCan)
      - Discharge x := ax_co ; G cos ; x2

* Givens: general firing rule
      (work item)        [G] g : F tys ~ fsk
      instantiate axiom: ax_co : F tys ~ rhs

   Now add non-canonical given (since rhs is not flat)
      [G] (sym g ; ax_co) : fsk ~ rhs  (Non-canonical)

* Givens: short cut firing rule
  Applies when the RHS of the axiom is another type-function application
      (work item)        [G] g : F tys ~ fsk
      instantiate axiom: ax_co : F tys ~ G rhs_tys

  It would be a waste to create yet another fsk for (G rhs_tys).
  Instead (shortCutReduction):
     - Flatten rhs_tys: flat_cos : tys ~ flat_tys
     - Add new Canonical given
          [G] (sym (G flat_cos) ; co ; g) : G flat_tys ~ fsk   (CFunEqCan)
>>>>>>> 96dc041a

Note [Cached solved FunEqs]
~~~~~~~~~~~~~~~~~~~~~~~~~~~
When trying to solve, say (FunExpensive big-type ~ ty), it's important
to see if we have reduced (FunExpensive big-type) before, lest we
simply repeat it.  Hence the lookup in inert_solved_funeqs.  Moreover
we must use `canDischarge` because both uses might (say) be Wanteds,
and we *still* want to save the re-computation.

Note [MATCHING-SYNONYMS]
~~~~~~~~~~~~~~~~~~~~~~~~
When trying to match a dictionary (D tau) to a top-level instance, or a
type family equation (F taus_1 ~ tau_2) to a top-level family instance,
we do *not* need to expand type synonyms because the matcher will do that for us.


Note [RHS-FAMILY-SYNONYMS]
~~~~~~~~~~~~~~~~~~~~~~~~~~
The RHS of a family instance is represented as yet another constructor which is
like a type synonym for the real RHS the programmer declared. Eg:
    type instance F (a,a) = [a]
Becomes:
    :R32 a = [a]      -- internal type synonym introduced
    F (a,a) ~ :R32 a  -- instance

When we react a family instance with a type family equation in the work list
we keep the synonym-using RHS without expansion.

Note [FunDep and implicit parameter reactions]
~~~~~~~~~~~~~~~~~~~~~~~~~~~~~~~~~~~~~~~~~~~~~~
Currently, our story of interacting two dictionaries (or a dictionary
and top-level instances) for functional dependencies, and implicit
paramters, is that we simply produce new Derived equalities.  So for example

        class D a b | a -> b where ...
    Inert:
        d1 :g D Int Bool
    WorkItem:
        d2 :w D Int alpha

    We generate the extra work item
        cv :d alpha ~ Bool
    where 'cv' is currently unused.  However, this new item can perhaps be
    spontaneously solved to become given and react with d2,
    discharging it in favour of a new constraint d2' thus:
        d2' :w D Int Bool
        d2 := d2' |> D Int cv
    Now d2' can be discharged from d1

We could be more aggressive and try to *immediately* solve the dictionary
using those extra equalities, but that requires those equalities to carry
evidence and derived do not carry evidence.

If that were the case with the same inert set and work item we might dischard
d2 directly:

        cv :w alpha ~ Bool
        d2 := d1 |> D Int cv

But in general it's a bit painful to figure out the necessary coercion,
so we just take the first approach. Here is a better example. Consider:
    class C a b c | a -> b
And:
     [Given]  d1 : C T Int Char
     [Wanted] d2 : C T beta Int
In this case, it's *not even possible* to solve the wanted immediately.
So we should simply output the functional dependency and add this guy
[but NOT its superclasses] back in the worklist. Even worse:
     [Given] d1 : C T Int beta
     [Wanted] d2: C T beta Int
Then it is solvable, but its very hard to detect this on the spot.

It's exactly the same with implicit parameters, except that the
"aggressive" approach would be much easier to implement.


Note [Weird fundeps]
~~~~~~~~~~~~~~~~~~~~
Consider   class Het a b | a -> b where
              het :: m (f c) -> a -> m b

           class GHet (a :: * -> *) (b :: * -> *) | a -> b
           instance            GHet (K a) (K [a])
           instance Het a b => GHet (K a) (K b)

The two instances don't actually conflict on their fundeps,
although it's pretty strange.  So they are both accepted. Now
try   [W] GHet (K Int) (K Bool)
This triggers fundeps from both instance decls;
      [D] K Bool ~ K [a]
      [D] K Bool ~ K beta
And there's a risk of complaining about Bool ~ [a].  But in fact
the Wanted matches the second instance, so we never get as far
as the fundeps.

Trac #7875 is a case in point.

Note [Overriding implicit parameters]
~~~~~~~~~~~~~~~~~~~~~~~~~~~~~~~~~~~~~
Consider
   f :: (?x::a) -> Bool -> a

   g v = let ?x::Int = 3
         in (f v, let ?x::Bool = True in f v)

This should probably be well typed, with
   g :: Bool -> (Int, Bool)

So the inner binding for ?x::Bool *overrides* the outer one.
Hence a work-item Given overrides an inert-item Given.
-}

-- | Indicates if Instance met the Safe Haskell overlapping instances safety
-- check.
--
-- See Note [Safe Haskell Overlapping Instances] in TcSimplify
-- See Note [Safe Haskell Overlapping Instances Implementation] in TcSimplify
type SafeOverlapping = Bool

data LookupInstResult
  = NoInstance
<<<<<<< HEAD
  | GenInst { lir_new_theta :: [CtEvidence]
            , lir_pred      :: PredType
            , lir_ev_term   :: EvTerm }

instance Outputable LookupInstResult where
  ppr NoInstance = text "NoInstance"
  ppr (GenInst ev pr t) = text "GenInst" <+> ppr ev $$ ppr pr $$ ppr t


matchClassInst :: InertSet -> Class -> [Type] -> CtLoc -> TcS LookupInstResult
=======
  | GenInst [TcPredType] ([EvId] -> EvTerm) SafeOverlapping

instance Outputable LookupInstResult where
  ppr NoInstance       = text "NoInstance"
  ppr (GenInst ev _ s) = text "GenInst" <+> ppr ev <+> ss
    where ss = text $ if s then "[safe]" else "[unsafe]"


matchClassInst, match_class_inst
   :: DynFlags -> InertSet -> Class -> [Type] -> CtLoc -> TcS LookupInstResult

matchClassInst dflags inerts clas tys loc
 = do { traceTcS "matchClassInst" $ vcat [ text "pred =" <+> ppr (mkClassPred clas tys) ]
      ; res <- match_class_inst dflags inerts clas tys loc
      ; traceTcS "matchClassInst result" $ ppr res
      ; return res }

-- First check whether there is an in-scope Given that could
-- match this constraint.  In that case, do not use top-level
-- instances.  See Note [Instance and Given overlap]
match_class_inst dflags inerts clas tys loc
  | not (xopt Opt_IncoherentInstances dflags)
  , let matchable_givens = matchableGivens loc pred inerts
  , not (isEmptyBag matchable_givens)
  = do { traceTcS "Delaying instance application" $
           vcat [ text "Work item=" <+> pprType pred
                , text "Potential matching givens:" <+> ppr matchable_givens ]
       ; return NoInstance }
  where
     pred = mkClassPred clas tys
>>>>>>> 96dc041a

match_class_inst _ _ clas [ ty ] _
  | className clas == knownNatClassName
  , Just n <- isNumLitTy ty = makeDict (EvNum n)

  | className clas == knownSymbolClassName
  , Just s <- isStrLitTy ty = makeDict (EvStr s)

  where
  {- This adds a coercion that will convert the literal into a dictionary
     of the appropriate type.  See Note [KnownNat & KnownSymbol and EvLit]
     in TcEvidence.  The coercion happens in 2 steps:

     Integer -> SNat n     -- representation of literal to singleton
     SNat n  -> KnownNat n -- singleton to dictionary

     The process is mirrored for Symbols:
     String    -> SSymbol n
     SSymbol n -> KnownSymbol n
  -}
  makeDict evLit
    | Just (_, co_dict) <- tcInstNewTyCon_maybe (classTyCon clas) [ty]
          -- co_dict :: KnownNat n ~ SNat n
    , [ meth ]   <- classMethods clas
    , Just tcRep <- tyConAppTyCon_maybe -- SNat
                      $ funResultTy         -- SNat n
                      $ dropForAlls         -- KnownNat n => SNat n
                      $ idType meth         -- forall n. KnownNat n => SNat n
    , Just (_, co_rep) <- tcInstNewTyCon_maybe tcRep [ty]
          -- SNat n ~ Integer
<<<<<<< HEAD
    = return (GenInst { lir_new_theta = []
                      , lir_pred      = mkClassPred clas [ty]
                      , lir_ev_term   = mkEvCast (EvLit evLit) $
                                        mkTcSymCo (mkTcTransCo co_dict co_rep) })
=======
    , let ev_tm = mkEvCast (EvLit evLit) (mkTcSymCo (mkTcTransCo co_dict co_rep))
    = return $ GenInst [] (\_ -> ev_tm) True
>>>>>>> 96dc041a

    | otherwise
    = panicTcS (text "Unexpected evidence for" <+> ppr (className clas)
                     $$ vcat (map (ppr . idType) (classMethods clas)))

match_class_inst _ _ clas ts _
  | isCTupleClass clas
  , let data_con = tyConSingleDataCon (classTyCon clas)
        tuple_ev = EvDFunApp (dataConWrapId data_con) ts
  = return (GenInst ts tuple_ev True)
            -- The dfun is the data constructor!

match_class_inst _ _ clas [k,t] _
  | className clas == typeableClassName
  = matchTypeableClass clas k t

match_class_inst dflags _ clas tys loc
   = do { instEnvs <- getInstEnvs
        ; let safeOverlapCheck = safeHaskell dflags `elem` [Sf_Safe, Sf_Trustworthy]
              (matches, unify, unsafeOverlaps) = lookupInstEnv True instEnvs clas tys
              safeHaskFail = safeOverlapCheck && not (null unsafeOverlaps)
        ; case (matches, unify, safeHaskFail) of

            -- Nothing matches
            ([], _, _)
                -> do { traceTcS "matchClass not matching" $
                        vcat [ text "dict" <+> ppr pred ]
                      ; return NoInstance }

            -- A single match (& no safe haskell failure)
            ([(ispec, inst_tys)], [], False)
                -> do   { let dfun_id = instanceDFunId ispec
                        ; traceTcS "matchClass success" $
                          vcat [text "dict" <+> ppr pred,
                                text "witness" <+> ppr dfun_id
                                               <+> ppr (idType dfun_id) ]
                                  -- Record that this dfun is needed
                        ; match_one (null unsafeOverlaps) dfun_id inst_tys }

            -- More than one matches (or Safe Haskell fail!). Defer any
            -- reactions of a multitude until we learn more about the reagent
            (matches, _, _)
                -> do   { traceTcS "matchClass multiple matches, deferring choice" $
                          vcat [text "dict" <+> ppr pred,
                                text "matches" <+> ppr matches]
                        ; return NoInstance } }
   where
     pred = mkClassPred clas tys

     match_one :: SafeOverlapping -> DFunId -> [DFunInstType] -> TcS LookupInstResult
                  -- See Note [DFunInstType: instantiating types] in InstEnv
     match_one so dfun_id mb_inst_tys
       = do { checkWellStagedDFun pred dfun_id loc
<<<<<<< HEAD
            ; (tys, dfun_phi) <- instDFunType dfun_id mb_inst_tys
            ; let (theta, inst_head) = tcSplitPhiTy dfun_phi
            ; if null theta then
                  return (GenInst { lir_new_theta = []
                                  , lir_pred      = inst_head
                                  , lir_ev_term   = EvDFunApp dfun_id tys [] })
              else do
            { mb_evc_vars <- instDFunConstraints loc theta
            ; let new_ev_vars = freshGoals mb_evc_vars
                      -- new_ev_vars are only the real new variables that can be emitted
                  dfun_app = EvDFunApp dfun_id tys (map getEvTerm mb_evc_vars)
            ; return $ GenInst { lir_new_theta = new_ev_vars
                               , lir_pred      = inst_head
                               , lir_ev_term   = dfun_app } } }

     givens_for_this_clas :: Cts
     givens_for_this_clas
         = filterBag isGivenCt (findDictsByClass (inert_dicts $ inert_cans inerts) clas)

     given_overlap :: TcLevel -> Bool
     given_overlap tclvl = anyBag (matchable tclvl) givens_for_this_clas

     matchable tclvl (CDictCan { cc_class = clas_g, cc_tyargs = sys
                               , cc_ev = fl })
       | isGiven fl
       = ASSERT( clas_g == clas )
         case tcUnifyTys (\tv -> if isTouchableMetaTyVar tclvl tv &&
                                    tv `elemVarSet` tyCoVarsOfTypes tys
                                 then BindMe else Skolem) tys sys of
       -- We can't learn anything more about any variable at this point, so the only
       -- cause of overlap can be by an instantiation of a touchable unification
       -- variable. Hence we only bind touchable unification variables. In addition,
       -- we use tcUnifyTys instead of tcMatchTys to rule out cyclic substitutions.
            Nothing -> False
            Just _  -> True
       | otherwise = False -- No overlap with a solved, already been taken care of
                           -- by the overlap check with the instance environment.
     matchable _tys ct = pprPanic "Expecting dictionary!" (ppr ct)
=======
            ; (tys, theta) <- instDFunType dfun_id mb_inst_tys
            ; return $ GenInst theta (EvDFunApp dfun_id tys) so }
>>>>>>> 96dc041a


{- Note [Instance and Given overlap]
~~~~~~~~~~~~~~~~~~~~~~~~~~~~~~~~~~~~
Example, from the OutsideIn(X) paper:
       instance P x => Q [x]
       instance (x ~ y) => R y [x]

       wob :: forall a b. (Q [b], R b a) => a -> Int

       g :: forall a. Q [a] => [a] -> Int
       g x = wob x

This will generate the impliation constraint:
            Q [a] => (Q [beta], R beta [a])
If we react (Q [beta]) with its top-level axiom, we end up with a
(P beta), which we have no way of discharging. On the other hand,
if we react R beta [a] with the top-level we get  (beta ~ a), which
is solvable and can help us rewrite (Q [beta]) to (Q [a]) which is
now solvable by the given Q [a].

The solution is that:
  In matchClassInst (and thus in topReact), we return a matching
  instance only when there is no Given in the inerts which is
  unifiable to this particular dictionary.

  We treat any meta-tyvar as "unifiable" for this purpose,
  *including* untouchable ones

The end effect is that, much as we do for overlapping instances, we
delay choosing a class instance if there is a possibility of another
instance OR a given to match our constraint later on. This fixes
Trac #4981 and #5002.

Other notes:

* The check is done *first*, so that it also covers classes
  with built-in instance solving, such as
     - constraint tuples
     - natural numbers
     - Typeable

* The given-overlap problem is arguably not easy to appear in practice
  due to our aggressive prioritization of equality solving over other
  constraints, but it is possible. I've added a test case in
  typecheck/should-compile/GivenOverlapping.hs

* Another "live" example is Trac #10195; another is #10177.

* We ignore the overlap problem if -XIncoherentInstances is in force:
  see Trac #6002 for a worked-out example where this makes a
  difference.

* Moreover notice that our goals here are different than the goals of
  the top-level overlapping checks. There we are interested in
  validating the following principle:

      If we inline a function f at a site where the same global
      instance environment is available as the instance environment at
      the definition site of f then we should get the same behaviour.

  But for the Given Overlap check our goal is just related to completeness of
  constraint solving.
-}

-- | Is the constraint for an implicit CallStack parameter?
-- i.e.   (IP "name" CallStack)
isCallStackIP :: CtLoc -> Class -> [Type] -> Maybe (EvTerm -> EvCallStack)
isCallStackIP loc cls tys
  | cls == ipClass
  , [_ip_name, ty] <- tys
  , Just (tc, _) <- splitTyConApp_maybe ty
  , tc `hasKey` callStackTyConKey
  = occOrigin (ctLocOrigin loc)
  | otherwise
  = Nothing
  where
    locSpan = ctLocSpan loc

    -- We only want to grab constraints that arose due to the use of an IP or a
    -- function call. See Note [Overview of implicit CallStacks]
    occOrigin (OccurrenceOf n) = Just (EvCsPushCall n locSpan)
    occOrigin (IPOccOrigin n)  = Just (EvCsTop ('?' `consFS` hsIPNameFS n) locSpan)
    occOrigin _                = Nothing

-- | Assumes that we've checked that this is the 'Typeable' class,
-- and it was applied to the correct argument.
matchTypeableClass :: Class -> Kind -> Type -> TcS LookupInstResult
matchTypeableClass clas k t

  -- See Note [No Typeable for qualified types]
  | isForAllTy t                               = return NoInstance

  -- Is the type of the form `C => t`?
  | isJust (tcSplitPredFunTy_maybe t)          = return NoInstance

  | eqType k typeNatKind                       = doTyLit knownNatClassName
  | eqType k typeSymbolKind                    = doTyLit knownSymbolClassName

  | Just (tc, ks) <- splitTyConApp_maybe t
  , all isKind ks                              = doTyCon tc ks

  | Just (f,kt)       <- splitAppTy_maybe t    = doTyApp f kt
  | otherwise                                  = return NoInstance

  where
  -- Representation for type constructor applied to some kinds
  doTyCon tc ks =
    case mapM kindRep ks of
      Nothing    -> return NoInstance
      Just kReps ->
        return $ GenInst [] (\_ -> EvTypeable (EvTypeableTyCon tc kReps) ) True

  {- Representation for an application of a type to a type-or-kind.
  This may happen when the type expression starts with a type variable.
  Example (ignoring kind parameter):
    Typeable (f Int Char)                      -->
    (Typeable (f Int), Typeable Char)          -->
    (Typeable f, Typeable Int, Typeable Char)  --> (after some simp. steps)
    Typeable f
  -}
  doTyApp f tk
    | isKind tk
    = return NoInstance -- We can't solve until we know the ctr.
    | otherwise
    = return $ GenInst [mk_typeable_pred f, mk_typeable_pred tk]
                       (\[t1,t2] -> EvTypeable $ EvTypeableTyApp (EvId t1,f) (EvId t2,tk))
                       True

  -- Representation for concrete kinds.  We just use the kind itself,
  -- but first check to make sure that it is "simple" (i.e., made entirely
  -- out of kind constructors).
  kindRep ki = do (_,ks) <- splitTyConApp_maybe ki
                  mapM_ kindRep ks
                  return ki

  -- Emit a `Typeable` constraint for the given type.
  mk_typeable_pred ty = mkClassPred clas [ typeKind ty, ty ]

  -- Given KnownNat / KnownSymbol, generate appropriate sub-goal
  -- and make evidence for a type-level literal.
  doTyLit c = do clas <- tcLookupClass c
                 let p = mkClassPred clas [ t ]
                 return $ GenInst [p] (\[i] -> EvTypeable
                                             $ EvTypeableTyLit (EvId i,t)) True

{- Note [No Typeable for polytype or for constraints]
~~~~~~~~~~~~~~~~~~~~~~~~~~~~~~~~~~~~~~~~~~~~~~~~~~~~~
We do not support impredicative typeable, such as
   Typeable (forall a. a->a)
   Typeable (Eq a => a -> a)
   Typeable (() => Int)
   Typeable (((),()) => Int)

See Trac #9858.  For forall's the case is clear: we simply don't have
a TypeRep for them.  For qualified but not polymorphic types, like
(Eq a => a -> a), things are murkier.  But:

 * We don't need a TypeRep for these things.  TypeReps are for
   monotypes only.

  * Perhaps we could treat `=>` as another type constructor for `Typeable`
    purposes, and thus support things like `Eq Int => Int`, however,
    at the current state of affairs this would be an odd exception as
    no other class works with impredicative types.
    For now we leave it off, until we have a better story for impredicativity.
-}<|MERGE_RESOLUTION|>--- conflicted
+++ resolved
@@ -31,12 +31,8 @@
 import DataCon( dataConWrapId )
 import FunDeps
 import FamInst
-<<<<<<< HEAD
-=======
 import FamInstEnv
-import Inst( tyVarsOfCt )
 import Unify ( tcUnifyTyWithTFs )
->>>>>>> 96dc041a
 
 import TcEvidence
 import Outputable
@@ -44,11 +40,8 @@
 import TcRnTypes
 import TcSMonad
 import Bag
-<<<<<<< HEAD
 import Maybes  ( expectJust )
-=======
 import MonadUtils ( concatMapM )
->>>>>>> 96dc041a
 
 import Data.List( partition, foldl', deleteFirstsBy )
 import SrcLoc
@@ -296,11 +289,7 @@
   where
     setEv :: (EvTerm,Ct) -> TcS ()
     setEv (ev,ct) = case ctEvidence ct of
-<<<<<<< HEAD
-      CtWanted {ctev_evar = evar, ctev_loc = loc} -> setEvBind evar ev loc
-=======
-      CtWanted {ctev_evar = evar} -> setWantedEvBind evar ev
->>>>>>> 96dc041a
+      CtWanted {ctev_evar = evar, ctev_loc = loc} -> setWantedEvBind evar ev loc
       _ -> panic "runTcPluginsWanted.setEv: attempt to solve non-wanted!"
 
 -- | A triple of (given, derived, wanted) constraints to pass to plugins
@@ -537,16 +526,9 @@
   , prohibitedSuperClassSolve (ctEvLoc ev_i) loc_w
   = return (IRDelete, False)
 
-<<<<<<< HEAD
   | CtWanted { ctev_evar = ev_id, ctev_pred = pred_w, ctev_loc = loc } <- ev_w
-  = do { setEvBind ev_id (ctEvCoherence ev_i pred_w) loc
-       ; return (IRKeep, True) }
-
-  | CtWanted { ctev_evar = ev_id, ctev_pred = pred_i, ctev_loc = loc } <- ev_i
-  = do { setEvBind ev_id (ctEvCoherence ev_w pred_i) loc
-=======
-  | CtWanted { ctev_evar = ev_id } <- ev_w   -- Inert is Given or Wanted
-  = do { setWantedEvBind ev_id (ctEvTerm ev_i)
+       -- Inert is Given or Wanted
+  = do { setWantedEvBind ev_id (ctEvCoherence ev_i pred_w) loc
        ; return (IRKeep, True) }
 
   | CtWanted { ctev_loc = loc_i } <- ev_i   -- Work item is Given
@@ -555,9 +537,8 @@
                             -- This never actually happens because
                             -- Givens get processed first
 
-  | CtWanted { ctev_evar = ev_id } <- ev_i   -- Work item is Given
-  = do { setWantedEvBind ev_id (ctEvTerm ev_w)
->>>>>>> 96dc041a
+  | CtWanted { ctev_evar = ev_id, ctev_pred = pred_i, ctev_loc = loc } <- ev_i
+  = do { setWantedEvBind ev_id (ctEvCoherence ev_w pred_i) loc
        ; return (IRReplace, True) }
 
   -- So they are both Given
@@ -857,19 +838,12 @@
 
 interactFunEq :: TcLevel -> InertCans -> Ct -> TcS (StopOrContinue Ct)
 -- Try interacting the work item with the inert set
-<<<<<<< HEAD
 interactFunEq tclvl inerts workItem@(CFunEqCan { cc_ev = ev, cc_fun = tc
                                                , cc_tyargs = args, cc_fsk = fsk })
   | Just (CFunEqCan { cc_tyargs = args_i
                     , cc_ev = ev_i
                     , cc_fsk = fsk_i }) <- matching_inerts
-  = if canRewriteOrSame tclvl ev_i ev
-=======
-interactFunEq inerts workItem@(CFunEqCan { cc_ev = ev, cc_fun = tc
-                                         , cc_tyargs = args, cc_fsk = fsk })
-  | Just (CFunEqCan { cc_ev = ev_i, cc_fsk = fsk_i }) <- matching_inerts
-  = if ev_i `canDischarge` ev
->>>>>>> 96dc041a
+  = if canDischarge tclvl ev_i ev
     then  -- Rewrite work-item using inert
       do { traceTcS "reactFunEq (discharge work item):" $
            vcat [ text "workItem =" <+> ppr workItem
@@ -895,7 +869,7 @@
     funeqs          = inert_funeqs inerts
     matching_inerts = findFunEqs funeqs tc args
 
-interactFunEq _ workItem = pprPanic "interactFunEq" (ppr workItem)
+interactFunEq _ _ workItem = pprPanic "interactFunEq" (ppr workItem)
 
 improveLocalFunEqs :: CtLoc -> InertCans -> TyCon -> [TcType] -> TcTyVar
                    -> TcS ()
@@ -912,13 +886,6 @@
   | otherwise
   = return ()
   where
-<<<<<<< HEAD
-    eqs    = inert_eqs inerts
-    funeqs = inert_funeqs inerts
-    matching_inerts = findFunEq funeqs tc args
-
-interactFunEq _ _ wi = pprPanic "interactFunEq" (ppr wi)
-=======
     tv_eqs        = inert_model inerts
     funeqs        = inert_funeqs inerts
     funeqs_for_tc = findFunEqsByTyCon funeqs fam_tc
@@ -952,7 +919,6 @@
       | otherwise
       = []
     do_one_injective _ _ = pprPanic "interactFunEq 2" (ppr fam_tc)
->>>>>>> 96dc041a
 
 -------------
 lookupFlattenTyVar :: InertModel -> TcTyVar -> TcType
@@ -967,15 +933,9 @@
            -> CtEvidence -> [TcType] -> TcTyVar    -- From this  :: F args1 ~ fsk1
            -> CtEvidence -> [TcType] -> TcTyVar    -- Solve this :: F args2 ~ fsk2
            -> TcS ()
-<<<<<<< HEAD
 reactFunEq fam_tc from_this args1 fsk1 solve_this args2 fsk2
-  | CtGiven { ctev_evtm = tm, ctev_loc = loc } <- solve_this
-  = do { let fsk_eq_co = mkTcSymCo (evTermCoercion tm) `mkTcTransCo` co
-=======
-reactFunEq from_this fsk1 (CtGiven { ctev_evar = evar, ctev_loc = loc }) fsk2
-  = do { let fsk_eq_co = mkTcSymCo (mkTcCoVarCo evar)
-                         `mkTcTransCo` ctEvCoercion from_this
->>>>>>> 96dc041a
+  | CtGiven { ctev_evar = evar, ctev_loc = loc } <- solve_this
+  = do { let fsk_eq_co = mkTcSymCo (mkTcCoVarCo evar) `mkTcTransCo` co
                          -- :: fsk2 ~ fsk1
              fsk_eq_pred = mkTcEqPredLikeEv solve_this
                              (mkTyVarTy fsk2) (mkTyVarTy fsk1)
@@ -983,18 +943,11 @@
        ; new_ev <- newGivenEvVar loc (fsk_eq_pred, EvCoercion fsk_eq_co)
        ; emitWorkNC [new_ev] }
 
-<<<<<<< HEAD
-  | CtWanted { ctev_evar = evar, ctev_loc = loc } <- solve_this
-  = dischargeFmv evar loc fsk2 co (mkTyVarTy fsk1)
-
   | otherwise
-  = pprPanic "reactFunEq" (ppr solve_this)
-=======
-reactFunEq from_this fuv1 ev fuv2
-  = do { traceTcS "reactFunEq" (ppr from_this $$ ppr fuv1 $$ ppr ev $$ ppr fuv2)
-       ; dischargeFmv ev fuv2 (ctEvCoercion from_this) (mkTyVarTy fuv1)
-       ; traceTcS "reactFunEq done" (ppr from_this $$ ppr fuv1 $$ ppr ev $$ ppr fuv2) }
->>>>>>> 96dc041a
+  = do { traceTcS "reactFunEq" (ppr from_this $$ ppr fsk1 $$ ppr ev $$ ppr fsk2)
+       ; dischargeFmv ev fsk2 co (mkTyVarTy fsk1)
+       ; traceTcS "reactFunEq done" (ppr from_this $$ ppr fsk1 $$
+                                     ppr ev $$ ppr fsk2) }
 
   where
       -- this should always succeed b/c of correct lookup
@@ -1144,66 +1097,38 @@
                                                 , cc_eq_rel = eq_rel })
   | (ev_i : _) <- [ ev_i | CTyEqCan { cc_ev = ev_i, cc_rhs = rhs_i }
                              <- findTyEqs inerts tv
-<<<<<<< HEAD
-                         , canRewriteOrSame tclvl ev_i ev
+                         , canDischarge tclvl ev_i ev
                          , rhs_i `tcEqType` rhs ]
   =  -- Inert:     a ~ b
      -- Work item: a ~ b
-    do { when (isWanted ev) $
-         setEvBind (ctev_evar ev)
-                   (EvCoercion (tcDowngradeRole (eqRelRole eq_rel)
-                                                (ctEvRole ev_i)
-                                                (ctEvCoercion ev_i)))
-                   (ctev_loc ev)
-=======
-                         , ev_i `canDischarge` ev
-                         , rhs_i `tcEqType` rhs ]
-  =  -- Inert:     a ~ b
-     -- Work item: a ~ b
-    do { setEvBindIfWanted ev (ctEvTerm ev_i)
->>>>>>> 96dc041a
+    do { setEvBindIfWanted ev $
+          EvCoercion (tcDowngradeRole (eqRelRole eq_rel)
+                                      (ctEvRole ev_i)
+                                      (ctEvCoercion ev_i))
+
        ; stopWith ev "Solved from inert" }
 
   | Just tv_rhs <- getTyVar_maybe rhs
   , (ev_i : _) <- [ ev_i | CTyEqCan { cc_ev = ev_i, cc_rhs = rhs_i }
                              <- findTyEqs inerts tv_rhs
-<<<<<<< HEAD
-                         , canRewriteOrSame tclvl ev_i ev
+                         , canDischarge tclvl ev_i ev
                          , rhs_i `tcEqType` mkTyVarTy tv ]
   =  -- Inert:     a ~ b
      -- Work item: b ~ a
-    do { when (isWanted ev) $
-         setEvBind (ctev_evar ev)
-                   (EvCoercion (mkTcSymCo $
-                                tcDowngradeRole (eqRelRole eq_rel)
-                                                (ctEvRole ev_i)
-                                                (ctEvCoercion ev_i)))
-                   (ctev_loc ev)
-=======
-                         , ev_i `canDischarge` ev
-                         , rhs_i `tcEqType` mkTyVarTy tv ]
-  =  -- Inert:     a ~ b
-     -- Work item: b ~ a
-    do { setEvBindIfWanted ev
-                   (EvCoercion (mkTcSymCo (ctEvCoercion ev_i)))
->>>>>>> 96dc041a
+    do { setEvBindIfWanted ev $
+           EvCoercion (mkTcSymCo $
+                       tcDowngradeRole (eqRelRole eq_rel)
+                                       (ctEvRole ev_i)
+                                       (ctEvCoercion ev_i))
+
        ; stopWith ev "Solved from inert (r)" }
 
   | otherwise
   = do { tclvl <- getTcLevel
        ; if canSolveByUnification tclvl ev eq_rel tv rhs
          then do { solveByUnification ev tv rhs
-<<<<<<< HEAD
-                 ; n_kicked <- kickOutRewritable Given NomEq Unboxed tv
-                               -- Given because the tv := xi is given
-                               -- NomEq because only nom. equalities are solved
-                               -- by unification
-                               -- Unboxed because the coercion is reflexive
-                 ; return (Stop ev (ptext (sLit "Spontaneously solved") <+> ppr_kicked n_kicked)) }
-=======
                  ; n_kicked <- kickOutAfterUnification tv
                  ; return (Stop ev (ptext (sLit "Solved by unification") <+> ppr_kicked n_kicked)) }
->>>>>>> 96dc041a
 
          else do { traceTcS "Can't solve tyvar equality"
                        (vcat [ text "LHS:" <+> ppr tv <+> dcolon <+> ppr (tyVarKind tv)
@@ -1212,17 +1137,8 @@
                                        <+> text "is" <+> ppr (metaTyVarTcLevel tv))
                              , text "RHS:" <+> ppr rhs <+> dcolon <+> ppr (typeKind rhs)
                              , text "TcLevel =" <+> ppr tclvl ])
-<<<<<<< HEAD
-                 ; n_kicked <- kickOutRewritable (ctEvFlavour ev)
-                                                 (ctEvEqRel ev)
-                                                 (ctEvBoxity ev)
-                                                 tv
-                 ; updInertCans (\ ics -> addInertCan ics workItem)
-                 ; return (Stop ev (ptext (sLit "Kept as inert") <+> ppr_kicked n_kicked)) } }
-=======
                  ; addInertEq workItem
                  ; return (Stop ev (ptext (sLit "Kept as inert"))) } }
->>>>>>> 96dc041a
 
 interactTyVarEq _ _ wi = pprPanic "interactTyVarEq" (ppr wi)
 
@@ -1281,180 +1197,15 @@
                              text "Left Kind is:" <+> ppr (typeKind tv_ty),
                              text "Right Kind is:" <+> ppr (typeKind xi) ]
 
-<<<<<<< HEAD
-       ; setWantedTyBind tv xi
-       ; when (isWanted wd) $
-         setEvBind (ctEvId wd) (EvCoercion (mkTcNomReflCo xi)) (ctev_loc wd) }
-
-=======
-       ; let xi' = defaultKind xi
-               -- We only instantiate kind unification variables
-               -- with simple kinds like *, not OpenKind or ArgKind
-               -- cf TcUnify.uUnboundKVar
-
        ; unifyTyVar tv xi'
-       ; setEvBindIfWanted wd (EvCoercion (mkTcNomReflCo xi')) }
->>>>>>> 96dc041a
+       ; setEvBindIfWanted wd (EvCoercion (mkTcNomReflCo xi)) }
 
 ppr_kicked :: Int -> SDoc
 ppr_kicked 0 = empty
 ppr_kicked n = parens (int n <+> ptext (sLit "kicked out"))
 
-<<<<<<< HEAD
-kickOutRewritable :: CtFlavour    -- Flavour of the equality that is
-                                  -- being added to the inert set
-                  -> EqRel        -- of the new equality
-                  -> Boxity       -- of the new equality
-                  -> TcTyVar      -- The new equality is tv ~ ty
-                  -> TcS Int
-kickOutRewritable new_flavour new_eq_rel new_boxity new_tv
-  = do { tclvl <- getTcLevel
-       ; let new_frb = (new_flavour, new_eq_rel, new_boxity)
-       ; if not (eqCanRewriteFRB tclvl new_frb new_frb)
-         then return 0  -- If new_flavour can't rewrite itself, it can't rewrite
-                        -- anything else, so no need to kick out anything
-                        -- This is a common case: wanteds can't rewrite wanteds
-         else
-    do { ics <- getInertCans
-       ; let (kicked_out, ics') = kick_out tclvl new_frb new_tv ics
-       ; setInertCans ics'
-       ; updWorkListTcS (appendWorkList kicked_out)
-
-       ; unless (isEmptyWorkList kicked_out) $
-         csTraceTcS $
-         hang (ptext (sLit "Kick out, tv =") <+> ppr new_tv)
-            2 (vcat [ text "n-kicked =" <+> int (workListSize kicked_out)
-                    , text "n-kept fun-eqs =" <+> int (sizeFunEqMap (inert_funeqs ics'))
-                    , ppr kicked_out ])
-       ; return (workListSize kicked_out) } }
-
-kick_out :: TcLevel -> CtFRB -> TcTyVar -> InertCans -> (WorkList, InertCans)
-kick_out tclvl new_frb new_tv (IC { inert_eqs      = tv_eqs
-                                  , inert_dicts    = dictmap
-                                  , inert_funeqs   = funeqmap
-                                  , inert_irreds   = irreds
-                                  , inert_insols   = insols })
-  = (kicked_out, inert_cans_in)
-  where
-                -- NB: Notice that don't rewrite
-                -- inert_solved_dicts, and inert_solved_funeqs
-                -- optimistically. But when we lookup we have to
-                -- take the substitution into account
-    inert_cans_in = IC { inert_eqs      = tv_eqs_in
-                       , inert_dicts    = dicts_in
-                       , inert_funeqs   = feqs_in
-                       , inert_irreds   = irs_in
-                       , inert_insols   = insols_in }
-
-    kicked_out = WL { wl_eqs    = tv_eqs_out
-                    , wl_funeqs = feqs_out
-                    , wl_rest   = bagToList (dicts_out `andCts` irs_out
-                                             `andCts` insols_out)
-                    , wl_implics = emptyBag }
-
-    (tv_eqs_out, tv_eqs_in) = foldVarEnv kick_out_eqs ([], emptyVarEnv) tv_eqs
-    (feqs_out,   feqs_in)   = partitionFunEqs  kick_out_ct funeqmap
-    (dicts_out,  dicts_in)  = partitionDicts   kick_out_ct dictmap
-    (irs_out,    irs_in)    = partitionBag     kick_out_irred irreds
-    (insols_out, insols_in) = partitionBag     kick_out_ct    insols
-      -- Kick out even insolubles; see Note [Kick out insolubles]
-
-    can_rewrite :: CtEvidence -> Bool
-    can_rewrite = eqCanRewriteFRB tclvl new_frb . ctEvFRB
-
-    kick_out_ct :: Ct -> Bool
-    kick_out_ct ct = kick_out_ctev (ctEvidence ct)
-
-    kick_out_ctev :: CtEvidence -> Bool
-    kick_out_ctev ev =  can_rewrite ev
-                     && new_tv `elemVarSet` tyCoVarsOfType (ctEvPred ev)
-         -- See Note [Kicking out inert constraints]
-
-    kick_out_irred :: Ct -> Bool
-    kick_out_irred ct =  can_rewrite (cc_ev ct)
-                      && new_tv `elemVarSet` tyCoVarsOfCt ct
-          -- See Note [Kicking out Irreds]
-
-    kick_out_eqs :: EqualCtList -> ([Ct], TyVarEnv EqualCtList)
-                 -> ([Ct], TyVarEnv EqualCtList)
-    kick_out_eqs eqs (acc_out, acc_in)
-      = (eqs_out ++ acc_out, case eqs_in of
-                               []      -> acc_in
-                               (eq1:_) -> extendVarEnv acc_in (cc_tyvar eq1) eqs_in)
-      where
-        (eqs_in, eqs_out) = partition keep_eq eqs
-
-    -- implements criteria K1-K3 in Note [The inert equalities] in TcFlatten
-    keep_eq (CTyEqCan { cc_tyvar = tv, cc_rhs = rhs_ty, cc_ev = ev
-                      , cc_eq_rel = eq_rel })
-      | tv == new_tv
-      = not (can_rewrite ev)  -- (K1)
-
-      | otherwise
-      = check_k2 && check_k3
-      where
-        check_k2 = not (eqCanRewrite tclvl ev ev)
-                || not (can_rewrite ev)
-                || not (new_tv `elemVarSet` tyCoVarsOfType rhs_ty)
-
-        check_k3
-          | can_rewrite ev
-          = case eq_rel of
-              NomEq  -> not (rhs_ty `eqType` mkTyVarTy new_tv)
-              ReprEq -> not (isTyVarExposed new_tv rhs_ty)
-
-          | otherwise
-          = True
-
-    keep_eq ct = pprPanic "keep_eq" (ppr ct)
-
-{-
-Note [Kicking out inert constraints]
-~~~~~~~~~~~~~~~~~~~~~~~~~~~~~~~~~~~~
-Given a new (a -> ty) inert, we want to kick out an existing inert
-constraint if
-  a) the new constraint can rewrite the inert one
-  b) 'a' is free in the inert constraint (so that it *will*)
-     rewrite it if we kick it out.
-
-For (b) we use tyVarsOfCt, which returns the type variables /and
-the kind variables/ that are directly visible in the type. Hence we
-will have exposed all the rewriting we care about to make the most
-precise kinds visible for matching classes etc. No need to kick out
-constraints that mention type variables whose kinds contain this
-variable!  (Except see Note [Kicking out Irreds].)
-
-Note [Kicking out Irreds]
-~~~~~~~~~~~~~~~~~~~~~~~~~
-There is an awkward special case for Irreds.  When we have a
-kind-mis-matched equality constraint (a:k1) ~ (ty:k2), we turn it into
-an Irred (see Note [Equalities with incompatible kinds] in
-TcCanonical). So in this case the free kind variables of k1 and k2
-are not visible.  More precisely, the type looks like
-   (~) k1 (a:k1) (ty:k2)
-because (~) has kind forall k. k -> k -> Constraint.  So the constraint
-itself is ill-kinded.  We can "see" k1 but not k2.  That's why we use
-tyCoVarsOfCt to make sure we see k2.
-
-This is not pretty. Maybe (~) should have kind
-   (~) :: forall k1 k1. k1 -> k2 -> Constraint
-
-Note [Kick out insolubles]
-~~~~~~~~~~~~~~~~~~~~~~~~~~
-Suppose we have an insoluble alpha ~ [alpha], which is insoluble
-because an occurs check.  And then we unify alpha := [Int].
-Then we really want to rewrite the insouluble to [Int] ~ [[Int]].
-Now it can be decomposed.  Otherwise we end up with a "Can't match
-[Int] ~ [[Int]]" which is true, but a bit confusing because the
-outer type constructors match.
-
-
-Note [Avoid double unifications]
-~~~~~~~~~~~~~~~~~~~~~~~~~~~~~~~~
-=======
 {- Note [Avoid double unifications]
 ~~~~~~~~~~~~~~~~~~~~~~~~~~~~~~~~~~~
->>>>>>> 96dc041a
 The spontaneous solver has to return a given which mentions the unified unification
 variable *on the left* of the equality. Here is what happens if not:
   Original wanted:  (a ~ alpha),  (alpha ~ Int)
@@ -1471,343 +1222,6 @@
 double unifications is the main reason we disallow touchable
 unification variables as RHS of type family equations: F xis ~ alpha.
 
-<<<<<<< HEAD
-Note [Superclasses and recursive dictionaries]
-~~~~~~~~~~~~~~~~~~~~~~~~~~~~~~~~~~~~~~~~~~~~~~
-    Overlaps with Note [SUPERCLASS-LOOP 1]
-                  Note [SUPERCLASS-LOOP 2]
-                  Note [Recursive instances and superclases]
-    ToDo: check overlap and delete redundant stuff
-
-Right before adding a given into the inert set, we must
-produce some more work, that will bring the superclasses
-of the given into scope. The superclass constraints go into
-our worklist.
-
-When we simplify a wanted constraint, if we first see a matching
-instance, we may produce new wanted work. To (1) avoid doing this work
-twice in the future and (2) to handle recursive dictionaries we may ``cache''
-this item as given into our inert set WITHOUT adding its superclass constraints,
-otherwise we'd be in danger of creating a loop [In fact this was the exact reason
-for doing the isGoodRecEv check in an older version of the type checker].
-
-But now we have added partially solved constraints to the worklist which may
-interact with other wanteds. Consider the example:
-
-Example 1:
-
-    class Eq b => Foo a b        --- 0-th selector
-    instance Eq a => Foo [a] a   --- fooDFun
-
-and wanted (Foo [t] t). We are first going to see that the instance matches
-and create an inert set that includes the solved (Foo [t] t) but not its superclasses:
-       d1 :_g Foo [t] t                 d1 := EvDFunApp fooDFun d3
-Our work list is going to contain a new *wanted* goal
-       d3 :_w Eq t
-
-Ok, so how do we get recursive dictionaries, at all:
-
-Example 2:
-
-    data D r = ZeroD | SuccD (r (D r));
-
-    instance (Eq (r (D r))) => Eq (D r) where
-        ZeroD     == ZeroD     = True
-        (SuccD a) == (SuccD b) = a == b
-        _         == _         = False;
-
-    equalDC :: D [] -> D [] -> Bool;
-    equalDC = (==);
-
-We need to prove (Eq (D [])). Here's how we go:
-
-        d1 :_w Eq (D [])
-
-by instance decl, holds if
-        d2 :_w Eq [D []]
-        where   d1 = dfEqD d2
-
-*BUT* we have an inert set which gives us (no superclasses):
-        d1 :_g Eq (D [])
-By the instance declaration of Eq we can show the 'd2' goal if
-        d3 :_w Eq (D [])
-        where   d2 = dfEqList d3
-                d1 = dfEqD d2
-Now, however this wanted can interact with our inert d1 to set:
-        d3 := d1
-and solve the goal. Why was this interaction OK? Because, if we chase the
-evidence of d1 ~~> dfEqD d2 ~~-> dfEqList d3, so by setting d3 := d1 we
-are really setting
-        d3 := dfEqD2 (dfEqList d3)
-which is FINE because the use of d3 is protected by the instance function
-applications.
-
-So, our strategy is to try to put solved wanted dictionaries into the
-inert set along with their superclasses (when this is meaningful,
-i.e. when new wanted goals are generated) but solve a wanted dictionary
-from a given only in the case where the evidence variable of the
-wanted is mentioned in the evidence of the given (recursively through
-the evidence binds) in a protected way: more instance function applications
-than superclass selectors.
-
-Here are some more examples from GHC's previous type checker
-
-
-Example 3:
-This code arises in the context of "Scrap Your Boilerplate with Class"
-
-    class Sat a
-    class Data ctx a
-    instance  Sat (ctx Char)             => Data ctx Char       -- dfunData1
-    instance (Sat (ctx [a]), Data ctx a) => Data ctx [a]        -- dfunData2
-
-    class Data Maybe a => Foo a
-
-    instance Foo t => Sat (Maybe t)                             -- dfunSat
-
-    instance Data Maybe a => Foo a                              -- dfunFoo1
-    instance Foo a        => Foo [a]                            -- dfunFoo2
-    instance                 Foo [Char]                         -- dfunFoo3
-
-Consider generating the superclasses of the instance declaration
-         instance Foo a => Foo [a]
-
-So our problem is this
-    [G] d0 : Foo t
-    [W] d1 : Data Maybe [t]   -- Desired superclass
-
-We may add the given in the inert set, along with its superclasses
-[assuming we don't fail because there is a matching instance, see
- topReactionsStage, given case ]
-  Inert:
-    [G] d0 : Foo t
-    [G] d01 : Data Maybe t   -- Superclass of d0
-  WorkList
-    [W] d1 : Data Maybe [t]
-
-Solve d1 using instance dfunData2; d1 := dfunData2 d2 d3
-  Inert:
-    [G] d0 : Foo t
-    [G] d01 : Data Maybe t   -- Superclass of d0
-  Solved:
-        d1 : Data Maybe [t]
-  WorkList
-    [W] d2 : Sat (Maybe [t])
-    [W] d3 : Data Maybe t
-
-Now, we may simplify d2 using dfunSat; d2 := dfunSat d4
-  Inert:
-    [G] d0 : Foo t
-    [G] d01 : Data Maybe t   -- Superclass of d0
-  Solved:
-        d1 : Data Maybe [t]
-        d2 : Sat (Maybe [t])
-  WorkList:
-    [W] d3 : Data Maybe t
-    [W] d4 : Foo [t]
-
-Now, we can just solve d3 from d01; d3 := d01
-  Inert
-    [G] d0 : Foo t
-    [G] d01 : Data Maybe t   -- Superclass of d0
-  Solved:
-        d1 : Data Maybe [t]
-        d2 : Sat (Maybe [t])
-  WorkList
-    [W] d4 : Foo [t]
-
-Now, solve d4 using dfunFoo2;  d4 := dfunFoo2 d5
-  Inert
-    [G] d0 : Foo t
-    [G] d01 : Data Maybe t   -- Superclass of d0
-  Solved:
-        d1 : Data Maybe [t]
-        d2 : Sat (Maybe [t])
-        d4 : Foo [t]
-  WorkList:
-    [W] d5 : Foo t
-
-Now, d5 can be solved! d5 := d0
-
-Result
-   d1 := dfunData2 d2 d3
-   d2 := dfunSat d4
-   d3 := d01
-   d4 := dfunFoo2 d5
-   d5 := d0
-
-      d0 :_g Foo t
-      d1 :_s Data Maybe [t]           d1 := dfunData2 d2 d3
-      d2 :_g Sat (Maybe [t])          d2 := dfunSat d4
-      d4 :_g Foo [t]                  d4 := dfunFoo2 d5
-      d5 :_g Foo t                    d5 := dfunFoo1 d7
-  WorkList:
-      d7 :_w Data Maybe t
-      d6 :_g Data Maybe [t]
-      d8 :_g Data Maybe t            d8 := EvDictSuperClass d5 0
-      d01 :_g Data Maybe t
-
-Now, two problems:
-   [1] Suppose we pick d8 and we react him with d01. Which of the two givens should
-       we keep? Well, we *MUST NOT* drop d01 because d8 contains recursive evidence
-       that must not be used (look at case interactInert where both inert and workitem
-       are givens). So we have several options:
-       - Drop the workitem always (this will drop d8)
-              This feels very unsafe -- what if the work item was the "good" one
-              that should be used later to solve another wanted?
-       - Don't drop anyone: the inert set may contain multiple givens!
-              [This is currently implemented]
-
-The "don't drop anyone" seems the most safe thing to do, so now we come to problem 2:
-  [2] We have added both d6 and d01 in the inert set, and we are interacting our wanted
-      d7. Now the [isRecDictEv] function in the ineration solver
-      [case inert-given workitem-wanted] will prevent us from interacting d7 := d8
-      precisely because chasing the evidence of d8 leads us to an unguarded use of d7.
-
-      So, no interaction happens there. Then we meet d01 and there is no recursion
-      problem there [isRectDictEv] gives us the OK to interact and we do solve d7 := d01!
-
-Note [SUPERCLASS-LOOP 1]
-~~~~~~~~~~~~~~~~~~~~~~~~
-We have to be very, very careful when generating superclasses, lest we
-accidentally build a loop. Here's an example:
-
-  class S a
-
-  class S a => C a where { opc :: a -> a }
-  class S b => D b where { opd :: b -> b }
-
-  instance C Int where
-     opc = opd
-
-  instance D Int where
-     opd = opc
-
-From (instance C Int) we get the constraint set {ds1:S Int, dd:D Int}
-Simplifying, we may well get:
-        $dfCInt = :C ds1 (opd dd)
-        dd  = $dfDInt
-        ds1 = $p1 dd
-Notice that we spot that we can extract ds1 from dd.
-
-Alas!  Alack! We can do the same for (instance D Int):
-
-        $dfDInt = :D ds2 (opc dc)
-        dc  = $dfCInt
-        ds2 = $p1 dc
-
-And now we've defined the superclass in terms of itself.
-Two more nasty cases are in
-        tcrun021
-        tcrun033
-
-Solution:
-  - Satisfy the superclass context *all by itself*
-    (tcSimplifySuperClasses)
-  - And do so completely; i.e. no left-over constraints
-    to mix with the constraints arising from method declarations
-
-
-Note [SUPERCLASS-LOOP 2]
-~~~~~~~~~~~~~~~~~~~~~~~~
-We need to be careful when adding "the constaint we are trying to prove".
-Suppose we are *given* d1:Ord a, and want to deduce (d2:C [a]) where
-
-        class Ord a => C a where
-        instance Ord [a] => C [a] where ...
-
-Then we'll use the instance decl to deduce C [a] from Ord [a], and then add the
-superclasses of C [a] to avails.  But we must not overwrite the binding
-for Ord [a] (which is obtained from Ord a) with a superclass selection or we'll just
-build a loop!
-
-Here's another variant, immortalised in tcrun020
-        class Monad m => C1 m
-        class C1 m => C2 m x
-        instance C2 Maybe Bool
-For the instance decl we need to build (C1 Maybe), and it's no good if
-we run around and add (C2 Maybe Bool) and its superclasses to the avails
-before we search for C1 Maybe.
-
-Here's another example
-        class Eq b => Foo a b
-        instance Eq a => Foo [a] a
-If we are reducing
-        (Foo [t] t)
-
-we'll first deduce that it holds (via the instance decl).  We must not
-then overwrite the Eq t constraint with a superclass selection!
-
-At first I had a gross hack, whereby I simply did not add superclass constraints
-in addWanted, though I did for addGiven and addIrred.  This was sub-optimal,
-because it lost legitimate superclass sharing, and it still didn't do the job:
-I found a very obscure program (now tcrun021) in which improvement meant the
-simplifier got two bites a the cherry... so something seemed to be an Stop
-first time, but reducible next time.
-
-Now we implement the Right Solution, which is to check for loops directly
-when adding superclasses.  It's a bit like the occurs check in unification.
-
-Note [Recursive instances and superclases]
-~~~~~~~~~~~~~~~~~~~~~~~~~~~~~~~~~~~~~~~~~~
-Consider this code, which arises in the context of "Scrap Your
-Boilerplate with Class".
-
-    class Sat a
-    class Data ctx a
-    instance  Sat (ctx Char)             => Data ctx Char
-    instance (Sat (ctx [a]), Data ctx a) => Data ctx [a]
-
-    class Data Maybe a => Foo a
-
-    instance Foo t => Sat (Maybe t)
-
-    instance Data Maybe a => Foo a
-    instance Foo a        => Foo [a]
-    instance                 Foo [Char]
-
-In the instance for Foo [a], when generating evidence for the superclasses
-(ie in tcSimplifySuperClasses) we need a superclass (Data Maybe [a]).
-Using the instance for Data, we therefore need
-        (Sat (Maybe [a], Data Maybe a)
-But we are given (Foo a), and hence its superclass (Data Maybe a).
-So that leaves (Sat (Maybe [a])).  Using the instance for Sat means
-we need (Foo [a]).  And that is the very dictionary we are bulding
-an instance for!  So we must put that in the "givens".  So in this
-case we have
-        Given:  Foo a, Foo [a]
-        Wanted: Data Maybe [a]
-
-BUT we must *not not not* put the *superclasses* of (Foo [a]) in
-the givens, which is what 'addGiven' would normally do. Why? Because
-(Data Maybe [a]) is the superclass, so we'd "satisfy" the wanted
-by selecting a superclass from Foo [a], which simply makes a loop.
-
-On the other hand we *must* put the superclasses of (Foo a) in
-the givens, as you can see from the derivation described above.
-
-Conclusion: in the very special case of tcSimplifySuperClasses
-we have one 'given' (namely the "this" dictionary) whose superclasses
-must not be added to 'givens' by addGiven.
-
-There is a complication though.  Suppose there are equalities
-      instance (Eq a, a~b) => Num (a,b)
-Then we normalise the 'givens' wrt the equalities, so the original
-given "this" dictionary is cast to one of a different type.  So it's a
-bit trickier than before to identify the "special" dictionary whose
-superclasses must not be added. See test
-   indexed-types/should_run/EqInInstance
-
-We need a persistent property of the dictionary to record this
-special-ness.  Current I'm using the InstLocOrigin (a bit of a hack,
-but cool), which is maintained by dictionary normalisation.
-Specifically, the InstLocOrigin is
-             NoScOrigin
-then the no-superclass thing kicks in.  WATCH OUT if you fiddle
-with InstLocOrigin!
-
-=======
->>>>>>> 96dc041a
 
 ************************************************************************
 *                                                                      *
@@ -1836,14 +1250,6 @@
 emitFunDepDeriveds fd_eqns
   = mapM_ do_one_FDEqn fd_eqns
   where
-<<<<<<< HEAD
-    do_one subst (FDEq { fd_ty_left = ty1, fd_ty_right = ty2 })
-       = do { let ty1' = substTy subst ty1
-                  ty2' = substTy subst ty2
-            ; unifyDerived loc Nominal $ Pair ty1' ty2'
-            ; unifyDerived loc Nominal $ Pair (typeKind ty1') (typeKind ty2') }
-              -- emit a *kind-level* derived, too
-=======
     do_one_FDEqn (FDEqn { fd_qtvs = tvs, fd_eqs = eqs, fd_loc = loc })
      | null tvs  -- Common shortcut
      = mapM_ (unifyDerived loc Nominal) eqs
@@ -1854,7 +1260,6 @@
     do_one_eq loc subst (Pair ty1 ty2)
        = unifyDerived loc Nominal $
          Pair (Type.substTy subst ty1) (Type.substTy subst ty2)
->>>>>>> 96dc041a
 
 {-
 *********************************************************************************
@@ -1897,44 +1302,8 @@
   = do { try_fundep_improvement
        ; continueWith work_item }
 
-<<<<<<< HEAD
   | Just ev <- lookupSolvedDict inerts loc cls xis   -- Cached
-  = do { setEvBind dict_id (ctEvCoherence ev pred) loc
-       ; stopWith fl "Dict/Top (cached)" }
-
-  | otherwise  -- Not cached
-   = do { lkup_inst_res <- matchClassInst inerts cls xis loc
-        ; case lkup_inst_res of
-               GenInst { lir_new_theta = wtvs
-                       , lir_pred      = pred
-                       , lir_ev_term   = ev_term } ->
-                 do { addSolvedDict fl cls xis
-                    ; solve_from_instance wtvs pred ev_term }
-               NoInstance -> try_fundeps_and_return }
-   where
-     dict_id = ASSERT( isWanted fl ) ctEvId fl
-     pred = mkClassPred cls xis
-     loc = ctEvLoc fl
-
-     solve_from_instance :: [CtEvidence] -> PredType -> EvTerm
-                         -> TcS (StopOrContinue Ct)
-      -- Precondition: evidence term matches the predicate workItem
-     solve_from_instance evs solved_pty ev_term
-        | null evs
-        = do { traceTcS "doTopReact/found nullary instance for" $
-               ppr dict_id
-             ; setEvBind dict_id coh_ev_term loc
-             ; stopWith fl "Dict/Top (solved, no new work)" }
-        | otherwise
-        = do { traceTcS "doTopReact/found non-nullary instance for" $
-               ppr dict_id
-             ; setEvBind dict_id coh_ev_term loc
-             ; let mk_new_wanted ev
-                       = mkNonCanonical (ev {ctev_loc = bumpCtLocDepth CountConstraints loc })
-             ; updWorkListTcS (extendWorkListCts (map mk_new_wanted evs))
-=======
-  | Just ev <- lookupSolvedDict inerts cls xis   -- Cached
-  = do { setEvBindIfWanted fl (ctEvTerm ev);
+  = do { setEvBindIfWanted fl (ctEvCoherence ev pred)
        ; stopWith fl "Dict/Top (cached)" }
 
   | isDerived fl  -- Use type-class instances for Deriveds, in the hope
@@ -1944,25 +1313,31 @@
    = do { dflags <- getDynFlags
         ; lkup_inst_res <- matchClassInst dflags inerts cls xis dict_loc
         ; case lkup_inst_res of
-               GenInst preds _ s -> do { emitNewDeriveds dict_loc preds
-                                       ; unless s $
-                                           insertSafeOverlapFailureTcS work_item
-                                       ; stopWith fl "Dict/Top (solved)" }
-
-               NoInstance        -> do { -- If there is no instance, try improvement
-                                         try_fundep_improvement
-                                       ; continueWith work_item } }
+               GenInst { lir_new_theta = preds
+                       , lir_safe_over = s } ->
+                 do { emitNewDeriveds dict_loc preds
+                    ; unless s $ insertSafeOverlapFailureTcS work_item
+                    ; stopWith fl "Dict/Top (solved)" }
+
+               NoInstance ->
+                 do { -- If there is no instance, try improvement
+                      try_fundep_improvement
+                    ; continueWith work_item } }
 
   | otherwise  -- Wanted, but not cached
    = do { dflags <- getDynFlags
         ; lkup_inst_res <- matchClassInst dflags inerts cls xis dict_loc
         ; case lkup_inst_res of
-               GenInst theta mk_ev s -> do { addSolvedDict fl cls xis
-                                           ; unless s $
-                                               insertSafeOverlapFailureTcS work_item
-                                           ; solve_from_instance theta mk_ev }
-               NoInstance            -> do { try_fundep_improvement
-                                           ; continueWith work_item } }
+               GenInst { lir_new_theta = theta
+                       , lir_pred      = pred
+                       , lir_mk_ev     = mk_ev
+                       , lir_safe_over = s } ->
+                 do { addSolvedDict fl cls xis
+                    ; unless s $ insertSafeOverlapFailureTcS work_item
+                    ; solve_from_instance theta pred mk_ev }
+               NoInstance ->
+                 do { try_fundep_improvement
+                    ; continueWith work_item } }
    where
      dict_pred   = mkClassPred cls xis
      dict_loc    = ctEvLoc fl
@@ -1976,23 +1351,23 @@
        | otherwise
        = loc
 
-     solve_from_instance :: [TcPredType] -> ([EvId] -> EvTerm) -> TcS (StopOrContinue Ct)
+     solve_from_instance :: [TcPredType] -> PredType
+                         -> ([EvId] -> EvTerm) -> TcS (StopOrContinue Ct)
       -- Precondition: evidence term matches the predicate workItem
-     solve_from_instance theta mk_ev
+     solve_from_instance theta solved_pty mk_ev
         | null theta
         = do { traceTcS "doTopReact/found nullary instance for" $ ppr fl
-             ; setWantedEvBind (ctEvId fl) (mk_ev [])
+             ; setWantedEvBind (ctEvId fl) (mk_coh_ev []) dict_loc
              ; stopWith fl "Dict/Top (solved, no new work)" }
         | otherwise
         = do { checkReductionDepth deeper_loc dict_pred
              ; traceTcS "doTopReact/found non-nullary instance for" $ ppr fl
              ; evc_vars <- mapM (newWantedEvVar deeper_loc) theta
-             ; setWantedEvBind (ctEvId fl) (mk_ev (map (ctEvId . fst) evc_vars))
+             ; setWantedEvBind (ctEvId fl) (mk_coh_ev (map (ctEvId . fst) evc_vars)) dict_loc
              ; emitWorkNC (freshGoals evc_vars)
->>>>>>> 96dc041a
              ; stopWith fl "Dict/Top (solved, more work)" }
        where
-         coh_ev_term = evTermCoherence solved_pty ev_term pred
+         mk_coh_ev ev_ids = evTermCoherence solved_pty (mk_ev ev_ids) pred
 
      -- We didn't solve it; so try functional dependencies with
      -- the instance environment, and return
@@ -2014,75 +1389,18 @@
 
 --------------------
 doTopReactFunEq :: Ct -> TcS (StopOrContinue Ct)
-<<<<<<< HEAD
 doTopReactFunEq work_item@(CFunEqCan { cc_ev = old_ev, cc_fun = fam_tc
-                                     , cc_tyargs = args , cc_fsk = fsk })
-  = ASSERT(isTypeFamilyTyCon fam_tc) -- No associated data families
-                                     -- have reached this far
-    ASSERT( not (isDerived old_ev) )   -- CFunEqCan is never Derived
-    -- Look up in top-level instances, or built-in axiom
-    do { match_res <- matchFam fam_tc args   -- See Note [MATCHING-SYNONYMS]
-       ; case first mkTcCoercion <$> match_res of {
-           Nothing -> do { try_improvement; continueWith work_item } ;
+                                     , cc_tyargs = args, cc_fsk = fsk })
+  = do { match_res <- matchFam fam_tc args
+                           -- Look up in top-level instances, or built-in axiom
+                           -- See Note [MATCHING-SYNONYMS]
+       ; case match_res of
+           Nothing -> do { improveTopFunEqs (ctEvLoc old_ev) fam_tc args fsk
+                         ; continueWith work_item }
            Just (ax_co, rhs_ty)
-
-    -- Found a top-level instance
-
-    | Just (tc, tc_args) <- tcSplitTyConApp_maybe rhs_ty
-    , isTypeFamilyTyCon tc
-    , tc_args `lengthIs` tyConArity tc    -- Short-cut
-    -> shortCutReduction old_ev fsk ax_co tc tc_args
-         -- Try shortcut; see Note [Short cut for top-level reaction]
-
-    | isGiven old_ev  -- Not shortcut
-    -> do { let final_co = mkTcSymCo (ctEvCoercion old_ev) `mkTcTransCo` ax_co
-                -- final_co :: fsk ~ rhs_ty
-          ; new_ev <- newGivenEvVar deeper_loc (mkTcEqPred (mkTyVarTy fsk) rhs_ty,
-                                                EvCoercion final_co)
-          ; emitWorkNC [new_ev]   -- Non-cannonical; that will mean we flatten rhs_ty
-          ; stopWith old_ev "Fun/Top (given)" }
-
-    | not (fsk `elemVarSet` tyCoVarsOfType rhs_ty)
-    -> do { dischargeFmv (ctEvId old_ev) loc fsk ax_co rhs_ty
-          ; traceTcS "doTopReactFunEq" $
-            vcat [ text "old_ev:" <+> ppr old_ev
-                 , nest 2 (text ":=") <+> ppr ax_co ]
-          ; stopWith old_ev "Fun/Top (wanted)" }
-
-    | otherwise -- We must not assign ufsk := ...ufsk...!
-    -> do { alpha_ty <- newFlexiTcSTy (tyVarKind fsk)
-          ; new_ev <- newWantedEvVarNC loc (mkTcEqPred alpha_ty rhs_ty)
-          ; emitWorkNC [new_ev]
-              -- By emitting this as non-canonical, we deal with all
-              -- flattening, occurs-check, and ufsk := ufsk issues
-          ; let final_co = ax_co `mkTcTransCo` mkTcSymCo (ctEvCoercion new_ev)
-              --    ax_co :: fam_tc args ~ rhs_ty
-              --       ev :: alpha ~ rhs_ty
-              --     ufsk := alpha
-              -- final_co :: fam_tc args ~ alpha
-          ; dischargeFmv (ctEvId old_ev) loc fsk final_co alpha_ty
-          ; traceTcS "doTopReactFunEq (occurs)" $
-            vcat [ text "old_ev:" <+> ppr old_ev
-                 , nest 2 (text ":=") <+> ppr final_co
-                 , text "new_ev:" <+> ppr new_ev ]
-          ; stopWith old_ev "Fun/Top (wanted)" } } }
-=======
-doTopReactFunEq work_item = do { fam_envs <- getFamInstEnvs
-                               ; do_top_fun_eq fam_envs work_item }
-
-do_top_fun_eq :: FamInstEnvs -> Ct -> TcS (StopOrContinue Ct)
-do_top_fun_eq fam_envs work_item@(CFunEqCan { cc_ev = old_ev, cc_fun = fam_tc
-                                            , cc_tyargs = args , cc_fsk = fsk })
-  | Just (ax_co, rhs_ty) <- reduceTyFamApp_maybe fam_envs Nominal fam_tc args
-                            -- Look up in top-level instances, or built-in axiom
-                            -- See Note [MATCHING-SYNONYMS]
-  = reduce_top_fun_eq old_ev fsk (TcCoercion ax_co) rhs_ty
-
-  | otherwise
-  = do { improveTopFunEqs (ctEvLoc old_ev) fam_envs fam_tc args fsk
-       ; continueWith work_item }
-
-do_top_fun_eq _ w = pprPanic "doTopReactFunEq" (ppr w)
+             -> reduce_top_fun_eq old_ev fsk (mkTcCoercion ax_co) rhs_ty }
+
+doTopReactFunEq w = pprPanic "doTopReactFunEq" (ppr w)
 
 reduce_top_fun_eq :: CtEvidence -> TcTyVar -> TcCoercion -> TcType
                   -> TcS (StopOrContinue Ct)
@@ -2103,7 +1421,7 @@
        ; stopWith old_ev "Fun/Top (given)" }
 
   -- So old_ev is Wanted or Derived
-  | not (fsk `elemVarSet` tyVarsOfType rhs_ty)
+  | not (fsk `elemVarSet` tyCoVarsOfType rhs_ty)
   = do { dischargeFmv old_ev fsk ax_co rhs_ty
        ; traceTcS "doTopReactFunEq" $
          vcat [ text "old_ev:" <+> ppr old_ev
@@ -2135,15 +1453,14 @@
               , nest 2 (text ":=") <+> ppr final_co
               , text "new_ev:" <+> ppr new_ev ]
        ; stopWith old_ev "Fun/Top (wanted)" }
->>>>>>> 96dc041a
   where
     loc = ctEvLoc old_ev
     deeper_loc = bumpCtLocDepth loc
 
-improveTopFunEqs :: CtLoc -> FamInstEnvs
-                 -> TyCon -> [TcType] -> TcTyVar -> TcS ()
-improveTopFunEqs loc fam_envs fam_tc args fsk
+improveTopFunEqs :: CtLoc -> TyCon -> [TcType] -> TcTyVar -> TcS ()
+improveTopFunEqs loc fam_tc args fsk
   = do { model <- getInertModel
+       ; fam_envs <- getFamInstEnvs
        ; eqns <- improve_top_fun_eqs fam_envs fam_tc args
                                     (lookupFlattenTyVar model fsk)
        ; mapM_ (unifyDerived loc Nominal) eqns }
@@ -2178,7 +1495,7 @@
           -> (a -> [Type])           -- get LHS of an axiom
           -> (a -> Type)             -- get RHS of an axiom
           -> (a -> Maybe CoAxBranch) -- Just => apartness check required
-          -> [( [Type], TvSubst, TyVarSet, Maybe CoAxBranch )]
+          -> [( [Type], TCvSubst, TyVarSet, Maybe CoAxBranch )]
              -- Result:
              -- ( [arguments of a matching axiom]
              -- , RHS-unifying substitution
@@ -2195,11 +1512,11 @@
                 unsubstTvs    = filterVarSet notInSubst tvs ]
 
       injImproveEqns :: [Bool]
-                     -> ([Type], TvSubst, TyVarSet, Maybe CoAxBranch)
+                     -> ([Type], TCvSubst, TyVarSet, Maybe CoAxBranch)
                      -> TcS [Eqn]
       injImproveEqns inj_args (ax_args, theta, unsubstTvs, cabr) = do
         (theta', _) <- instFlexiTcS (varSetElems unsubstTvs)
-        let subst = theta `unionTvSubst` theta'
+        let subst = theta `unionTCvSubst` theta'
         return [ Pair arg (substTy subst ax_arg)
                | case cabr of
                   Just cabr' -> apartnessCheck (substTys subst ax_args) cabr'
@@ -2213,14 +1530,7 @@
 shortCutReduction old_ev fsk ax_co fam_tc tc_args
   | isGiven old_ev
   = ASSERT( ctEvEqRel old_ev == NomEq )
-<<<<<<< HEAD
-    runFlatten $
-    do { let fmode = mkFlattenEnv FM_FlattenAll old_ev
-       ; (xis, cos) <- second (map mkTcCoercion) <$>
-                       flatten_many fmode (repeat Nominal) tc_args
-=======
     do { (xis, cos) <- flattenManyNom old_ev tc_args
->>>>>>> 96dc041a
                -- ax_co :: F args ~ G tc_args
                -- cos   :: xis ~ tc_args
                -- old_ev :: F args ~ fsk
@@ -2239,14 +1549,7 @@
   | otherwise
   = ASSERT( not (isDerived old_ev) )   -- Caller ensures this
     ASSERT( ctEvEqRel old_ev == NomEq )
-<<<<<<< HEAD
-    runFlatten $
-    do { let fmode = mkFlattenEnv FM_FlattenAll old_ev
-       ; (xis, cos) <- second (map mkTcCoercion) <$>
-                       flatten_many fmode (repeat Nominal) tc_args
-=======
     do { (xis, cos) <- flattenManyNom old_ev tc_args
->>>>>>> 96dc041a
                -- ax_co :: F args ~ G tc_args
                -- cos   :: xis ~ tc_args
                -- G cos ; sym ax_co ; old_ev :: G xis ~ fsk
@@ -2267,35 +1570,19 @@
     loc = ctEvLoc old_ev
     deeper_loc = bumpCtLocDepth loc
 
-<<<<<<< HEAD
-dischargeFmv :: EvVar -> CtLoc -> TcTyVar -> TcCoercion -> TcType -> TcS ()
--- (dischargeFmv x loc fmv co ty)
---     [W] x :: F tys ~ fuv
---        co :: F tys ~ ty
--- Precondition: fuv is not filled, and fuv `notElem` ty
-=======
 dischargeFmv :: CtEvidence -> TcTyVar -> TcCoercion -> TcType -> TcS ()
 -- (dischargeFmv x fmv co ty)
 --     [W] ev :: F tys ~ fmv
 --         co :: F tys ~ xi
 -- Precondition: fmv is not filled, and fuv `notElem` xi
->>>>>>> 96dc041a
 --
 -- Then set fmv := xi,
 --      set ev := co
 --      kick out any inert things that are now rewritable
-<<<<<<< HEAD
-dischargeFmv evar loc fmv co xi
-  = ASSERT2( not (fmv `elemVarSet` tyCoVarsOfType xi), ppr evar $$ ppr fmv $$ ppr xi )
-    do { setWantedTyBind fmv xi
-       ; setEvBind evar (EvCoercion co) loc
-       ; n_kicked <- kickOutRewritable Given NomEq Unboxed fmv
-       ; traceTcS "dischargeFuv" (ppr fmv <+> equals <+> ppr xi $$ ppr_kicked n_kicked) }
-=======
 --
 -- Does not evaluate 'co' if 'ev' is Derived
 dischargeFmv ev fmv co xi
-  = ASSERT2( not (fmv `elemVarSet` tyVarsOfType xi), ppr ev $$ ppr fmv $$ ppr xi )
+  = ASSERT2( not (fmv `elemVarSet` tyCoVarsOfType xi), ppr ev $$ ppr fmv $$ ppr xi )
     do { setEvBindIfWanted ev (EvCoercion co)
        ; unflattenFmv fmv xi
        ; n_kicked <- kickOutAfterUnification fmv
@@ -2352,7 +1639,6 @@
      - Flatten rhs_tys: flat_cos : tys ~ flat_tys
      - Add new Canonical given
           [G] (sym (G flat_cos) ; co ; g) : G flat_tys ~ fsk   (CFunEqCan)
->>>>>>> 96dc041a
 
 Note [Cached solved FunEqs]
 ~~~~~~~~~~~~~~~~~~~~~~~~~~~
@@ -2474,23 +1760,17 @@
 
 data LookupInstResult
   = NoInstance
-<<<<<<< HEAD
   | GenInst { lir_new_theta :: [CtEvidence]
             , lir_pred      :: PredType
-            , lir_ev_term   :: EvTerm }
+            , lir_mk_ev     :: [EvId] -> EvTerm
+            , lir_safe_over :: SafeOverlapping }
 
 instance Outputable LookupInstResult where
   ppr NoInstance = text "NoInstance"
-  ppr (GenInst ev pr t) = text "GenInst" <+> ppr ev $$ ppr pr $$ ppr t
-
-
-matchClassInst :: InertSet -> Class -> [Type] -> CtLoc -> TcS LookupInstResult
-=======
-  | GenInst [TcPredType] ([EvId] -> EvTerm) SafeOverlapping
-
-instance Outputable LookupInstResult where
-  ppr NoInstance       = text "NoInstance"
-  ppr (GenInst ev _ s) = text "GenInst" <+> ppr ev <+> ss
+  ppr (GenInst { lir_new_theta = ev
+               , lir_pred      = pr
+               , lir_safe_over = s })
+    = text "GenInst" <+> vcat [ppr ev, ppr pr, ss]
     where ss = text $ if s then "[safe]" else "[unsafe]"
 
 
@@ -2516,7 +1796,6 @@
        ; return NoInstance }
   where
      pred = mkClassPred clas tys
->>>>>>> 96dc041a
 
 match_class_inst _ _ clas [ ty ] _
   | className clas == knownNatClassName
@@ -2547,15 +1826,12 @@
                       $ idType meth         -- forall n. KnownNat n => SNat n
     , Just (_, co_rep) <- tcInstNewTyCon_maybe tcRep [ty]
           -- SNat n ~ Integer
-<<<<<<< HEAD
     = return (GenInst { lir_new_theta = []
                       , lir_pred      = mkClassPred clas [ty]
-                      , lir_ev_term   = mkEvCast (EvLit evLit) $
-                                        mkTcSymCo (mkTcTransCo co_dict co_rep) })
-=======
-    , let ev_tm = mkEvCast (EvLit evLit) (mkTcSymCo (mkTcTransCo co_dict co_rep))
-    = return $ GenInst [] (\_ -> ev_tm) True
->>>>>>> 96dc041a
+                      , lir_mk_ev     = \_ -> mkEvCast (EvLit evLit) $
+                                              mkTcSymCo $
+                                              mkTcTransCo co_dict co_rep
+                      , lir_safe_over = True })
 
     | otherwise
     = panicTcS (text "Unexpected evidence for" <+> ppr (className clas)
@@ -2609,49 +1885,11 @@
                   -- See Note [DFunInstType: instantiating types] in InstEnv
      match_one so dfun_id mb_inst_tys
        = do { checkWellStagedDFun pred dfun_id loc
-<<<<<<< HEAD
-            ; (tys, dfun_phi) <- instDFunType dfun_id mb_inst_tys
-            ; let (theta, inst_head) = tcSplitPhiTy dfun_phi
-            ; if null theta then
-                  return (GenInst { lir_new_theta = []
-                                  , lir_pred      = inst_head
-                                  , lir_ev_term   = EvDFunApp dfun_id tys [] })
-              else do
-            { mb_evc_vars <- instDFunConstraints loc theta
-            ; let new_ev_vars = freshGoals mb_evc_vars
-                      -- new_ev_vars are only the real new variables that can be emitted
-                  dfun_app = EvDFunApp dfun_id tys (map getEvTerm mb_evc_vars)
-            ; return $ GenInst { lir_new_theta = new_ev_vars
-                               , lir_pred      = inst_head
-                               , lir_ev_term   = dfun_app } } }
-
-     givens_for_this_clas :: Cts
-     givens_for_this_clas
-         = filterBag isGivenCt (findDictsByClass (inert_dicts $ inert_cans inerts) clas)
-
-     given_overlap :: TcLevel -> Bool
-     given_overlap tclvl = anyBag (matchable tclvl) givens_for_this_clas
-
-     matchable tclvl (CDictCan { cc_class = clas_g, cc_tyargs = sys
-                               , cc_ev = fl })
-       | isGiven fl
-       = ASSERT( clas_g == clas )
-         case tcUnifyTys (\tv -> if isTouchableMetaTyVar tclvl tv &&
-                                    tv `elemVarSet` tyCoVarsOfTypes tys
-                                 then BindMe else Skolem) tys sys of
-       -- We can't learn anything more about any variable at this point, so the only
-       -- cause of overlap can be by an instantiation of a touchable unification
-       -- variable. Hence we only bind touchable unification variables. In addition,
-       -- we use tcUnifyTys instead of tcMatchTys to rule out cyclic substitutions.
-            Nothing -> False
-            Just _  -> True
-       | otherwise = False -- No overlap with a solved, already been taken care of
-                           -- by the overlap check with the instance environment.
-     matchable _tys ct = pprPanic "Expecting dictionary!" (ppr ct)
-=======
-            ; (tys, theta) <- instDFunType dfun_id mb_inst_tys
-            ; return $ GenInst theta (EvDFunApp dfun_id tys) so }
->>>>>>> 96dc041a
+            ; (tys, theta, new_pred) <- instDFunType dfun_id mb_inst_tys
+            ; return $ GenInst { lir_new_theta = theta
+                               , lir_pred      = new_pred
+                               , lir_mk_ev     = EvDFunApp dfun_id tys
+                               , lir_safe_over = so }
 
 
 {- Note [Instance and Given overlap]
