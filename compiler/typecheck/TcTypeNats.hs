--- conflicted
+++ resolved
@@ -96,13 +96,8 @@
 
 typeNatLeqTyCon :: TyCon
 typeNatLeqTyCon =
-<<<<<<< HEAD
-  mkSynTyCon name
+  mkFamilyTyCon name
     (mkArrowKinds [ typeNatKind, typeNatKind ] boolTy)
-=======
-  mkFamilyTyCon name
-    (mkArrowKinds [ typeNatKind, typeNatKind ] boolKind)
->>>>>>> 0511c0ab
     (take 2 $ tyVarList typeNatKind)
     (BuiltInSynFamTyCon ops)
     NoParentTyCon
