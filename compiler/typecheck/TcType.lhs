--- conflicted
+++ resolved
@@ -1125,7 +1125,6 @@
                  | Just t2' <- tcView t2 = go env t1 t2'
     go env (TyVarTy tv1)       (TyVarTy tv2)     = rnOccL env tv1 == rnOccR env tv2
     go _   (LitTy lit1)        (LitTy lit2)      = lit1 == lit2
-<<<<<<< HEAD
     go env (ForAllTy bndr1 t1) (ForAllTy bndr2 t2)
       =  go env (binderType bndr1) (binderType bndr2)
       && let env'
@@ -1138,10 +1137,6 @@
          in go env' t1 t2
       && binderVisibility bndr1 == binderVisibility bndr2
       && isNamedBinder bndr1    == isNamedBinder bndr2
-=======
-    go env (ForAllTy tv1 t1)   (ForAllTy tv2 t2) = go env (tyVarKind tv1) (tyVarKind tv2)
-                                                && go (rnBndr2 env tv1 tv2) t1 t2
->>>>>>> 0a6cfb57
     go env (AppTy s1 t1)       (AppTy s2 t2)     = go env s1 s2 && go env t1 t2
     go env (TyConApp tc1 ts1) (TyConApp tc2 ts2) = (tc1 == tc2) && gos env ts1 ts2
     go env (CastTy t1 c1)      (CastTy t2 c2)    = go env t1 t2 && go_co env c1 c2
@@ -1219,7 +1214,6 @@
     init_env = mkRnEnv2 (mkInScopeSet (tyCoVarsOfType ty1 `unionVarSet` tyCoVarsOfType ty2))
     go env (TyVarTy tv1)       (TyVarTy tv2)     = rnOccL env tv1 == rnOccR env tv2
     go _   (LitTy lit1)        (LitTy lit2)      = lit1 == lit2
-<<<<<<< HEAD
     go env (ForAllTy bndr1 t1) (ForAllTy bndr2 t2)
       =  go env (binderType bndr1) (binderType bndr2)
       && let env'
@@ -1233,10 +1227,6 @@
       && binderVisibility bndr1 == binderVisibility bndr2
       && isNamedBinder bndr1    == isNamedBinder bndr2
 
-=======
-    go env (ForAllTy tv1 t1)   (ForAllTy tv2 t2) = go env (tyVarKind tv1) (tyVarKind tv2)
-                                                && go (rnBndr2 env tv1 tv2) t1 t2
->>>>>>> 0a6cfb57
     go env (AppTy s1 t1)       (AppTy s2 t2)     = go env s1 s2 && go env t1 t2
     go env (TyConApp tc1 ts1) (TyConApp tc2 ts2) = (tc1 == tc2) && gos env ts1 ts2
     go env (CastTy ty1 co1)    (CastTy ty2 co2)  = go env ty1 ty2 && go_co env co1 co2
