--- conflicted
+++ resolved
@@ -157,7 +157,9 @@
 
 -- others:
 import DynFlags
-import Name hiding (varName)
+import Name -- hiding (varName)
+            -- We use this to make dictionaries for type literals.
+            -- Perhaps there's a better way to do this?
 import NameSet
 import VarEnv
 import PrelNames
@@ -1045,65 +1047,6 @@
 tcTyVarsOfPred (EqPred ty1 ty2) = tcTyVarsOfType ty1 `unionVarSet` tcTyVarsOfType ty2
 \end{code}
 
-<<<<<<< HEAD
-Note [Silly type synonym]
-~~~~~~~~~~~~~~~~~~~~~~~~~
-Consider
-	type T a = Int
-What are the free tyvars of (T x)?  Empty, of course!  
-Here's the example that Ralf Laemmel showed me:
-	foo :: (forall a. C u a -> C u a) -> u
-	mappend :: Monoid u => u -> u -> u
-
-	bar :: Monoid u => u
-	bar = foo (\t -> t `mappend` t)
-We have to generalise at the arg to f, and we don't
-want to capture the constraint (Monad (C u a)) because
-it appears to mention a.  Pretty silly, but it was useful to him.
-
-exactTyVarsOfType is used by the type checker to figure out exactly
-which type variables are mentioned in a type.  It's also used in the
-smart-app checking code --- see TcExpr.tcIdApp
-
-On the other hand, consider a *top-level* definition
-	f = (\x -> x) :: T a -> T a
-If we don't abstract over 'a' it'll get fixed to GHC.Prim.Any, and then
-if we have an application like (f "x") we get a confusing error message 
-involving Any.  So the conclusion is this: when generalising
-  - at top level use tyVarsOfType
-  - in nested bindings use exactTyVarsOfType
-See Trac #1813 for example.
-
-\begin{code}
-exactTyVarsOfType :: TcType -> TyVarSet
--- Find the free type variables (of any kind)
--- but *expand* type synonyms.  See Note [Silly type synonym] above.
-exactTyVarsOfType ty
-  = go ty
-  where
-    go ty | Just ty' <- tcView ty = go ty'	-- This is the key line
-    go (TyVarTy tv)         = unitVarSet tv
-    go (TyConApp _ tys)     = exactTyVarsOfTypes tys
-    go (LiteralTy _)              = emptyVarSet
-    go (PredTy ty)	    = go_pred ty
-    go (FunTy arg res)	    = go arg `unionVarSet` go res
-    go (AppTy fun arg)	    = go fun `unionVarSet` go arg
-    go (ForAllTy tyvar ty)  = delVarSet (go ty) tyvar
-                              `unionVarSet` go_tv tyvar
-
-    go_pred (IParam _ ty)    = go ty
-    go_pred (ClassP _ tys)   = exactTyVarsOfTypes tys
-    go_pred (EqPred ty1 ty2) = go ty1 `unionVarSet` go ty2
-
-    go_tv tyvar | isCoVar tyvar = go (tyVarKind tyvar)
-                | otherwise     = emptyVarSet
-
-exactTyVarsOfTypes :: [TcType] -> TyVarSet
-exactTyVarsOfTypes tys = foldr (unionVarSet . exactTyVarsOfType) emptyVarSet tys
-\end{code}
-
-=======
->>>>>>> a8defd8a
 Find the free tycons and classes of a type.  This is used in the front
 end of the compiler.
 
