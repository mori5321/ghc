--- conflicted
+++ resolved
@@ -90,20 +90,6 @@
   -- * Finding "exact" (non-dead) type variables
   exactTyCoVarsOfType, exactTyCoVarsOfTypes,
 
-<<<<<<< HEAD
-  -- * Tidying type related things up for printing
-  tidyType,      tidyTypes,
-  tidyOpenType,  tidyOpenTypes,
-  tidyOpenKind,
-  tidyTyCoVarBndr, tidyTyCoVarBndrs, tidyFreeTyCoVars,
-  tidyOpenTyVar, tidyOpenTyVars,
-  tidyTyVarOcc,
-  tidyTopType,
-  tidyKind, 
-  tidyCo, tidyCos,
-
-=======
->>>>>>> 2a064538
   ---------------------------------
   -- Foreign import and export
   isFFIArgumentTy,     -- :: DynFlags -> Safety -> Type -> Bool
@@ -523,175 +509,9 @@
 
 
 %************************************************************************
-<<<<<<< HEAD
-%*									*
-\subsection{TidyType}
-%*									*
-%************************************************************************
-
-Tidying is here becuase it has a special case for FlatSkol
-
-\begin{code}
--- | This tidies up a type for printing in an error message, or in
--- an interface file.
--- 
--- It doesn't change the uniques at all, just the print names.
-tidyTyCoVarBndrs :: TidyEnv -> [TyCoVar] -> (TidyEnv, [TyCoVar])
-tidyTyCoVarBndrs env tvs = mapAccumL tidyTyCoVarBndr env tvs
-
-tidyTyCoVarBndr :: TidyEnv -> TyCoVar -> (TidyEnv, TyCoVar)
-tidyTyCoVarBndr tidy_env@(occ_env, subst) tyvar
-  = case tidyOccName occ_env occ1 of
-      (tidy', occ') -> ((tidy', subst'), tyvar')
-	where
-          subst' = extendVarEnv subst tyvar tyvar'
-          tyvar' = setTyVarKind (setTyVarName tyvar name') kind'
-          name'  = tidyNameOcc name occ'
-          kind'  = tidyKind tidy_env (tyVarKind tyvar)
-  where
-    name = tyVarName tyvar
-    occ  = getOccName name
-    -- System Names are for unification variables;
-    -- when we tidy them we give them a trailing "0" (or 1 etc)
-    -- so that they don't take precedence for the un-modified name
-    occ1 | isSystemName name = if isTyVar tyvar
-                               then mkTyVarOcc (occNameString occ ++ "0")
-                               else mkVarOcc   (occNameString occ ++ "0")
-         | otherwise         = occ
-
-
----------------
-tidyFreeTyCoVars :: TidyEnv -> TyVarSet -> TidyEnv
--- ^ Add the free 'TyVar's to the env in tidy form,
--- so that we can tidy the type they are free in
-tidyFreeTyCoVars (full_occ_env, var_env) tyvars 
-  = fst (tidyOpenTyVars (full_occ_env, var_env) (varSetElems tyvars))
-
-        ---------------
-tidyOpenTyCoVars :: TidyEnv -> [TyCoVar] -> (TidyEnv, [TyCoVar])
-tidyOpenTyCoVars env tyvars = mapAccumL tidyOpenTyVar env tyvars
-
----------------
-tidyOpenTyCoVar :: TidyEnv -> TyCoVar -> (TidyEnv, TyCoVar)
--- ^ Treat a new 'TyVar' as a binder, and give it a fresh tidy name
--- using the environment if one has not already been allocated. See
--- also 'tidyTyCoVarBndr'
-tidyOpenTyCoVar env@(_, subst) tyvar
-  = case lookupVarEnv subst tyvar of
-	Just tyvar' -> (env, tyvar')		 -- Already substituted
-	Nothing	    -> tidyTyCoVarBndr env tyvar -- Treat it as a binder
-
----------------
-tidyTyVarOcc :: TidyEnv -> TyVar -> TyVar
-tidyTyVarOcc (_, subst) tv
-  = case lookupVarEnv subst tv of
-	Nothing  -> tv
-	Just tv' -> tv'
-
----------------
-tidyTypes :: TidyEnv -> [Type] -> [Type]
-tidyTypes env tys = map (tidyType env) tys
-
----------------
-tidyType :: TidyEnv -> Type -> Type
-tidyType _   (LitTy n)            = LitTy n
-tidyType env (TyVarTy tv)	  = TyVarTy (tidyTyVarOcc env tv)
-tidyType env (TyConApp tycon tys) = let args = tidyTypes env tys
- 		                    in args `seqList` TyConApp tycon args
-tidyType env (AppTy fun arg)	  = (AppTy $! (tidyType env fun)) $! (tidyType env arg)
-tidyType env (FunTy fun arg)	  = (FunTy $! (tidyType env fun)) $! (tidyType env arg)
-tidyType env (ForAllTy tv ty)	  = ForAllTy tvp $! (tidyType envp ty)
-			          where
-			            (envp, tvp) = tidyTyCoVarBndr env tv
-tidyType env (CastTy ty co)       = (CastTy $! (tidyType env ty)) $! (tidyCo env co)
-tidyType env (CoercionTy co)      = CoercionTy $! (tidyCo env co)
-
----------------
--- | Grabs the free type variables, tidies them
--- and then uses 'tidyType' to work over the type itself
-tidyOpenType :: TidyEnv -> Type -> (TidyEnv, Type)
-tidyOpenType env ty
-  = (env', tidyType (trimmed_occ_env, var_env) ty)
-  where
-    (env'@(_, var_env), tvs') = tidyOpenTyCoVars env (varSetElems (tyCoVarsOfType ty))
-    trimmed_occ_env = initTidyOccEnv (map getOccName tvs')
-      -- The idea here was that we restrict the new TidyEnv to the 
-      -- _free_ vars of the type, so that we don't gratuitously rename
-      -- the _bound_ variables of the type.
-
----------------
-tidyOpenTypes :: TidyEnv -> [Type] -> (TidyEnv, [Type])
-tidyOpenTypes env tys = mapAccumL tidyOpenType env tys
-
----------------
--- | Calls 'tidyType' on a top-level type (i.e. with an empty tidying environment)
-tidyTopType :: Type -> Type
-tidyTopType ty = tidyType emptyTidyEnv ty
-
----------------
-tidyOpenKind :: TidyEnv -> Kind -> (TidyEnv, Kind)
-tidyOpenKind = tidyOpenType
-
-tidyKind :: TidyEnv -> Kind -> Kind
-tidyKind = tidyType
-\end{code}
-
-%************************************************************************
-%*									*
-                            Tidying coercions
-%*									*
-%************************************************************************
-
-\begin{code}
-tidyCo :: TidyEnv -> Coercion -> Coercion
-tidyCo env@(_, subst) co
-  = go co
-  where
-    go (Refl ty)             = Refl (tidyType env ty)
-    go (TyConAppCo tc cos)   = let args = map go_arg cos
-                               in args `seqList` TyConAppCo tc args
-    go (AppCo co1 co2)       = (AppCo $! go co1) $! go_arg co2
-    go (ForAllCo cobndr co)  = ForAllCo cobndrp $! (tidyCo envp co)
-                               where
-                                 (envp, tvp) = go_cobndr cobndr
-    go (CoVarCo cv)          = case lookupVarEnv subst cv of
-                                 Nothing  -> CoVarCo cv
-                                 Just cv' -> CoVarCo cv'
-    go (AxiomInstCo con ind cos) = let args = tidyCos env cos
-                               in  args `seqList` AxiomInstCo con ind args
-    go (UnsafeCo ty1 ty2)    = (UnsafeCo $! tidyType env ty1) $! tidyType env ty2
-    go (SymCo co)            = SymCo $! go co
-    go (TransCo co1 co2)     = (TransCo $! go co1) $! go co2
-    go (NthCo d co)          = NthCo d $! go co
-    go (LRCo lr co)          = LRCo lr $! go co
-    go (InstCo co ty)        = (InstCo $! go co) $! go_arg ty
-    go (CoherenceCo co1 co2) = (CoherenceCo $! go co1) $! go co2
-    go (KindCo co)           = KindCo $! go co
-
-    go_arg (TyCoArg co)      = TyCoArg $! go co
-    go_arg (CoCoArg co1 co2) = (CoCoArg $! go co1) $! go co2
-
-    go_bndr cobndr
-      | Just v <- getHomoVar_maybe cobndr
-      = let (envp, vp) = tidyTyCoVarBndr v in
-        (envp, mkHomoCoBndr v)
-      | TyHetero h tv1 tv2 cv <- cobndr
-      = let h' = go h
-            (envp, [tv1', tv2', cv']) = tidyTyCoVarBndrs env [tv1, tv2, cv] in
-        (envp, mkTyHeteroCoBndr h' tv1' tv2' cv')
-      | CoHetero h cv1 cv2 <- cobndr
-      = let h' = go h
-            (envp, [cv1', cv2']) = tidyTyCoVarBndrs env [cv1, cv2] in
-        (envp, mkCoHeteroCoBndr h' cv1' cv2')
-
-tidyCos :: TidyEnv -> [Coercion] -> [Coercion]
-tidyCos env = map (tidyCo env)
-\end{code}
-
-%************************************************************************
-=======
->>>>>>> 2a064538
 %*                  *
+
+
     Finding type family instances
 %*                  *
 %************************************************************************
