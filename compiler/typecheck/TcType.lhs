--- conflicted
+++ resolved
@@ -176,11 +176,8 @@
 import ListSetOps
 import Outputable
 import FastString
-<<<<<<< HEAD
 import Pair
-=======
 import ErrUtils( Validity(..), isValid )
->>>>>>> d5e48748
 
 import Data.IORef
 import Control.Monad (liftM, ap)
@@ -616,7 +613,6 @@
     go (TyConApp _ tys)     = exactTyCoVarsOfTypes tys
     go (LitTy {})           = emptyVarSet
     go (AppTy fun arg)      = go fun `unionVarSet` go arg
-<<<<<<< HEAD
     go (ForAllTy bndr ty)   = delBinderVar (go ty) bndr `unionVarSet` go (binderType bndr)
     go (CastTy ty co)       = go ty `unionVarSet` goCo co
     go (CoercionTy co)      = goCo co
@@ -646,16 +642,10 @@
     goCoArg (TyCoArg co)        = goCo co
     goCoArg (CoCoArg _ co1 co2) = goCo co1 `unionVarSet` goCo co2
 
-    goCoArgs args            = foldr (unionVarSet . goCoArg) emptyVarSet args
+    goCoArgs args            = mapUnionVarSet goCoArg args
 
 exactTyCoVarsOfTypes :: [Type] -> TyVarSet
-exactTyCoVarsOfTypes tys = foldr (unionVarSet . exactTyCoVarsOfType) emptyVarSet tys
-=======
-    go (ForAllTy tyvar ty)  = delVarSet (go ty) tyvar
-
-exactTyVarsOfTypes :: [Type] -> TyVarSet
-exactTyVarsOfTypes = mapUnionVarSet exactTyVarsOfType
->>>>>>> d5e48748
+exactTyCoVarsOfTypes tys = mapUnionVarSet exactTyCoVarsOfType tys
 \end{code}
 
 %************************************************************************
@@ -1639,24 +1629,6 @@
 -- Remove all *outermost* type synonyms and other notes
 deNoteType ty | Just ty' <- tcView ty = deNoteType ty'
 deNoteType ty = ty
-<<<<<<< HEAD
-=======
-
-tcTyVarsOfType :: Type -> TcTyVarSet
--- Just the *TcTyVars* free in the type
--- (Types.tyVarsOfTypes finds all free TyVars)
-tcTyVarsOfType (TyVarTy tv)         = if isTcTyVar tv then unitVarSet tv
-                                                      else emptyVarSet
-tcTyVarsOfType (TyConApp _ tys)     = tcTyVarsOfTypes tys
-tcTyVarsOfType (LitTy {})           = emptyVarSet
-tcTyVarsOfType (FunTy arg res)      = tcTyVarsOfType arg `unionVarSet` tcTyVarsOfType res
-tcTyVarsOfType (AppTy fun arg)      = tcTyVarsOfType fun `unionVarSet` tcTyVarsOfType arg
-tcTyVarsOfType (ForAllTy tyvar ty)  = tcTyVarsOfType ty `delVarSet` tyvar
-        -- We do sometimes quantify over skolem TcTyVars
-
-tcTyVarsOfTypes :: [Type] -> TyVarSet
-tcTyVarsOfTypes = mapUnionVarSet tcTyVarsOfType
->>>>>>> d5e48748
 \end{code}
 
 Find the free tycons and classes of a type.  This is used in the front
@@ -1826,26 +1798,7 @@
 -- Checks for valid result type for a 'foreign import prim'
 -- Currently it must be an unlifted type, including unboxed tuples.
 isFFIPrimResultTy dflags ty
-<<<<<<< HEAD
-   = checkRepTyCon (legalFIPrimResultTyCon dflags) ty
-
-isFFIDotnetTy :: DynFlags -> Type -> Bool
-isFFIDotnetTy dflags ty
-  = checkRepTyCon (\ tc -> (legalFIResultTyCon dflags tc ||
-                           isFFIDotnetObjTy ty || isStringTy ty)) ty
-        -- NB: isStringTy used to look through newtypes, but
-        --     it no longer does so.  May need to adjust isFFIDotNetTy
-        --     if we do want to look through newtypes.
-
-isFFIDotnetObjTy :: Type -> Bool
-isFFIDotnetObjTy ty
-  = checkRepTyCon check_tc t_ty
-  where
-   (_, t_ty) = tcSplitNamedForAllTys ty
-   check_tc tc = getName tc == objectTyConName
-=======
    = checkRepTyCon (legalFIPrimResultTyCon dflags) ty empty
->>>>>>> d5e48748
 
 isFunPtrTy :: Type -> Bool
 isFunPtrTy ty = isValid (checkRepTyCon (`hasKey` funPtrTyConKey) ty empty)
