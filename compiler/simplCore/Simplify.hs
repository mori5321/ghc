--- conflicted
+++ resolved
@@ -21,13 +21,8 @@
 import MkId             ( seqId, voidPrimId )
 import MkCore           ( mkImpossibleExpr, castBottomExpr )
 import IdInfo
-<<<<<<< HEAD
-import Name             ( mkSystemVarName, isExternalName )
+import Name             ( Name, mkSystemVarName, isExternalName )
 import Coercion hiding  ( substCo, substCoVar )
-=======
-import Name             ( Name, mkSystemVarName, isExternalName )
-import Coercion hiding  ( substCo, substTy, substCoVar, extendTvSubst )
->>>>>>> 96dc041a
 import OptCoercion      ( optCoercion )
 import FamInstEnv       ( topNormaliseType_maybe )
 import DataCon          ( DataCon, dataConWorkId, dataConRepStrictness
@@ -1165,16 +1160,10 @@
        add_coerce co (Pair s1s2 _t1t2) cont@(ApplyToTy { sc_arg_ty = arg_ty, sc_cont = tail })
                 -- (f |> g) ty  --->   (f ty) |> (g @ ty)
                 -- This implements the PushT rule from the paper
-<<<<<<< HEAD
          | Just (bndr,_) <- splitForAllTy_maybe s1s2
          , isNamedBinder bndr
-         = cont { sc_cont = addCoerce new_cast tail }
-=======
-         | Just (tyvar,_) <- splitForAllTy_maybe s1s2
-         = ASSERT( isTyVar tyvar )
-           do { cont' <- addCoerce new_cast tail
+         = do { cont' <- addCoerce new_cast tail
               ; return (cont { sc_cont = cont' }) }
->>>>>>> 96dc041a
          where
            new_cast = mkInstCo co (mkNomReflCo arg_ty)
 
@@ -1912,20 +1901,13 @@
              rhs_ty   = substTy env (exprType rhs)
              out_args = [ TyArg { as_arg_ty  = scrut_ty
                                 , as_hole_ty = seq_id_ty }
-<<<<<<< HEAD
-                        , TyArg { as_arg_ty  = exprType rhs'
+                        , TyArg { as_arg_ty  = rhs_ty
                                 , as_hole_ty = piResultTy seq_id_ty scrut_ty }
-                        , ValArg scrut, ValArg rhs']
-                      -- Lazily evaluated, so we don't do most of this
-=======
-                        , TyArg { as_arg_ty  = rhs_ty
-                                , as_hole_ty = applyTy seq_id_ty scrut_ty }
                         , ValArg scrut]
              rule_cont = ApplyToVal { sc_dup = NoDup, sc_arg = rhs
                                     , sc_env = env, sc_cont = cont }
              env' = zapSubstEnv env
              -- Lazily evaluated, so we don't do most of this
->>>>>>> 96dc041a
 
        ; rule_base <- getSimplRules
        ; mb_rule <- tryRules env' (getRules rule_base seqId) seqId out_args rule_cont
