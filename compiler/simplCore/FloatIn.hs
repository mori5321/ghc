--- conflicted
+++ resolved
@@ -28,10 +28,7 @@
 import Type             ( isUnLiftedType )
 import VarSet
 import Util
-<<<<<<< HEAD
-=======
 import UniqDFM (UniqDFM, udfmToUfm)
->>>>>>> 1e041b73
 import DynFlags
 import Outputable
 import Data.List( mapAccumL )
@@ -121,8 +118,8 @@
 ************************************************************************
 -}
 
-type FreeVarSet  = IdSet
-type BoundVarSet = IdSet
+type FreeVarSet  = DIdSet
+type BoundVarSet = DIdSet
 
 data FloatInBind = FB BoundVarSet FreeVarSet FloatBind
         -- The FreeVarSet is the free variables of the binding.  In the case
@@ -146,15 +143,11 @@
   = wrapFloats (drop_here ++ co_drop) $
     Cast (fiExpr dflags e_drop expr) co
   where
-<<<<<<< HEAD
     [drop_here, e_drop, co_drop]
       = sepBindsByDropPoint dflags False
           [freeVarsOf expr, freeVarsOfAnn co_ann]
           (freeVarsOfType expr `unionVarSet` freeVarsOfTypeAnn co_ann)
           to_drop
-=======
-    [drop_here, e_drop, co_drop] = sepBindsByDropPoint dflags False [udfmToUfm $ freeVarsOf expr, udfmToUfm fvs_co] to_drop
->>>>>>> 1e041b73
 
 {-
 Applications: we do float inside applications, mainly because we
@@ -167,7 +160,6 @@
     mkApps (fiExpr dflags fun_drop ann_fun)
            (zipWith (fiExpr dflags) arg_drops ann_args)
   where
-<<<<<<< HEAD
     (ann_fun, ann_args, ticks) = collectAnnArgsTicks tickishFloatable ann_expr
     (extra_fvs, arg_fvs) = mapAccumL mk_arg_fvs emptyVarSet ann_args
 
@@ -184,30 +176,6 @@
           (freeVarsOfType ann_fun `unionVarSet`
            mapUnionVarSet freeVarsOfType ann_args)
           to_drop
-=======
-    (ann_fun@(fun_fvs, _), ann_args, ticks)
-           = collectAnnArgsTicks tickishFloatable ann_expr
-    fun_ty = exprType (deAnnotate ann_fun)
-    ((_,extra_fvs), arg_fvs) = mapAccumL mk_arg_fvs (fun_ty, emptyVarSet) ann_args
-
-    -- All this faffing about is so that we can get hold of
-    -- the types of the arguments, to pass to noFloatIntoRhs
-    mk_arg_fvs :: (Type, FreeVarSet) -> CoreExprWithFVs -> ((Type, FreeVarSet), FreeVarSet)
-    mk_arg_fvs (fun_ty, extra_fvs) (_, AnnType ty)
-      = ((applyTy fun_ty ty, extra_fvs), emptyVarSet)
-
-    mk_arg_fvs (fun_ty, extra_fvs) (arg_dfvs, ann_arg)
-      | ASSERT( isFunTy fun_ty ) noFloatIntoRhs ann_arg arg_ty
-      = ((res_ty, extra_fvs `unionVarSet` arg_fvs), emptyVarSet)
-      | otherwise
-      = ((res_ty, extra_fvs), arg_fvs)
-      where
-       arg_fvs = udfmToUfm arg_dfvs
-       (arg_ty, res_ty) = splitFunTy fun_ty
-
-    drop_here : extra_drop : fun_drop : arg_drops
-      = sepBindsByDropPoint dflags False (extra_fvs : udfmToUfm fun_fvs : arg_fvs) to_drop
->>>>>>> 1e041b73
 
 {-
 Note [Do not destroy the let/app invariant]
@@ -334,21 +302,12 @@
 idFreeVars.
 -}
 
-<<<<<<< HEAD
 fiExpr dflags to_drop (_,AnnLet (AnnNonRec id rhs) body)
   = fiExpr dflags new_to_drop body
   where
     body_fvs = freeVarsOf body `delVarSet` id
     rhs_fvs  = freeVarsOf rhs
 
-=======
-fiExpr dflags to_drop (_,AnnLet (AnnNonRec id rhs@(rhs_dfvs, ann_rhs)) body)
-  = fiExpr dflags new_to_drop body
-  where
-    body_fvs = udfmToUfm (freeVarsOf body) `delVarSet` id
-    rhs_ty = idType id
-    rhs_fvs = udfmToUfm rhs_dfvs
->>>>>>> 1e041b73
     rule_fvs = idRuleAndUnfoldingVars id        -- See Note [extra_fvs (2): free variables of rules]
     extra_fvs | noFloatIntoRhs rhs = rule_fvs `unionVarSet` freeVarsOf rhs
               | otherwise          = rule_fvs
@@ -383,13 +342,8 @@
         -- See Note [extra_fvs (1,2)]
     rule_fvs = mapUnionVarSet idRuleAndUnfoldingVars ids
     extra_fvs = rule_fvs `unionVarSet`
-<<<<<<< HEAD
                 unionVarSets [ freeVarsOf rhs | rhs@(_, rhs') <- rhss
                              , noFloatIntoExpr rhs' ]
-=======
-                unionVarSets [ udfmToUfm fvs | (fvs, rhs) <- rhss
-                             , noFloatIntoExpr rhs ]
->>>>>>> 1e041b73
 
     (shared_binds:extra_binds:body_binds:rhss_binds)
         = sepBindsByDropPoint dflags False
@@ -442,7 +396,6 @@
                     (FloatCase scrut' case_bndr con alt_bndrs)
     scrut' = fiExpr dflags scrut_binds scrut
     [shared_binds, scrut_binds, rhs_binds]
-<<<<<<< HEAD
        = sepBindsByDropPoint dflags False
            [scrut_fvs, rhs_fvs]
            (freeVarsOfType scrut `unionVarSet` rhs_ty_fvs)
@@ -450,11 +403,6 @@
     rhs_fvs    = freeVarsOf rhs `delVarSetList` (case_bndr : alt_bndrs)
     rhs_ty_fvs = freeVarsOfType rhs `delVarSetList` (case_bndr : alt_bndrs)
     scrut_fvs  = freeVarsOf scrut
-=======
-       = sepBindsByDropPoint dflags False [scrut_fvs, rhs_fvs] to_drop
-    rhs_fvs   = udfmToUfm (freeVarsOf rhs) `delVarSetList` (case_bndr : alt_bndrs)
-    scrut_fvs = udfmToUfm $ freeVarsOf scrut
->>>>>>> 1e041b73
 
 fiExpr dflags to_drop (_, AnnCase scrut case_bndr ty alts)
   = wrapFloats drop_here1 $
@@ -470,7 +418,6 @@
            to_drop
 
         -- Float into the alts with the is_case flag set
-<<<<<<< HEAD
     (drop_here2 : alts_drops_s)
       = sepBindsByDropPoint dflags True alts_fvs all_alts_ty_fvs alts_drops
 
@@ -483,14 +430,6 @@
       = foldl delVarSet (freeVarsOf rhs)     (case_bndr:args)
     alt_ty_fvs (_con, args, rhs)
       = foldl delVarSet (freeVarsOfType rhs) (case_bndr:args)
-=======
-    (drop_here2 : alts_drops_s) = sepBindsByDropPoint dflags True alts_fvs alts_drops
-
-    scrut_fvs    = udfmToUfm $ freeVarsOf scrut
-    alts_fvs     = map alt_fvs alts
-    all_alts_fvs = unionVarSets alts_fvs
-    alt_fvs (_con, args, rhs) = foldl delVarSet (udfmToUfm $ freeVarsOf rhs) (case_bndr:args)
->>>>>>> 1e041b73
                                 -- Delete case_bndr and args from free vars of rhs
                                 -- to get free vars of alt
 
@@ -502,11 +441,7 @@
     ok b = not (isId b) || isOneShotBndr b
     -- Push the floats inside there are no non-one-shot value binders
 
-<<<<<<< HEAD
 noFloatIntoRhs :: CoreExprWithFVs -> Bool
-=======
-noFloatIntoRhs :: AnnExpr' Var (UniqDFM Var) -> Type -> Bool
->>>>>>> 1e041b73
 -- ^ True if it's a bad idea to float bindings into this RHS
 -- Preconditio:  rhs :: rhs_ty
 noFloatIntoRhs rhs@(_, rhs')
@@ -515,11 +450,7 @@
   where
     rhs_ty = exprTypeFV rhs
 
-<<<<<<< HEAD
 noFloatIntoExpr :: CoreExprWithFVs' -> Bool
-=======
-noFloatIntoExpr :: AnnExpr' Var (UniqDFM Var) -> Bool
->>>>>>> 1e041b73
 noFloatIntoExpr (AnnLam bndr e)
    = not (okToFloatInside (bndr:bndrs))
      -- NB: Must line up with fiExpr (AnnLam...); see Trac #7088
@@ -592,7 +523,7 @@
   = [] : [[] | _ <- drop_pts]   -- cut to the chase scene; it happens
 
 sepBindsByDropPoint dflags is_case drop_pts ty_fvs floaters
-  = go floaters (map (\fvs -> (fvs, [])) (emptyVarSet : drop_pts))
+  = go floaters (map (\fvs -> (fvs, [])) (emptyDVarSet : drop_pts))
   where
     go :: FloatInBinds -> [DropBox] -> [FloatInBinds]
         -- The *first* one in the argument list is the drop_here set
@@ -606,9 +537,9 @@
         where
           -- "here" means the group of bindings dropped at the top of the fork
 
-          (used_here : used_in_flags) = [ fvs `intersectsVarSet` bndrs
+          (used_here : used_in_flags) = [ fvs `intersectsDVarSet` bndrs
                                         | (fvs, _) <- drop_boxes]
-          used_in_ty = ty_fvs `intersectsVarSet` bndrs
+          used_in_ty = ty_fvs `intersectsDVarSet` bndrs
 
           drop_here = used_here || not can_push || used_in_ty
 
@@ -636,7 +567,7 @@
           new_fork_boxes = zipWithEqual "FloatIn.sepBinds" insert_maybe fork_boxes used_in_flags
 
           insert :: DropBox -> DropBox
-          insert (fvs,drops) = (fvs `unionVarSet` bind_fvs, bind_w_fvs:drops)
+          insert (fvs,drops) = (fvs `unionDVarSet` bind_fvs, bind_w_fvs:drops)
 
           insert_maybe box True  = insert box
           insert_maybe box False = box
@@ -645,9 +576,9 @@
 
 
 floatedBindsFVs :: FloatInBinds -> FreeVarSet
-floatedBindsFVs binds = mapUnionVarSet fbFVs binds
-
-fbFVs :: FloatInBind -> VarSet
+floatedBindsFVs binds = mapUnionDVarSet fbFVs binds
+
+fbFVs :: FloatInBind -> DVarSet
 fbFVs (FB _ fvs _) = fvs
 
 wrapFloats :: FloatInBinds -> CoreExpr -> CoreExpr
