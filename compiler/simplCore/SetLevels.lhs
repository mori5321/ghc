
% (c) The GRASP/AQUA Project, Glasgow University, 1992-1998
%
\section{SetLevels}

		***************************
			Overview
		***************************

1. We attach binding levels to Core bindings, in preparation for floating
   outwards (@FloatOut@).

2. We also let-ify many expressions (notably case scrutinees), so they
   will have a fighting chance of being floated sensible.

3. We clone the binders of any floatable let-binding, so that when it is
   floated out it will be unique.  (This used to be done by the simplifier
   but the latter now only ensures that there's no shadowing; indeed, even 
   that may not be true.) (Also, see Note [The Reason SetLevels Does Substitution].)

   NOTE: this can't be done using the uniqAway idea, because the variable
 	 must be unique in the whole program, not just its current scope,
	 because two variables in different scopes may float out to the
	 same top level place

   NOTE: Very tiresomely, we must apply this substitution to
	 the rules stored inside a variable too.

   We do *not* clone top-level bindings, because some of them must not change,
   but we *do* clone bindings that are heading for the top level

4. In the expression
	case x of wild { p -> ...wild... }
   we substitute x for wild in the RHS of the case alternatives:
	case x of wild { p -> ...x... }
   This means that a sub-expression involving x is not "trapped" inside the RHS.
   And it's not inconvenient because we already have a substitution.

  Note that this is EXACTLY BACKWARDS from the what the simplifier does.
  The simplifier tries to get rid of occurrences of x, in favour of wild,
  in the hope that there will only be one remaining occurrence of x, namely
  the scrutinee of the case, and we can inline it.  

\begin{code}
{-# OPTIONS -fno-warn-tabs #-}
-- The above warning supression flag is a temporary kludge.
-- While working on this module you are encouraged to remove it and
-- detab the module (please do the detabbing in a separate patch). See
--     http://ghc.haskell.org/trac/ghc/wiki/Commentary/CodingStyle#TabsvsSpaces
-- for details

{-# LANGUAGE ViewPatterns #-}

module SetLevels (
	setLevels, 

	Level(..), tOP_LEVEL,
	LevelledBind, LevelledExpr, LevelledBndr,
	FloatSpec(..), floatSpecLevel,

	incMinorLvl, ltMajLvl, ltLvl, isTopLvl
    ) where

#include "HsVersions.h"

import StaticFlags
import DynFlags

import CorePrep
import CoreSyn
<<<<<<< HEAD
import CoreUnfold       ( mkInlinableUnfolding )
import CoreMonad	( FloatOutSwitches(..), FinalPassSwitches(..) )
import CoreUtils	( exprType, exprOkForSpeculation, exprIsHNF )
import CoreArity	( exprBotStrictness_maybe )
import CoreFVs		-- all of it
import Coercion         ( isCoVar )
import CoreSubst	( Subst, emptySubst, extendInScope, substBndr, substRecBndrs,
			  extendIdSubst, extendSubstWithVar, cloneBndr, 
                          cloneRecIdBndrs, substTy, substCo )
import MkCore           ( sortQuantVars ) 

import SMRep            ( WordOff )
import StgCmmArgRep     ( ArgRep(P), argRepSizeW, toArgRep )
import StgCmmLayout     ( mkVirtHeapOffsets )
import StgCmmClosure    ( idPrimRep, addIdReps )

import Demand           ( isStrictDmd, splitStrictSig )
=======
import CoreMonad	( FloatOutSwitches(..) )
import CoreUtils	( exprType, exprOkForSpeculation, exprIsBottom )
import CoreArity	( exprBotStrictness_maybe )
import CoreFVs		-- all of it
import Coercion         ( isCoVar )
import CoreSubst	( Subst, emptySubst, substBndrs, substRecBndrs,
			  extendIdSubst, extendSubstWithVar, cloneBndrs,
                          cloneRecIdBndrs, substTy, substCo, substVarSet )
import MkCore           ( sortQuantVars )
>>>>>>> 1a11e9ba
import Id
import IdInfo
import Var
import VarSet
import VarEnv
import Literal		( litIsTrivial )
import Demand           ( StrictSig )
import Name		( getOccName, mkSystemVarName )
import OccName		( occNameString )
<<<<<<< HEAD
import Type		( isUnLiftedType, Type, mkPiTypes, tyVarsOfType )
import Coercion         ( tyCoVarsOfCo )
import Type             ( typePrimRep )
import BasicTypes
=======
import Type		( isUnLiftedType, Type, mkPiTypes )
import BasicTypes	( Arity, RecFlag(..) )
>>>>>>> 1a11e9ba
import UniqSupply
import Util
import Outputable
import FastString

import Data.Maybe       ( isJust, mapMaybe )
import qualified Data.List
\end{code}

%************************************************************************
%*									*
\subsection{Level numbers}
%*									*
%************************************************************************

\begin{code}
type LevelledExpr = TaggedExpr FloatSpec
type LevelledBind = TaggedBind FloatSpec
type LevelledBndr = TaggedBndr FloatSpec

type MajorLevel = Int
data Level = Level MajorLevel	-- Level number of enclosing lambdas
	  	   Int	-- Number of big-lambda and/or case expressions between
			-- here and the nearest enclosing lambda

data FloatSpec 
  = FloatMe Level	-- Float to just inside the binding 
    	    		--    tagged with this level
  | StayPut Level	-- Stay where it is; binding is
    	    		--     tagged with tihs level

floatSpecLevel :: FloatSpec -> Level
floatSpecLevel (FloatMe l) = l
floatSpecLevel (StayPut l) = l
\end{code}

The {\em level number} on a (type-)lambda-bound variable is the
nesting depth of the (type-)lambda which binds it.  The outermost lambda
has level 1, so (Level 0 0) means that the variable is bound outside any lambda.

On an expression, it's the maximum level number of its free
(type-)variables.  On a let(rec)-bound variable, it's the level of its
RHS.  On a case-bound variable, it's the number of enclosing lambdas.

Top-level variables: level~0.  Those bound on the RHS of a top-level
definition but ``before'' a lambda; e.g., the \tr{x} in (levels shown
as ``subscripts'')...
\begin{verbatim}
a_0 = let  b_? = ...  in
	   x_1 = ... b ... in ...
\end{verbatim}

The main function @lvlExpr@ carries a ``context level'' (@ctxt_lvl@).
That's meant to be the level number of the enclosing binder in the
final (floated) program.  If the level number of a sub-expression is
less than that of the context, then it might be worth let-binding the
sub-expression so that it will indeed float.  

If you can float to level @Level 0 0@ worth doing so because then your
allocation becomes static instead of dynamic.  We always start with
context @Level 0 0@.  


Note [FloatOut inside INLINE]
~~~~~~~~~~~~~~~~~~~~~~~~~~~~~
@InlineCtxt@ very similar to @Level 0 0@, but is used for one purpose:
to say "don't float anything out of here".  That's exactly what we
want for the body of an INLINE, where we don't want to float anything
out at all.  See notes with lvlMFE below.

But, check this out:

-- At one time I tried the effect of not float anything out of an InlineMe,
-- but it sometimes works badly.  For example, consider PrelArr.done.  It
-- has the form 	__inline (\d. e)
-- where e doesn't mention d.  If we float this to 
--	__inline (let x = e in \d. x)
-- things are bad.  The inliner doesn't even inline it because it doesn't look
-- like a head-normal form.  So it seems a lesser evil to let things float.
-- In SetLevels we do set the context to (Level 0 0) when we get to an InlineMe
-- which discourages floating out.

So the conclusion is: don't do any floating at all inside an InlineMe.
(In the above example, don't float the {x=e} out of the \d.)

One particular case is that of workers: we don't want to float the
call to the worker outside the wrapper, otherwise the worker might get
inlined into the floated expression, and an importing module won't see
the worker at all.

\begin{code}
instance Outputable FloatSpec where
  ppr (FloatMe l) = char 'F' <> ppr l
  ppr (StayPut l) = ppr l

tOP_LEVEL :: Level
tOP_LEVEL   = Level 0 0

incMajorLvl :: Level -> Level
incMajorLvl (Level major _) = Level (major + 1) 0

incMinorLvl :: Level -> Level
incMinorLvl (Level major minor) = Level major (minor+1)

maxLvl :: Level -> Level -> Level
maxLvl l1@(Level maj1 min1) l2@(Level maj2 min2)
  | (maj1 > maj2) || (maj1 == maj2 && min1 > min2) = l1
  | otherwise					   = l2

ltLvl :: Level -> Level -> Bool
ltLvl (Level maj1 min1) (Level maj2 min2)
  = (maj1 < maj2) || (maj1 == maj2 && min1 < min2)

ltMajLvl :: Level -> Level -> Bool
    -- Tells if one level belongs to a difft *lambda* level to another
ltMajLvl (Level maj1 _) (Level maj2 _) = maj1 < maj2

isTopLvl :: Level -> Bool
isTopLvl (Level 0 0) = True
isTopLvl _           = False

instance Outputable Level where
  ppr (Level maj min) = hcat [ char '<', int maj, char ',', int min, char '>' ]

instance Eq Level where
  (Level maj1 min1) == (Level maj2 min2) = maj1 == maj2 && min1 == min2
\end{code}


%************************************************************************
%*									*
\subsection{Main level-setting code}
%*									*
%************************************************************************

\begin{code}
setLevels :: DynFlags
          -> FloatOutSwitches
	  -> CoreProgram
	  -> UniqSupply
	  -> [LevelledBind]

setLevels dflags float_lams binds us
  = initLvl us (do_them init_env binds)
  where
    init_env = initialEnv dflags float_lams

    do_them :: LevelEnv -> [CoreBind] -> LvlM [LevelledBind]
    do_them _ [] = return []
    do_them env (b:bs)
      = do { (lvld_bind, env') <- lvlTopBind dflags env b
           ; lvld_binds <- do_them env' bs
           ; return (lvld_bind : lvld_binds) }

<<<<<<< HEAD
lvlTopBind :: DynFlags -> LevelEnv -> Bind Id -> LvlM (LevelledBind, LevelEnv)
lvlTopBind dflags env (NonRec bndr rhs)
  = do rhs' <- lvlExpr tOP_LEVEL env (analyzeFVs (initFVEnv $ finalPass env) rhs)
       let  -- lambda lifting impedes specialization, so: if the old
            -- RHS has an unstable unfolding, "stablize it" so that it
            -- ends up in the .hi file
            bndr1 | gopt Opt_LLF_Stabilize dflags,
                    isFinalPass env, isUnstableUnfolding (realIdUnfolding bndr)
                              = bndr `setIdUnfolding` mkInlinableUnfolding dflags rhs
                  | otherwise = bndr
            bndr2 = TB bndr1 (StayPut tOP_LEVEL)
            env'  = extendLvlEnv env [bndr2]
       return (NonRec bndr2 rhs', env')

lvlTopBind _ env (Rec pairs)
  = do let (bndrs,rhss) = unzip pairs
           bndrs' = [TB b (StayPut tOP_LEVEL) | b <- bndrs]
           env'   = extendLvlEnv env bndrs'
       rhss' <- mapM (lvlExpr tOP_LEVEL env' . analyzeFVs (initFVEnv $ finalPass env)) rhss
=======
lvlTopBind :: LevelEnv -> Bind Id -> LvlM (LevelledBind, LevelEnv)
lvlTopBind env (NonRec bndr rhs)
  = do { rhs' <- lvlExpr env (freeVars rhs)
       ; let (env', [bndr']) = substAndLvlBndrs NonRecursive env tOP_LEVEL [bndr]
       ; return (NonRec bndr' rhs', env') }

lvlTopBind env (Rec pairs)
  = do let (bndrs,rhss) = unzip pairs
           (env', bndrs') = substAndLvlBndrs Recursive env tOP_LEVEL bndrs
       rhss' <- mapM (lvlExpr env' . freeVars) rhss
>>>>>>> 1a11e9ba
       return (Rec (bndrs' `zip` rhss'), env')
\end{code}

%************************************************************************
%*									*
\subsection{Setting expression levels}
%*									*
%************************************************************************

\begin{code}
<<<<<<< HEAD
lvlExpr :: Level		-- ctxt_lvl: Level of enclosing expression
	-> LevelEnv		-- Level of in-scope names/tyvars
	-> CoreExprWithBoth	-- input expression
=======
lvlExpr :: LevelEnv		-- Context
	-> CoreExprWithFVs	-- Input expression
>>>>>>> 1a11e9ba
	-> LvlM LevelledExpr	-- Result expression
\end{code}

The @ctxt_lvl@ is, roughly, the level of the innermost enclosing
binder.  Here's an example

	v = \x -> ...\y -> let r = case (..x..) of
					..x..
			   in ..

When looking at the rhs of @r@, @ctxt_lvl@ will be 1 because that's
the level of @r@, even though it's inside a level-2 @\y@.  It's
important that @ctxt_lvl@ is 1 and not 2 in @r@'s rhs, because we
don't want @lvlExpr@ to turn the scrutinee of the @case@ into an MFE
--- because it isn't a *maximal* free expression.

If there were another lambda in @r@'s rhs, it would get level-2 as well.

\begin{code}
lvlExpr env (_, AnnType ty)     = return (Type (substTy (le_subst env) ty))
lvlExpr env (_, AnnCoercion co) = return (Coercion (substCo (le_subst env) co))
lvlExpr env (_, AnnVar v)       = return (lookupVar env v)
lvlExpr _   (_, AnnLit lit)     = return (Lit lit)

lvlExpr env (_, AnnCast expr (_, co)) = do
    expr' <- lvlExpr env expr
    return (Cast expr' (substCo (le_subst env) co))

lvlExpr env (_, AnnTick tickish expr) = do
    expr' <- lvlExpr env expr
    return (Tick tickish expr')

lvlExpr env expr@(_, AnnApp _ _) = do
    let
      (fun, args) = collectAnnArgs expr
    --
    case fun of
         -- float out partial applications.  This is very beneficial
         -- in some cases (-7% runtime -4% alloc over nofib -O2).
         -- In order to float a PAP, there must be a function at the
         -- head of the application, and the application must be
         -- over-saturated with respect to the function's arity.
      (_, AnnVar f) | floatPAPs env &&
                      arity > 0 && arity < n_val_args ->
        do
         let (lapp, rargs) = left (n_val_args - arity) expr []
         rargs' <- mapM (lvlMFE False env) rargs
         lapp' <- lvlMFE False env lapp
         return (foldl App lapp' rargs')
        where
         n_val_args = count (isValArg . deAnnotate) args
         arity = idArity f

         -- separate out the PAP that we are floating from the extra
         -- arguments, by traversing the spine until we have collected
         -- (n_val_args - arity) value arguments.
         left 0 e               rargs = (e, rargs)
         left n (_, AnnApp f a) rargs
            | isValArg (deAnnotate a) = left (n-1) f (a:rargs)
            | otherwise               = left n     f (a:rargs)
         left _ _ _                   = panic "SetLevels.lvlExpr.left"

         -- No PAPs that we can float: just carry on with the
         -- arguments and the function.
      _otherwise -> do
         args' <- mapM (lvlMFE False env) args
         fun'  <- lvlExpr env fun
         return (foldl App fun' args')

-- We don't split adjacent lambdas.  That is, given
--	\x y -> (x+1,y)
-- we don't float to give
--	\x -> let v = x+y in \y -> (v,y)
-- Why not?  Because partial applications are fairly rare, and splitting
-- lambdas makes them more expensive.

<<<<<<< HEAD
lvlExpr ctxt_lvl env expr@(_, AnnLam {}) = do
    new_body <- lvlMFE True new_lvl new_env body
    return (mkLams new_bndrs new_body)
  where 
    (bndrsTB, body)	 = collectAnnBndrs expr
    bndrs = map unTag bndrsTB
    (new_lvl, new_bndrs) = lvlLamBndrs ctxt_lvl bndrs
    new_env 		 = extendLvlEnv env new_bndrs
=======
lvlExpr env expr@(_, AnnLam {})
  = do { new_body <- lvlMFE True new_env body
       ; return (mkLams new_bndrs new_body) }
  where
    (bndrs, body)	 = collectAnnBndrs expr
    (env1, bndrs1)       = substBndrsSL NonRecursive env bndrs
    (new_env, new_bndrs) = lvlLamBndrs env1 (le_ctxt_lvl env) bndrs1
>>>>>>> 1a11e9ba
	-- At one time we called a special verion of collectBinders,
	-- which ignored coercions, because we don't want to split
	-- a lambda like this (\x -> coerce t (\s -> ...))
	-- This used to happen quite a bit in state-transformer programs,
	-- but not nearly so much now non-recursive newtypes are transparent.
	-- [See SetLevels rev 1.50 for a version with this approach.]

lvlExpr env (_, AnnLet bind body)
  = do { (bind', new_env) <- lvlBind env bind
       ; body' <- lvlExpr new_env body
       ; return (Let bind' body') }

<<<<<<< HEAD
lvlExpr ctxt_lvl env (_, AnnCase scrut case_bndr ty alts)
  = do { scrut' <- lvlMFE True ctxt_lvl env scrut
       ; lvlCase ctxt_lvl env (fvsOf scrut) scrut' (unTag case_bndr) ty (map unTagAnnAlt alts) }

-------------------------------------------
lvlCase :: Level		-- ctxt_lvl: Level of enclosing expression
	-> LevelEnv		-- Level of in-scope names/tyvars
        -> VarSet  		-- Free vars of input scrutinee
=======
lvlExpr env (_, AnnCase scrut@(scrut_fvs,_) case_bndr ty alts)
  = do { scrut' <- lvlMFE True env scrut
       ; lvlCase env scrut_fvs scrut' case_bndr ty alts }

-------------------------------------------
lvlCase :: LevelEnv		-- Level of in-scope names/tyvars
        -> VarSet		-- Free vars of input scrutinee
>>>>>>> 1a11e9ba
        -> LevelledExpr		-- Processed scrutinee
	-> Id -> Type		-- Case binder and result type
	-> [(AltCon, [Id], CoreExprWithBoth)]	-- Input alternatives
	-> LvlM LevelledExpr	-- Result expression
lvlCase env scrut_fvs scrut' case_bndr ty alts
  | [(con@(DataAlt {}), bs, body)] <- alts
  , exprOkForSpeculation scrut'	  -- See Note [Check the output scrutinee for okForSpec]
  , not (isTopLvl dest_lvl)	  -- Can't have top-level cases
  =     -- See Note [Floating cases]
    	-- Always float the case if possible
  	-- Unlike lets we don't insist that it escapes a value lambda
    do { (rhs_env, (case_bndr':bs')) <- cloneVars NonRecursive env dest_lvl (case_bndr:bs)
       	 	   -- We don't need to use extendCaseBndrLvlEnv here
		   -- because we are floating the case outwards so
		   -- no need to do the binder-swap thing
       ; body' <- lvlMFE True rhs_env body
       ; let alt' = (con, [TB b (StayPut dest_lvl) | b <- bs'], body')
       ; return (Case scrut' (TB case_bndr' (FloatMe dest_lvl)) ty [alt']) }

  | otherwise	  -- Stays put
  = do { let (alts_env1, [case_bndr']) = substAndLvlBndrs NonRecursive env incd_lvl [case_bndr]
             alts_env = extendCaseBndrEnv alts_env1 case_bndr scrut'
       ; alts' <- mapM (lvl_alt alts_env) alts
       ; return (Case scrut' case_bndr' ty alts') }
  where
      incd_lvl = incMinorLvl (le_ctxt_lvl env)
      dest_lvl = maxFvLevel (const True) env scrut_fvs
   	      -- Don't abstact over type variables, hence const True

      lvl_alt alts_env (con, bs, rhs)
        = do { rhs' <- lvlMFE True new_env rhs
             ; return (con, bs', rhs') }
        where
          (new_env, bs') = substAndLvlBndrs NonRecursive alts_env incd_lvl bs
\end{code}

Note [Floating cases]
~~~~~~~~~~~~~~~~~~~~~
Consider this:
  data T a = MkT !a
  f :: T Int -> blah
  f x vs = case x of { MkT y -> 
             let f vs = ...(case y of I# w -> e)...f..
             in f vs
Here we can float the (case y ...) out , because y is sure
to be evaluated, to give
  f x vs = case x of { MkT y -> 
           caes y of I# w ->
             let f vs = ...(e)...f..
             in f vs

That saves unboxing it every time round the loop.  It's important in
some DPH stuff where we really want to avoid that repeated unboxing in
the inner loop.

Things to note
 * We can't float a case to top level
 * It's worth doing this float even if we don't float
   the case outside a value lambda.  Example
     case x of { 
       MkT y -> (case y of I# w2 -> ..., case y of I# w2 -> ...)
   If we floated the cases out we could eliminate one of them.
 * We only do this with a single-alternative case

Note [Check the output scrutinee for okForSpec]
~~~~~~~~~~~~~~~~~~~~~~~~~~~~~~~~~~~~~~~~~~~~~~~~~~~
Consider this:
  case x of y { 
    A -> ....(case y of alts)....
  }
Because of the binder-swap, the inner case will get substituted to
(case x of ..).  So when testing whether the scrutinee is
okForSpecuation we must be careful to test the *result* scrutinee ('x'
in this case), not the *input* one 'y'.  The latter *is* ok for
speculation here, but the former is not -- and indeed we can't float
the inner case out, at least not unless x is also evaluated at its
binding site.

That's why we apply exprOkForSpeculation to scrut' and not to scrut.

\begin{code}
lvlMFE ::  Bool			-- True <=> strict context [body of case or let]
	-> LevelEnv		-- Level of in-scope names/tyvars
	-> CoreExprWithBoth	-- input expression
	-> LvlM LevelledExpr	-- Result expression
-- lvlMFE is just like lvlExpr, except that it might let-bind
-- the expression, so that it can itself be floated.

lvlMFE _ env (_, AnnType ty)
  = return (Type (substTy (le_subst env) ty))

-- No point in floating out an expression wrapped in a coercion or note
-- If we do we'll transform  lvl = e |> co 
--			 to  lvl' = e; lvl = lvl' |> co
-- and then inline lvl.  Better just to float out the payload.
lvlMFE strict_ctxt env (_, AnnTick t e)
  = do { e' <- lvlMFE strict_ctxt env e
       ; return (Tick t e') }

lvlMFE strict_ctxt env (_, AnnCast e (_, co))
  = do	{ e' <- lvlMFE strict_ctxt env e
	; return (Cast e' (substCo (le_subst env) co)) }

-- Note [Case MFEs]
<<<<<<< HEAD
lvlMFE True ctxt_lvl env e@(_, AnnCase {})
  = lvlExpr ctxt_lvl env e     -- Don't share cases

lvlMFE strict_ctxt ctxt_lvl env ann_expr
  |  isFinalPass env -- see Note [Late Lambda Floating]
  || isUnLiftedType ty		-- Can't let-bind it; see Note [Unlifted MFEs]
     		    		-- This includes coercions, which we don't
				-- want to float anyway
=======
lvlMFE True env e@(_, AnnCase {})
  = lvlExpr env e     -- Don't share cases

lvlMFE strict_ctxt env ann_expr@(fvs, _)
  |  isUnLiftedType (exprType expr)
         -- Can't let-bind it; see Note [Unlifted MFEs]
         -- This includes coercions, which we don't want to float anyway
         -- NB: no need to substitute cos isUnLiftedType doesn't change
>>>>>>> 1a11e9ba
  || notWorthFloating ann_expr abs_vars
  || not float_me
  = 	-- Don't float it out
    lvlExpr env ann_expr

  | otherwise	-- Float it out!
  = do { expr' <- lvlFloatRhs abs_vars dest_lvl env ann_expr
       ; var   <- newLvlVar expr' is_bot
       ; return (Let (NonRec (TB var (FloatMe dest_lvl)) expr')
                     (mkVarApps (Var var) abs_vars)) }
  where
<<<<<<< HEAD
    fvs = fvsOf ann_expr
    expr     = deTag $ deAnnotate ann_expr
    ty       = exprType expr
    mb_bot   = exprBotStrictness_maybe expr
    dest_lvl = destLevel env (isJust mb_bot) fvs
=======
    expr     = deAnnotate ann_expr
    is_bot   = exprIsBottom expr      -- Note [Bottoming floats]
    dest_lvl = destLevel env fvs (isFunction ann_expr) is_bot
>>>>>>> 1a11e9ba
    abs_vars = abstractVars dest_lvl env fvs

	-- A decision to float entails let-binding this thing, and we only do 
	-- that if we'll escape a value lambda, or will go to the top level.
    float_me = dest_lvl `ltMajLvl` (le_ctxt_lvl env)	-- Escapes a value lambda
    	     	-- OLD CODE: not (exprIsCheap expr) || isTopLvl dest_lvl
		-- 	     see Note [Escaping a value lambda]

            || (isTopLvl dest_lvl 	-- Only float if we are going to the top level
         	&& floatConsts env	--   and the floatConsts flag is on
              	&& not strict_ctxt)	-- Don't float from a strict context	
	  -- We are keen to float something to the top level, even if it does not
	  -- escape a lambda, because then it needs no allocation.  But it's controlled
	  -- by a flag, because doing this too early loses opportunities for RULES
	  -- which (needless to say) are important in some nofib programs
	  -- (gcd is an example).
	  --
	  -- Beware:
	  --	concat = /\ a -> foldr ..a.. (++) []
	  -- was getting turned into
	  --	lvl    = /\ a -> foldr ..a.. (++) []
	  --	concat = /\ a -> lvl a
	  -- which is pretty stupid.  Hence the strict_ctxt test
	  -- 
	  -- Also a strict contxt includes uboxed values, and they
	  -- can't be bound at top level
\end{code}

Note [Unlifted MFEs]
~~~~~~~~~~~~~~~~~~~~
We don't float unlifted MFEs, which potentially loses big opportunites.
For example:
	\x -> f (h y)
where h :: Int -> Int# is expensive. We'd like to float the (h y) outside
the \x, but we don't because it's unboxed.  Possible solution: box it.

Note [Bottoming floats]
~~~~~~~~~~~~~~~~~~~~~~~
If we see
	f = \x. g (error "urk")
we'd like to float the call to error, to get
	lvl = error "urk"
	f = \x. g lvl
Furthermore, we want to float a bottoming expression even if it has free
variables:
	f = \x. g (let v = h x in error ("urk" ++ v))
Then we'd like to abstact over 'x' can float the whole arg of g:
	lvl = \x. let v = h x in error ("urk" ++ v)
	f = \x. g (lvl x)
See Maessen's paper 1999 "Bottom extraction: factoring error handling out
of functional programs" (unpublished I think).

When we do this, we set the strictness and arity of the new bottoming
Id, *immediately*, for two reasons:

  * To prevent the abstracted thing being immediately inlined back in again
    via preInlineUnconditionally.  The latter has a test for bottoming Ids
    to stop inlining them, so we'd better make sure it *is* a bottoming Id!

  * So that it's properly exposed as such in the interface file, even if
    this is all happening after strictness analysis.

Note [Bottoming floats: eta expansion] c.f Note [Bottoming floats]
~~~~~~~~~~~~~~~~~~~~~~~~~~~~~~~~~~~~~~
Tiresomely, though, the simplifier has an invariant that the manifest
arity of the RHS should be the same as the arity; but we can't call
etaExpand during SetLevels because it works over a decorated form of
CoreExpr.  So we do the eta expansion later, in FloatOut.

Note [Case MFEs]
~~~~~~~~~~~~~~~~
We don't float a case expression as an MFE from a strict context.  Why not?
Because in doing so we share a tiny bit of computation (the switch) but
in exchange we build a thunk, which is bad.  This case reduces allocation 
by 7% in spectral/puzzle (a rather strange benchmark) and 1.2% in real/fem.
Doesn't change any other allocation at all.

\begin{code}
annotateBotStr :: Id -> Maybe (Arity, StrictSig) -> Id
-- See Note [Bottoming floats] for why we want to add
-- bottoming information right now
annotateBotStr id Nothing            = id
annotateBotStr id (Just (arity, sig)) = id `setIdArity` arity
                                           `setIdStrictness` sig

notWorthFloating :: CoreExprWithBoth -> [Var] -> Bool
-- Returns True if the expression would be replaced by
-- something bigger than it is now.  For example:
--   abs_vars = tvars only:  return True if e is trivial, 
--                           but False for anything bigger
--   abs_vars = [x] (an Id): return True for trivial, or an application (f x)
--   	      	    	     but False for (f x x)
--
-- One big goal is that floating should be idempotent.  Eg if
-- we replace e with (lvl79 x y) and then run FloatOut again, don't want
-- to replace (lvl79 x y) with (lvl83 x y)!

notWorthFloating e abs_vars
  = go e (count isId abs_vars)
  where
    go (_, AnnVar {}) n    = n >= 0
    go (_, AnnLit lit) n   = ASSERT( n==0 ) 
                             litIsTrivial lit	-- Note [Floating literals]
    go (_, AnnCast e _)  n = go e n
    go (_, AnnApp e arg) n 
       | (_, AnnType {}) <- arg = go e n
       | (_, AnnCoercion {}) <- arg = go e n
       | n==0                   = False
       | is_triv arg       	= go e (n-1)
       | otherwise         	= False
    go _ _                 	= False

    is_triv (_, AnnLit {})   	       	  = True	-- Treat all literals as trivial
    is_triv (_, AnnVar {})   	       	  = True	-- (ie not worth floating)
    is_triv (_, AnnCast e _) 	       	  = is_triv e
    is_triv (_, AnnApp e (_, AnnType {})) = is_triv e
    is_triv (_, AnnApp e (_, AnnCoercion {})) = is_triv e
    is_triv _                             = False     
\end{code}

Note [Floating literals]
~~~~~~~~~~~~~~~~~~~~~~~~
It's important to float Integer literals, so that they get shared,
rather than being allocated every time round the loop.
Hence the litIsTrivial.

We'd *like* to share MachStr literal strings too, mainly so we could
CSE them, but alas can't do so directly because they are unlifted.


Note [Escaping a value lambda]
~~~~~~~~~~~~~~~~~~~~~~~~~~~~~~
We want to float even cheap expressions out of value lambdas, 
because that saves allocation.  Consider
	f = \x.  .. (\y.e) ...
Then we'd like to avoid allocating the (\y.e) every time we call f,
(assuming e does not mention x).   

An example where this really makes a difference is simplrun009.

Another reason it's good is because it makes SpecContr fire on functions.
Consider
	f = \x. ....(f (\y.e))....
After floating we get
	lvl = \y.e
	f = \x. ....(f lvl)...
and that is much easier for SpecConstr to generate a robust specialisation for.

The OLD CODE (given where this Note is referred to) prevents floating
of the example above, so I just don't understand the old code.  I
don't understand the old comment either (which appears below).  I
measured the effect on nofib of changing OLD CODE to 'True', and got
zeros everywhere, but a 4% win for 'puzzle'.  Very small 0.5% loss for
'cse'; turns out to be because our arity analysis isn't good enough
yet (mentioned in Simon-nofib-notes).

OLD comment was:
	 Even if it escapes a value lambda, we only
	 float if it's not cheap (unless it'll get all the
	 way to the top).  I've seen cases where we
	 float dozens of tiny free expressions, which cost
	 more to allocate than to evaluate.
	 NB: exprIsCheap is also true of bottom expressions, which
	     is good; we don't want to share them

	It's only Really Bad to float a cheap expression out of a
	strict context, because that builds a thunk that otherwise
	would never be built.  So another alternative would be to
	add 
		|| (strict_ctxt && not (exprIsBottom expr))
	to the condition above. We should really try this out.

Node [Lifting LNEs]
~~~~~~~~~~~~~~~~~~~

Lifting LNEs is dubious. The only benefit of lifting an LNE is the
reduction in expression size increasing the likelihood of inlining,
eg. LNEs do not allocate and by definition cannot pin other function
closures.

However a function call seems to be a bit slower than an LNE entry;
TODO investigate the CMM difference.

%************************************************************************
%*									*
\subsection{Bindings}
%*									*
%************************************************************************

The binding stuff works for top level too.

\begin{code}
<<<<<<< HEAD
unTag :: TaggedBndr b -> CoreBndr
unTag (TB b _) = b

unTagAnnAlt :: (AltCon, [TaggedBndr b], AnnExpr (TaggedBndr b) annot) ->
               (AltCon, [  CoreBndr  ], AnnExpr (TaggedBndr b) annot)
unTagAnnAlt (con, args, rhs) = (con, map unTag args, rhs)

class DeTag sort where
  deTag :: sort (TaggedBndr t) -> sort CoreBndr

instance DeTag Expr where
  deTag (Var var) = Var var
  deTag (Lit lit) = Lit lit
  deTag (App fun arg) = App (deTag fun) (deTag arg)
  deTag (Lam (TB b _) e) = Lam b (deTag e)
  deTag (Let bind body) = Let (deTag bind) (deTag body)
  deTag (Case scrut (TB b _) ty alts) = Case (deTag scrut) b ty (map deTag_alt alts)
    where deTag_alt (con, args, rhs) = (con, map unTag args, deTag rhs)
  deTag (Cast e co) = Cast (deTag e) co
  deTag (Tick tick e) = Tick tick (deTag e)
  deTag (Type ty) = Type ty
  deTag (Coercion co) = Coercion co

instance DeTag Bind where
  deTag (NonRec (TB bndr _) rhs) = NonRec bndr (deTag rhs)
  deTag (Rec pairs) = Rec $ map (\(bndr, rhs) -> (unTag bndr, deTag rhs)) pairs

lvlBind :: Level		-- Context level; might be Top even for bindings 
				-- nested in the RHS of a top level binding
	-> LevelEnv
	-> CoreBindWithBoth
	-> LvlM (LevelledBind, Level, LevelEnv)

lvlBind ctxt_lvl env binding@(AnnNonRec (TB bndr _) rhs)
=======
lvlBind :: LevelEnv
	-> CoreBindWithFVs
	-> LvlM (LevelledBind, LevelEnv)

lvlBind env (AnnNonRec bndr rhs@(rhs_fvs,_))
>>>>>>> 1a11e9ba
  | isTyVar bndr    -- Don't do anything for TyVar binders
	            --   (simplifier gets rid of them pronto)
  || isCoVar bndr   -- Difficult to fix up CoVar occurrences (see extendPolyLvlEnv)
                    -- so we will ignore this case for now
<<<<<<< HEAD
     = doNotFloat
  | otherwise =
    case decideBindFloat ctxt_lvl env (isJust mb_bot) binding of
      Nothing -> doNotFloat
      Just p -> uncurry doFloat p
  where
    mb_bot     = exprBotStrictness_maybe (deTag $ deAnnotate rhs)
    bndr_w_str = annotateBotStr bndr mb_bot

    doNotFloat = do
     rhs' <- lvlExpr ctxt_lvl env rhs
     let  (env', bndr') = substLetBndrNonRec env bndr bind_lvl
          bind_lvl      = incMinorLvl ctxt_lvl
          tagged_bndr   = TB bndr' (StayPut bind_lvl)
     return (NonRec tagged_bndr rhs', bind_lvl, env')

    doFloat dest_lvl abs_vars
      | (isTopLvl dest_lvl && isUnLiftedType (idType bndr)) = doNotFloat
	  -- We can't float an unlifted binding to top level, so we don't 
	  -- float it at all.  It's a bit brutal, but unlifted bindings 
	  -- aren't expensive either
=======
  || not (profitableFloat env dest_lvl)
  || (isTopLvl dest_lvl && isUnLiftedType (idType bndr))
	  -- We can't float an unlifted binding to top level, so we don't 
	  -- float it at all.  It's a bit brutal, but unlifted bindings 
	  -- aren't expensive either
  = -- No float
    do { rhs' <- lvlExpr env rhs
       ; let  bind_lvl        = incMinorLvl (le_ctxt_lvl env)
              (env', [bndr']) = substAndLvlBndrs NonRecursive env bind_lvl [bndr]
       ; return (NonRec bndr' rhs', env') }

  -- Otherwise we are going to float
  | null abs_vars
  = do {  -- No type abstraction; clone existing binder
         rhs' <- lvlExpr (setCtxtLvl env dest_lvl) rhs
       ; (env', [bndr']) <- cloneVars NonRecursive env dest_lvl [bndr]
       ; return (NonRec (TB bndr' (FloatMe dest_lvl)) rhs', env') }

  | otherwise
  = do {  -- Yes, type abstraction; create a new binder, extend substitution, etc
         rhs' <- lvlFloatRhs abs_vars dest_lvl env rhs
       ; (env', [bndr']) <- newPolyBndrs dest_lvl env abs_vars [bndr]
       ; return (NonRec (TB bndr' (FloatMe dest_lvl)) rhs', env') }
>>>>>>> 1a11e9ba

      | null abs_vars = do  -- No type abstraction; clone existing binder
        rhs' <- lvlExpr dest_lvl env rhs
        (env', bndr') <- cloneVar env bndr dest_lvl
        return (NonRec (TB bndr' (FloatMe dest_lvl)) rhs', ctxt_lvl, env')

      | otherwise = do  -- Yes, type abstraction; create a new binder, extend substitution, etc
        rhs' <- lvlFloatRhs abs_vars dest_lvl env rhs
        (env', [bndr']) <- newPolyBndrs dest_lvl env abs_vars [bndr_w_str]
        return (NonRec (TB bndr' (FloatMe dest_lvl)) rhs', ctxt_lvl, env')

lvlBind ctxt_lvl env binding@(AnnRec pairsTB) =
  let bndrs = map (\(bndr, _) -> unTag bndr) pairsTB
      rhss = map snd pairsTB
  in
  case decideBindFloat ctxt_lvl env False binding of
  Nothing -> do -- decided to not float
    let bind_lvl = incMinorLvl ctxt_lvl
        (env', bndrs') = substLetBndrsRec env bndrs bind_lvl
        tagged_bndrs = [ TB bndr' (StayPut bind_lvl) 
                       | bndr' <- bndrs' ] 
    rhss' <- mapM (lvlExpr bind_lvl env') rhss
    return (Rec (tagged_bndrs `zip` rhss'), bind_lvl, env')

  Just (dest_lvl, abs_vars) -- decided to float
    | null abs_vars -> do
      (new_env, new_bndrs) <- cloneRecVars env bndrs dest_lvl
      new_rhss <- mapM (lvlExpr ctxt_lvl new_env) rhss
      return ( Rec ([TB b (FloatMe dest_lvl) | b <- new_bndrs] `zip` new_rhss)
             , ctxt_lvl, new_env)

    | otherwise -> do  -- Non-null abs_vars
      (new_env, new_bndrs) <- newPolyBndrs dest_lvl env abs_vars bndrs
      new_rhss <- mapM (lvlFloatRhs abs_vars dest_lvl new_env) rhss
      return ( Rec ([TB b (FloatMe dest_lvl) | b <- new_bndrs] `zip` new_rhss)
             , ctxt_lvl, new_env)

decideBindFloat ::
  Level -> LevelEnv ->
  Bool -> -- is it a bottoming non-rec RHS?
  CoreBindWithBoth ->
  Maybe (Level,[Var]) -- Nothing <=> do not float
                      --
                      -- Just (lvl, vs) <=> float to lvl using vs as
                      -- the abs_vars
decideBindFloat ctxt_lvl init_env is_bot binding =
  maybe conventionalFloatOut lateLambdaLift (finalPass env)
  where
<<<<<<< HEAD
    env | isLNE     = lneLvlEnv init_env ids
        | otherwise = init_env

    conventionalFloatOut | isProfitableFloat = Just (dest_lvl, abs_vars)
                         | otherwise         = Nothing
      where
        dest_lvl = destLevel env is_bot bindings_fvs

        abs_vars = abstractVars dest_lvl env bindings_fvs

        isProfitableFloat =
             (dest_lvl `ltMajLvl` ctxt_lvl) -- Escapes a value lambda
          || isTopLvl dest_lvl -- Going all the way to top level

    lateLambdaLift fps
      | all_funs || (fps_floatLNE0 fps && isLNE),
          -- only lift functions or zero-arity LNEs
        not (fps_leaveLNE fps && isLNE), -- see Note [Lifting LNEs]
        Nothing <- decider emptyVarEnv = Just (tOP_LEVEL, abs_vars)
      | otherwise = Nothing -- do not lift
      where
        abs_vars = abstractVars tOP_LEVEL env bindings_fvs
        abs_ids_set = expandFloatedIds env $ mapVarEnv fii_var bindings_fiis
        abs_ids  = varSetElems abs_ids_set

        decider = decideLateLambdaFloat env isRec isLNE all_one_shot abs_ids_set badTime spaceInfo ids extra_sdoc fps

        badTime   = wouldIncreaseRuntime    env abs_ids bindings_fiis
        spaceInfo = wouldIncreaseAllocation env isLNE abs_ids_set rhs_silt_s scope_silt

        -- for -ddump-late-float with -dppr-debug
        extra_sdoc = text "scope_silt:" <+> ppr scope_silt

    rhs_silt_s :: [(CoreBndr, FISilt)]
    (isRec, ids,
     isLNE,
     scope_silt,
     all_funs,
     bindings_fvs, bindings_fiis,
     rhs_silt_s,
     all_one_shot
     ) = case binding of
      AnnNonRec (TB bndr (isLNE,bsilt)) rhs ->
        (False, [bndr]
        ,isLNE
        ,case bsilt of
           BoringB -> emptySilt
           CloB scope -> scope
        ,isFunctionAnn rhs
        ,fvsOf rhs `unionVarSet` idFreeVars bndr   ,   siltFIIs rhs_silt
        ,[(bndr, rhs_silt)]
        ,is_OneShot rhs
        )
        where rhs_silt = siltOf rhs
      AnnRec pairs@((TB _ (isLNE,bsilt),_):_) ->
                 -- the LNE property and the scope silt are the same
                 -- for each
        (True, bndrs
        ,isLNE
        ,case bsilt of
           BoringB -> emptySilt
           CloB scope -> scope
        ,all isFunctionAnn rhss
        ,delBindersFVs bndrs rhss_fvs   ,   siltFIIs $ delBindersSilt bndrs rhss_silt
        ,rhs_silt_s
        ,all is_OneShot rhss
        )
        where (tbs,rhss) = unzip pairs
              bndrs = map unTag tbs
              rhs_silt_s = map (\(b,rhs) -> (unTag b,siltOf rhs)) pairs
              rhss_silt = foldr bothSilt emptySilt (map snd rhs_silt_s)
              rhss_fvs  = computeRecRHSsFVs bndrs (map fvsOf rhss)
      _ -> panic "decideBindFloat"

    is_OneShot e = case collectBinders $ deTag $ deAnnotate e of
      (bs,_) -> all (\b -> isId b && isOneShotBndr b) bs

decideLateLambdaFloat ::
  LevelEnv ->
  Bool ->
  Bool ->
  Bool ->
  IdSet ->
  IdSet -> (IdSet -> [(Bool, WordOff, WordOff, WordOff)]) ->
  [Id] -> SDoc ->
  FinalPassSwitches ->
  VarSet -> -- pinnees to ignore
  Maybe VarSet -- Nothing <=> float to tOP_LEVEL
               --
               -- Just x <=> do not float, not (null x) <=> forgetting
               -- fast calls to the ids in x are the only thing
               -- pinning this binding
decideLateLambdaFloat env isRec isLNE all_one_shot abs_ids_set badTime spaceInfo' ids extra_sdoc fps pinnees
  = (if fps_trace fps then pprTrace ('\n' : msg) msg_sdoc else (\x -> x)) $
    if floating then Nothing else Just $
    if isBadSpace
    then emptyVarSet -- do not float, ever
    else badTime
         -- not floating, in order to not abstract over these
  where
    floating = not $ isBadTime || isBadSpace

    msg = (if floating then "late-float" else "late-no-float")
          ++ (if isRec then "(rec " ++ show (length ids) ++ ")" else "")
          ++ if floating && isBadSpace then "(SAT)" else ""

    isBadTime = not (isEmptyVarSet badTime)

    spaceInfo = spaceInfo' pinnees

    -- this should always be empty, by definition of LNE
    spoiledLNEs = le_LNEs env `intersectVarSet` abs_ids_set

    isBadSpace | fps_oneShot fps && all_one_shot = False
               | otherwise    = flip any spaceInfo $ \(createsPAPs, cloSize, cg, cgil) ->
      papViolation createsPAPs || cgViolation (cg - cloSize) || cgilViolation cgil

    papViolation x | fps_createPAPs fps = False
                   | otherwise = x

    cgViolation = case fps_cloGrowth fps of
      Nothing -> const False
      Just limit -> (> limit * wORDS_PTR)

      -- If the closure is NOT under a lambda, then we get a discount
      -- for no longer allocating these bindings' closures, since
      -- these bindings would be allocated at least as many times as
      -- the closure.

      -- TODO                | Just limit <- fps_ifInClo fps =

    cgilViolation = case fps_cloGrowthInLam fps of
      Nothing -> const False
      Just limit -> (> limit * wORDS_PTR)

      -- If the closure is under a lambda, we do NOT discount for not
      -- allocating these bindings' closures, since the closure could
      -- be allocated many more times than these bindings are.

    msg_sdoc = vcat (zipWith space ids spaceInfo) where
      abs_ids = varSetElems abs_ids_set
      space v (badPAP, closureSize, cg, cgil) = vcat
       [ ppr v <+> if isLNE then parens (text "LNE") else empty
       , text "size:" <+> ppr closureSize
       , text "abs_ids:" <+> ppr (length abs_ids) <+> ppr abs_ids
       , text "pinnees:" <+> ppr (varSetElems pinnees)
       , text "createsPAPs:" <+> ppr badPAP
       , text "closureGrowth:" <+> ppr cg
       , text "CG in lam:"   <+> ppr cgil
       , text "fast-calls:" <+> ppr (varSetElems badTime)
       , if null spoiledLNEs then empty else text "spoiledLNEs!!:" <+> ppr spoiledLNEs
       , if opt_PprStyle_Debug then extra_sdoc else empty
       ]

    wORDS_PTR = StgCmmArgRep.argRepSizeW (le_dflags env) StgCmmArgRep.P

-- see Note [Preserving Fast Entries]
wouldIncreaseRuntime ::
  LevelEnv ->
  [Id] ->      -- the abstracted value ids
  FIIs ->      -- FIIs for the bindings' RHS
  VarSet       -- the forgotten ids
wouldIncreaseRuntime env abs_ids binding_group_fiis = case prjFlags `fmap` finalPass env of
  -- is final pass...
  Just (noUnder, noExact, noOver) | noUnder || noExact || noOver ->
    mkVarSet $ flip mapMaybe abs_ids $ \abs_id ->
      case lookupVarEnv binding_group_fiis abs_id of
        Just fii | idArity abs_id > 0, -- NB (arity > 0) iff "is known function"
                   under||exact||over, -- is applied
                      (noUnder && under)
                   || (noExact && exact)
                   || (noOver  && over)
                 -> Just abs_id
          where (_unapplied,under,exact,over) = fii_useInfo fii
        _ -> Nothing
  _ -> emptyVarSet
  where prjFlags fps = ( not (fps_absUnsatVar   fps) -- -fno-late-abstract-undersat-var
                       , not (fps_absSatVar     fps) -- -fno-late-abstract-sat-var
                       , not (fps_absOversatVar fps) -- -fno-late-abstract-oversat-var
                       )

-- if a free id was floated, then its abs_ids are now free ids (and so
-- on)
expandFloatedIds :: LevelEnv -> IdSet -> IdSet
expandFloatedIds env = w . varSetElems where
   w = foldl snoc emptyVarSet

   snoc acc id = case lookupVarEnv (le_env env) id of
     Nothing            -> extendVarSet acc id
     Just (_,abs_vars, _) -> extendVarSetList acc $ filter isId abs_vars
      -- TODO unionVarSet acc $ w $ filter isId abs_vars

wouldIncreaseAllocation ::
  LevelEnv ->
  Bool ->
  IdSet ->      -- the abstracted value ids
  [(Id, FISilt)] -> -- the bindings in the binding group with each's
                    -- silt
  FISilt ->       -- the entire scope of the binding group
  VarSet ->       -- pinnees: ignore these as captors
  [] -- for each binder:
    ( Bool -- would create PAPs
    , WordOff  -- size of this closure group
    , WordOff  -- estimated increase for closures that are NOT
               -- allocated under a lambda
    , WordOff  -- estimated increase for closures that ARE allocated
               -- under a lambda
    )
wouldIncreaseAllocation env isLNE abs_ids_set pairs (FISilt _ scope_fiis scope_sk) _pinnees
  | isLNE = map (const (False,0,0,0)) pairs
  | otherwise = case finalPass env of
  Nothing -> []
  Just _fps -> flip map bndrs $ \bndr -> case lookupVarEnv scope_fiis bndr of
    Nothing -> (False, closuresSize, 0, 0) -- it's a dead variable. Huh.
    Just fii -> (violatesPAPs, closuresSize, closureGrowth, closureGrowthInLambda)
      where
        violatesPAPs = let (unapplied,_,_,_) = fii_useInfo fii in unapplied
          -- TODO consider incorporating PAP creation into the closure
          -- growth calculation (ie identifying each PAP, whether its
          -- in a lambda, etc), instead of having it as a separate all
          -- or nothing thing. (Maybe just add a "PAP Id" constructor
          -- to Skeleton?)
          --
          -- TODO also, if we specialized on partial applications (eg
          -- "map (f a) xs" becomes "$smap f a xs"), then maybe we
          -- could relax this

        (closureGrowth, closureGrowthInLambda)
          = costToLift (expandFloatedIds env) sizer bndr abs_ids_set scope_sk
    where
      bndrs = map fst pairs

      dflags = le_dflags env

      -- It's not enough to calculate "total size of abs_ids" because
      -- each binding in a letrec may have incomparable sets of free
      -- ids. abs_ids is merely the union of those sets.
      --
      -- So we instead calculate and then add up the size of each
      -- binding's closure. GHC does not currently share closure
      -- environments.
      closuresSize = sum $ flip map pairs $ \(_,FISilt _ fiis _) ->
        let (words, _, _) =
              StgCmmLayout.mkVirtHeapOffsets dflags isUpdateable $
              StgCmmClosure.addIdReps $
              filter (`elemVarSet` abs_ids_set) $
              varEnvElts $ expandFloatedIds env $ -- NB In versus Out ids
              mapVarEnv fii_var fiis
              where isUpdateable = False -- functions are not updateable
        in words + sTD_HDR_SIZE dflags -- ignoring profiling overhead
           -- safely ignoring the silt's satTypes; should always be []
           -- because this is a *function* closure we're considering

      sizer :: Id -> WordOff
      sizer = argRep_sizer . toArgRep . StgCmmClosure.idPrimRep

      argRep_sizer :: ArgRep -> WordOff
      argRep_sizer = StgCmmArgRep.argRepSizeW dflags
=======
    bind_fvs   = rhs_fvs `unionVarSet` idFreeVars bndr
    abs_vars   = abstractVars dest_lvl env bind_fvs
    dest_lvl   = destLevel env bind_fvs (isFunction rhs) is_bot
    is_bot     = exprIsBottom (deAnnotate rhs)

lvlBind env (AnnRec pairs)
  | not (profitableFloat env dest_lvl)
  = do { let bind_lvl = incMinorLvl (le_ctxt_lvl env)
             (env', bndrs') = substAndLvlBndrs Recursive env bind_lvl bndrs
       ; rhss' <- mapM (lvlExpr env') rhss
       ; return (Rec (bndrs' `zip` rhss'), env') }

  | null abs_vars
  = do { (new_env, new_bndrs) <- cloneVars Recursive env dest_lvl bndrs
       ; new_rhss <- mapM (lvlExpr (setCtxtLvl new_env dest_lvl)) rhss
       ; return ( Rec ([TB b (FloatMe dest_lvl) | b <- new_bndrs] `zip` new_rhss)
                , new_env) }

-- ToDo: when enabling the floatLambda stuff,
--       I think we want to stop doing this
  | [(bndr,rhs)] <- pairs
  , count isId abs_vars > 1
  = do	-- Special case for self recursion where there are
	-- several variables carried around: build a local loop:
	--	poly_f = \abs_vars. \lam_vars . letrec f = \lam_vars. rhs in f lam_vars
	-- This just makes the closures a bit smaller.  If we don't do
	-- this, allocation rises significantly on some programs
	--
	-- We could elaborate it for the case where there are several
	-- mutually functions, but it's quite a bit more complicated
	--
	-- This all seems a bit ad hoc -- sigh
    let (rhs_env, abs_vars_w_lvls) = lvlLamBndrs env dest_lvl abs_vars
        rhs_lvl = le_ctxt_lvl rhs_env

    (rhs_env', [new_bndr]) <- cloneVars Recursive rhs_env rhs_lvl [bndr]
    let
        (lam_bndrs, rhs_body)   = collectAnnBndrs rhs
        (body_env1, lam_bndrs1) = substBndrsSL NonRecursive rhs_env' lam_bndrs
        (body_env2, lam_bndrs2) = lvlLamBndrs body_env1 rhs_lvl lam_bndrs1
    new_rhs_body <- lvlExpr body_env2 rhs_body
    (poly_env, [poly_bndr]) <- newPolyBndrs dest_lvl env abs_vars [bndr]
    return (Rec [(TB poly_bndr (FloatMe dest_lvl)
               	 , mkLams abs_vars_w_lvls $
               	   mkLams lam_bndrs2 $
               	   Let (Rec [( TB new_bndr (StayPut rhs_lvl)
               	             , mkLams lam_bndrs2 new_rhs_body)])
               	       (mkVarApps (Var new_bndr) lam_bndrs1))]
           , poly_env)

  | otherwise  -- Non-null abs_vars
  = do { (new_env, new_bndrs) <- newPolyBndrs dest_lvl env abs_vars bndrs
       ; new_rhss <- mapM (lvlFloatRhs abs_vars dest_lvl new_env) rhss
       ; return ( Rec ([TB b (FloatMe dest_lvl) | b <- new_bndrs] `zip` new_rhss)
                , new_env) }

  where
    (bndrs,rhss) = unzip pairs

	-- Finding the free vars of the binding group is annoying
    bind_fvs = (unionVarSets [ idFreeVars bndr `unionVarSet` rhs_fvs
	     		    | (bndr, (rhs_fvs,_)) <- pairs])
	       `minusVarSet`
	       mkVarSet bndrs

    dest_lvl = destLevel env bind_fvs (all isFunction rhss) False
    abs_vars = abstractVars dest_lvl env bind_fvs

profitableFloat :: LevelEnv -> Level -> Bool
profitableFloat env dest_lvl
  =  (dest_lvl `ltMajLvl` le_ctxt_lvl env)  -- Escapes a value lambda
  || isTopLvl dest_lvl    		    -- Going all the way to top level
>>>>>>> 1a11e9ba

----------------------------------------------------
-- Three help functions for the type-abstraction case

<<<<<<< HEAD
lvlFloatRhs :: [CoreBndr] -> Level -> LevelEnv -> CoreExprWithBoth
            -> LvlM (Expr LevelledBndr)
lvlFloatRhs abs_vars dest_lvl env rhs = do
    rhs' <- lvlExpr rhs_lvl rhs_env rhs
    return (mkLams abs_vars_w_lvls rhs')
=======
lvlFloatRhs :: [OutVar] -> Level -> LevelEnv -> CoreExprWithFVs
            -> UniqSM (Expr LevelledBndr)
lvlFloatRhs abs_vars dest_lvl env rhs
  = do { rhs' <- lvlExpr rhs_env rhs
       ; return (mkLams abs_vars_w_lvls rhs') }
>>>>>>> 1a11e9ba
  where
    (rhs_env, abs_vars_w_lvls) = lvlLamBndrs env dest_lvl abs_vars
\end{code}


%************************************************************************
%*									*
\subsection{Deciding floatability}
%*									*
p%************************************************************************

\begin{code}
substAndLvlBndrs :: RecFlag -> LevelEnv -> Level -> [InVar] -> (LevelEnv, [LevelledBndr])
substAndLvlBndrs is_rec env lvl bndrs
  = lvlBndrs subst_env lvl subst_bndrs
  where
    (subst_env, subst_bndrs) = substBndrsSL is_rec env bndrs

substBndrsSL :: RecFlag -> LevelEnv -> [InVar] -> (LevelEnv, [OutVar])
-- So named only to avoid the name clash with CoreSubst.substBndrs
substBndrsSL is_rec env@(LE { le_subst = subst, le_env = id_env }) bndrs
  = ( env { le_subst    = subst'
          , le_env      = foldl add_id  id_env (bndrs `zip` bndrs') }
    , bndrs')
  where
    (subst', bndrs') = case is_rec of
                         NonRecursive -> substBndrs    subst bndrs
                         Recursive    -> substRecBndrs subst bndrs

lvlLamBndrs :: LevelEnv -> Level -> [OutVar] -> (LevelEnv, [LevelledBndr])
-- Compute the levels for the binders of a lambda group
lvlLamBndrs env lvl bndrs
  = lvlBndrs env new_lvl bndrs
  where
    new_lvl | any is_major bndrs = incMajorLvl lvl
            | otherwise          = incMinorLvl lvl

    is_major bndr = isId bndr && not (isProbablyOneShotLambda bndr)
       -- The "probably" part says "don't float things out of a
       -- probable one-shot lambda"


lvlBndrs :: LevelEnv -> Level -> [CoreBndr] -> (LevelEnv, [LevelledBndr])
-- The binders returned are exactly the same as the ones passed,
-- apart from applying the substitution, but they are now paired
-- with a (StayPut level)
--
-- The returned envt has ctxt_lvl updated to the new_lvl
--
-- All the new binders get the same level, because
-- any floating binding is either going to float past
-- all or none.  We never separate binders.
lvlBndrs env@(LE { le_lvl_env = lvl_env }) new_lvl bndrs
  = ( env { le_ctxt_lvl = new_lvl
          , le_lvl_env  = foldl add_lvl lvl_env bndrs }
    , lvld_bndrs)
  where
    lvld_bndrs    = [TB bndr (StayPut new_lvl) | bndr <- bndrs]
    add_lvl env v = extendVarEnv env v new_lvl
\end{code}

\begin{code}
<<<<<<< HEAD
-- Destination level is the max Id level of the expression (We'll
-- abstract the type variables, if any.)
destLevel :: LevelEnv -> Bool -> VarSet -> Level
destLevel env is_bot fvs
  | is_bot = tOP_LEVEL -- see Note [Bottoming floats]
  | otherwise = maxFvLevel isId env fvs
  -- Max over Ids only; the tyvars will be abstracted

class HasVar b where
  getVar :: b -> Var
instance HasVar Var where getVar = id
instance HasVar (TaggedBndr tag) where getVar (TB id _) = getVar id

isFunctionAnn :: HasVar b => AnnExpr b annot -> Bool
isFunctionAnn = isFunction . deAnnotate

isFunction :: HasVar b => Expr b -> Bool
=======
  -- Destination level is the max Id level of the expression
  -- (We'll abstract the type variables, if any.)
destLevel :: LevelEnv -> VarSet
          -> Bool   -- True <=> is function
          -> Bool   -- True <=> is bottom
          -> Level
destLevel env fvs is_function is_bot
  | is_bot = tOP_LEVEL	-- Send bottoming bindings to the top
			-- regardless; see Note [Bottoming floats]
  | Just n_args <- floatLams env
  , n_args > 0	-- n=0 case handled uniformly by the 'otherwise' case
  , is_function
  , countFreeIds fvs <= n_args
  = tOP_LEVEL	-- Send functions to top level; see
		-- the comments with isFunction

  | otherwise = maxFvLevel isId env fvs  -- Max over Ids only; the tyvars
    	      		   	    	 -- will be abstracted

isFunction :: CoreExprWithFVs -> Bool
>>>>>>> 1a11e9ba
-- The idea here is that we want to float *functions* to
-- the top level.  This saves no work, but 
--	(a) it can make the host function body a lot smaller, 
--		and hence inlinable.  
--	(b) it can also save allocation when the function is recursive:
--	    h = \x -> letrec f = \y -> ...f...y...x...
--		      in f x
--     becomes
--	    f = \x y -> ...(f x)...y...x...
--	    h = \x -> f x x
--     No allocation for f now.
-- We may only want to do this if there are sufficiently few free 
-- variables.  We certainly only want to do it for values, and not for
-- constructors.  So the simple thing is just to look for lambdas
isFunction (Lam b e) | isId (getVar b)    = True
                     | otherwise = isFunction e
-- isFunction (_, AnnTick _ e)          = isFunction e  -- dubious
isFunction _                           = False

\end{code}


%************************************************************************
%*									*
\subsection{Free-To-Level Monad}
%*									*
%************************************************************************

\begin{code}
type InVar  = Var   -- Pre  cloning
type InId   = Id    -- Pre  cloning
type OutVar = Var   -- Post cloning
type OutId  = Id    -- Post cloning

data LevelEnv
  = LE { le_switches :: FloatOutSwitches
       , le_ctxt_lvl :: Level           -- The current level
       , le_lvl_env  :: VarEnv Level	-- Domain is *post-cloned* TyVars and Ids
       , le_subst    :: Subst 		-- Domain is pre-cloned TyVars and Ids
                                        -- The Id -> CoreExpr in the Subst is ignored
<<<<<<< HEAD
                                        -- (since we want to substitute in LevelledExpr
                                        -- instead) but we do use the Co/TyVar substs
       , le_env      :: IdEnv (Var,[Var], LevelledExpr)	-- Domain is pre-cloned Ids
       , le_dflags   :: DynFlags
       , le_LNEs     :: VarSet
    }
        -- see Note [The Reason SetLevels Does Substitution]

        -- We clone let-bound variables so that they are still
=======
                                        -- (since we want to substitute a LevelledExpr for
                                        -- an Id via le_env) but we do use the Co/TyVar substs
       , le_env      :: IdEnv ([OutVar], LevelledExpr)	-- Domain is pre-cloned Ids
    }
	-- We clone let- and case-bound variables so that they are still
>>>>>>> 1a11e9ba
	-- distinct when floated out; hence the le_subst/le_env.
        -- (see point 3 of the module overview comment).
	-- We also use these envs when making a variable polymorphic
	-- because we want to float it out past a big lambda.
	--
	-- The le_subst and le_env always implement the same mapping, but the
	-- le_subst maps to CoreExpr and the le_env to LevelledExpr
	-- Since the range is always a variable or type application,
	-- there is never any difference between the two, but sadly
	-- the types differ.  The le_subst is used when substituting in
	-- a variable's IdInfo; the le_env when we find a Var.
	--
	-- In addition the le_env records a list of tyvars free in the
	-- type application, just so we don't have to call freeVars on
	-- the type application repeatedly.
	--
	-- The domain of the both envs is *pre-cloned* Ids, though
	--
	-- The domain of the le_lvl_env is the *post-cloned* Ids

<<<<<<< HEAD
initialEnv :: DynFlags -> FloatOutSwitches -> LevelEnv
initialEnv dflags float_lams 
  = LE { le_switches = float_lams, le_lvl_env = emptyVarEnv
       , le_subst = emptySubst, le_env = emptyVarEnv, le_dflags = dflags, le_LNEs = emptyVarSet }

--floatLams :: LevelEnv -> Maybe Int
--floatLams le = floatOutLambdas (le_switches le)
=======
initialEnv :: FloatOutSwitches -> LevelEnv
initialEnv float_lams
  = LE { le_switches = float_lams
       , le_ctxt_lvl = tOP_LEVEL
       , le_lvl_env = emptyVarEnv
       , le_subst = emptySubst
       , le_env = emptyVarEnv }
>>>>>>> 1a11e9ba

finalPass :: LevelEnv -> Maybe FinalPassSwitches
finalPass le = finalPass_ (le_switches le)

isFinalPass :: LevelEnv -> Bool
isFinalPass le = case finalPass le of
  Nothing -> False
  Just _  -> True

floatConsts :: LevelEnv -> Bool
floatConsts le = floatOutConstants (le_switches le)

floatPAPs :: LevelEnv -> Bool
floatPAPs le = floatOutPartialApplications (le_switches le)

<<<<<<< HEAD
lneLvlEnv :: LevelEnv -> [Id] -> LevelEnv
lneLvlEnv env lnes = env { le_LNEs = extendVarSetList (le_LNEs env) lnes }

-- see Note [The Reason SetLevels Does Substitution]
extendLvlEnv :: LevelEnv -> [LevelledBndr] -> LevelEnv
-- Used when *not* cloning
extendLvlEnv le@(LE { le_lvl_env = lvl_env, le_subst = subst, le_env = id_env }) 
             prs
  = le { le_lvl_env = foldl add_lvl lvl_env prs
       , le_subst   = foldl del_subst subst prs
       , le_env     = foldl del_id id_env prs }
  where
    add_lvl   env (TB v s) = extendVarEnv env v (floatSpecLevel s)
    del_subst env (TB v _) = extendInScope env v
    del_id    env (TB v _) = delVarEnv env v
  -- We must remove any clone for this variable name in case of
  -- shadowing.  This bit me in the following case
  -- (in nofib/real/gg/Spark.hs):
  -- 
  --   case ds of wild {
  --     ... -> case e of wild {
  --              ... -> ... wild ...
  --            }
  --   }
  -- 
  -- The inside occurrence of @wild@ was being replaced with @ds@,
  -- incorrectly, because the SubstEnv was still lying around.  Ouch!
  -- KSW 2000-07.
=======
setCtxtLvl :: LevelEnv -> Level -> LevelEnv
setCtxtLvl env lvl = env { le_ctxt_lvl = lvl }
>>>>>>> 1a11e9ba

-- extendCaseBndrLvlEnv adds the mapping case-bndr->scrut-var if it can
-- (see point 4 of the module overview comment)
extendCaseBndrEnv :: LevelEnv
                  -> Id                 -- Pre-cloned case binder
                  -> Expr LevelledBndr  -- Post-cloned scrutinee
                  -> LevelEnv
extendCaseBndrEnv le@(LE { le_subst = subst, le_env = id_env })
                  case_bndr (Var scrut_var)
  = le { le_subst   = extendSubstWithVar subst case_bndr scrut_var
<<<<<<< HEAD
       , le_env     = extendVarEnv id_env case_bndr (scrut_var,[], ASSERT(not (isCoVar scrut_var)) Var scrut_var) }
     
extendCaseBndrLvlEnv env _scrut case_bndr
  = extendLvlEnv env [case_bndr]

extendPolyLvlEnv :: Level -> LevelEnv -> [Var] -> [(Var {- :: t -}, Var {- :: mkPiTypes abs_vars t -})] -> LevelEnv
extendPolyLvlEnv dest_lvl 
                 le@(LE { le_lvl_env = lvl_env, le_subst = subst, le_env = id_env }) 
                 abs_vars bndr_pairs
   = ASSERT( all (not . isCoVar . fst) bndr_pairs ) -- What would we add to the CoSubst in this case. No easy answer, so avoid floating 
    le { le_lvl_env = foldl add_lvl   lvl_env bndr_pairs
       , le_subst   = foldl add_subst subst   bndr_pairs
       , le_env     = foldl add_id    id_env  bndr_pairs }
  where
     add_lvl   env (_, v') = extendVarEnv env v' dest_lvl
     add_subst env (v, v') = extendIdSubst env v (mkVarApps (Var v') abs_vars)
     add_id    env (v, v') = extendVarEnv env v (v',abs_vars, mkVarApps (Var v') abs_vars)

extendCloneLvlEnv :: Level -> LevelEnv -> Subst -> [(Var, Var)] -> LevelEnv
extendCloneLvlEnv lvl le@(LE { le_lvl_env = lvl_env, le_env = id_env }) 
                  new_subst bndr_pairs
  = le { le_lvl_env = foldl add_lvl lvl_env bndr_pairs
       , le_subst   = new_subst
       , le_env     = foldl add_id  id_env  bndr_pairs }
  where
     add_lvl env (_, v_cloned) = extendVarEnv env v_cloned lvl
     add_id  env (v, v_cloned) = if isTyVar v
                                 then delVarEnv    env v
                                 else extendVarEnv env v (v_cloned,[], ASSERT(not (isCoVar v_cloned)) Var v_cloned)
=======
       , le_env     = add_id id_env (case_bndr, scrut_var) }
extendCaseBndrEnv env _ _ = env
>>>>>>> 1a11e9ba

maxFvLevel :: (Var -> Bool) -> LevelEnv -> VarSet -> Level
maxFvLevel max_me (LE { le_lvl_env = lvl_env, le_env = id_env }) var_set
  = foldVarSet max_in tOP_LEVEL var_set
  where
    max_in in_var lvl 
       = foldr max_out lvl (case lookupVarEnv id_env in_var of
				Just (v,abs_vars, _) -> v:abs_vars
				Nothing		   -> [in_var])

    max_out out_var lvl 
	| max_me out_var = case lookupVarEnv lvl_env out_var of
				Just lvl' -> maxLvl lvl' lvl
				Nothing   -> lvl 
	| otherwise = lvl	-- Ignore some vars depending on max_me

lookupVar :: LevelEnv -> Id -> LevelledExpr
lookupVar le v = case lookupVarEnv (le_env le) v of
		    Just (_, _, expr) -> expr
		    _              -> Var v

abstractVars :: Level -> LevelEnv -> VarSet -> [OutVar]
	-- Find the variables in fvs, free vars of the target expresion,
	-- whose level is greater than the destination level
	-- These are the ones we are going to abstract out
abstractVars dest_lvl (LE { le_subst = subst, le_lvl_env = lvl_env }) in_fvs
  = map zap $ uniq $ sortQuantVars
    [out_var | out_fv  <- varSetElems (substVarSet subst in_fvs)
	     , out_var <- varSetElems (close out_fv)
	     , abstract_me out_var ]
	-- NB: it's important to call abstract_me only on the OutIds the
	-- come from substVarSet (not on fv, which is an InId)
  where
    uniq :: [Var] -> [Var]
	-- Remove adjacent duplicates; the sort will have brought them together
    uniq (v1:v2:vs) | v1 == v2  = uniq (v2:vs)
		    | otherwise = v1 : uniq (v2:vs)
    uniq vs = vs

    abstract_me v = case lookupVarEnv lvl_env v of
			Just lvl -> dest_lvl `ltLvl` lvl
			Nothing  -> False

	-- We are going to lambda-abstract, so nuke any IdInfo,
	-- and add the tyvars of the Id (if necessary)
    zap v | isId v = WARN( isStableUnfolding (idUnfolding v) ||
		           not (isEmptySpecInfo (idSpecialisation v)),
		           text "absVarsOf: discarding info on" <+> ppr v )
		     setIdInfo v vanillaIdInfo
	  | otherwise = v

<<<<<<< HEAD
absVarsOf :: IdEnv (Var,[Var], LevelledExpr) -> Var -> VarSet
	-- If f is free in the expression, and f maps to poly_f a b c in the
	-- current substitution, then we must report a b c as candidate type
	-- variables
	--
	-- Also, if x::a is an abstracted variable, then so is a; that is,
	-- we must look in x's type. What's more, if a mentions kind variables,
	-- we must also return those.
absVarsOf id_env v 
  | isId v, Just (v,abs_vars, _) <- lookupVarEnv id_env v
  = foldr (unionVarSet . close) emptyVarSet (v:abs_vars)
  | otherwise
  = close v
  where
    close :: Var -> VarSet  -- Result include the input variable itself
=======
    close :: Var -> VarSet  -- Close over variables free in the type
                            -- Result includes the input variable itself
>>>>>>> 1a11e9ba
    close v = foldVarSet (unionVarSet . close)
                         (unitVarSet v)
                         (varTypeTyVars v)
\end{code}

\begin{code}
type PinnedLBFs = VarEnv (Id, VarSet) -- (g, fs, hs) <=> pinned by fs, captured by hs

newtype LvlM a = LvlM (UniqSM (a, PinnedLBFs))
instance Monad LvlM where
  return a = LvlM $ return (a, emptyVarEnv)
  LvlM m >>= k = LvlM $ m >>= \ ~(a, w) ->
    case k a of
      LvlM m -> m >>= \ ~(b, w') -> return (b, plusVarEnv_C (\ ~(id, x) ~(_, y) -> (id, unionVarSet x y)) w w')
instance MonadUnique LvlM where
  getUniqueSupplyM = LvlM $ getUniqueSupplyM >>= \a -> return (a, emptyVarEnv)

initLvl :: UniqSupply -> LvlM a -> a
initLvl us (LvlM m) = fst $ initUs_ us m
\end{code}


\begin{code}
<<<<<<< HEAD
newPolyBndrs :: Level -> LevelEnv -> [Var] -> [Id] -> LvlM (LevelEnv, [Id])
newPolyBndrs dest_lvl env abs_vars bndrs = do
    uniqs <- getUniquesM
    let new_bndrs = zipWith mk_poly_bndr bndrs uniqs
    return (extendPolyLvlEnv dest_lvl env abs_vars (bndrs `zip` new_bndrs), new_bndrs)
=======
newPolyBndrs :: Level -> LevelEnv -> [OutVar] -> [InId] -> UniqSM (LevelEnv, [OutId])
-- The envt is extended to bind the new bndrs to dest_lvl, but
-- the ctxt_lvl is unaffected
newPolyBndrs dest_lvl
             env@(LE { le_lvl_env = lvl_env, le_subst = subst, le_env = id_env })
             abs_vars bndrs
 = ASSERT( all (not . isCoVar) bndrs )   -- What would we add to the CoSubst in this case. No easy answer.
   do { uniqs <- getUniquesM
      ; let new_bndrs = zipWith mk_poly_bndr bndrs uniqs
            bndr_prs  = bndrs `zip` new_bndrs
            env' = env { le_lvl_env = foldl add_lvl   lvl_env new_bndrs
                       , le_subst   = foldl add_subst subst   bndr_prs
                       , le_env     = foldl add_id    id_env  bndr_prs }
      ; return (env', new_bndrs) }
>>>>>>> 1a11e9ba
  where
    add_lvl   env v' = extendVarEnv env v' dest_lvl
    add_subst env (v, v') = extendIdSubst env v (mkVarApps (Var v') abs_vars)
    add_id    env (v, v') = extendVarEnv env v ((v':abs_vars), mkVarApps (Var v') abs_vars)

    mk_poly_bndr bndr uniq = transferPolyIdInfo bndr abs_vars $ 	-- Note [transferPolyIdInfo] in Id.lhs
			     mkSysLocal (mkFastString str) uniq poly_ty
			   where
<<<<<<< HEAD
			     str     = (if isFinalPass env then "llf_" else "poly_")
                                        ++ occNameString (getOccName bndr)
			     poly_ty = mkPiTypes abs_vars (idType bndr)
=======
			     str     = "poly_" ++ occNameString (getOccName bndr)
			     poly_ty = mkPiTypes abs_vars (substTy subst (idType bndr))
>>>>>>> 1a11e9ba

newLvlVar :: LevelledExpr        -- The RHS of the new binding
          -> Bool                -- Whether it is bottom
	  -> LvlM Id
newLvlVar lvld_rhs is_bot
  = do { uniq <- getUniqueM
       ; return (add_bot_info (mkLocalId (mk_name uniq) rhs_ty)) }
  where
    add_bot_info var  -- We could call annotateBotStr always, but the is_bot
                      -- flag just tells us when we don't need to do so
       | is_bot    = annotateBotStr var (exprBotStrictness_maybe de_tagged_rhs)
       | otherwise = var
    de_tagged_rhs = deTagExpr lvld_rhs
    rhs_ty = exprType de_tagged_rhs
    mk_name uniq = mkSystemVarName uniq (mkFastString "lvl")

cloneVars :: RecFlag -> LevelEnv -> Level -> [Var] -> LvlM (LevelEnv, [Var])
-- Works for Ids, TyVars and CoVars
-- The dest_lvl is attributed to the binders in the new env,
-- but cloneVars doesn't affect the ctxt_lvl of the incoming env
cloneVars is_rec
          env@(LE { le_subst = subst, le_lvl_env = lvl_env, le_env = id_env })
          dest_lvl vs
  = do { us <- getUniqueSupplyM
       ; let (subst', vs1) = case is_rec of
                               NonRecursive -> cloneBndrs      subst us vs
                               Recursive    -> cloneRecIdBndrs subst us vs
      	     vs2  = map zap_demand_info vs1  -- See Note [Zapping the demand info]
             prs  = vs `zip` vs2
      	     env' = env { le_lvl_env = foldl add_lvl lvl_env vs2
                        , le_subst   = subst'
                        , le_env     = foldl add_id id_env prs }

       ; return (env', vs2) }
  where
     add_lvl env v_cloned = extendVarEnv env v_cloned dest_lvl

add_id :: IdEnv ([Var], LevelledExpr) -> (Var, Var) -> IdEnv ([Var], LevelledExpr)
add_id id_env (v, v1)
  | isTyVar v = delVarEnv    id_env v
  | otherwise = extendVarEnv id_env v ([v1], ASSERT(not (isCoVar v1)) Var v1)

zap_demand_info :: Var -> Var
zap_demand_info v
  | isId v    = zapDemandIdInfo v
  | otherwise = v
\end{code}

Note [Preserving Fast Entries] (wrt Note [Late Lambda Floating])
~~~~~~~~~~~~~~~~~~~~~~~~~~~~~~~~~~~~~~~~~~~~~~~~~~~~~~~~~~~~~~~~

The policy: avoid changing fast entry invocations of free variables
(known call) into slow entry invocations of the new parameter
representing that free variable (unknown call).

  ... let f x = ... in
      let g x = ... (f ...) ... in  -- GOOD: call to f is fast entry
      ... g a ...

  => -- NB f wasn't floated

  poly_g f x = ... (f ...) ... -- BAD: call to f is slow entry

  ... let f x = ... in
      ... poly_g f a ...

The mechanism: when considering a let-bound lambda, we disallow the
float if any of the variables being abstracted over are applied in the
RHS. The flags -f(no)-late-abstract-undersat-var and
-f(no)-late-abstract-sat-var determine the details of this check.

It is intended that only applications of locally-bound free variables
*whose bindings are not themselves floated* can prevent a float. This
comes for free. The free variable information is not updated during
the setLevels pass. On the other hand, the set of abstracted variables
is calculated using the current LevelEnv. Thus: while a floated
function's original Id may be in the FII, it won't be in the
abs_vars.

Note [Zapping the demand info]
~~~~~~~~~~~~~~~~~~~~~~~~~~~~~~
VERY IMPORTANT: we must zap the demand info if the thing is going to
float out, becuause it may be less demanded than at its original
binding site.  Eg
   f :: Int -> Int
   f x = let v = 3*4 in v+x
Here v is strict; but if we float v to top level, it isn't any more.
<<<<<<< HEAD

Note [The Reason SetLevels Does Substitution]
~~~~~~~~~~~~~~~~~~~~~~~~~~~~~~~~~~~~~~~~~~~~~
If a binding is going to be floated, setLevels carries a substitution
in order to eagerly replace that binding's occurrences with a
reference to the floated binding. Why doesn't it instead create a
simple binding right next it and rely on the wise and weary simplifier
to handle the inlining? It's an issue with nested bindings.

  outer a = let x = ... a ... in
            let y = ... x ... in
            ... x ... y ...

Currently, when setLevels processes the x binding, the substitution
leads to the following intermediate step. (I am showing the result of
the substitution as if it were already applied.)

  x' a = ...

  out a = let y = ... x' a ... in
          ... x' a ... y ...

If we were to instead rely on the simplifier, we'd do something like this

  x' a = ...

  out a = let x = x' a in
          let y = ... x ... in
          ... x ... y ...

The problem here is that the subsequent step in which setLevels
analyzes the y binding would still treat x as y's only free
variable. With the eager substitution, on the other hand, x' is not
treated as a free variable since it's a global and a *is* recognized
as a free variable. That's the behavior we currently intend.

%************************************************************************
%*									*
\subsection{Determining unapplied variables}
%*									*
%************************************************************************


\begin{code}
-- Floating a closure does not affect the float decisions derived from
-- its body. Consequently, the lift decision for a function closure
-- should be based on the floats and silt of its original body.
--
-- But I want to isolate FVUp to analyzeFVs, so I add BSilt to each
-- interesting binder, to make the accurate body term available to
-- decideLateLambdaFloat.
data BSilt
  = BoringB
  | CloB FISilt

type CoreBindWithBoth = AnnBind (TaggedBndr (Bool,BSilt)) (VarSet,FISilt)
type CoreExprWithBoth = AnnExpr (TaggedBndr (Bool,BSilt)) (VarSet,FISilt)

siltOf :: CoreExprWithBoth -> FISilt
siltOf = snd . fst

fvsOf :: CoreExprWithBoth -> VarSet
fvsOf = fst . fst

data FII = FII {fii_var :: !Var, fii_useInfo :: !UseInfo}

instance Outputable FII where
  ppr (FII v (unapplied,under,exact,over)) =
    ppr v <+> w '0' unapplied <> w '<' under <> w '=' exact <> w '>' over
    where w c b = if b then char c else empty

type UseInfo = (Bool,Bool,Bool,Bool)
  -- (unapplied,under sat,exactly sat,over sat)

bothUseInfo :: UseInfo -> UseInfo -> UseInfo
bothUseInfo (a,b,c,d) (w,x,y,z) = (a||w,b||x,c||y,d||z)

bothFII :: FII -> FII -> FII
bothFII (FII v l) (FII _ r) = FII v $ l `bothUseInfo` r

type FIIs = IdEnv FII

emptyFIIs :: FIIs
emptyFIIs = emptyVarEnv

unitFIIs :: Id -> UseInfo -> FIIs
unitFIIs v usage = unitVarEnv v $ FII v usage

bothFIIs :: FIIs -> FIIs -> FIIs
bothFIIs = plusVarEnv_C bothFII

delBindersFVs :: [Var] -> VarSet -> VarSet
delBindersFVs bs fvs = foldr delBinderFVs fvs bs

delBinderFVs :: Var -> VarSet -> VarSet
-- see comment on CoreFVs.delBinderFV
delBinderFVs b fvs = fvs `delVarSet` b `unionVarSet` varTypeTyVars b

\end{code}


%************************************************************************
%*                                                                      *
\subsection{Free variables (and types) and unapplied variables}
%*                                                                      *
%************************************************************************

\begin{code}
-- Note [Approximating CorePrep]
-- ~~~~~~~~~~~~~~~~~~~~~~~~~
--
-- In order to more accurately predict the cost of lifting a function
-- binding, we approximate CorePrep's floats. For example, CorePrep
-- changes
--
--   let t = let x = f s
--           in (x, s)
--
-- to
--
--   let x = f s
--       t = (x, s)
--
-- Before CorePrep, f occurs free both in t and in x. After CorePrep,
-- f occurs only in t. Therefore, we must approximate CorePrep's
-- floating in order to see that f does not occur in t, else the
-- incorrectly predicted growth of t will be included in the estimated
-- cost of lifting f.
--
-- NB That floating cannot change the abs_ids of a function closure
-- because nothing floats past a lambda. TODO What about zero-arity
-- LNEs?
--
-- We are *approximating* CorePrep because we do not actually float
-- anything: thus some of the emulated decisions might be
-- inaccurate. There are three functions that CorePrep uses to make
-- decisions about floats:
--
--   * cpe_ExprIsTrivial - that was pretty easy to replicate; I think
--   it's accurately emulated via the fvu_isTrivial field.
--
--   * exprIsHNF - non-trivial definition; foolish to
--   replicate. HOWEVER: calling this on the original term instead of
--   the CorePrep'd term still accurately emulates CorePrep: the
--   definition of exprIsHNF is insensitive to the things that
--   CorePrep changes (lets and the structure of arguments).
--
--   * exprOkForSpeculation - non-trivial definition; foolish to
--   replicate. Thus I call this on the original term instead of the
--   CorePrep'd term. Doing so may make the emulation of CorePrep
--   floats potentially inaccurate.
--
-- TODO improve the exprOkForSpeculation approximation?

data FIFloats = FIFloats
  !OkToSpec
  ![ArgRep] -- the type of each sat bindings that is floating
  !IdSet -- the ids of the non-sat bindings that are floating
  !FIIs -- use information for ids free in the floating bindings
  !Skeleton -- the skeleton of all floating bindings

data FISilt = FISilt
  ![ArgRep] -- the type of each free sat id
  !FIIs -- use information for free ids
  !Skeleton -- the skeleton

instance Outputable FISilt where
  ppr (FISilt satReps fiis sk) = ppr (length satReps) <+> ppr (varEnvElts fiis) $$ ppr sk

siltFIIs :: FISilt -> FIIs
siltFIIs (FISilt _ fiis _) = fiis

emptyFloats :: FIFloats
emptyFloats = FIFloats OkToSpec [] emptyVarSet emptyFIIs NilSk

emptySilt :: FISilt
emptySilt = FISilt [] emptyVarEnv NilSk

delBindersSilt :: [Var] -> FISilt -> FISilt
delBindersSilt bs (FISilt m fiis sk) =
  FISilt m (fiis `delVarEnvList` bs) sk

isEmptyFloats :: FIFloats -> Bool
isEmptyFloats (FIFloats _ n bndrs _ _) = null n && isEmptyVarSet bndrs

appendFloats :: FIFloats -> FIFloats -> FIFloats
appendFloats (FIFloats ok1 n1 bndrs1 fiis1 sk1) (FIFloats ok2 n2 bndrs2 fiis2 sk2) =
  FIFloats (combineOkToSpec ok1 ok2)
    (n1 ++ n2)
    (bndrs1 `unionVarSet` bndrs2)
    (bothFIIs fiis1 $ fiis2 `minusVarEnv` bndrs1)
    (sk1 `bothSk` sk2)

bothSilt :: FISilt -> FISilt -> FISilt
bothSilt (FISilt m1 fiis1 sk1) (FISilt m2 fiis2 sk2) =
  FISilt (m1 ++ m2)
    (fiis1 `bothFIIs` fiis2)
    (sk1 `bothSk` sk2)

altSilt :: FISilt -> FISilt -> FISilt
altSilt (FISilt m1 fiis1 sk1) (FISilt m2 fiis2 sk2) =
  FISilt (m1 ++ m2)
    (fiis1 `bothFIIs` fiis2)
    (sk1 `altSk` sk2)

-- corresponds to CorePrep.wrapBinds
wrapFloats :: FIFloats -> FISilt -> FISilt
wrapFloats (FIFloats _ n bndrs fiis1 skFl) (FISilt m fiis2 skBody) =
  FISilt (m Data.List.\\ n) -- floated sat ids are always OccOnce!, so
                            -- it's correct to remove them 1-for-1
    (bothFIIs fiis1 $ minusVarEnv fiis2 bndrs)
    (skFl `bothSk` skBody)

-- corresponds to CorePrep.wantFloatNested
--
-- NB bindings only float out of a closure when that would reveal a
-- head normal form
wantFloatNested :: RecFlag -> Bool -> FIFloats -> CoreExpr -> Bool
wantFloatNested is_rec strict_or_unlifted floats rhs
  =  isEmptyFloats floats
  || strict_or_unlifted
  || (allLazyNested is_rec floats && exprIsHNF rhs)

perhapsWrapFloatsFVUp :: RecFlag -> Bool -> CoreExpr -> FVUp -> FVUp
perhapsWrapFloatsFVUp is_rec use_case e e_up =
  -- do bindings float out of the argument?
  if wantFloatNested is_rec use_case (fvu_floats e_up) e
  then e_up -- yes, they do
  else lambdaLikeFVUp [] e_up


-- must correspond to CorePrep.allLazyNested
allLazyNested :: RecFlag -> FIFloats -> Bool
allLazyNested is_rec (FIFloats okToSpec _ _ _ _) = case okToSpec of
  OkToSpec    -> True
  NotOkToSpec -> False
  IfUnboxedOk -> isNonRec is_rec

newtype Identity a = Identity {runIdentity :: a}
instance Monad Identity where
  return = Identity
  Identity a >>= f = f a
type FVM = Identity

-- Note [FVUp]
-- ~~~~~~~~~~~
-- An FVUp simultaneously maintains two views on an expression:
--
--   1) the actual expression E, as well as
--
--   2) the pair of floats F and expression E' that would result from CorePrep's floating.
--
-- NB We don't actually do any floating, but we anticipate it.

-- Note [recognizing LNE]
-- ~~~~~~~~~~~~~~~~~~~~~~
-- We track escaping variables in order to recognize LNEs. This helps
-- in a couple of ways:
--
--  (1) it is ok to lift a "thunk" if it is actually LNE
--
--  (2) LNEs are not actually closures, so adding free variables to
--      one does not increase allocation (cf closureFVUp)
--
-- (See Note [FVUp] for the semantics of E, F, and E'.)
--
-- NB The escaping variables in E are the same as the escaping
-- variables in F and E'. A deceptive example suggesting they might
-- instead be different is this sort of floating:
--
--   let t = lne j = ...
--           in E[j]
--
-- becomes
--
--   let j = ...
--       t = E[j]
--
-- Since j hypothetically floated out of t, it is no longer
-- LNE. However, this example is impossible: j would not float out of
-- t. A binding only floats out of a closure if doing so would reveal
-- a head normal form (cf wantFloatNested and CoreUtil's Note
-- [exprIsHNF]), and for all such forms, the free ids of the arguments
-- are defined to be escaping. Thus: LNE bindings do not float out of
-- closures.

-- Note [FVUp for closures and floats]
-- ~~~~~~~~~~~~~~~~~~~~~~~~~~~~~~~~~~~
--
-- See Note [FVUp] for the semantics of F and E'.
--
-- When a pair F and E' is itself floated, it becomes one of
--
--   (F; let n = E'        , n)
--
-- or
--
--   (F; case E' of n ->   , n)
--
-- closureFVUp manages the let-binding of E'
--
-- floatFVUp manages the whole transformation

-- see Note [FVUp] for semantics of E, F, and E'
data FVUp = FVUp {
  fvu_fvs :: VarSet,  -- free vars of E
  fvu_escapes :: IdSet, -- variables that occur escapingly in E; see
                         -- Note [recognizing LNE]

  fvu_floats :: FIFloats, -- the floats, F

  fvu_silt :: FISilt, -- the things that did not float, E'

  fvu_isTrivial :: Bool
    -- fvu_isTrivial up <=> cpe_ExprIsTrivial (perhapsWrapFloatsFVUp up)
  }

litFVUp :: FVUp
litFVUp = FVUp {
  fvu_fvs = emptyVarSet,
  fvu_escapes = emptyVarSet,
  fvu_floats = emptyFloats,
  fvu_silt = emptySilt,
  fvu_isTrivial = True
  }

typeFVUp :: VarSet -> FVUp
typeFVUp tyvars = litFVUp {fvu_fvs = tyvars}

varFVUp :: Var -> Bool -> Bool -> UseInfo -> FVUp
varFVUp v escapes nonTopLevel usage = FVUp {
  fvu_fvs     = if local                  then unitVarSet v      else emptyVarSet,
  fvu_escapes = if nonTopLevel && escapes then unitVarSet v      else emptyVarSet,
  fvu_floats  = emptyFloats,
  fvu_silt = if nonTopLevel then FISilt [] (unitFIIs v usage) NilSk else emptySilt,
  fvu_isTrivial = True
  }
  where local = isLocalVar v

lambdaLikeFVUp :: [CoreBndr] -> FVUp -> FVUp
-- nothing floats past a lambda
--
-- also called for case alternatives
lambdaLikeFVUp bs up = up {
  fvu_fvs = del (fvu_fvs up),
  fvu_escapes = del (fvu_escapes up),
  fvu_floats = emptyFloats,
  fvu_silt = delBindersSilt bs $ fvu_floats up `wrapFloats` fvu_silt up
  }
  where del = delBindersFVs bs

-- see Note [FVUp for closures and floats]
floatFVUp :: FVEnv -> Maybe Id -> Bool -> Bool -> CoreExpr -> FVUp -> FVUp
floatFVUp env mb_id use_case isLNE rhs up =
  let rhs_floats@(FIFloats _ _ bndrs_floating_out _ _) = fvu_floats up

      FISilt m fids sk = fvu_silt up

      new_float = FIFloats okToSpec n bndrs fids sk'
        where
          okToSpec | use_case  = if exprOkForSpeculation rhs
                                 then IfUnboxedOk else NotOkToSpec
                   | otherwise = OkToSpec

          (n,bndrs) = case mb_id of
            Nothing -> ((toArgRep $ typePrimRep $ exprType rhs):m,emptyVarSet)
            Just id -> (m,unitVarSet id)

          -- treat LNEs like cases; see Note [recognizing LNE]
          sk' | use_case || (fve_ignoreLNEClo env && isLNE) = sk
              | otherwise = CloSk mb_id fids' sk

                where fids' = bndrs_floating_out `unionVarSet` mapVarEnv fii_var fids
                  -- add in the binders floating out of this binding
                  --
                  -- TODO is this redundant?
  in up {
    -- if it's a proper closure, all ids escape
    fvu_escapes = let proper = not $ use_case || isLNE
                  in if proper then fvu_fvs up else fvu_escapes up,

    -- we are *moving* the fvu_silt to a new float
    fvu_floats = rhs_floats `appendFloats` new_float,
    fvu_silt = emptySilt
    }

data FVEnv = FVEnv
  { fve_isFinal      :: !Bool
  , fve_useDmd       :: !Bool
  , fve_ignoreLNEClo :: !Bool
  , fve_floatLNE0    :: !Bool
  , fve_argumentDemands :: Maybe [Bool]
  , fve_runtimeArgs  :: !NumRuntimeArgs
  , fve_letBoundVars :: !(IdEnv Bool)
  , fve_nonTopLevel  :: !IdSet
  -- ^ the non-TopLevel variables in scope
  }

type NumRuntimeArgs = Int -- i <=> applied to i runtime arguments

initFVEnv :: Maybe FinalPassSwitches -> FVEnv
initFVEnv mb_fps = FVEnv {
  fve_isFinal = isFinal,
  fve_useDmd = useDmd,
  fve_ignoreLNEClo = ignoreLNEClo,
  fve_floatLNE0 = floatLNE0,
  fve_argumentDemands = Nothing,
  fve_runtimeArgs = 0,
  fve_letBoundVars = emptyVarEnv,
  fve_nonTopLevel = emptyVarSet
  }
  where (isFinal, useDmd, ignoreLNEClo, floatLNE0) = case mb_fps of
          Nothing -> (False, False, False, False)
          Just fps -> (True, fps_strictness fps, fps_ignoreLNEClo fps, fps_floatLNE0 fps)

unappliedEnv :: FVEnv -> FVEnv
unappliedEnv env = env { fve_runtimeArgs = 0, fve_argumentDemands = Nothing }

appliedEnv :: FVEnv -> FVEnv
appliedEnv env =
  env { fve_runtimeArgs = 1 + fve_runtimeArgs env }

letBoundEnv :: Id -> CoreExpr -> FVEnv -> FVEnv
letBoundEnv bndr rhs env =
   env { fve_letBoundVars = extendVarEnv_C (\_ new -> new)
           (fve_letBoundVars env)
           bndr
           (isFunction rhs) }

letBoundsEnv :: [(Id, CoreExpr)] -> FVEnv -> FVEnv
letBoundsEnv binds env = foldl (\e (id, rhs) -> letBoundEnv id rhs e) env binds

extendEnv :: [Id] -> FVEnv -> FVEnv
extendEnv bndrs env =
  env { fve_nonTopLevel = extendVarSetList (fve_nonTopLevel env) bndrs }

-- | Annotate a 'CoreExpr' with its non-TopLevel free type and value
-- variables and its unapplied variables at every tree node
analyzeFVs :: FVEnv -> CoreExpr -> CoreExprWithBoth
analyzeFVs env e = fst $ runIdentity $ analyzeFVsM env e

boringBinder :: CoreBndr -> TaggedBndr (Bool,BSilt)
boringBinder b = TB b (False, BoringB)

ret :: FVUp -> a -> FVM (((VarSet,FISilt), a), FVUp)
ret up x = return (((fvu_fvs up,fvu_silt up),x),up)

analyzeFVsM :: FVEnv -> CoreExpr -> FVM (CoreExprWithBoth, FVUp)
analyzeFVsM  env (Var v) = ret up $ AnnVar v where
  up = varFVUp v escapes nonTopLevel usage

  n_runtime_args = fve_runtimeArgs env

  nonTopLevel = v `elemVarSet` fve_nonTopLevel env

  arity = idArity v
  usage = (0     == n_runtime_args -- unapplied
          ,w $ arity >  n_runtime_args -- too few args
          ,w $ arity == n_runtime_args -- exact args
          ,w $ arity <  n_runtime_args -- too many args
          )
    where w x = (0 /= n_runtime_args) && x

  -- a variable escapes if it is under- or over-saturated
  escapes = n_runtime_args /= arity

analyzeFVsM _env (Lit lit) = ret litFVUp $ AnnLit lit

analyzeFVsM  env (Lam b body) = do
  (body', body_up) <- flip analyzeFVsM body $ extendEnv [b] $ unappliedEnv env

  let oneshot = isId b && isOneShotBndr b

  let up = lambdaLikeFVUp [b] body_up

      up' = up {
        fvu_silt = case fvu_silt up of
          FISilt m fiis sk -> FISilt m fiis $ lamSk oneshot sk,

        fvu_isTrivial = isTyVar b && fvu_isTrivial body_up
        }

  ret up' $ AnnLam (boringBinder b) body'

analyzeFVsM  env app@(App fun arg) = do
  -- step 0: compute the function's effective strictness signature
  let argDmds = case fve_argumentDemands env of
        Nothing   -> computeArgumentDemands app
        Just dmds -> dmds

  let (argIsStrictlyDemanded, dmds')
        | isTyCoArg arg = (False, argDmds)
        | otherwise     = case argDmds of
        [] -> (False, []) -- we couldn't determine argument strictness
                          -- for this application
        isStrDmd : dmds -> (isStrDmd, dmds)

      funEnv = env { fve_argumentDemands = Just dmds' }

  -- step 1: recur
  (arg2, arg_up) <- analyzeFVsM (unappliedEnv env) arg

  (fun2, fun_up) <- flip analyzeFVsM fun $ if isRuntimeArg arg
                                           then appliedEnv funEnv
                                           else            funEnv

  -- step 2: approximate floating the argument
  let is_strict   = fve_useDmd env && argIsStrictlyDemanded
      is_unlifted = isUnLiftedType $ exprType arg
      use_case    = is_strict || is_unlifted

  let rhs = arg
      rhs_up = perhapsWrapFloatsFVUp NonRecursive use_case arg arg_up

  let binding_up = -- does the argument itself float?
        if fvu_isTrivial rhs_up
        then rhs_up -- no, it does not
        else floatFVUp env Nothing use_case False rhs rhs_up

  -- lastly: merge the Ups
  let up = fun_up {
        fvu_fvs     = fvu_fvs     fun_up `unionVarSet` fvu_fvs arg_up,
        -- the arg ids either occur in a closure, in a scrutinee, or
        -- as a function argument; all of which count as escaping
        fvu_escapes = fvu_escapes fun_up `unionVarSet` fvu_fvs arg_up,

        fvu_floats  = fvu_floats fun_up `appendFloats` fvu_floats  binding_up,
        fvu_silt    = fvu_silt   fun_up `bothSilt`     fvu_silt    binding_up,

        fvu_isTrivial = isTypeArg arg && fvu_isTrivial fun_up
        }

  ret up $ AnnApp fun2 arg2

analyzeFVsM env (Case scrut bndr ty alts) = do
  let tyfvs = tyVarsOfType ty

  let rEnv = unappliedEnv env

  (scrut2, scrut_up) <- analyzeFVsM rEnv scrut
  let scrut_fvs = fvu_fvs scrut_up

  (pairs, rhs_up_s) <-
    flip mapAndUnzipM alts $ \(con,args,rhs) -> do
      (rhs2, rhs_up) <- analyzeFVsM (extendEnv (bndr : args) rEnv) rhs
          -- nothing floats out of an alt
      ret (lambdaLikeFVUp args rhs_up) (con, map boringBinder args, rhs2)

  let alts2 = snd $ unzip pairs

  let alts_silt = foldr altSilt emptySilt    $ map fvu_silt rhs_up_s

  let up = FVUp {
        fvu_fvs = unionVarSets (map fvu_fvs rhs_up_s)
                       `delVarSet` bndr
                       `unionVarSet` scrut_fvs
                       `unionVarSet` tyfvs,
        fvu_escapes = unionVarSets (map fvu_escapes rhs_up_s)
                        `delVarSet` bndr
                        `unionVarSet` scrut_fvs,

        fvu_floats = fvu_floats scrut_up, -- nothing floats out of an alt
        fvu_silt   = fvu_silt scrut_up `bothSilt` delBindersSilt [bndr] alts_silt,

        fvu_isTrivial = False
        }

  ret up $ AnnCase scrut2 (boringBinder bndr) ty alts2

analyzeFVsM env (Let (NonRec binder rhs) body) = do
  -- step 1: recur
  let rEnv = unappliedEnv env
  (rhs2, rhs_up) <- analyzeFVsM rEnv rhs
  (body2, body_up) <- flip analyzeFVsM body $ extendEnv [binder] $ letBoundEnv binder rhs rEnv

  -- step 2: recognize LNE
  let isLNE = not $ binder `elemVarSet` fvu_escapes body_up

  -- step 3: approximate floating the binding
  let is_strict   = fve_useDmd env && isStrictDmd (idDemandInfo binder)
      is_unlifted = isUnLiftedType $ varType binder
      use_case    = is_strict || is_unlifted

  let binding_up = floatFVUp env (Just binder) use_case isLNE rhs $
                   perhapsWrapFloatsFVUp NonRecursive use_case rhs rhs_up

  -- lastly: merge the Ups
  let up = FVUp {
        fvu_fvs = fvu_fvs binding_up
                    `unionVarSet` (fvu_fvs body_up `delVarSet` binder)
                    `unionVarSet` bndrRuleAndUnfoldingVars binder,
        fvu_escapes = fvu_escapes body_up `delVarSet` binder
                        `unionVarSet` fvu_escapes binding_up,

        fvu_floats = fvu_floats binding_up `appendFloats` fvu_floats body_up,
        fvu_silt = delBindersSilt [binder] $ fvu_silt body_up,

        fvu_isTrivial = fvu_isTrivial body_up
        }

  -- extra lastly: tag the binder with LNE and its use info in both
  -- its whole scope
  let bsilt = CloB $ fvu_floats body_up `wrapFloats` fvu_silt body_up

  ret up $ AnnLet (AnnNonRec (TB binder (isLNE,bsilt)) rhs2) body2

analyzeFVsM env (Let (Rec binds) body) = do
  let binders = map fst binds

  -- step 1: recur
  let recur = analyzeFVsM $ unappliedEnv $ extendEnv binders $ letBoundsEnv binds env
  (rhss2,rhs_up_s) <- flip mapAndUnzipM binds $ \(_,rhs) -> do
    (rhss2,rhs_up) <- recur rhs
    return $ (,) rhss2 $ perhapsWrapFloatsFVUp Recursive False rhs rhs_up
  (body2,body_up) <- recur body

  -- step 2: recognize LNE
  let scope_esc = unionVarSets $ fvu_escapes body_up : map fvu_escapes rhs_up_s
  let isLNE = not $ any (`elemVarSet` scope_esc) binders

  -- step 3: approximate floating the bindings
  let binding_up_s = flip map (zip binds rhs_up_s) $ \((binder,rhs),rhs_up) ->
        floatFVUp env (Just binder) False isLNE rhs $
        rhs_up {fvu_silt = delBindersSilt [binder] (fvu_silt rhs_up)}

  -- lastly: merge Ups
  let up = FVUp {
        fvu_fvs = delBindersFVs binders $
                  fvu_fvs body_up `unionVarSet`
                    computeRecRHSsFVs binders (map fvu_fvs binding_up_s),
        fvu_escapes = unionVarSets (fvu_escapes body_up : map fvu_escapes binding_up_s)
                      `delVarSetList` binders,

        fvu_floats = foldr appendFloats (fvu_floats body_up) $ map fvu_floats binding_up_s,
        fvu_silt   = delBindersSilt binders $ fvu_silt body_up,

        fvu_isTrivial = fvu_isTrivial body_up
        }

  -- extra lastly: tag the binders with LNE and use info in both the
  -- whole scope (ie including all RHSs)
  --
  -- all of this information is all-or-nothing: all recursive binders
  -- have to have the LNE property in order for it to be true in each
  -- TB tag. And the bsilt is the same for each binder.
  let binfo = (isLNE,bsilt)
      bsilt = CloB scope_silt where
        body_silt  = fvu_floats body_up `wrapFloats` fvu_silt body_up
        scope_silt = foldr bothSilt body_silt $ map fvu_silt rhs_up_s
                       -- NB rhs_up_s have already been wrapFloat'd

  ret up $ AnnLet (AnnRec (map (flip TB binfo) binders `zip` rhss2)) body2

analyzeFVsM  env (Cast expr co) = do
  let cfvs = tyCoVarsOfCo co

  (expr2,up) <- analyzeFVsM env expr

  let up' = up { fvu_fvs = fvu_fvs up `unionVarSet` cfvs
               , fvu_isTrivial = False
               }

  ret up' $ AnnCast expr2 ((cfvs,emptySilt),co)

analyzeFVsM  env (Tick tickish expr) = do
  let tfvs = case tickish of
        Breakpoint _ ids -> mkVarSet ids
        _ -> emptyVarSet

  (expr2,up) <- analyzeFVsM env expr

  let up' = up { fvu_fvs = fvu_fvs up `unionVarSet` tfvs
               , fvu_isTrivial = not (tickishIsCode tickish) && fvu_isTrivial up
               }

  ret up' $ AnnTick tickish expr2

analyzeFVsM _env (Type ty) = ret (typeFVUp $ tyVarsOfType ty) $ AnnType ty

analyzeFVsM _env (Coercion co) = ret (typeFVUp $ tyCoVarsOfCo co) $ AnnCoercion co



computeRecRHSsFVs :: [Var] -> [VarSet] -> VarSet
computeRecRHSsFVs binders rhs_fvs =
  foldr (unionVarSet . idRuleAndUnfoldingVars)
        (foldr unionVarSet emptyVarSet rhs_fvs)
        binders

-- should mirror CorePrep.cpeApp.collect_args
computeArgumentDemands :: CoreExpr -> [Bool]
computeArgumentDemands e = go e 0 where
  go (App f a) as | isRuntimeArg a = go f (1 + as)
                  | otherwise      = go f as
  go (Cast f _) as = go f as
  go (Tick _ f) as = go f as
  go e          as = case e of
    Var fid | length argStricts <= as -> -- at least saturated
      reverse argStricts ++ replicate (as - length argStricts) False
      where argStricts = map isStrictDmd $ fst $ splitStrictSig $ idStrictness fid
    _       -> []





data Skeleton -- an abstraction of a term retaining only information
              -- relevant to estimating lambda lifting's effect on the
              -- heap footprints of closures
  = NilSk
  | CloSk (Maybe Id) IdSet Skeleton
     -- a closure's free (non-sat) ids and its rhs
  | BothSk Skeleton Skeleton
  | LamSk Bool Skeleton -- we treat oneshot lambdas specially
  | AltSk Skeleton Skeleton -- case alternatives
instance Outputable Skeleton where
  ppr NilSk = text ""
  ppr (CloSk mb_id ids sk) = hang (nm <+> ppr (varSetElems ids)) 2 (parens $ ppr sk)
    where nm = case mb_id of
            Nothing -> text "ARG"
            Just id -> text "CLO" <+> ppr id
  ppr (BothSk sk1 sk2) = ppr sk1 $$ ppr sk2
  ppr (LamSk oneshot sk) = char '\\' <> (if oneshot then char '1' else empty) <+> ppr sk
  ppr (AltSk sk1 sk2) = vcat [ text "{ " <+> ppr sk1
                             , text "ALT"
                             , text "  " <+> ppr sk2
                             , text "}" ]

bothSk :: Skeleton -> Skeleton -> Skeleton
bothSk NilSk r = r
bothSk l NilSk = l
bothSk l r = BothSk l r

lamSk :: Bool -> Skeleton -> Skeleton
lamSk oneshot sk = case sk of
  NilSk -> sk
  LamSk oneshot' sk' | oneshot && oneshot' -> sk
                     | otherwise -> LamSk False sk'
  _ -> LamSk oneshot sk

altSk :: Skeleton -> Skeleton -> Skeleton
altSk NilSk r = r
altSk l NilSk = l
altSk l r = AltSk l r

-- type OldId = Id
type NewId = Id
type OldIdSet = IdSet
type NewIdSet = IdSet
costToLift :: (OldIdSet -> NewIdSet) -> (Id -> WordOff) ->
  NewId -> NewIdSet -> -- the function binder and its free ids
  Skeleton -> -- abstraction of the scope of the function
  (WordOff, WordOff) -- ( closure growth , closure growth in lambda )
costToLift expander sizer f abs_ids = go where
  go sk = case sk of
    NilSk -> (0,0)
    CloSk _ (expander -> fids) rhs -> -- NB In versus Out ids
      let (!cg1,!cgil1) = go rhs
          cg | f `elemVarSet` fids =
               let newbies = abs_ids `minusVarSet` fids
               in foldVarSet (\id size -> sizer id + size) (0 - sizer f) newbies
             | otherwise           = 0
            -- (max 0) the growths from the RHS, since the closure
            -- might not be entered
            --
            -- in contrast, the effect on the closure's allocation
            -- itself is certain
      in (cg + max 0 cg1, max 0 cgil1)
    BothSk sk1 sk2 -> let (!cg1,!cgil1) = go sk1
                          (!cg2,!cgil2) = go sk2
                       -- they are under different lambdas (if any),
                       -- so we max instead of sum, since their
                       -- multiplicities could differ
                      in (cg1 + cg2   ,   cgil1 `max` cgil2)
    LamSk oneshot sk -> case go sk of
      (cg, cgil) -> if oneshot
                    then (   max 0 $ cg + cgil   ,   0) -- zero entries or one
                    else (0   ,   cg `max` cgil   ) -- perhaps several entries
    AltSk sk1 sk2 -> let (!cg1,!cgil1) = go sk1
                         (!cg2,!cgil2) = go sk2
                     in (   cg1 `max` cg2   ,   cgil1 `max` cgil2   )
\end{code}
=======
>>>>>>> 1a11e9ba
<|MERGE_RESOLUTION|>--- conflicted
+++ resolved
@@ -68,17 +68,16 @@
 
 import CorePrep
 import CoreSyn
-<<<<<<< HEAD
 import CoreUnfold       ( mkInlinableUnfolding )
 import CoreMonad	( FloatOutSwitches(..), FinalPassSwitches(..) )
-import CoreUtils	( exprType, exprOkForSpeculation, exprIsHNF )
+import CoreUtils	( exprType, exprOkForSpeculation, exprIsHNF, exprIsBottom )
 import CoreArity	( exprBotStrictness_maybe )
 import CoreFVs		-- all of it
-import Coercion         ( isCoVar )
-import CoreSubst	( Subst, emptySubst, extendInScope, substBndr, substRecBndrs,
-			  extendIdSubst, extendSubstWithVar, cloneBndr, 
-                          cloneRecIdBndrs, substTy, substCo )
-import MkCore           ( sortQuantVars ) 
+import Coercion         ( isCoVar, tyCoVarsOfCo )
+import CoreSubst	( Subst, emptySubst, substBndrs, substRecBndrs,
+			  extendIdSubst, extendSubstWithVar, cloneBndrs,
+                          cloneRecIdBndrs, substTy, substCo, substVarSet )
+import MkCore           ( sortQuantVars )
 
 import SMRep            ( WordOff )
 import StgCmmArgRep     ( ArgRep(P), argRepSizeW, toArgRep )
@@ -86,17 +85,6 @@
 import StgCmmClosure    ( idPrimRep, addIdReps )
 
 import Demand           ( isStrictDmd, splitStrictSig )
-=======
-import CoreMonad	( FloatOutSwitches(..) )
-import CoreUtils	( exprType, exprOkForSpeculation, exprIsBottom )
-import CoreArity	( exprBotStrictness_maybe )
-import CoreFVs		-- all of it
-import Coercion         ( isCoVar )
-import CoreSubst	( Subst, emptySubst, substBndrs, substRecBndrs,
-			  extendIdSubst, extendSubstWithVar, cloneBndrs,
-                          cloneRecIdBndrs, substTy, substCo, substVarSet )
-import MkCore           ( sortQuantVars )
->>>>>>> 1a11e9ba
 import Id
 import IdInfo
 import Var
@@ -106,22 +94,21 @@
 import Demand           ( StrictSig )
 import Name		( getOccName, mkSystemVarName )
 import OccName		( occNameString )
-<<<<<<< HEAD
-import Type		( isUnLiftedType, Type, mkPiTypes, tyVarsOfType )
-import Coercion         ( tyCoVarsOfCo )
-import Type             ( typePrimRep )
-import BasicTypes
-=======
-import Type		( isUnLiftedType, Type, mkPiTypes )
-import BasicTypes	( Arity, RecFlag(..) )
->>>>>>> 1a11e9ba
+import Type		( isUnLiftedType, Type, mkPiTypes, tyVarsOfType , typePrimRep )
+import BasicTypes	( Arity, RecFlag(..), isNonRec )
 import UniqSupply
 import Util
 import Outputable
 import FastString
 
-import Data.Maybe       ( isJust, mapMaybe )
+import MonadUtils       ( mapAndUnzipM )
+
+import Data.Maybe       ( mapMaybe )
 import qualified Data.List
+
+import Control.Applicative ( Applicative(..) )
+import qualified Control.Monad
+
 \end{code}
 
 %************************************************************************
@@ -167,7 +154,7 @@
 	   x_1 = ... b ... in ...
 \end{verbatim}
 
-The main function @lvlExpr@ carries a ``context level'' (@ctxt_lvl@).
+The main function @lvlExpr@ carries a ``context level'' (@le_ctxt_lvl@).
 That's meant to be the level number of the enclosing binder in the
 final (floated) program.  If the level number of a sub-expression is
 less than that of the context, then it might be worth let-binding the
@@ -269,38 +256,26 @@
            ; lvld_binds <- do_them env' bs
            ; return (lvld_bind : lvld_binds) }
 
-<<<<<<< HEAD
 lvlTopBind :: DynFlags -> LevelEnv -> Bind Id -> LvlM (LevelledBind, LevelEnv)
 lvlTopBind dflags env (NonRec bndr rhs)
-  = do rhs' <- lvlExpr tOP_LEVEL env (analyzeFVs (initFVEnv $ finalPass env) rhs)
-       let  -- lambda lifting impedes specialization, so: if the old
-            -- RHS has an unstable unfolding, "stablize it" so that it
-            -- ends up in the .hi file
-            bndr1 | gopt Opt_LLF_Stabilize dflags,
-                    isFinalPass env, isUnstableUnfolding (realIdUnfolding bndr)
-                              = bndr `setIdUnfolding` mkInlinableUnfolding dflags rhs
-                  | otherwise = bndr
-            bndr2 = TB bndr1 (StayPut tOP_LEVEL)
-            env'  = extendLvlEnv env [bndr2]
-       return (NonRec bndr2 rhs', env')
-
+  = do { rhs' <- lvlExpr env (analyzeFVs (initFVEnv $ finalPass env) rhs)
+       ; let  -- lambda lifting impedes specialization, so: if the old
+              -- RHS has an unstable unfolding, "stablize it" so that it
+              -- ends up in the .hi file
+              stab_bndr
+                | gopt Opt_LLF_Stabilize dflags
+                , isFinalPass env
+                , isUnstableUnfolding (realIdUnfolding bndr)
+                = bndr `setIdUnfolding` mkInlinableUnfolding dflags rhs
+                | otherwise = bndr
+       ; let (env', [bndr']) = substAndLvlBndrs NonRecursive env tOP_LEVEL [stab_bndr]
+       ; return (NonRec bndr' rhs', env') }
+
+-- TODO, NSF 15 June 2014: shouldn't we stablize rec bindings too? They're not all loopbreakers
 lvlTopBind _ env (Rec pairs)
   = do let (bndrs,rhss) = unzip pairs
-           bndrs' = [TB b (StayPut tOP_LEVEL) | b <- bndrs]
-           env'   = extendLvlEnv env bndrs'
-       rhss' <- mapM (lvlExpr tOP_LEVEL env' . analyzeFVs (initFVEnv $ finalPass env)) rhss
-=======
-lvlTopBind :: LevelEnv -> Bind Id -> LvlM (LevelledBind, LevelEnv)
-lvlTopBind env (NonRec bndr rhs)
-  = do { rhs' <- lvlExpr env (freeVars rhs)
-       ; let (env', [bndr']) = substAndLvlBndrs NonRecursive env tOP_LEVEL [bndr]
-       ; return (NonRec bndr' rhs', env') }
-
-lvlTopBind env (Rec pairs)
-  = do let (bndrs,rhss) = unzip pairs
            (env', bndrs') = substAndLvlBndrs Recursive env tOP_LEVEL bndrs
-       rhss' <- mapM (lvlExpr env' . freeVars) rhss
->>>>>>> 1a11e9ba
+       rhss' <- mapM (lvlExpr env' . analyzeFVs (initFVEnv $ finalPass env)) rhss
        return (Rec (bndrs' `zip` rhss'), env')
 \end{code}
 
@@ -311,27 +286,21 @@
 %************************************************************************
 
 \begin{code}
-<<<<<<< HEAD
-lvlExpr :: Level		-- ctxt_lvl: Level of enclosing expression
-	-> LevelEnv		-- Level of in-scope names/tyvars
-	-> CoreExprWithBoth	-- input expression
-=======
 lvlExpr :: LevelEnv		-- Context
-	-> CoreExprWithFVs	-- Input expression
->>>>>>> 1a11e9ba
+	-> CoreExprWithBoth	-- Input expression
 	-> LvlM LevelledExpr	-- Result expression
 \end{code}
 
-The @ctxt_lvl@ is, roughly, the level of the innermost enclosing
+The @le_ctxt_lvl@ is, roughly, the level of the innermost enclosing
 binder.  Here's an example
 
 	v = \x -> ...\y -> let r = case (..x..) of
 					..x..
 			   in ..
 
-When looking at the rhs of @r@, @ctxt_lvl@ will be 1 because that's
+When looking at the rhs of @r@, @le_ctxt_lvl@ will be 1 because that's
 the level of @r@, even though it's inside a level-2 @\y@.  It's
-important that @ctxt_lvl@ is 1 and not 2 in @r@'s rhs, because we
+important that @le_ctxt_lvl@ is 1 and not 2 in @r@'s rhs, because we
 don't want @lvlExpr@ to turn the scrutinee of the @case@ into an MFE
 --- because it isn't a *maximal* free expression.
 
@@ -395,24 +364,14 @@
 -- Why not?  Because partial applications are fairly rare, and splitting
 -- lambdas makes them more expensive.
 
-<<<<<<< HEAD
-lvlExpr ctxt_lvl env expr@(_, AnnLam {}) = do
-    new_body <- lvlMFE True new_lvl new_env body
-    return (mkLams new_bndrs new_body)
-  where 
-    (bndrsTB, body)	 = collectAnnBndrs expr
-    bndrs = map unTag bndrsTB
-    (new_lvl, new_bndrs) = lvlLamBndrs ctxt_lvl bndrs
-    new_env 		 = extendLvlEnv env new_bndrs
-=======
 lvlExpr env expr@(_, AnnLam {})
   = do { new_body <- lvlMFE True new_env body
        ; return (mkLams new_bndrs new_body) }
   where
-    (bndrs, body)	 = collectAnnBndrs expr
+    (bndrsTB, body)	 = collectAnnBndrs expr
+    bndrs = map unTag bndrsTB
     (env1, bndrs1)       = substBndrsSL NonRecursive env bndrs
     (new_env, new_bndrs) = lvlLamBndrs env1 (le_ctxt_lvl env) bndrs1
->>>>>>> 1a11e9ba
 	-- At one time we called a special verion of collectBinders,
 	-- which ignored coercions, because we don't want to split
 	-- a lambda like this (\x -> coerce t (\s -> ...))
@@ -425,24 +384,13 @@
        ; body' <- lvlExpr new_env body
        ; return (Let bind' body') }
 
-<<<<<<< HEAD
-lvlExpr ctxt_lvl env (_, AnnCase scrut case_bndr ty alts)
-  = do { scrut' <- lvlMFE True ctxt_lvl env scrut
-       ; lvlCase ctxt_lvl env (fvsOf scrut) scrut' (unTag case_bndr) ty (map unTagAnnAlt alts) }
-
--------------------------------------------
-lvlCase :: Level		-- ctxt_lvl: Level of enclosing expression
-	-> LevelEnv		-- Level of in-scope names/tyvars
-        -> VarSet  		-- Free vars of input scrutinee
-=======
-lvlExpr env (_, AnnCase scrut@(scrut_fvs,_) case_bndr ty alts)
+lvlExpr env (_, AnnCase scrut case_bndr ty alts)
   = do { scrut' <- lvlMFE True env scrut
-       ; lvlCase env scrut_fvs scrut' case_bndr ty alts }
+       ; lvlCase env (fvsOf scrut) scrut' (unTag case_bndr) ty (map unTagAnnAlt alts) }
 
 -------------------------------------------
 lvlCase :: LevelEnv		-- Level of in-scope names/tyvars
         -> VarSet		-- Free vars of input scrutinee
->>>>>>> 1a11e9ba
         -> LevelledExpr		-- Processed scrutinee
 	-> Id -> Type		-- Case binder and result type
 	-> [(AltCon, [Id], CoreExprWithBoth)]	-- Input alternatives
@@ -455,7 +403,7 @@
     	-- Always float the case if possible
   	-- Unlike lets we don't insist that it escapes a value lambda
     do { (rhs_env, (case_bndr':bs')) <- cloneVars NonRecursive env dest_lvl (case_bndr:bs)
-       	 	   -- We don't need to use extendCaseBndrLvlEnv here
+       	 	   -- We don't need to use extendCaseBndrEnv here
 		   -- because we are floating the case outwards so
 		   -- no need to do the binder-swap thing
        ; body' <- lvlMFE True rhs_env body
@@ -547,27 +495,17 @@
 	; return (Cast e' (substCo (le_subst env) co)) }
 
 -- Note [Case MFEs]
-<<<<<<< HEAD
-lvlMFE True ctxt_lvl env e@(_, AnnCase {})
-  = lvlExpr ctxt_lvl env e     -- Don't share cases
-
-lvlMFE strict_ctxt ctxt_lvl env ann_expr
-  |  isFinalPass env -- see Note [Late Lambda Floating]
-  || isUnLiftedType ty		-- Can't let-bind it; see Note [Unlifted MFEs]
-     		    		-- This includes coercions, which we don't
-				-- want to float anyway
-=======
 lvlMFE True env e@(_, AnnCase {})
   = lvlExpr env e     -- Don't share cases
 
-lvlMFE strict_ctxt env ann_expr@(fvs, _)
-  |  isUnLiftedType (exprType expr)
+lvlMFE strict_ctxt env ann_expr
+  |    isFinalPass env -- see Note [Late Lambda Floating]
+    || isUnLiftedType (exprType expr)
          -- Can't let-bind it; see Note [Unlifted MFEs]
          -- This includes coercions, which we don't want to float anyway
          -- NB: no need to substitute cos isUnLiftedType doesn't change
->>>>>>> 1a11e9ba
-  || notWorthFloating ann_expr abs_vars
-  || not float_me
+     || notWorthFloating ann_expr abs_vars
+     || not float_me
   = 	-- Don't float it out
     lvlExpr env ann_expr
 
@@ -577,17 +515,10 @@
        ; return (Let (NonRec (TB var (FloatMe dest_lvl)) expr')
                      (mkVarApps (Var var) abs_vars)) }
   where
-<<<<<<< HEAD
     fvs = fvsOf ann_expr
     expr     = deTag $ deAnnotate ann_expr
-    ty       = exprType expr
-    mb_bot   = exprBotStrictness_maybe expr
-    dest_lvl = destLevel env (isJust mb_bot) fvs
-=======
-    expr     = deAnnotate ann_expr
     is_bot   = exprIsBottom expr      -- Note [Bottoming floats]
-    dest_lvl = destLevel env fvs (isFunction ann_expr) is_bot
->>>>>>> 1a11e9ba
+    dest_lvl = destLevel env is_bot fvs
     abs_vars = abstractVars dest_lvl env fvs
 
 	-- A decision to float entails let-binding this thing, and we only do 
@@ -780,7 +711,6 @@
 The binding stuff works for top level too.
 
 \begin{code}
-<<<<<<< HEAD
 unTag :: TaggedBndr b -> CoreBndr
 unTag (TB b _) = b
 
@@ -808,120 +738,83 @@
   deTag (NonRec (TB bndr _) rhs) = NonRec bndr (deTag rhs)
   deTag (Rec pairs) = Rec $ map (\(bndr, rhs) -> (unTag bndr, deTag rhs)) pairs
 
-lvlBind :: Level		-- Context level; might be Top even for bindings 
-				-- nested in the RHS of a top level binding
-	-> LevelEnv
+lvlBind :: LevelEnv
 	-> CoreBindWithBoth
-	-> LvlM (LevelledBind, Level, LevelEnv)
-
-lvlBind ctxt_lvl env binding@(AnnNonRec (TB bndr _) rhs)
-=======
-lvlBind :: LevelEnv
-	-> CoreBindWithFVs
 	-> LvlM (LevelledBind, LevelEnv)
 
-lvlBind env (AnnNonRec bndr rhs@(rhs_fvs,_))
->>>>>>> 1a11e9ba
+lvlBind env binding@(AnnNonRec (TB bndr _) rhs)
   | isTyVar bndr    -- Don't do anything for TyVar binders
 	            --   (simplifier gets rid of them pronto)
-  || isCoVar bndr   -- Difficult to fix up CoVar occurrences (see extendPolyLvlEnv)
+  , isCoVar bndr    -- Difficult to fix up CoVar occurrences (see newPolyBndrs)
                     -- so we will ignore this case for now
-<<<<<<< HEAD
-     = doNotFloat
-  | otherwise =
-    case decideBindFloat ctxt_lvl env (isJust mb_bot) binding of
+  = doNotFloat
+  | otherwise
+  = case decideBindFloat env (exprIsBottom $ deTag $ deAnnotate rhs) binding of
       Nothing -> doNotFloat
-      Just p -> uncurry doFloat p
+      Just p  -> uncurry perhapsFloat p
   where
-    mb_bot     = exprBotStrictness_maybe (deTag $ deAnnotate rhs)
-    bndr_w_str = annotateBotStr bndr mb_bot
-
     doNotFloat = do
-     rhs' <- lvlExpr ctxt_lvl env rhs
-     let  (env', bndr') = substLetBndrNonRec env bndr bind_lvl
-          bind_lvl      = incMinorLvl ctxt_lvl
-          tagged_bndr   = TB bndr' (StayPut bind_lvl)
-     return (NonRec tagged_bndr rhs', bind_lvl, env')
-
-    doFloat dest_lvl abs_vars
+      { rhs' <- lvlExpr env rhs
+      ; let  bind_lvl        = incMinorLvl (le_ctxt_lvl env)
+             (env', [bndr']) = substAndLvlBndrs NonRecursive env bind_lvl [bndr]
+      ; return (NonRec bndr' rhs', env') }
+
+    perhapsFloat dest_lvl abs_vars
       | (isTopLvl dest_lvl && isUnLiftedType (idType bndr)) = doNotFloat
-	  -- We can't float an unlifted binding to top level, so we don't 
-	  -- float it at all.  It's a bit brutal, but unlifted bindings 
+	  -- We can't float an unlifted binding to top level, so we don't
+	  -- float it at all.  It's a bit brutal, but unlifted bindings
 	  -- aren't expensive either
-=======
-  || not (profitableFloat env dest_lvl)
-  || (isTopLvl dest_lvl && isUnLiftedType (idType bndr))
-	  -- We can't float an unlifted binding to top level, so we don't 
-	  -- float it at all.  It's a bit brutal, but unlifted bindings 
-	  -- aren't expensive either
-  = -- No float
-    do { rhs' <- lvlExpr env rhs
-       ; let  bind_lvl        = incMinorLvl (le_ctxt_lvl env)
-              (env', [bndr']) = substAndLvlBndrs NonRecursive env bind_lvl [bndr]
-       ; return (NonRec bndr' rhs', env') }
-
-  -- Otherwise we are going to float
-  | null abs_vars
-  = do {  -- No type abstraction; clone existing binder
-         rhs' <- lvlExpr (setCtxtLvl env dest_lvl) rhs
-       ; (env', [bndr']) <- cloneVars NonRecursive env dest_lvl [bndr]
-       ; return (NonRec (TB bndr' (FloatMe dest_lvl)) rhs', env') }
-
-  | otherwise
-  = do {  -- Yes, type abstraction; create a new binder, extend substitution, etc
-         rhs' <- lvlFloatRhs abs_vars dest_lvl env rhs
-       ; (env', [bndr']) <- newPolyBndrs dest_lvl env abs_vars [bndr]
-       ; return (NonRec (TB bndr' (FloatMe dest_lvl)) rhs', env') }
->>>>>>> 1a11e9ba
-
-      | null abs_vars = do  -- No type abstraction; clone existing binder
-        rhs' <- lvlExpr dest_lvl env rhs
-        (env', bndr') <- cloneVar env bndr dest_lvl
-        return (NonRec (TB bndr' (FloatMe dest_lvl)) rhs', ctxt_lvl, env')
-
-      | otherwise = do  -- Yes, type abstraction; create a new binder, extend substitution, etc
-        rhs' <- lvlFloatRhs abs_vars dest_lvl env rhs
-        (env', [bndr']) <- newPolyBndrs dest_lvl env abs_vars [bndr_w_str]
-        return (NonRec (TB bndr' (FloatMe dest_lvl)) rhs', ctxt_lvl, env')
-
-lvlBind ctxt_lvl env binding@(AnnRec pairsTB) =
-  let bndrs = map (\(bndr, _) -> unTag bndr) pairsTB
-      rhss = map snd pairsTB
-  in
-  case decideBindFloat ctxt_lvl env False binding of
-  Nothing -> do -- decided to not float
-    let bind_lvl = incMinorLvl ctxt_lvl
-        (env', bndrs') = substLetBndrsRec env bndrs bind_lvl
-        tagged_bndrs = [ TB bndr' (StayPut bind_lvl) 
-                       | bndr' <- bndrs' ] 
-    rhss' <- mapM (lvlExpr bind_lvl env') rhss
-    return (Rec (tagged_bndrs `zip` rhss'), bind_lvl, env')
-
-  Just (dest_lvl, abs_vars) -- decided to float
-    | null abs_vars -> do
-      (new_env, new_bndrs) <- cloneRecVars env bndrs dest_lvl
-      new_rhss <- mapM (lvlExpr ctxt_lvl new_env) rhss
-      return ( Rec ([TB b (FloatMe dest_lvl) | b <- new_bndrs] `zip` new_rhss)
-             , ctxt_lvl, new_env)
-
-    | otherwise -> do  -- Non-null abs_vars
-      (new_env, new_bndrs) <- newPolyBndrs dest_lvl env abs_vars bndrs
-      new_rhss <- mapM (lvlFloatRhs abs_vars dest_lvl new_env) rhss
-      return ( Rec ([TB b (FloatMe dest_lvl) | b <- new_bndrs] `zip` new_rhss)
-             , ctxt_lvl, new_env)
+      -- Otherwise we are going to float
+      | null abs_vars
+      = do {  -- No type abstraction; clone existing binder
+             rhs' <- lvlExpr (setCtxtLvl env dest_lvl) rhs
+           ; (env', [bndr']) <- cloneVars NonRecursive env dest_lvl [bndr]
+           ; return (NonRec (TB bndr' (FloatMe dest_lvl)) rhs', env') }
+      | otherwise
+      = do {  -- Yes, type abstraction; create a new binder, extend substitution, etc
+             rhs' <- lvlFloatRhs abs_vars dest_lvl env rhs
+           ; (env', [bndr']) <- newPolyBndrs dest_lvl env abs_vars [bndr]
+           ; return (NonRec (TB bndr' (FloatMe dest_lvl)) rhs', env') }
+
+lvlBind env binding@(AnnRec pairsTB) = let
+  bndrs = map (\(bndr, _) -> unTag bndr) pairsTB
+  rhss = map snd pairsTB
+  in case decideBindFloat env False binding of
+    Nothing -> do -- decided to not float
+      { let bind_lvl = incMinorLvl (le_ctxt_lvl env)
+            (env', bndrs') = substAndLvlBndrs Recursive env bind_lvl bndrs
+      ; rhss' <- mapM (lvlExpr env') rhss
+      ; return (Rec (bndrs' `zip` rhss'), env')
+      }
+
+    Just (dest_lvl, abs_vars) -- decided to float
+      | null abs_vars -> do
+      { (new_env, new_bndrs) <- cloneVars Recursive env dest_lvl bndrs
+      ; new_rhss <- mapM (lvlExpr (setCtxtLvl new_env dest_lvl)) rhss
+      ; return ( Rec ([TB b (FloatMe dest_lvl) | b <- new_bndrs] `zip` new_rhss)
+               , new_env
+               )
+      }
+
+      | otherwise -> do  -- Non-null abs_vars
+      { (new_env, new_bndrs) <- newPolyBndrs dest_lvl env abs_vars bndrs
+      ; new_rhss <- mapM (lvlFloatRhs abs_vars dest_lvl new_env) rhss
+      ; return ( Rec ([TB b (FloatMe dest_lvl) | b <- new_bndrs] `zip` new_rhss)
+               , new_env
+ 	       )
+      }
 
 decideBindFloat ::
-  Level -> LevelEnv ->
+  LevelEnv ->
   Bool -> -- is it a bottoming non-rec RHS?
   CoreBindWithBoth ->
   Maybe (Level,[Var]) -- Nothing <=> do not float
                       --
                       -- Just (lvl, vs) <=> float to lvl using vs as
                       -- the abs_vars
-decideBindFloat ctxt_lvl init_env is_bot binding =
+decideBindFloat init_env is_bot binding =
   maybe conventionalFloatOut lateLambdaLift (finalPass env)
   where
-<<<<<<< HEAD
     env | isLNE     = lneLvlEnv init_env ids
         | otherwise = init_env
 
@@ -933,14 +826,14 @@
         abs_vars = abstractVars dest_lvl env bindings_fvs
 
         isProfitableFloat =
-             (dest_lvl `ltMajLvl` ctxt_lvl) -- Escapes a value lambda
+             (dest_lvl `ltMajLvl` le_ctxt_lvl init_env) -- Escapes a value lambda
           || isTopLvl dest_lvl -- Going all the way to top level
 
     lateLambdaLift fps
-      | all_funs || (fps_floatLNE0 fps && isLNE),
-          -- only lift functions or zero-arity LNEs
-        not (fps_leaveLNE fps && isLNE), -- see Note [Lifting LNEs]
-        Nothing <- decider emptyVarEnv = Just (tOP_LEVEL, abs_vars)
+      | all_funs || (fps_floatLNE0 fps && isLNE)
+           -- only lift functions or zero-arity LNEs
+      ,  not (fps_leaveLNE fps && isLNE) -- see Note [Lifting LNEs]
+      ,  Nothing <- decider emptyVarEnv = Just (tOP_LEVEL, abs_vars)
       | otherwise = Nothing -- do not lift
       where
         abs_vars = abstractVars tOP_LEVEL env bindings_fvs
@@ -956,38 +849,38 @@
         extra_sdoc = text "scope_silt:" <+> ppr scope_silt
 
     rhs_silt_s :: [(CoreBndr, FISilt)]
-    (isRec, ids,
-     isLNE,
-     scope_silt,
-     all_funs,
-     bindings_fvs, bindings_fiis,
-     rhs_silt_s,
-     all_one_shot
-     ) = case binding of
+    (   isRec , ids
+      , isLNE
+      , scope_silt
+      , all_funs
+      , bindings_fvs , bindings_fiis
+      , rhs_silt_s
+      , all_one_shot
+      ) = case binding of
       AnnNonRec (TB bndr (isLNE,bsilt)) rhs ->
-        (False, [bndr]
-        ,isLNE
-        ,case bsilt of
-           BoringB -> emptySilt
-           CloB scope -> scope
-        ,isFunctionAnn rhs
-        ,fvsOf rhs `unionVarSet` idFreeVars bndr   ,   siltFIIs rhs_silt
-        ,[(bndr, rhs_silt)]
-        ,is_OneShot rhs
+        ( False , [bndr]
+        , isLNE
+        , case bsilt of
+            BoringB -> emptySilt
+            CloB scope -> scope
+        , isFunctionAnn rhs
+        , fvsOf rhs `unionVarSet` idFreeVars bndr   ,   siltFIIs rhs_silt
+        , [(bndr, rhs_silt)]
+        , is_OneShot rhs
         )
         where rhs_silt = siltOf rhs
       AnnRec pairs@((TB _ (isLNE,bsilt),_):_) ->
                  -- the LNE property and the scope silt are the same
                  -- for each
-        (True, bndrs
-        ,isLNE
-        ,case bsilt of
-           BoringB -> emptySilt
-           CloB scope -> scope
-        ,all isFunctionAnn rhss
-        ,delBindersFVs bndrs rhss_fvs   ,   siltFIIs $ delBindersSilt bndrs rhss_silt
-        ,rhs_silt_s
-        ,all is_OneShot rhss
+        ( True , bndrs
+        , isLNE
+        , case bsilt of
+            BoringB -> emptySilt
+            CloB scope -> scope
+        , all isFunctionAnn rhss
+        , delBindersFVs bndrs rhss_fvs   ,   siltFIIs $ delBindersSilt bndrs rhss_silt
+        , rhs_silt_s
+        , all is_OneShot rhss
         )
         where (tbs,rhss) = unzip pairs
               bndrs = map unTag tbs
@@ -1072,7 +965,7 @@
        , text "closureGrowth:" <+> ppr cg
        , text "CG in lam:"   <+> ppr cgil
        , text "fast-calls:" <+> ppr (varSetElems badTime)
-       , if null spoiledLNEs then empty else text "spoiledLNEs!!:" <+> ppr spoiledLNEs
+       , if isEmptyVarSet spoiledLNEs then empty else text "spoiledLNEs!!:" <+> ppr spoiledLNEs
        , if opt_PprStyle_Debug then extra_sdoc else empty
        ]
 
@@ -1110,8 +1003,8 @@
    w = foldl snoc emptyVarSet
 
    snoc acc id = case lookupVarEnv (le_env env) id of
-     Nothing            -> extendVarSet acc id
-     Just (_,abs_vars, _) -> extendVarSetList acc $ filter isId abs_vars
+     Nothing           -> extendVarSet acc id
+     Just (_,abs_vars) -> extendVarSetList acc $ filter isId abs_vars
       -- TODO unionVarSet acc $ w $ filter isId abs_vars
 
 wouldIncreaseAllocation ::
@@ -1180,97 +1073,15 @@
 
       argRep_sizer :: ArgRep -> WordOff
       argRep_sizer = StgCmmArgRep.argRepSizeW dflags
-=======
-    bind_fvs   = rhs_fvs `unionVarSet` idFreeVars bndr
-    abs_vars   = abstractVars dest_lvl env bind_fvs
-    dest_lvl   = destLevel env bind_fvs (isFunction rhs) is_bot
-    is_bot     = exprIsBottom (deAnnotate rhs)
-
-lvlBind env (AnnRec pairs)
-  | not (profitableFloat env dest_lvl)
-  = do { let bind_lvl = incMinorLvl (le_ctxt_lvl env)
-             (env', bndrs') = substAndLvlBndrs Recursive env bind_lvl bndrs
-       ; rhss' <- mapM (lvlExpr env') rhss
-       ; return (Rec (bndrs' `zip` rhss'), env') }
-
-  | null abs_vars
-  = do { (new_env, new_bndrs) <- cloneVars Recursive env dest_lvl bndrs
-       ; new_rhss <- mapM (lvlExpr (setCtxtLvl new_env dest_lvl)) rhss
-       ; return ( Rec ([TB b (FloatMe dest_lvl) | b <- new_bndrs] `zip` new_rhss)
-                , new_env) }
-
--- ToDo: when enabling the floatLambda stuff,
---       I think we want to stop doing this
-  | [(bndr,rhs)] <- pairs
-  , count isId abs_vars > 1
-  = do	-- Special case for self recursion where there are
-	-- several variables carried around: build a local loop:
-	--	poly_f = \abs_vars. \lam_vars . letrec f = \lam_vars. rhs in f lam_vars
-	-- This just makes the closures a bit smaller.  If we don't do
-	-- this, allocation rises significantly on some programs
-	--
-	-- We could elaborate it for the case where there are several
-	-- mutually functions, but it's quite a bit more complicated
-	--
-	-- This all seems a bit ad hoc -- sigh
-    let (rhs_env, abs_vars_w_lvls) = lvlLamBndrs env dest_lvl abs_vars
-        rhs_lvl = le_ctxt_lvl rhs_env
-
-    (rhs_env', [new_bndr]) <- cloneVars Recursive rhs_env rhs_lvl [bndr]
-    let
-        (lam_bndrs, rhs_body)   = collectAnnBndrs rhs
-        (body_env1, lam_bndrs1) = substBndrsSL NonRecursive rhs_env' lam_bndrs
-        (body_env2, lam_bndrs2) = lvlLamBndrs body_env1 rhs_lvl lam_bndrs1
-    new_rhs_body <- lvlExpr body_env2 rhs_body
-    (poly_env, [poly_bndr]) <- newPolyBndrs dest_lvl env abs_vars [bndr]
-    return (Rec [(TB poly_bndr (FloatMe dest_lvl)
-               	 , mkLams abs_vars_w_lvls $
-               	   mkLams lam_bndrs2 $
-               	   Let (Rec [( TB new_bndr (StayPut rhs_lvl)
-               	             , mkLams lam_bndrs2 new_rhs_body)])
-               	       (mkVarApps (Var new_bndr) lam_bndrs1))]
-           , poly_env)
-
-  | otherwise  -- Non-null abs_vars
-  = do { (new_env, new_bndrs) <- newPolyBndrs dest_lvl env abs_vars bndrs
-       ; new_rhss <- mapM (lvlFloatRhs abs_vars dest_lvl new_env) rhss
-       ; return ( Rec ([TB b (FloatMe dest_lvl) | b <- new_bndrs] `zip` new_rhss)
-                , new_env) }
-
-  where
-    (bndrs,rhss) = unzip pairs
-
-	-- Finding the free vars of the binding group is annoying
-    bind_fvs = (unionVarSets [ idFreeVars bndr `unionVarSet` rhs_fvs
-	     		    | (bndr, (rhs_fvs,_)) <- pairs])
-	       `minusVarSet`
-	       mkVarSet bndrs
-
-    dest_lvl = destLevel env bind_fvs (all isFunction rhss) False
-    abs_vars = abstractVars dest_lvl env bind_fvs
-
-profitableFloat :: LevelEnv -> Level -> Bool
-profitableFloat env dest_lvl
-  =  (dest_lvl `ltMajLvl` le_ctxt_lvl env)  -- Escapes a value lambda
-  || isTopLvl dest_lvl    		    -- Going all the way to top level
->>>>>>> 1a11e9ba
 
 ----------------------------------------------------
 -- Three help functions for the type-abstraction case
 
-<<<<<<< HEAD
-lvlFloatRhs :: [CoreBndr] -> Level -> LevelEnv -> CoreExprWithBoth
+lvlFloatRhs :: [OutVar] -> Level -> LevelEnv -> CoreExprWithBoth
             -> LvlM (Expr LevelledBndr)
-lvlFloatRhs abs_vars dest_lvl env rhs = do
-    rhs' <- lvlExpr rhs_lvl rhs_env rhs
-    return (mkLams abs_vars_w_lvls rhs')
-=======
-lvlFloatRhs :: [OutVar] -> Level -> LevelEnv -> CoreExprWithFVs
-            -> UniqSM (Expr LevelledBndr)
 lvlFloatRhs abs_vars dest_lvl env rhs
   = do { rhs' <- lvlExpr rhs_env rhs
        ; return (mkLams abs_vars_w_lvls rhs') }
->>>>>>> 1a11e9ba
   where
     (rhs_env, abs_vars_w_lvls) = lvlLamBndrs env dest_lvl abs_vars
 \end{code}
@@ -1318,7 +1129,7 @@
 -- apart from applying the substitution, but they are now paired
 -- with a (StayPut level)
 --
--- The returned envt has ctxt_lvl updated to the new_lvl
+-- The returned envt has le_ctxt_lvl updated to the new_lvl
 --
 -- All the new binders get the same level, because
 -- any floating binding is either going to float past
@@ -1333,12 +1144,13 @@
 \end{code}
 
 \begin{code}
-<<<<<<< HEAD
+
 -- Destination level is the max Id level of the expression (We'll
 -- abstract the type variables, if any.)
 destLevel :: LevelEnv -> Bool -> VarSet -> Level
 destLevel env is_bot fvs
-  | is_bot = tOP_LEVEL -- see Note [Bottoming floats]
+  | is_bot = tOP_LEVEL	-- Send bottoming bindings to the top
+			-- regardless; see Note [Bottoming floats]
   | otherwise = maxFvLevel isId env fvs
   -- Max over Ids only; the tyvars will be abstracted
 
@@ -1351,42 +1163,6 @@
 isFunctionAnn = isFunction . deAnnotate
 
 isFunction :: HasVar b => Expr b -> Bool
-=======
-  -- Destination level is the max Id level of the expression
-  -- (We'll abstract the type variables, if any.)
-destLevel :: LevelEnv -> VarSet
-          -> Bool   -- True <=> is function
-          -> Bool   -- True <=> is bottom
-          -> Level
-destLevel env fvs is_function is_bot
-  | is_bot = tOP_LEVEL	-- Send bottoming bindings to the top
-			-- regardless; see Note [Bottoming floats]
-  | Just n_args <- floatLams env
-  , n_args > 0	-- n=0 case handled uniformly by the 'otherwise' case
-  , is_function
-  , countFreeIds fvs <= n_args
-  = tOP_LEVEL	-- Send functions to top level; see
-		-- the comments with isFunction
-
-  | otherwise = maxFvLevel isId env fvs  -- Max over Ids only; the tyvars
-    	      		   	    	 -- will be abstracted
-
-isFunction :: CoreExprWithFVs -> Bool
->>>>>>> 1a11e9ba
--- The idea here is that we want to float *functions* to
--- the top level.  This saves no work, but 
---	(a) it can make the host function body a lot smaller, 
---		and hence inlinable.  
---	(b) it can also save allocation when the function is recursive:
---	    h = \x -> letrec f = \y -> ...f...y...x...
---		      in f x
---     becomes
---	    f = \x y -> ...(f x)...y...x...
---	    h = \x -> f x x
---     No allocation for f now.
--- We may only want to do this if there are sufficiently few free 
--- variables.  We certainly only want to do it for values, and not for
--- constructors.  So the simple thing is just to look for lambdas
 isFunction (Lam b e) | isId (getVar b)    = True
                      | otherwise = isFunction e
 -- isFunction (_, AnnTick _ e)          = isFunction e  -- dubious
@@ -1409,64 +1185,54 @@
 
 data LevelEnv
   = LE { le_switches :: FloatOutSwitches
+
        , le_ctxt_lvl :: Level           -- The current level
        , le_lvl_env  :: VarEnv Level	-- Domain is *post-cloned* TyVars and Ids
+
        , le_subst    :: Subst 		-- Domain is pre-cloned TyVars and Ids
                                         -- The Id -> CoreExpr in the Subst is ignored
-<<<<<<< HEAD
                                         -- (since we want to substitute in LevelledExpr
                                         -- instead) but we do use the Co/TyVar substs
-       , le_env      :: IdEnv (Var,[Var], LevelledExpr)	-- Domain is pre-cloned Ids
+       , le_env      :: IdEnv (OutVar,[OutVar])	-- Domain is pre-cloned Ids
+           -- (v,vs) represents the type application "v [vs0] [vs1] [vs2]" ...
+
+        -- see Note [The Reason SetLevels Does Substitution]
+
        , le_dflags   :: DynFlags
        , le_LNEs     :: VarSet
     }
-        -- see Note [The Reason SetLevels Does Substitution]
-
-        -- We clone let-bound variables so that they are still
-=======
-                                        -- (since we want to substitute a LevelledExpr for
-                                        -- an Id via le_env) but we do use the Co/TyVar substs
-       , le_env      :: IdEnv ([OutVar], LevelledExpr)	-- Domain is pre-cloned Ids
-    }
+
 	-- We clone let- and case-bound variables so that they are still
->>>>>>> 1a11e9ba
 	-- distinct when floated out; hence the le_subst/le_env.
         -- (see point 3 of the module overview comment).
 	-- We also use these envs when making a variable polymorphic
 	-- because we want to float it out past a big lambda.
 	--
-	-- The le_subst and le_env always implement the same mapping, but the
-	-- le_subst maps to CoreExpr and the le_env to LevelledExpr
-	-- Since the range is always a variable or type application,
-	-- there is never any difference between the two, but sadly
-	-- the types differ.  The le_subst is used when substituting in
-	-- a variable's IdInfo; the le_env when we find a Var.
+	-- The le_subst and le_env always implement the same mapping,
+	-- but the le_subst maps to CoreExpr whereas the le_env maps
+	-- to a (possibly nullary) type application.  There is never
+	-- any real difference between the two ranges, but sadly the
+	-- types differ.  The le_subst is used when substituting in a
+	-- variable's IdInfo; the le_env when we find a Var.
 	--
-	-- In addition the le_env records a list of tyvars free in the
-	-- type application, just so we don't have to call freeVars on
-	-- the type application repeatedly.
+	-- In addition the le_env representation caches the free
+	-- tyvars range, just so we don't have to call freeVars on the
+	-- type application repeatedly.
 	--
 	-- The domain of the both envs is *pre-cloned* Ids, though
 	--
-	-- The domain of the le_lvl_env is the *post-cloned* Ids
-
-<<<<<<< HEAD
+	-- the domain of the le_lvl_env is the *post-cloned* Ids.
+
 initialEnv :: DynFlags -> FloatOutSwitches -> LevelEnv
-initialEnv dflags float_lams 
-  = LE { le_switches = float_lams, le_lvl_env = emptyVarEnv
-       , le_subst = emptySubst, le_env = emptyVarEnv, le_dflags = dflags, le_LNEs = emptyVarSet }
-
---floatLams :: LevelEnv -> Maybe Int
---floatLams le = floatOutLambdas (le_switches le)
-=======
-initialEnv :: FloatOutSwitches -> LevelEnv
-initialEnv float_lams
-  = LE { le_switches = float_lams
-       , le_ctxt_lvl = tOP_LEVEL
-       , le_lvl_env = emptyVarEnv
-       , le_subst = emptySubst
-       , le_env = emptyVarEnv }
->>>>>>> 1a11e9ba
+initialEnv dflags float_lams = LE
+  { le_switches = float_lams
+  , le_ctxt_lvl = tOP_LEVEL
+  , le_lvl_env = emptyVarEnv
+  , le_subst = emptySubst
+  , le_env = emptyVarEnv
+  , le_dflags = dflags
+  , le_LNEs = emptyVarSet
+  }
 
 finalPass :: LevelEnv -> Maybe FinalPassSwitches
 finalPass le = finalPass_ (le_switches le)
@@ -1482,41 +1248,13 @@
 floatPAPs :: LevelEnv -> Bool
 floatPAPs le = floatOutPartialApplications (le_switches le)
 
-<<<<<<< HEAD
 lneLvlEnv :: LevelEnv -> [Id] -> LevelEnv
 lneLvlEnv env lnes = env { le_LNEs = extendVarSetList (le_LNEs env) lnes }
 
--- see Note [The Reason SetLevels Does Substitution]
-extendLvlEnv :: LevelEnv -> [LevelledBndr] -> LevelEnv
--- Used when *not* cloning
-extendLvlEnv le@(LE { le_lvl_env = lvl_env, le_subst = subst, le_env = id_env }) 
-             prs
-  = le { le_lvl_env = foldl add_lvl lvl_env prs
-       , le_subst   = foldl del_subst subst prs
-       , le_env     = foldl del_id id_env prs }
-  where
-    add_lvl   env (TB v s) = extendVarEnv env v (floatSpecLevel s)
-    del_subst env (TB v _) = extendInScope env v
-    del_id    env (TB v _) = delVarEnv env v
-  -- We must remove any clone for this variable name in case of
-  -- shadowing.  This bit me in the following case
-  -- (in nofib/real/gg/Spark.hs):
-  -- 
-  --   case ds of wild {
-  --     ... -> case e of wild {
-  --              ... -> ... wild ...
-  --            }
-  --   }
-  -- 
-  -- The inside occurrence of @wild@ was being replaced with @ds@,
-  -- incorrectly, because the SubstEnv was still lying around.  Ouch!
-  -- KSW 2000-07.
-=======
 setCtxtLvl :: LevelEnv -> Level -> LevelEnv
 setCtxtLvl env lvl = env { le_ctxt_lvl = lvl }
->>>>>>> 1a11e9ba
-
--- extendCaseBndrLvlEnv adds the mapping case-bndr->scrut-var if it can
+
+-- extendCaseBndrEnv adds the mapping case-bndr->scrut-var if it can
 -- (see point 4 of the module overview comment)
 extendCaseBndrEnv :: LevelEnv
                   -> Id                 -- Pre-cloned case binder
@@ -1525,40 +1263,8 @@
 extendCaseBndrEnv le@(LE { le_subst = subst, le_env = id_env })
                   case_bndr (Var scrut_var)
   = le { le_subst   = extendSubstWithVar subst case_bndr scrut_var
-<<<<<<< HEAD
-       , le_env     = extendVarEnv id_env case_bndr (scrut_var,[], ASSERT(not (isCoVar scrut_var)) Var scrut_var) }
-     
-extendCaseBndrLvlEnv env _scrut case_bndr
-  = extendLvlEnv env [case_bndr]
-
-extendPolyLvlEnv :: Level -> LevelEnv -> [Var] -> [(Var {- :: t -}, Var {- :: mkPiTypes abs_vars t -})] -> LevelEnv
-extendPolyLvlEnv dest_lvl 
-                 le@(LE { le_lvl_env = lvl_env, le_subst = subst, le_env = id_env }) 
-                 abs_vars bndr_pairs
-   = ASSERT( all (not . isCoVar . fst) bndr_pairs ) -- What would we add to the CoSubst in this case. No easy answer, so avoid floating 
-    le { le_lvl_env = foldl add_lvl   lvl_env bndr_pairs
-       , le_subst   = foldl add_subst subst   bndr_pairs
-       , le_env     = foldl add_id    id_env  bndr_pairs }
-  where
-     add_lvl   env (_, v') = extendVarEnv env v' dest_lvl
-     add_subst env (v, v') = extendIdSubst env v (mkVarApps (Var v') abs_vars)
-     add_id    env (v, v') = extendVarEnv env v (v',abs_vars, mkVarApps (Var v') abs_vars)
-
-extendCloneLvlEnv :: Level -> LevelEnv -> Subst -> [(Var, Var)] -> LevelEnv
-extendCloneLvlEnv lvl le@(LE { le_lvl_env = lvl_env, le_env = id_env }) 
-                  new_subst bndr_pairs
-  = le { le_lvl_env = foldl add_lvl lvl_env bndr_pairs
-       , le_subst   = new_subst
-       , le_env     = foldl add_id  id_env  bndr_pairs }
-  where
-     add_lvl env (_, v_cloned) = extendVarEnv env v_cloned lvl
-     add_id  env (v, v_cloned) = if isTyVar v
-                                 then delVarEnv    env v
-                                 else extendVarEnv env v (v_cloned,[], ASSERT(not (isCoVar v_cloned)) Var v_cloned)
-=======
        , le_env     = add_id id_env (case_bndr, scrut_var) }
 extendCaseBndrEnv env _ _ = env
->>>>>>> 1a11e9ba
 
 maxFvLevel :: (Var -> Bool) -> LevelEnv -> VarSet -> Level
 maxFvLevel max_me (LE { le_lvl_env = lvl_env, le_env = id_env }) var_set
@@ -1566,8 +1272,8 @@
   where
     max_in in_var lvl 
        = foldr max_out lvl (case lookupVarEnv id_env in_var of
-				Just (v,abs_vars, _) -> v:abs_vars
-				Nothing		   -> [in_var])
+				Just (v,abs_vars) -> v:abs_vars
+				Nothing		  -> [in_var])
 
     max_out out_var lvl 
 	| max_me out_var = case lookupVarEnv lvl_env out_var of
@@ -1577,7 +1283,7 @@
 
 lookupVar :: LevelEnv -> Id -> LevelledExpr
 lookupVar le v = case lookupVarEnv (le_env le) v of
-		    Just (_, _, expr) -> expr
+		    Just (v',vs') -> mkVarApps (Var v') vs'
 		    _              -> Var v
 
 abstractVars :: Level -> LevelEnv -> VarSet -> [OutVar]
@@ -1610,26 +1316,8 @@
 		     setIdInfo v vanillaIdInfo
 	  | otherwise = v
 
-<<<<<<< HEAD
-absVarsOf :: IdEnv (Var,[Var], LevelledExpr) -> Var -> VarSet
-	-- If f is free in the expression, and f maps to poly_f a b c in the
-	-- current substitution, then we must report a b c as candidate type
-	-- variables
-	--
-	-- Also, if x::a is an abstracted variable, then so is a; that is,
-	-- we must look in x's type. What's more, if a mentions kind variables,
-	-- we must also return those.
-absVarsOf id_env v 
-  | isId v, Just (v,abs_vars, _) <- lookupVarEnv id_env v
-  = foldr (unionVarSet . close) emptyVarSet (v:abs_vars)
-  | otherwise
-  = close v
-  where
-    close :: Var -> VarSet  -- Result include the input variable itself
-=======
     close :: Var -> VarSet  -- Close over variables free in the type
                             -- Result includes the input variable itself
->>>>>>> 1a11e9ba
     close v = foldVarSet (unionVarSet . close)
                          (unitVarSet v)
                          (varTypeTyVars v)
@@ -1639,6 +1327,10 @@
 type PinnedLBFs = VarEnv (Id, VarSet) -- (g, fs, hs) <=> pinned by fs, captured by hs
 
 newtype LvlM a = LvlM (UniqSM (a, PinnedLBFs))
+instance Functor LvlM where fmap = Control.Monad.liftM
+instance Applicative LvlM where
+  pure = return
+  (<*>) = Control.Monad.ap
 instance Monad LvlM where
   return a = LvlM $ return (a, emptyVarEnv)
   LvlM m >>= k = LvlM $ m >>= \ ~(a, w) ->
@@ -1653,16 +1345,9 @@
 
 
 \begin{code}
-<<<<<<< HEAD
-newPolyBndrs :: Level -> LevelEnv -> [Var] -> [Id] -> LvlM (LevelEnv, [Id])
-newPolyBndrs dest_lvl env abs_vars bndrs = do
-    uniqs <- getUniquesM
-    let new_bndrs = zipWith mk_poly_bndr bndrs uniqs
-    return (extendPolyLvlEnv dest_lvl env abs_vars (bndrs `zip` new_bndrs), new_bndrs)
-=======
-newPolyBndrs :: Level -> LevelEnv -> [OutVar] -> [InId] -> UniqSM (LevelEnv, [OutId])
+newPolyBndrs :: Level -> LevelEnv -> [OutVar] -> [InId] -> LvlM (LevelEnv, [OutId])
 -- The envt is extended to bind the new bndrs to dest_lvl, but
--- the ctxt_lvl is unaffected
+-- the le_ctxt_lvl is unaffected
 newPolyBndrs dest_lvl
              env@(LE { le_lvl_env = lvl_env, le_subst = subst, le_env = id_env })
              abs_vars bndrs
@@ -1674,23 +1359,17 @@
                        , le_subst   = foldl add_subst subst   bndr_prs
                        , le_env     = foldl add_id    id_env  bndr_prs }
       ; return (env', new_bndrs) }
->>>>>>> 1a11e9ba
   where
     add_lvl   env v' = extendVarEnv env v' dest_lvl
     add_subst env (v, v') = extendIdSubst env v (mkVarApps (Var v') abs_vars)
-    add_id    env (v, v') = extendVarEnv env v ((v':abs_vars), mkVarApps (Var v') abs_vars)
+    add_id    env (v, v') = extendVarEnv env v (v',abs_vars)
 
     mk_poly_bndr bndr uniq = transferPolyIdInfo bndr abs_vars $ 	-- Note [transferPolyIdInfo] in Id.lhs
 			     mkSysLocal (mkFastString str) uniq poly_ty
 			   where
-<<<<<<< HEAD
 			     str     = (if isFinalPass env then "llf_" else "poly_")
                                         ++ occNameString (getOccName bndr)
-			     poly_ty = mkPiTypes abs_vars (idType bndr)
-=======
-			     str     = "poly_" ++ occNameString (getOccName bndr)
 			     poly_ty = mkPiTypes abs_vars (substTy subst (idType bndr))
->>>>>>> 1a11e9ba
 
 newLvlVar :: LevelledExpr        -- The RHS of the new binding
           -> Bool                -- Whether it is bottom
@@ -1710,7 +1389,7 @@
 cloneVars :: RecFlag -> LevelEnv -> Level -> [Var] -> LvlM (LevelEnv, [Var])
 -- Works for Ids, TyVars and CoVars
 -- The dest_lvl is attributed to the binders in the new env,
--- but cloneVars doesn't affect the ctxt_lvl of the incoming env
+-- but cloneVars doesn't affect the le_ctxt_lvl of the incoming env
 cloneVars is_rec
           env@(LE { le_subst = subst, le_lvl_env = lvl_env, le_env = id_env })
           dest_lvl vs
@@ -1728,10 +1407,11 @@
   where
      add_lvl env v_cloned = extendVarEnv env v_cloned dest_lvl
 
-add_id :: IdEnv ([Var], LevelledExpr) -> (Var, Var) -> IdEnv ([Var], LevelledExpr)
+add_id :: IdEnv (OutVar,[OutVar]) -> (Var, Var) -> IdEnv (OutVar,[OutVar])
 add_id id_env (v, v1)
   | isTyVar v = delVarEnv    id_env v
-  | otherwise = extendVarEnv id_env v ([v1], ASSERT(not (isCoVar v1)) Var v1)
+  | otherwise = ASSERT(not (isCoVar v1))
+                extendVarEnv id_env v (v1,[])
 
 zap_demand_info :: Var -> Var
 zap_demand_info v
@@ -1778,15 +1458,14 @@
    f :: Int -> Int
    f x = let v = 3*4 in v+x
 Here v is strict; but if we float v to top level, it isn't any more.
-<<<<<<< HEAD
 
 Note [The Reason SetLevels Does Substitution]
 ~~~~~~~~~~~~~~~~~~~~~~~~~~~~~~~~~~~~~~~~~~~~~
 If a binding is going to be floated, setLevels carries a substitution
 in order to eagerly replace that binding's occurrences with a
 reference to the floated binding. Why doesn't it instead create a
-simple binding right next it and rely on the wise and weary simplifier
-to handle the inlining? It's an issue with nested bindings.
+simple binding right next to it and rely on the wise and weary
+simplifier to handle the inlining? It's an issue with nested bindings.
 
   outer a = let x = ... a ... in
             let y = ... x ... in
@@ -2018,6 +1697,10 @@
   IfUnboxedOk -> isNonRec is_rec
 
 newtype Identity a = Identity {runIdentity :: a}
+instance Functor Identity where fmap = Control.Monad.liftM
+instance Applicative Identity where
+  pure = return
+  (<*>) = Control.Monad.ap
 instance Monad Identity where
   return = Identity
   Identity a >>= f = f a
@@ -2560,6 +2243,4 @@
     AltSk sk1 sk2 -> let (!cg1,!cgil1) = go sk1
                          (!cg2,!cgil2) = go sk2
                      in (   cg1 `max` cg2   ,   cgil1 `max` cgil2   )
-\end{code}
-=======
->>>>>>> 1a11e9ba
+\end{code}