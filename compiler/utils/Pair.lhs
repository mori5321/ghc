--- conflicted
+++ resolved
@@ -3,13 +3,9 @@
 Traversable instances.
 
 \begin{code}
-<<<<<<< HEAD
-module Pair ( Pair(..), unPair, toPair, swap, pLiftFst, pLiftSnd ) where
-=======
 {-# LANGUAGE CPP #-}
 
-module Pair ( Pair(..), unPair, toPair, swap ) where
->>>>>>> 0a6cfb57
+module Pair ( Pair(..), unPair, toPair, swap, pLiftFst, pLiftSnd ) where
 
 #include "HsVersions.h"
 
