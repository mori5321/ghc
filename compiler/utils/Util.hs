--- conflicted
+++ resolved
@@ -59,11 +59,7 @@
         isEqual, eqListBy, eqMaybeBy,
         thenCmp, cmpList,
         removeSpaces,
-<<<<<<< HEAD
-        (|||), (&&&),
-=======
         (<&&>), (<||>),
->>>>>>> 96dc041a
 
         -- * Edit distance
         fuzzyMatch, fuzzyLookup,
@@ -691,17 +687,6 @@
 removeSpaces :: String -> String
 removeSpaces = dropWhileEndLE isSpace . dropWhile isSpace
 
-<<<<<<< HEAD
--- | Higher-order AND
-(&&&) :: (a -> Bool) -> (a -> Bool) -> a -> Bool
-(a &&& b) x = a x && b x
-infixr 3 &&&
-
--- | Higher-order OR
-(|||) :: (a -> Bool) -> (a -> Bool) -> a -> Bool
-(a ||| b) x = a x || b x
-infixr 2 |||
-=======
 -- Boolean operators lifted to Applicative
 (<&&>) :: Applicative f => f Bool -> f Bool -> f Bool
 (<&&>) = liftA2 (&&)
@@ -710,7 +695,6 @@
 (<||>) :: Applicative f => f Bool -> f Bool -> f Bool
 (<||>) = liftA2 (||)
 infixr 2 <||> -- same as (||)
->>>>>>> 96dc041a
 
 {-
 ************************************************************************
