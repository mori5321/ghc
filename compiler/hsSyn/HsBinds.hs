--- conflicted
+++ resolved
@@ -191,47 +191,17 @@
 -- -----------------------------------------------------------------------------
 
 -- | Haskell Binding
-<<<<<<< HEAD
 type HsBind   pass = AST.Bind (GHC pass)
 
 -- | Located Haskell Binding
 type LHsBind  pass = AST.LBind (GHC pass)
-=======
-type HsBind   id = HsBindLR   id id
-
--- | Located Haskell Bindings with separate Left and Right identifier types
-type LHsBindsLR idL idR = Bag (LHsBindLR idL idR)
-
--- | Located Haskell Binding with separate Left and Right identifier types
-type LHsBindLR  idL idR = Located (HsBindLR idL idR)
-
-{- Note [FunBind vs PatBind]
-   ~~~~~~~~~~~~~~~~~~~~~~~~~
-The distinction between FunBind and PatBind is a bit subtle. FunBind covers
-patterns which resemble function bindings and simple variable bindings.
->>>>>>> c6462ab0
-
--- -----------------------------------------------------------------------------
-
-<<<<<<< HEAD
+
+-- -----------------------------------------------------------------------------
+
 -- | Located Haskell Bindings
 type LHsBinds pass = AST.LBinds (GHC pass)
 
 -- -----------------------------------------------------------------------------
-=======
-The actual patterns and RHSs of a FunBind are encoding in fun_matches.
-The m_ctxt field of each Match in fun_matches will be FunRhs and carries
-two bits of information about the match,
-
-  * The mc_fixity field on each Match describes the fixity of the
-    function binder in that match.  E.g. this is legal:
-         f True False  = e1
-         True `f` True = e2
-
-  * The mc_strictness field is used /only/ for nullary FunBinds: ones
-    with one Match, which has no pats. For these, it describes whether
-    the match is decorated with a bang (e.g. `!x = e`).
->>>>>>> c6462ab0
 
 -- | Located Haskell Bindings with separate Left and Right identifier types
 type LHsBindsLR pass pass' = AST.LBindsLR (GHC pass) (GHC pass')
@@ -291,7 +261,6 @@
   --  - 'ApiAnnotation.AnnEqual','ApiAnnotation.AnnWhere',
   --    'ApiAnnotation.AnnOpen','ApiAnnotation.AnnClose',
 
-<<<<<<< HEAD
   -- For details on above see note [Api annotations] in ApiAnnotation
 pattern
   PatBind ::
@@ -306,67 +275,6 @@
     -- the bound variables.
     HsBindLR pass pass'
   -- ^ Pattern Binding
-=======
--- | Haskell Binding with separate Left and Right id's
-data HsBindLR idL idR
-  = -- | Function-like Binding
-    --
-    -- FunBind is used for both functions     @f x = e@
-    -- and variables                          @f = \x -> e@
-    -- and strict variables                   @!x = x + 1@
-    --
-    -- Reason 1: Special case for type inference: see 'TcBinds.tcMonoBinds'.
-    --
-    -- Reason 2: Instance decls can only have FunBinds, which is convenient.
-    --           If you change this, you'll need to change e.g. rnMethodBinds
-    --
-    -- But note that the form                 @f :: a->a = ...@
-    -- parses as a pattern binding, just like
-    --                                        @(f :: a -> a) = ... @
-    --
-    -- Strict bindings have their strictness recorded in the 'SrcStrictness' of their
-    -- 'MatchContext'. See Note [FunBind vs PatBind] for
-    -- details about the relationship between FunBind and PatBind.
-    --
-    --  'ApiAnnotation.AnnKeywordId's
-    --
-    --  - 'ApiAnnotation.AnnFunId', attached to each element of fun_matches
-    --
-    --  - 'ApiAnnotation.AnnEqual','ApiAnnotation.AnnWhere',
-    --    'ApiAnnotation.AnnOpen','ApiAnnotation.AnnClose',
-
-    -- For details on above see note [Api annotations] in ApiAnnotation
-    FunBind {
-
-        fun_id :: Located (IdP idL), -- Note [fun_id in Match] in HsExpr
-
-        fun_matches :: MatchGroup idR (LHsExpr idR),  -- ^ The payload
-
-        fun_co_fn :: HsWrapper, -- ^ Coercion from the type of the MatchGroup to the type of
-                                -- the Id.  Example:
-                                --
-                                -- @
-                                --      f :: Int -> forall a. a -> a
-                                --      f x y = y
-                                -- @
-                                --
-                                -- Then the MatchGroup will have type (Int -> a' -> a')
-                                -- (with a free type variable a').  The coercion will take
-                                -- a CoreExpr of this type and convert it to a CoreExpr of
-                                -- type         Int -> forall a'. a' -> a'
-                                -- Notice that the coercion captures the free a'.
-
-        bind_fvs :: PostRn idL NameSet, -- ^ After the renamer, this contains
-                                --  the locally-bound
-                                -- free variables of this defn.
-                                -- See Note [Bind free vars]
-
-
-        fun_tick :: [Tickish Id] -- ^ Ticks to put on the rhs, if any
-    }
-
-  -- | Pattern Binding
->>>>>>> c6462ab0
   --
   -- The pattern is never a simple variable;
   -- That case is done by FunBind.
@@ -392,7 +300,6 @@
   --
   -- Dictionary binding and suchlike.
   -- All VarBinds are introduced by the type checker
-<<<<<<< HEAD
 
 pattern
   AbsBinds :: -- Binds abstraction; TRANSLATION
@@ -408,22 +315,9 @@
     -- Note [Typechecking plan for instance declarations]
     (LHsBinds pass) ->
     -- ^ Typechecked user bindings
+    Bool -> -- See Note [The abs_sig field of AbsBinds]    
     HsBindLR pass pass'
   -- ^ Abstraction Bindings
-pattern
-  AbsBindsSig ::
-    -- Simpler form of AbsBinds, used with a type sig
-    -- in tcPolyCheck. Produces simpler desugaring and
-    -- is necessary to avoid #11405, comment:3.
-    ([TyVar]) ->
-    ([EvVar]) ->
-    (IdP pass) ->     -- like abe_poly
-    (TcSpecPrags) ->
-    (TcEvBinds) ->    -- no list needed here
-    (LHsBind pass) -> -- always only one, and it's always a
-                      -- FunBind
-    HsBindLR pass pass'
-  -- | ^ Abstraction Bindings Signature
 
 pattern
   PatSynBind ::
@@ -462,15 +356,11 @@
     = AST.VarBind NoFieldExt var_id var_rhs var_inline
 pattern
   AbsBinds { abs_tvsa, abs_ev_varsa, abs_exports, abs_ev_binds,
-             abs_binds } -- abs_tvs --> abs_tvsa
+             abs_binds, abs_sig } -- abs_tvs --> abs_tvsa
     = AST.NewBindLR
-        (NAbsBinds abs_tvsa abs_ev_varsa abs_exports abs_ev_binds abs_binds)
-pattern
-  AbsBindsSig { abs_tvs, abs_ev_vars, abs_sig_export, abs_sig_prags,
-                abs_sig_ev_bind, abs_sig_bind }
-    = AST.NewBindLR
-        (NAbsBindsSig abs_tvs abs_ev_vars abs_sig_export abs_sig_prags
-                abs_sig_ev_bind abs_sig_bind)
+        (NAbsBinds abs_tvsa abs_ev_varsa abs_exports abs_ev_binds abs_binds
+                   abs_sig)
+
 pattern
   PatSynBind a
     = AST.PatSynBind NoFieldExt a
@@ -486,7 +376,6 @@
     PatBind,
     VarBind,
     AbsBinds,
-    AbsBindsSig,
     PatSynBind
   #-}
 
@@ -513,14 +402,8 @@
       [ABExport pass]
       [TcEvBinds]
       (LHsBinds pass)
-
-  | NAbsBindsSig
-      [TyVar]
-      [EvVar]
-      (IdP pass)
-      TcSpecPrags
-      TcEvBinds
-      (LHsBind pass)
+      Bool
+
 
 -- | Located Haskell Binding with separate Left and Right identifier types
 type
@@ -528,58 +411,6 @@
 
 
 -- -----------------------------------------------------------------------------
-=======
-  | VarBind {
-        var_id     :: IdP idL,
-        var_rhs    :: LHsExpr idR,   -- ^ Located only for consistency
-        var_inline :: Bool           -- ^ True <=> inline this binding regardless
-                                     -- (used for implication constraints only)
-    }
-
-  -- | Abstraction Bindings
-  | AbsBinds {                      -- Binds abstraction; TRANSLATION
-        abs_tvs     :: [TyVar],
-        abs_ev_vars :: [EvVar],  -- ^ Includes equality constraints
-
-       -- | AbsBinds only gets used when idL = idR after renaming,
-       -- but these need to be idL's for the collect... code in HsUtil
-       -- to have the right type
-        abs_exports :: [ABExport idL],
-
-        -- | Evidence bindings
-        -- Why a list? See TcInstDcls
-        -- Note [Typechecking plan for instance declarations]
-        abs_ev_binds :: [TcEvBinds],
-
-        -- | Typechecked user bindings
-        abs_binds    :: LHsBinds idL,
-
-        abs_sig :: Bool  -- See Note [The abs_sig field of AbsBinds]
-    }
-
-  -- | Patterns Synonym Binding
-  | PatSynBind (PatSynBind idL idR)
-        -- ^ - 'ApiAnnotation.AnnKeywordId' : 'ApiAnnotation.AnnPattern',
-        --          'ApiAnnotation.AnnLarrow','ApiAnnotation.AnnEqual',
-        --          'ApiAnnotation.AnnWhere'
-        --          'ApiAnnotation.AnnOpen' @'{'@,'ApiAnnotation.AnnClose' @'}'@
-
-        -- For details on above see note [Api annotations] in ApiAnnotation
-
-deriving instance (DataId idL, DataId idR) => Data (HsBindLR idL idR)
-
-        -- Consider (AbsBinds tvs ds [(ftvs, poly_f, mono_f) binds]
-        --
-        -- Creates bindings for (polymorphic, overloaded) poly_f
-        -- in terms of monomorphic, non-overloaded mono_f
-        --
-        -- Invariants:
-        --      1. 'binds' binds mono_f
-        --      2. ftvs is a subset of tvs
-        --      3. ftvs includes all tyvars free in ds
-        --
-        -- See Note [AbsBinds]
->>>>>>> c6462ab0
 
 -- | Abtraction Bindings Export
 data ABExport p
@@ -1280,71 +1111,10 @@
     fmap f (PrefixPatSyn args) = PrefixPatSyn (fmap f args)
     fmap f (RecordPatSyn args) = RecordPatSyn (map (fmap f) args)
 
-<<<<<<< HEAD
 instance Foldable AST.PatSynDetails where
     foldMap f (InfixPatSyn left right) = f left `mappend` f right
     foldMap f (PrefixPatSyn args) = foldMap f args
     foldMap f (RecordPatSyn args) = foldMap (foldMap f) args
-=======
-
-Note [The abs_sig field of AbsBinds]
-~~~~~~~~~~~~~~~~~~~~~~~~~~~~~~~~~~~~
-The abs_sig field supports a couple of special cases for bindings.
-Consider
-
-  x :: Num a => (# a, a #)
-  x = (# 3, 4 #)
-
-The general desugaring for AbsBinds would give
-
-  x = /\a. \ ($dNum :: Num a) ->
-      letrec xm = (# fromInteger $dNum 3, fromInteger $dNum 4 #) in
-      xm
-
-But that has an illegal let-binding for an unboxed tuple.  In this
-case we'd prefer to generate the (more direct)
-
-  x = /\ a. \ ($dNum :: Num a) ->
-     (# fromInteger $dNum 3, fromInteger $dNum 4 #)
-
-A similar thing happens with representation-polymorphic defns
-(Trac #11405):
-
-  undef :: forall (r :: RuntimeRep) (a :: TYPE r). HasCallStack => a
-  undef = error "undef"
-
-Again, the vanilla desugaring gives a local let-binding for a
-representation-polymorphic (undefm :: a), which is illegal.  But
-again we can desugar without a let:
-
-  undef = /\ a. \ (d:HasCallStack) -> error a d "undef"
-
-The abs_sig field supports this direct desugaring, with no local
-let-bining.  When abs_sig = True
-
- * the abs_binds is single FunBind
-
- * the abs_exports is a singleton
-
- * we have a complete type sig for binder
-   and hence the abs_binds is non-recursive
-   (it binds the mono_id but refers to the poly_id
-
-These properties are exploited in DsBinds.dsAbsBinds to
-generate code without a let-binding.
-
-Note [ABExport wrapper]
-~~~~~~~~~~~~~~~~~~~~~~~
-Consider
-   (f,g) = (\x.x, \y.y)
-This ultimately desugars to something like this:
-   tup :: forall a b. (a->a, b->b)
-   tup = /\a b. (\x:a.x, \y:b.y)
-   f :: forall a. a -> a
-   f = /\a. case tup a Any of
-               (fm::a->a,gm:Any->Any) -> fm
-   ...similarly for g...
->>>>>>> c6462ab0
 
     foldl1 f (InfixPatSyn left right) = left `f` right
     foldl1 f (PrefixPatSyn args) = Data.List.foldl1 f args
@@ -1640,9 +1410,8 @@
 -- Notes
 -- -----------------------------------------------------------------------------
 {-
-Note [Varieties of binding pattern matches]
-~~~~~~~~~~~~~~~~~~~~~~~~~~~~~~~~~~~~~~~~~~~
-
+Note [FunBind vs PatBind]
+   ~~~~~~~~~~~~~~~~~~~~~~~~~
 The distinction between FunBind and PatBind is a bit subtle. FunBind covers
 patterns which resemble function bindings and simple variable bindings.
 
@@ -1653,12 +1422,17 @@
     x `f` y = e     -- FunRhs has Infix
 
 The actual patterns and RHSs of a FunBind are encoding in fun_matches.
-The m_ctxt field of Match will be FunRhs and carries two bits of information
-about the match,
-
-  * the mc_strictness field describes whether the match is decorated with a bang
-    (e.g. `!x = e`)
-  * the mc_fixity field describes the fixity of the function binder
+The m_ctxt field of each Match in fun_matches will be FunRhs and carries
+two bits of information about the match,
+
+  * The mc_fixity field on each Match describes the fixity of the
+    function binder in that match.  E.g. this is legal:
+         f True False  = e1
+         True `f` True = e2
+
+  * The mc_strictness field is used /only/ for nullary FunBinds: ones
+    with one Match, which has no pats. For these, it describes whether
+    the match is decorated with a bang (e.g. `!x = e`).
 
 By contrast, PatBind represents data constructor patterns, as well as a few
 other interesting cases. Namely,
@@ -1809,6 +1583,52 @@
    lacks a user type signature
  * The group forms a strongly connected component
 
+Note [The abs_sig field of AbsBinds]
+~~~~~~~~~~~~~~~~~~~~~~~~~~~~~~~~~~~~
+The abs_sig field supports a couple of special cases for bindings.
+Consider
+
+  x :: Num a => (# a, a #)
+  x = (# 3, 4 #)
+
+The general desugaring for AbsBinds would give
+
+  x = /\a. \ ($dNum :: Num a) ->
+      letrec xm = (# fromInteger $dNum 3, fromInteger $dNum 4 #) in
+      xm
+
+But that has an illegal let-binding for an unboxed tuple.  In this
+case we'd prefer to generate the (more direct)
+
+  x = /\ a. \ ($dNum :: Num a) ->
+     (# fromInteger $dNum 3, fromInteger $dNum 4 #)
+
+A similar thing happens with representation-polymorphic defns
+(Trac #11405):
+
+  undef :: forall (r :: RuntimeRep) (a :: TYPE r). HasCallStack => a
+  undef = error "undef"
+
+Again, the vanilla desugaring gives a local let-binding for a
+representation-polymorphic (undefm :: a), which is illegal.  But
+again we can desugar without a let:
+
+  undef = /\ a. \ (d:HasCallStack) -> error a d "undef"
+
+The abs_sig field supports this direct desugaring, with no local
+let-bining.  When abs_sig = True
+
+ * the abs_binds is single FunBind
+
+ * the abs_exports is a singleton
+
+ * we have a complete type sig for binder
+   and hence the abs_binds is non-recursive
+   (it binds the mono_id but refers to the poly_id
+
+These properties are exploited in DsBinds.dsAbsBinds to
+generate code without a let-binding.
+
 Note [ABExport wrapper]
 ~~~~~~~~~~~~~~~~~~~~~~~
 Consider
