{-
(c) The University of Glasgow, 1992-2006


Here we collect a variety of helper functions that construct or
analyse HsSyn.  All these functions deal with generic HsSyn; functions
which deal with the instantiated versions are located elsewhere:

   Parameterised by     Module
   ----------------     -------------
   RdrName              parser/RdrHsSyn
   Name                 rename/RnHsSyn
   Id                   typecheck/TcHsSyn
-}

{-# LANGUAGE CPP #-}
{-# LANGUAGE ScopedTypeVariables #-}
{-# LANGUAGE FlexibleContexts #-}

module HsUtils(
  -- Terms
  mkHsPar, mkHsApp, mkHsConApp, mkSimpleHsAlt,
  mkSimpleMatch, unguardedGRHSs, unguardedRHS,
  mkMatchGroup, mkMatchGroupName, mkMatch, mkHsLam, mkHsIf,
  mkHsWrap, mkLHsWrap, mkHsWrapCo, mkHsWrapCoR, mkLHsWrapCo,
  mkHsDictLet, mkHsLams,
  mkHsOpApp, mkHsDo, mkHsComp, mkHsWrapPat, mkHsWrapPatCo,
  mkLHsPar, mkHsCmdCast,

  nlHsTyApp, nlHsTyApps, nlHsVar, nlHsLit, nlHsApp, nlHsApps, nlHsIntLit, nlHsVarApps,
  nlHsDo, nlHsOpApp, nlHsLam, nlHsPar, nlHsIf, nlHsCase, nlList,
  mkLHsTupleExpr, mkLHsVarTuple, missingTupArg,
  toLHsSigWcType,

  -- * Constructing general big tuples
  -- $big_tuples
  mkChunkified, chunkify,

  -- Bindings
  mkFunBind, mkVarBind, mkHsVarBind, mk_easy_FunBind, mkTopFunBind,
  mkPatSynBind,
  isInfixFunBind,

  -- Literals
  mkHsIntegral, mkHsFractional, mkHsIsString, mkHsString, mkHsStringPrimLit,

  -- Patterns
  mkNPat, mkNPlusKPat, nlVarPat, nlLitPat, nlConVarPat, nlConVarPatName, nlConPat,
  nlConPatName, nlInfixConPat, nlNullaryConPat, nlWildConPat, nlWildPat,
  nlWildPatName, nlWildPatId, nlTuplePat, mkParPat,
  mkBigLHsVarTup, mkBigLHsTup, mkBigLHsVarPatTup, mkBigLHsPatTup,

  -- Types
<<<<<<< HEAD
  mkHsAppTy, mkHsAppTys, userHsTyVarBndrs, userHsLTyVarBndrs,
=======
  mkHsAppTy, userHsTyVarBndrs,
  mkLHsSigType, mkLHsSigWcType, mkClassOpSigs,
>>>>>>> 1e041b73
  nlHsAppTy, nlHsTyVar, nlHsFunTy, nlHsTyConApp,
  getAppsTyHead_maybe, hsTyGetAppHead_maybe, splitHsAppsTy,

  -- Stmts
  mkTransformStmt, mkTransformByStmt, mkBodyStmt, mkBindStmt, mkLastStmt,
  emptyTransStmt, mkGroupUsingStmt, mkGroupByUsingStmt,
  emptyRecStmt, emptyRecStmtName, emptyRecStmtId, mkRecStmt,

  -- Template Haskell
  mkHsSpliceTy, mkHsSpliceE, mkHsSpliceTE, mkUntypedSplice,
  mkHsQuasiQuote, unqualQuasiQuote,

  -- Flags
  noRebindableInfo,

  -- Collecting binders
  collectLocalBinders, collectHsValBinders, collectHsBindListBinders,
  collectHsIdBinders,
  collectHsBindsBinders, collectHsBindBinders, collectMethodBinders,
  collectPatBinders, collectPatsBinders,
  collectLStmtsBinders, collectStmtsBinders,
  collectLStmtBinders, collectStmtBinders,

  hsLTyClDeclBinders, hsTyClForeignBinders, hsPatSynBinders,
  hsForeignDeclsBinders, hsGroupBinders, hsDataFamInstBinders,

  -- Collecting implicit binders
  lStmtsImplicits, hsValBindsImplicits, lPatImplicits
  ) where

#include "HsVersions.h"

import HsDecls
import HsBinds
import HsExpr
import HsPat
import HsTypes
import HsLit
import PlaceHolder

import TcType( tcSplitForAllTys, tcSplitPhiTy )
import TcEvidence
import RdrName
import Var
<<<<<<< HEAD
import TyCoRep
import Type   ( filterOutInvisibleTypes )
import TcType
import Kind
=======
import Type( isPredTy )
import Kind( isKind )
import TypeRep
>>>>>>> 1e041b73
import DataCon
import Name
import NameSet
import BasicTypes
import SrcLoc
import FastString
import Util
import Bag
import Outputable
import Constants

import Data.Either
import Data.Function
import Data.List

#if __GLASGOW_HASKELL__ < 709
import Data.Foldable ( foldMap )
import Data.Monoid ( mempty, mappend )
#endif

{-
************************************************************************
*                                                                      *
        Some useful helpers for constructing syntax
*                                                                      *
************************************************************************

These functions attempt to construct a not-completely-useless SrcSpan
from their components, compared with the nl* functions below which
just attach noSrcSpan to everything.
-}

mkHsPar :: LHsExpr id -> LHsExpr id
mkHsPar e = L (getLoc e) (HsPar e)

mkSimpleMatch :: [LPat id] -> Located (body id) -> LMatch id (Located (body id))
mkSimpleMatch pats rhs
  = L loc $
    Match NonFunBindMatch pats Nothing (unguardedGRHSs rhs)
  where
    loc = case pats of
                []      -> getLoc rhs
                (pat:_) -> combineSrcSpans (getLoc pat) (getLoc rhs)

unguardedGRHSs :: Located (body id) -> GRHSs id (Located (body id))
unguardedGRHSs rhs@(L loc _)
  = GRHSs (unguardedRHS loc rhs) (noLoc emptyLocalBinds)

unguardedRHS :: SrcSpan -> Located (body id) -> [LGRHS id (Located (body id))]
unguardedRHS loc rhs = [L loc (GRHS [] rhs)]

mkMatchGroup :: Origin -> [LMatch RdrName (Located (body RdrName))]
             -> MatchGroup RdrName (Located (body RdrName))
mkMatchGroup origin matches = MG { mg_alts = mkLocatedList matches
                                 , mg_arg_tys = []
                                 , mg_res_ty = placeHolderType
                                 , mg_origin = origin }

mkLocatedList ::  [Located a] -> Located [Located a]
mkLocatedList [] = noLoc []
mkLocatedList ms = L (combineLocs (head ms) (last ms)) ms

mkMatchGroupName :: Origin -> [LMatch Name (Located (body Name))]
             -> MatchGroup Name (Located (body Name))
mkMatchGroupName origin matches = MG { mg_alts = mkLocatedList matches
                                     , mg_arg_tys = []
                                     , mg_res_ty = placeHolderType
                                     , mg_origin = origin }

mkHsAppTy :: LHsType name -> LHsType name -> LHsType name
mkHsAppTy t1 t2 = addCLoc t1 t2 (HsAppTy t1 t2)

mkHsAppTys :: LHsType name -> [LHsType name] -> LHsType name
mkHsAppTys = foldl mkHsAppTy

mkHsApp :: LHsExpr name -> LHsExpr name -> LHsExpr name
mkHsApp e1 e2 = addCLoc e1 e2 (HsApp e1 e2)

mkHsLam :: [LPat RdrName] -> LHsExpr RdrName -> LHsExpr RdrName
mkHsLam pats body = mkHsPar (L (getLoc body) (HsLam matches))
        where
          matches = mkMatchGroup Generated [mkSimpleMatch pats body]

mkHsLams :: [TyVar] -> [EvVar] -> LHsExpr Id -> LHsExpr Id
mkHsLams tyvars dicts expr = mkLHsWrap (mkWpTyLams tyvars
                                       <.> mkWpLams dicts) expr

mkHsConApp :: DataCon -> [Type] -> [HsExpr Id] -> LHsExpr Id
-- Used for constructing dictionary terms etc, so no locations
mkHsConApp data_con tys args
  = foldl mk_app (nlHsTyApp (dataConWrapId data_con) tys) args
  where
    mk_app f a = noLoc (HsApp f (noLoc a))

mkSimpleHsAlt :: LPat id -> (Located (body id)) -> LMatch id (Located (body id))
-- A simple lambda with a single pattern, no binds, no guards; pre-typechecking
mkSimpleHsAlt pat expr
  = mkSimpleMatch [pat] expr

nlHsTyApp :: name -> [Type] -> LHsExpr name
nlHsTyApp fun_id tys = noLoc (HsWrap (mkWpTyApps tys) (HsVar (noLoc fun_id)))

nlHsTyApps :: name -> [Type] -> [LHsExpr name] -> LHsExpr name
nlHsTyApps fun_id tys xs = foldl nlHsApp (nlHsTyApp fun_id tys) xs

--------- Adding parens ---------
mkLHsPar :: LHsExpr name -> LHsExpr name
-- Wrap in parens if hsExprNeedsParens says it needs them
-- So   'f x'  becomes '(f x)', but '3' stays as '3'
mkLHsPar le@(L loc e) | hsExprNeedsParens e = L loc (HsPar le)
                      | otherwise           = le

mkParPat :: LPat name -> LPat name
mkParPat lp@(L loc p) | hsPatNeedsParens p = L loc (ParPat lp)
                      | otherwise          = lp


-------------------------------
-- These are the bits of syntax that contain rebindable names
-- See RnEnv.lookupSyntaxName

mkHsIntegral   :: String -> Integer -> PostTc RdrName Type -> HsOverLit RdrName
mkHsFractional :: FractionalLit -> PostTc RdrName Type -> HsOverLit RdrName
mkHsIsString :: String -> FastString -> PostTc RdrName Type -> HsOverLit RdrName
mkHsDo         :: HsStmtContext Name -> [ExprLStmt RdrName] -> HsExpr RdrName
mkHsComp       :: HsStmtContext Name -> [ExprLStmt RdrName] -> LHsExpr RdrName
               -> HsExpr RdrName

mkNPat      :: Located (HsOverLit id) -> Maybe (SyntaxExpr id) -> Pat id
mkNPlusKPat :: Located id -> Located (HsOverLit id) -> Pat id

mkLastStmt :: Located (bodyR idR) -> StmtLR idL idR (Located (bodyR idR))
mkBodyStmt :: Located (bodyR RdrName)
           -> StmtLR idL RdrName (Located (bodyR RdrName))
mkBindStmt :: LPat idL -> Located (bodyR idR) -> StmtLR idL idR (Located (bodyR idR))

emptyRecStmt     :: StmtLR idL  RdrName bodyR
emptyRecStmtName :: StmtLR Name Name    bodyR
emptyRecStmtId   :: StmtLR Id   Id      bodyR
mkRecStmt    :: [LStmtLR idL RdrName bodyR] -> StmtLR idL RdrName bodyR


mkHsIntegral src i  = OverLit (HsIntegral   src i) noRebindableInfo noSyntaxExpr
mkHsFractional   f  = OverLit (HsFractional     f) noRebindableInfo noSyntaxExpr
mkHsIsString src s  = OverLit (HsIsString   src s) noRebindableInfo noSyntaxExpr

noRebindableInfo :: PlaceHolder
noRebindableInfo = PlaceHolder -- Just another placeholder;

mkHsDo ctxt stmts = HsDo ctxt (mkLocatedList stmts) placeHolderType
mkHsComp ctxt stmts expr = mkHsDo ctxt (stmts ++ [last_stmt])
  where
    last_stmt = L (getLoc expr) $ mkLastStmt expr

mkHsIf :: LHsExpr id -> LHsExpr id -> LHsExpr id -> HsExpr id
mkHsIf c a b = HsIf (Just noSyntaxExpr) c a b

mkNPat lit neg     = NPat lit neg noSyntaxExpr
mkNPlusKPat id lit = NPlusKPat id lit noSyntaxExpr noSyntaxExpr

mkTransformStmt    :: [ExprLStmt idL] -> LHsExpr idR
                   -> StmtLR idL idR (LHsExpr idL)
mkTransformByStmt  :: [ExprLStmt idL] -> LHsExpr idR -> LHsExpr idR
                   -> StmtLR idL idR (LHsExpr idL)
mkGroupUsingStmt   :: [ExprLStmt idL]                -> LHsExpr idR
                   -> StmtLR idL idR (LHsExpr idL)
mkGroupByUsingStmt :: [ExprLStmt idL] -> LHsExpr idR -> LHsExpr idR
                   -> StmtLR idL idR (LHsExpr idL)

emptyTransStmt :: StmtLR idL idR (LHsExpr idR)
emptyTransStmt = TransStmt { trS_form = panic "emptyTransStmt: form"
                           , trS_stmts = [], trS_bndrs = []
                           , trS_by = Nothing, trS_using = noLoc noSyntaxExpr
                           , trS_ret = noSyntaxExpr, trS_bind = noSyntaxExpr
                           , trS_fmap = noSyntaxExpr }
mkTransformStmt    ss u   = emptyTransStmt { trS_form = ThenForm,  trS_stmts = ss, trS_using = u }
mkTransformByStmt  ss u b = emptyTransStmt { trS_form = ThenForm,  trS_stmts = ss, trS_using = u, trS_by = Just b }
mkGroupUsingStmt   ss u   = emptyTransStmt { trS_form = GroupForm, trS_stmts = ss, trS_using = u }
mkGroupByUsingStmt ss b u = emptyTransStmt { trS_form = GroupForm, trS_stmts = ss, trS_using = u, trS_by = Just b }

mkLastStmt body     = LastStmt body False noSyntaxExpr
mkBodyStmt body     = BodyStmt body noSyntaxExpr noSyntaxExpr placeHolderType
mkBindStmt pat body = BindStmt pat body noSyntaxExpr noSyntaxExpr


emptyRecStmt' :: forall idL idR body.
                       PostTc idR Type -> StmtLR idL idR body
emptyRecStmt' tyVal =
   RecStmt
     { recS_stmts = [], recS_later_ids = []
     , recS_rec_ids = []
     , recS_ret_fn = noSyntaxExpr
     , recS_mfix_fn = noSyntaxExpr
     , recS_bind_fn = noSyntaxExpr, recS_later_rets = []
     , recS_rec_rets = [], recS_ret_ty = tyVal }

emptyRecStmt     = emptyRecStmt' placeHolderType
emptyRecStmtName = emptyRecStmt' placeHolderType
emptyRecStmtId   = emptyRecStmt' placeHolderTypeTc
mkRecStmt stmts  = emptyRecStmt { recS_stmts = stmts }

-------------------------------
--- A useful function for building @OpApps@.  The operator is always a
-- variable, and we don't know the fixity yet.
mkHsOpApp :: LHsExpr id -> id -> LHsExpr id -> HsExpr id
mkHsOpApp e1 op e2 = OpApp e1 (noLoc (HsVar (noLoc op)))
                           (error "mkOpApp:fixity") e2

unqualSplice :: RdrName
unqualSplice = mkRdrUnqual (mkVarOccFS (fsLit "splice"))

mkUntypedSplice :: LHsExpr RdrName -> HsSplice RdrName
mkUntypedSplice e = HsUntypedSplice unqualSplice e

mkHsSpliceE :: LHsExpr RdrName -> HsExpr RdrName
mkHsSpliceE e = HsSpliceE (mkUntypedSplice e)

mkHsSpliceTE :: LHsExpr RdrName -> HsExpr RdrName
mkHsSpliceTE e = HsSpliceE (HsTypedSplice unqualSplice e)

mkHsSpliceTy :: LHsExpr RdrName -> HsType RdrName
mkHsSpliceTy e = HsSpliceTy (HsUntypedSplice unqualSplice e) placeHolderKind

mkHsQuasiQuote :: RdrName -> SrcSpan -> FastString -> HsSplice RdrName
mkHsQuasiQuote quoter span quote = HsQuasiQuote unqualSplice quoter span quote

unqualQuasiQuote :: RdrName
unqualQuasiQuote = mkRdrUnqual (mkVarOccFS (fsLit "quasiquote"))
                -- A name (uniquified later) to
                -- identify the quasi-quote

mkHsString :: String -> HsLit
mkHsString s = HsString s (mkFastString s)

mkHsStringPrimLit :: FastString -> HsLit
mkHsStringPrimLit fs
  = HsStringPrim (unpackFS fs) (fastStringToByteString fs)

-------------
userHsLTyVarBndrs :: SrcSpan -> [Located name] -> [LHsTyVarBndr name]
-- Caller sets location
userHsLTyVarBndrs loc bndrs = [ L loc (UserTyVar v) | L _ v <- bndrs ]

userHsTyVarBndrs :: SrcSpan -> [name] -> [LHsTyVarBndr name]
-- Caller sets location
userHsTyVarBndrs loc bndrs = [ L loc (UserTyVar (L loc v)) | v <- bndrs ]


{-
************************************************************************
*                                                                      *
        Constructing syntax with no location info
*                                                                      *
************************************************************************
-}

nlHsVar :: id -> LHsExpr id
nlHsVar n = noLoc (HsVar (noLoc n))

nlHsLit :: HsLit -> LHsExpr id
nlHsLit n = noLoc (HsLit n)

nlVarPat :: id -> LPat id
nlVarPat n = noLoc (VarPat (noLoc n))

nlLitPat :: HsLit -> LPat id
nlLitPat l = noLoc (LitPat l)

nlHsApp :: LHsExpr id -> LHsExpr id -> LHsExpr id
nlHsApp f x = noLoc (HsApp f x)

nlHsIntLit :: Integer -> LHsExpr id
nlHsIntLit n = noLoc (HsLit (HsInt (show n) n))

nlHsApps :: id -> [LHsExpr id] -> LHsExpr id
nlHsApps f xs = foldl nlHsApp (nlHsVar f) xs

nlHsVarApps :: id -> [id] -> LHsExpr id
nlHsVarApps f xs = noLoc (foldl mk (HsVar (noLoc f)) (map (HsVar . noLoc) xs))
                 where
                   mk f a = HsApp (noLoc f) (noLoc a)

nlConVarPat :: RdrName -> [RdrName] -> LPat RdrName
nlConVarPat con vars = nlConPat con (map nlVarPat vars)

nlConVarPatName :: Name -> [Name] -> LPat Name
nlConVarPatName con vars = nlConPatName con (map nlVarPat vars)

nlInfixConPat :: id -> LPat id -> LPat id -> LPat id
nlInfixConPat con l r = noLoc (ConPatIn (noLoc con) (InfixCon l r))

nlConPat :: RdrName -> [LPat RdrName] -> LPat RdrName
nlConPat con pats = noLoc (ConPatIn (noLoc con) (PrefixCon pats))

nlConPatName :: Name -> [LPat Name] -> LPat Name
nlConPatName con pats = noLoc (ConPatIn (noLoc con) (PrefixCon pats))

nlNullaryConPat :: id -> LPat id
nlNullaryConPat con = noLoc (ConPatIn (noLoc con) (PrefixCon []))

nlWildConPat :: DataCon -> LPat RdrName
nlWildConPat con = noLoc (ConPatIn (noLoc (getRdrName con))
                         (PrefixCon (nOfThem (dataConSourceArity con)
                                             nlWildPat)))

nlWildPat :: LPat RdrName
nlWildPat  = noLoc (WildPat placeHolderType )  -- Pre-typechecking

nlWildPatName :: LPat Name
nlWildPatName  = noLoc (WildPat placeHolderType )  -- Pre-typechecking

nlWildPatId :: LPat Id
nlWildPatId  = noLoc (WildPat placeHolderTypeTc )  -- Post-typechecking

nlHsDo :: HsStmtContext Name -> [LStmt RdrName (LHsExpr RdrName)]
       -> LHsExpr RdrName
nlHsDo ctxt stmts = noLoc (mkHsDo ctxt stmts)

nlHsOpApp :: LHsExpr id -> id -> LHsExpr id -> LHsExpr id
nlHsOpApp e1 op e2 = noLoc (mkHsOpApp e1 op e2)

nlHsLam  :: LMatch RdrName (LHsExpr RdrName) -> LHsExpr RdrName
nlHsPar  :: LHsExpr id -> LHsExpr id
nlHsIf   :: LHsExpr id -> LHsExpr id -> LHsExpr id -> LHsExpr id
nlHsCase :: LHsExpr RdrName -> [LMatch RdrName (LHsExpr RdrName)]
         -> LHsExpr RdrName
nlList   :: [LHsExpr RdrName] -> LHsExpr RdrName

nlHsLam match          = noLoc (HsLam (mkMatchGroup Generated [match]))
nlHsPar e              = noLoc (HsPar e)
nlHsIf cond true false = noLoc (mkHsIf cond true false)
nlHsCase expr matches  = noLoc (HsCase expr (mkMatchGroup Generated matches))
nlList exprs           = noLoc (ExplicitList placeHolderType Nothing exprs)

nlHsAppTy :: LHsType name -> LHsType name -> LHsType name
nlHsTyVar :: name                         -> LHsType name
nlHsFunTy :: LHsType name -> LHsType name -> LHsType name

nlHsAppTy f t           = noLoc (HsAppTy f t)
nlHsTyVar x             = noLoc (HsTyVar (noLoc x))
nlHsFunTy a b           = noLoc (HsFunTy a b)

nlHsTyConApp :: name -> [LHsType name] -> LHsType name
nlHsTyConApp tycon tys  = foldl nlHsAppTy (nlHsTyVar tycon) tys

{-
Tuples.  All these functions are *pre-typechecker* because they lack
types on the tuple.
-}

mkLHsTupleExpr :: [LHsExpr a] -> LHsExpr a
-- Makes a pre-typechecker boxed tuple, deals with 1 case
mkLHsTupleExpr [e] = e
mkLHsTupleExpr es  = noLoc $ ExplicitTuple (map (noLoc . Present) es) Boxed

mkLHsVarTuple :: [a] -> LHsExpr a
mkLHsVarTuple ids  = mkLHsTupleExpr (map nlHsVar ids)

nlTuplePat :: [LPat id] -> Boxity -> LPat id
nlTuplePat pats box = noLoc (TuplePat pats box [])

missingTupArg :: HsTupArg RdrName
missingTupArg = Missing placeHolderType

mkLHsPatTup :: [LPat id] -> LPat id
mkLHsPatTup []     = noLoc $ TuplePat [] Boxed []
mkLHsPatTup [lpat] = lpat
mkLHsPatTup lpats  = L (getLoc (head lpats)) $ TuplePat lpats Boxed []

-- The Big equivalents for the source tuple expressions
mkBigLHsVarTup :: [id] -> LHsExpr id
mkBigLHsVarTup ids = mkBigLHsTup (map nlHsVar ids)

mkBigLHsTup :: [LHsExpr id] -> LHsExpr id
mkBigLHsTup = mkChunkified mkLHsTupleExpr

-- The Big equivalents for the source tuple patterns
mkBigLHsVarPatTup :: [id] -> LPat id
mkBigLHsVarPatTup bs = mkBigLHsPatTup (map nlVarPat bs)

mkBigLHsPatTup :: [LPat id] -> LPat id
mkBigLHsPatTup = mkChunkified mkLHsPatTup

-- $big_tuples
-- #big_tuples#
--
-- GHCs built in tuples can only go up to 'mAX_TUPLE_SIZE' in arity, but
-- we might concievably want to build such a massive tuple as part of the
-- output of a desugaring stage (notably that for list comprehensions).
--
-- We call tuples above this size \"big tuples\", and emulate them by
-- creating and pattern matching on >nested< tuples that are expressible
-- by GHC.
--
-- Nesting policy: it's better to have a 2-tuple of 10-tuples (3 objects)
-- than a 10-tuple of 2-tuples (11 objects), so we want the leaves of any
-- construction to be big.
--
-- If you just use the 'mkBigCoreTup', 'mkBigCoreVarTupTy', 'mkTupleSelector'
-- and 'mkTupleCase' functions to do all your work with tuples you should be
-- fine, and not have to worry about the arity limitation at all.

-- | Lifts a \"small\" constructor into a \"big\" constructor by recursive decompositon
mkChunkified :: ([a] -> a)      -- ^ \"Small\" constructor function, of maximum input arity 'mAX_TUPLE_SIZE'
             -> [a]             -- ^ Possible \"big\" list of things to construct from
             -> a               -- ^ Constructed thing made possible by recursive decomposition
mkChunkified small_tuple as = mk_big_tuple (chunkify as)
  where
        -- Each sub-list is short enough to fit in a tuple
    mk_big_tuple [as] = small_tuple as
    mk_big_tuple as_s = mk_big_tuple (chunkify (map small_tuple as_s))

chunkify :: [a] -> [[a]]
-- ^ Split a list into lists that are small enough to have a corresponding
-- tuple arity. The sub-lists of the result all have length <= 'mAX_TUPLE_SIZE'
-- But there may be more than 'mAX_TUPLE_SIZE' sub-lists
chunkify xs
  | n_xs <= mAX_TUPLE_SIZE = [xs]
  | otherwise              = split xs
  where
    n_xs     = length xs
    split [] = []
    split xs = take mAX_TUPLE_SIZE xs : split (drop mAX_TUPLE_SIZE xs)

{-
************************************************************************
*                                                                      *
        LHsSigType and LHsSigWcType
*                                                                      *
********************************************************************* -}

mkLHsSigType :: LHsType RdrName -> LHsSigType RdrName
mkLHsSigType ty = mkHsImplicitBndrs ty

<<<<<<< HEAD
toHsType :: Type -> LHsType RdrName
toHsType ty
  | [] <- tvs
  , [] <- theta
  = to_hs_type tau
  | otherwise
  = noLoc $
    mkExplicitHsForAllTy (map mk_hs_tvb tvs)
                         (noLoc $ map toHsType theta)
                         (to_hs_type tau)
=======
mkLHsSigWcType :: LHsType RdrName -> LHsSigWcType RdrName
mkLHsSigWcType ty = mkHsImplicitBndrs (mkHsWildCardBndrs ty)
>>>>>>> 1e041b73

mkClassOpSigs :: [LSig RdrName] -> [LSig RdrName]
-- Convert TypeSig to ClassOpSig
-- The former is what is parsed, but the latter is
-- what we need in class/instance declarations
mkClassOpSigs sigs
  = map fiddle sigs
  where
<<<<<<< HEAD
    (tvs, theta, tau) = tcSplitSigmaTy ty
=======
    fiddle (L loc (TypeSig nms ty)) = L loc (ClassOpSig False nms (dropWildCards ty))
    fiddle sig                      = sig
>>>>>>> 1e041b73

toLHsSigWcType :: Type -> LHsSigWcType RdrName
-- ^ Converting a Type to an HsType RdrName
-- This is needed to implement GeneralizedNewtypeDeriving.
--
-- Note that we use 'getRdrName' extensively, which
-- generates Exact RdrNames rather than strings.
toLHsSigWcType ty
  = mkLHsSigWcType (go ty)
  where
    go :: Type -> LHsType RdrName
    go ty@(ForAllTy {})
      | (tvs, tau) <- tcSplitForAllTys ty
      = noLoc (HsForAllTy { hst_bndrs = map go_tv tvs
                          , hst_body = go tau })
    go ty@(FunTy arg _)
      | isPredTy arg
      , (theta, tau) <- tcSplitPhiTy ty
      = noLoc (HsQualTy { hst_ctxt = noLoc (map go theta)
                        , hst_body = go tau })
    go (FunTy arg res)      = nlHsFunTy (go arg) (go res)
    go (TyVarTy tv)         = nlHsTyVar (getRdrName tv)
    go (AppTy t1 t2)        = nlHsAppTy (go t1) (go t2)
    go (LitTy (NumTyLit n)) = noLoc $ HsTyLit (HsNumTy "" n)
    go (LitTy (StrTyLit s)) = noLoc $ HsTyLit (HsStrTy "" s)
    go (TyConApp tc args)   = nlHsTyConApp (getRdrName tc) (map go args')
       where
         args' = filterOutInvisibleTypes tc args

         -- Source-language types have _invisible_ kind arguments,
         -- so we must remove them here (Trac #8563)
<<<<<<< HEAD
    to_hs_type (ForAllTy (Anon arg) res)
                               = ASSERT( not (isConstraintKind (typeKind arg)) )
                                 nlHsFunTy (toHsType arg) (toHsType res)
    to_hs_type t@(ForAllTy {}) = pprPanic "toHsType" (ppr t)
    to_hs_type (LitTy (NumTyLit n)) = noLoc $ HsTyLit (HsNumTy "" n)
    to_hs_type (LitTy (StrTyLit s)) = noLoc $ HsTyLit (HsStrTy "" s)
    to_hs_type (CastTy ty _)   = to_hs_type ty
    to_hs_type (CoercionTy co) = pprPanic "toHsType(2)" (ppr co)
=======
>>>>>>> 1e041b73

    go_tv :: TyVar -> LHsTyVarBndr RdrName
    go_tv tv = noLoc $ KindedTyVar (noLoc (getRdrName tv))
                                   (go (tyVarKind tv))


{- *********************************************************************
*                                                                      *
    --------- HsWrappers: type args, dict args, casts ---------
*                                                                      *
********************************************************************* -}

mkLHsWrap :: HsWrapper -> LHsExpr id -> LHsExpr id
mkLHsWrap co_fn (L loc e) = L loc (mkHsWrap co_fn e)

mkHsWrap :: HsWrapper -> HsExpr id -> HsExpr id
mkHsWrap co_fn e | isIdHsWrapper co_fn = e
                 | otherwise           = HsWrap co_fn e

mkHsWrapCo :: TcCoercionN   -- A Nominal coercion  a ~N b
           -> HsExpr id -> HsExpr id
mkHsWrapCo co e = mkHsWrap (mkWpCastN co) e

mkHsWrapCoR :: TcCoercionR   -- A Representational coercion  a ~R b
            -> HsExpr id -> HsExpr id
mkHsWrapCoR co e = mkHsWrap (mkWpCastR co) e

mkLHsWrapCo :: TcCoercionN -> LHsExpr id -> LHsExpr id
mkLHsWrapCo co (L loc e) = L loc (mkHsWrapCo co e)

mkHsCmdCast :: TcCoercion -> HsCmd id -> HsCmd id
mkHsCmdCast co cmd | isTcReflCo co = cmd
                   | otherwise     = HsCmdCast co cmd

mkHsWrapPat :: HsWrapper -> Pat id -> Type -> Pat id
mkHsWrapPat co_fn p ty | isIdHsWrapper co_fn = p
                       | otherwise           = CoPat co_fn p ty

mkHsWrapPatCo :: TcCoercionN -> Pat id -> Type -> Pat id
mkHsWrapPatCo co pat ty | isTcReflCo co = pat
                        | otherwise     = CoPat (mkWpCastN co) pat ty

mkHsDictLet :: TcEvBinds -> LHsExpr Id -> LHsExpr Id
mkHsDictLet ev_binds expr = mkLHsWrap (mkWpLet ev_binds) expr

{-
l
************************************************************************
*                                                                      *
                Bindings; with a location at the top
*                                                                      *
************************************************************************
-}

mkFunBind :: Located RdrName -> [LMatch RdrName (LHsExpr RdrName)]
          -> HsBind RdrName
-- Not infix, with place holders for coercion and free vars
mkFunBind fn ms = FunBind { fun_id = fn
                          , fun_matches = mkMatchGroup Generated ms
                          , fun_co_fn = idHsWrapper
                          , bind_fvs = placeHolderNames
                          , fun_tick = [] }

mkTopFunBind :: Origin -> Located Name -> [LMatch Name (LHsExpr Name)]
             -> HsBind Name
-- In Name-land, with empty bind_fvs
mkTopFunBind origin fn ms = FunBind { fun_id = fn
                                    , fun_matches = mkMatchGroupName origin ms
                                    , fun_co_fn = idHsWrapper
                                    , bind_fvs = emptyNameSet -- NB: closed
                                                              --     binding
                                    , fun_tick = [] }

mkHsVarBind :: SrcSpan -> RdrName -> LHsExpr RdrName -> LHsBind RdrName
mkHsVarBind loc var rhs = mk_easy_FunBind loc var [] rhs

mkVarBind :: id -> LHsExpr id -> LHsBind id
mkVarBind var rhs = L (getLoc rhs) $
                    VarBind { var_id = var, var_rhs = rhs, var_inline = False }

mkPatSynBind :: Located RdrName -> HsPatSynDetails (Located RdrName)
             -> LPat RdrName -> HsPatSynDir RdrName -> HsBind RdrName
mkPatSynBind name details lpat dir = PatSynBind psb
  where
    psb = PSB{ psb_id = name
             , psb_args = details
             , psb_def = lpat
             , psb_dir = dir
             , psb_fvs = placeHolderNames }

-- |If any of the matches in the 'FunBind' are infix, the 'FunBind' is
-- considered infix.
isInfixFunBind :: HsBindLR id1 id2 -> Bool
isInfixFunBind (FunBind _ (MG matches _ _ _) _ _ _)
  = any (isInfixMatch . unLoc) (unLoc matches)
isInfixFunBind _ = False


------------
mk_easy_FunBind :: SrcSpan -> RdrName -> [LPat RdrName]
                -> LHsExpr RdrName -> LHsBind RdrName
mk_easy_FunBind loc fun pats expr
  = L loc $ mkFunBind (L loc fun) [mkMatch pats expr (noLoc emptyLocalBinds)]

------------
mkMatch :: [LPat id] -> LHsExpr id -> Located (HsLocalBinds id)
        -> LMatch id (LHsExpr id)
mkMatch pats expr lbinds
  = noLoc (Match NonFunBindMatch (map paren pats) Nothing
                 (GRHSs (unguardedRHS noSrcSpan expr) lbinds))
  where
    paren lp@(L l p) | hsPatNeedsParens p = L l (ParPat lp)
                     | otherwise          = lp

{-
************************************************************************
*                                                                      *
        Collecting binders
*                                                                      *
************************************************************************

Get all the binders in some HsBindGroups, IN THE ORDER OF APPEARANCE. eg.

...
where
  (x, y) = ...
  f i j  = ...
  [a, b] = ...

it should return [x, y, f, a, b] (remember, order important).

Note [Collect binders only after renaming]
~~~~~~~~~~~~~~~~~~~~~~~~~~~~~~~~~~~~~~~~~~
These functions should only be used on HsSyn *after* the renamer,
to return a [Name] or [Id].  Before renaming the record punning
and wild-card mechanism makes it hard to know what is bound.
So these functions should not be applied to (HsSyn RdrName)
-}

----------------- Bindings --------------------------
collectLocalBinders :: HsLocalBindsLR idL idR -> [idL]
collectLocalBinders (HsValBinds binds) = collectHsIdBinders binds
                                         -- No pattern synonyms here
collectLocalBinders (HsIPBinds _)      = []
collectLocalBinders EmptyLocalBinds    = []

collectHsIdBinders, collectHsValBinders :: HsValBindsLR idL idR -> [idL]
-- Collect Id binders only, or Ids + pattern synonmys, respectively
collectHsIdBinders  = collect_hs_val_binders True
collectHsValBinders = collect_hs_val_binders False

collectHsBindBinders :: HsBindLR idL idR -> [idL]
-- Collect both Ids and pattern-synonym binders
collectHsBindBinders b = collect_bind False b []

collectHsBindsBinders :: LHsBindsLR idL idR -> [idL]
collectHsBindsBinders binds = collect_binds False binds []

collectHsBindListBinders :: [LHsBindLR idL idR] -> [idL]
-- Same as collectHsBindsBinders, but works over a list of bindings
collectHsBindListBinders = foldr (collect_bind False . unLoc) []

collect_hs_val_binders :: Bool -> HsValBindsLR idL idR -> [idL]
collect_hs_val_binders ps (ValBindsIn  binds _) = collect_binds     ps binds []
collect_hs_val_binders ps (ValBindsOut binds _) = collect_out_binds ps binds

collect_out_binds :: Bool -> [(RecFlag, LHsBinds id)] -> [id]
collect_out_binds ps = foldr (collect_binds ps . snd) []

collect_binds :: Bool -> LHsBindsLR idL idR -> [idL] -> [idL]
-- Collect Ids, or Ids + patter synonyms, depending on boolean flag
collect_binds ps binds acc = foldrBag (collect_bind ps . unLoc) acc binds

collect_bind :: Bool -> HsBindLR idL idR -> [idL] -> [idL]
collect_bind _ (PatBind { pat_lhs = p })           acc = collect_lpat p acc
collect_bind _ (FunBind { fun_id = L _ f })        acc = f : acc
collect_bind _ (VarBind { var_id = f })            acc = f : acc
collect_bind _ (AbsBinds { abs_exports = dbinds }) acc = map abe_poly dbinds ++ acc
        -- I don't think we want the binders from the abe_binds
        -- The only time we collect binders from a typechecked
        -- binding (hence see AbsBinds) is in zonking in TcHsSyn
collect_bind omitPatSyn (PatSynBind (PSB { psb_id = L _ ps })) acc =
    if omitPatSyn then acc else ps : acc

collectMethodBinders :: LHsBindsLR RdrName idR -> [Located RdrName]
-- Used exclusively for the bindings of an instance decl which are all FunBinds
collectMethodBinders binds = foldrBag (get . unLoc) [] binds
  where
    get (FunBind { fun_id = f }) fs = f : fs
    get _                        fs = fs
       -- Someone else complains about non-FunBinds

----------------- Statements --------------------------
collectLStmtsBinders :: [LStmtLR idL idR body] -> [idL]
collectLStmtsBinders = concatMap collectLStmtBinders

collectStmtsBinders :: [StmtLR idL idR body] -> [idL]
collectStmtsBinders = concatMap collectStmtBinders

collectLStmtBinders :: LStmtLR idL idR body -> [idL]
collectLStmtBinders = collectStmtBinders . unLoc

collectStmtBinders :: StmtLR idL idR body -> [idL]
  -- Id Binders for a Stmt... [but what about pattern-sig type vars]?
collectStmtBinders (BindStmt pat _ _ _)  = collectPatBinders pat
collectStmtBinders (LetStmt (L _ binds)) = collectLocalBinders binds
collectStmtBinders (BodyStmt {})         = []
collectStmtBinders (LastStmt {})         = []
collectStmtBinders (ParStmt xs _ _)   = collectLStmtsBinders
                                      $ [s | ParStmtBlock ss _ _ <- xs, s <- ss]
collectStmtBinders (TransStmt { trS_stmts = stmts }) = collectLStmtsBinders stmts
collectStmtBinders (RecStmt { recS_stmts = ss })     = collectLStmtsBinders ss
collectStmtBinders ApplicativeStmt{} = []


----------------- Patterns --------------------------
collectPatBinders :: LPat a -> [a]
collectPatBinders pat = collect_lpat pat []

collectPatsBinders :: [LPat a] -> [a]
collectPatsBinders pats = foldr collect_lpat [] pats

-------------
collect_lpat :: LPat name -> [name] -> [name]
collect_lpat (L _ pat) bndrs
  = go pat
  where
    go (VarPat (L _ var))         = var : bndrs
    go (WildPat _)                = bndrs
    go (LazyPat pat)              = collect_lpat pat bndrs
    go (BangPat pat)              = collect_lpat pat bndrs
    go (AsPat (L _ a) pat)        = a : collect_lpat pat bndrs
    go (ViewPat _ pat _)          = collect_lpat pat bndrs
    go (ParPat  pat)              = collect_lpat pat bndrs

    go (ListPat pats _ _)         = foldr collect_lpat bndrs pats
    go (PArrPat pats _)           = foldr collect_lpat bndrs pats
    go (TuplePat pats _ _)        = foldr collect_lpat bndrs pats

    go (ConPatIn _ ps)            = foldr collect_lpat bndrs (hsConPatArgs ps)
    go (ConPatOut {pat_args=ps})  = foldr collect_lpat bndrs (hsConPatArgs ps)
        -- See Note [Dictionary binders in ConPatOut]
    go (LitPat _)                 = bndrs
    go (NPat _ _ _)               = bndrs
    go (NPlusKPat (L _ n) _ _ _)  = n : bndrs

    go (SigPatIn pat _)           = collect_lpat pat bndrs
    go (SigPatOut pat _)          = collect_lpat pat bndrs
    go (SplicePat _)              = bndrs
    go (CoPat _ pat _)            = go pat

{-
Note [Dictionary binders in ConPatOut] See also same Note in DsArrows
~~~~~~~~~~~~~~~~~~~~~~~~~~~~~~~~~~~~~~
Do *not* gather (a) dictionary and (b) dictionary bindings as binders
of a ConPatOut pattern.  For most calls it doesn't matter, because
it's pre-typechecker and there are no ConPatOuts.  But it does matter
more in the desugarer; for example, DsUtils.mkSelectorBinds uses
collectPatBinders.  In a lazy pattern, for example f ~(C x y) = ...,
we want to generate bindings for x,y but not for dictionaries bound by
C.  (The type checker ensures they would not be used.)

Desugaring of arrow case expressions needs these bindings (see DsArrows
and arrowcase1), but SPJ (Jan 2007) says it's safer for it to use its
own pat-binder-collector:

Here's the problem.  Consider

data T a where
   C :: Num a => a -> Int -> T a

f ~(C (n+1) m) = (n,m)

Here, the pattern (C (n+1)) binds a hidden dictionary (d::Num a),
and *also* uses that dictionary to match the (n+1) pattern.  Yet, the
variables bound by the lazy pattern are n,m, *not* the dictionary d.
So in mkSelectorBinds in DsUtils, we want just m,n as the variables bound.
-}

hsGroupBinders :: HsGroup Name -> [Name]
hsGroupBinders (HsGroup { hs_valds = val_decls, hs_tyclds = tycl_decls,
                          hs_instds = inst_decls, hs_fords = foreign_decls })
  =  collectHsValBinders val_decls
  ++ hsTyClForeignBinders tycl_decls inst_decls foreign_decls

hsTyClForeignBinders :: [TyClGroup Name] -> [LInstDecl Name]
                     -> [LForeignDecl Name] -> [Name]
-- We need to look at instance declarations too,
-- because their associated types may bind data constructors
hsTyClForeignBinders tycl_decls inst_decls foreign_decls
  = map unLoc (hsForeignDeclsBinders foreign_decls)
    ++ getSelectorNames (foldMap (foldMap hsLTyClDeclBinders . group_tyclds) tycl_decls
                        `mappend` foldMap hsLInstDeclBinders inst_decls)
  where
    getSelectorNames :: ([Located Name], [LFieldOcc Name]) -> [Name]
    getSelectorNames (ns, fs) = map unLoc ns ++ map (selectorFieldOcc.unLoc) fs

-------------------
hsLTyClDeclBinders :: Located (TyClDecl name) -> ([Located name], [LFieldOcc name])
-- ^ Returns all the /binding/ names of the decl.  The first one is
-- guaranteed to be the name of the decl. The first component
-- represents all binding names except record fields; the second
-- represents field occurrences. For record fields mentioned in
-- multiple constructors, the SrcLoc will be from the first occurrence.
--
-- Each returned (Located name) has a SrcSpan for the /whole/ declaration.
-- See Note [SrcSpan for binders]

hsLTyClDeclBinders (L loc (FamDecl { tcdFam = FamilyDecl { fdLName = L _ name } }))
  = ([L loc name], [])
hsLTyClDeclBinders (L loc (SynDecl     { tcdLName = L _ name })) = ([L loc name], [])
hsLTyClDeclBinders (L loc (ClassDecl   { tcdLName = L _ cls_name
                                       , tcdSigs = sigs, tcdATs = ats }))
  = (L loc cls_name :
     [ L fam_loc fam_name | L fam_loc (FamilyDecl { fdLName = L _ fam_name }) <- ats ] ++
     [ L mem_loc mem_name | L mem_loc (ClassOpSig False ns _) <- sigs, L _ mem_name <- ns ]
    , [])
hsLTyClDeclBinders (L loc (DataDecl    { tcdLName = L _ name, tcdDataDefn = defn }))
  = (\ (xs, ys) -> (L loc name : xs, ys)) $ hsDataDefnBinders defn

-------------------
hsForeignDeclsBinders :: [LForeignDecl name] -> [Located name]
-- See Note [SrcSpan for binders]
hsForeignDeclsBinders foreign_decls
  = [ L decl_loc n
    | L decl_loc (ForeignImport { fd_name = L _ n }) <- foreign_decls]



-------------------
hsPatSynBinders :: HsValBinds RdrName
                -> ([Located RdrName], [Located RdrName])
-- Collect pattern-synonym binders only, not Ids
-- See Note [SrcSpan for binders]
hsPatSynBinders (ValBindsIn binds _) = foldrBag addPatSynBndr ([],[]) binds
hsPatSynBinders _ = panic "hsPatSynBinders"

addPatSynBndr :: LHsBindLR id id -> ([Located id], [Located id])
                -> ([Located id], [Located id]) -- (selectors, other)
-- See Note [SrcSpan for binders]
addPatSynBndr bind (sels, pss)
  | L bind_loc (PatSynBind (PSB { psb_id = L _ n
                                , psb_args = RecordPatSyn as })) <- bind
  = (map recordPatSynSelectorId as ++ sels, L bind_loc n : pss)
  | L bind_loc (PatSynBind (PSB { psb_id = L _ n})) <- bind
  = (sels, L bind_loc n : pss)
  | otherwise
  = (sels, pss)

-------------------
hsLInstDeclBinders :: LInstDecl name -> ([Located name], [LFieldOcc name])
hsLInstDeclBinders (L _ (ClsInstD { cid_inst = ClsInstDecl { cid_datafam_insts = dfis } }))
  = foldMap (hsDataFamInstBinders . unLoc) dfis
hsLInstDeclBinders (L _ (DataFamInstD { dfid_inst = fi }))
  = hsDataFamInstBinders fi
hsLInstDeclBinders (L _ (TyFamInstD {})) = mempty

-------------------
-- the SrcLoc returned are for the whole declarations, not just the names
hsDataFamInstBinders :: DataFamInstDecl name -> ([Located name], [LFieldOcc name])
hsDataFamInstBinders (DataFamInstDecl { dfid_defn = defn })
  = hsDataDefnBinders defn
  -- There can't be repeated symbols because only data instances have binders

-------------------
-- the SrcLoc returned are for the whole declarations, not just the names
hsDataDefnBinders :: HsDataDefn name -> ([Located name], [LFieldOcc name])
hsDataDefnBinders (HsDataDefn { dd_cons = cons })
  = hsConDeclsBinders cons
  -- See Note [Binders in family instances]

-------------------
hsConDeclsBinders :: [LConDecl name] -> ([Located name], [LFieldOcc name])
  -- See hsLTyClDeclBinders for what this does
  -- The function is boringly complicated because of the records
  -- And since we only have equality, we have to be a little careful
hsConDeclsBinders cons = go id cons
  where go :: ([LFieldOcc name] -> [LFieldOcc name])
           -> [LConDecl name] -> ([Located name], [LFieldOcc name])
        go _ [] = ([], [])
        go remSeen (r:rs) =
          -- don't re-mangle the location of field names, because we don't
          -- have a record of the full location of the field declaration anyway
          case r of
             -- remove only the first occurrence of any seen field in order to
             -- avoid circumventing detection of duplicate fields (#9156)
             L loc (ConDecl { con_names = names, con_details = RecCon flds }) ->
               (map (L loc . unLoc) names ++ ns, r' ++ fs)
                  where r' = remSeen (concatMap (cd_fld_names . unLoc)
                                                (unLoc flds))
                        remSeen' = foldr (.) remSeen [deleteBy ((==) `on` rdrNameFieldOcc . unLoc) v | v <- r']
                        (ns, fs) = go remSeen' rs
             L loc (ConDecl { con_names = names }) ->
                (map (L loc . unLoc) names ++ ns, fs)
                  where (ns, fs) = go remSeen rs

{-

Note [SrcSpan for binders]
~~~~~~~~~~~~~~~~~~~~~~~~~~
When extracting the (Located RdrNme) for a binder, at least for the
main name (the TyCon of a type declaration etc), we want to give it
the @SrcSpan@ of the whole /declaration/, not just the name itself
(which is how it appears in the syntax tree).  This SrcSpan (for the
entire declaration) is used as the SrcSpan for the Name that is
finally produced, and hence for error messages.  (See Trac #8607.)

Note [Binders in family instances]
~~~~~~~~~~~~~~~~~~~~~~~~~~~~~~~~~~
In a type or data family instance declaration, the type
constructor is an *occurrence* not a binding site
    type instance T Int = Int -> Int   -- No binders
    data instance S Bool = S1 | S2     -- Binders are S1,S2


************************************************************************
*                                                                      *
        Collecting binders the user did not write
*                                                                      *
************************************************************************

The job of this family of functions is to run through binding sites and find the set of all Names
that were defined "implicitly", without being explicitly written by the user.

The main purpose is to find names introduced by record wildcards so that we can avoid
warning the user when they don't use those names (#4404)
-}

lStmtsImplicits :: [LStmtLR Name idR (Located (body idR))] -> NameSet
lStmtsImplicits = hs_lstmts
  where
    hs_lstmts :: [LStmtLR Name idR (Located (body idR))] -> NameSet
    hs_lstmts = foldr (\stmt rest -> unionNameSet (hs_stmt (unLoc stmt)) rest) emptyNameSet

    hs_stmt :: StmtLR Name idR (Located (body idR)) -> NameSet
    hs_stmt (BindStmt pat _ _ _) = lPatImplicits pat
    hs_stmt (ApplicativeStmt args _ _) = unionNameSets (map do_arg args)
      where do_arg (_, ApplicativeArgOne pat _) = lPatImplicits pat
            do_arg (_, ApplicativeArgMany stmts _ _) = hs_lstmts stmts
    hs_stmt (LetStmt binds)      = hs_local_binds (unLoc binds)
    hs_stmt (BodyStmt {})        = emptyNameSet
    hs_stmt (LastStmt {})        = emptyNameSet
    hs_stmt (ParStmt xs _ _)     = hs_lstmts [s | ParStmtBlock ss _ _ <- xs, s <- ss]
    hs_stmt (TransStmt { trS_stmts = stmts }) = hs_lstmts stmts
    hs_stmt (RecStmt { recS_stmts = ss })     = hs_lstmts ss

    hs_local_binds (HsValBinds val_binds) = hsValBindsImplicits val_binds
    hs_local_binds (HsIPBinds _)         = emptyNameSet
    hs_local_binds EmptyLocalBinds       = emptyNameSet

hsValBindsImplicits :: HsValBindsLR Name idR -> NameSet
hsValBindsImplicits (ValBindsOut binds _)
  = foldr (unionNameSet . lhsBindsImplicits . snd) emptyNameSet binds
hsValBindsImplicits (ValBindsIn binds _)
  = lhsBindsImplicits binds

lhsBindsImplicits :: LHsBindsLR Name idR -> NameSet
lhsBindsImplicits = foldBag unionNameSet (lhs_bind . unLoc) emptyNameSet
  where
    lhs_bind (PatBind { pat_lhs = lpat }) = lPatImplicits lpat
    lhs_bind _ = emptyNameSet

lPatImplicits :: LPat Name -> NameSet
lPatImplicits = hs_lpat
  where
    hs_lpat (L _ pat) = hs_pat pat

    hs_lpats = foldr (\pat rest -> hs_lpat pat `unionNameSet` rest) emptyNameSet

    hs_pat (LazyPat pat)       = hs_lpat pat
    hs_pat (BangPat pat)       = hs_lpat pat
    hs_pat (AsPat _ pat)       = hs_lpat pat
    hs_pat (ViewPat _ pat _)   = hs_lpat pat
    hs_pat (ParPat  pat)       = hs_lpat pat
    hs_pat (ListPat pats _ _)  = hs_lpats pats
    hs_pat (PArrPat pats _)    = hs_lpats pats
    hs_pat (TuplePat pats _ _) = hs_lpats pats

    hs_pat (SigPatIn pat _)  = hs_lpat pat
    hs_pat (SigPatOut pat _) = hs_lpat pat
    hs_pat (CoPat _ pat _)   = hs_pat pat

    hs_pat (ConPatIn _ ps)           = details ps
    hs_pat (ConPatOut {pat_args=ps}) = details ps

    hs_pat _ = emptyNameSet

    details (PrefixCon ps)   = hs_lpats ps
    details (RecCon fs)      = hs_lpats explicit `unionNameSet` mkNameSet (collectPatsBinders implicit)
      where (explicit, implicit) = partitionEithers [if pat_explicit then Left pat else Right pat
                                                    | (i, fld) <- [0..] `zip` rec_flds fs
                                                    , let pat = hsRecFieldArg
                                                                     (unLoc fld)
                                                          pat_explicit = maybe True (i<) (rec_dotdot fs)]
    details (InfixCon p1 p2) = hs_lpat p1 `unionNameSet` hs_lpat p2

{-
************************************************************************
*                                                                      *
   Dealing with HsAppsTy
*                                                                      *
************************************************************************
-}

-- | Retrieves the head of an HsAppsTy, if this can be done unambiguously,
-- without consulting fixities.
getAppsTyHead_maybe :: [HsAppType name] -> Maybe (LHsType name, [LHsType name])
getAppsTyHead_maybe tys = case splitHsAppsTy tys of
  ([app1:apps], []) ->  -- no symbols, some normal types
    Just (mkHsAppTys app1 apps, [])
  ([app1l:appsl, app1r:appsr], [L loc op]) ->  -- one operator
    Just (L loc (HsTyVar op), [mkHsAppTys app1l appsl, mkHsAppTys app1r appsr])
  _ -> -- can't figure it out
    Nothing

-- | Splits a [HsAppType name] (the payload of an HsAppsTy) into regions of prefix
-- types (normal types) and infix operators.
-- If @splitHsAppsTy tys = (non_syms, syms)@, then @tys@ starts with the first
-- element of @non_syms@ followed by the first element of @syms@ followed by
-- the next element of @non_syms@, etc. It is guaranteed that the non_syms list
-- has one more element than the syms list.
splitHsAppsTy :: [HsAppType name] -> ([[LHsType name]], [Located name])
splitHsAppsTy = go [] [] []
  where
    go acc acc_non acc_sym [] = (reverse (reverse acc : acc_non), reverse acc_sym)
    go acc acc_non acc_sym (HsAppPrefix ty : rest)
      = go (ty : acc) acc_non acc_sym rest
    go acc acc_non acc_sym (HsAppInfix op : rest)
      = go [] (reverse acc : acc_non) (op : acc_sym) rest

-- retrieve the name of the "head" of a nested type application
-- somewhat like splitHsAppTys, but a little more thorough
-- used to examine the result of a GADT-like datacon, so it doesn't handle
-- *all* cases (like lists, tuples, (~), etc.)
hsTyGetAppHead_maybe :: LHsType name -> Maybe (Located name, [LHsType name])
hsTyGetAppHead_maybe = go []
  where
    go tys (L loc (HsTyVar n))           = Just (L loc n, tys)
    go tys (L _ (HsAppsTy apps))
      | Just (head, args) <- getAppsTyHead_maybe apps
                                         = go (args ++ tys) head
    go tys (L _ (HsAppTy l r))           = go (r : tys) l
    go tys (L _ (HsOpTy l (L loc n) r))  = Just (L loc n, l : r : tys)
    go tys (L _ (HsParTy t))             = go tys t
    go tys (L _ (HsKindSig t _))         = go tys t
    go _   _                             = Nothing<|MERGE_RESOLUTION|>--- conflicted
+++ resolved
@@ -51,12 +51,8 @@
   mkBigLHsVarTup, mkBigLHsTup, mkBigLHsVarPatTup, mkBigLHsPatTup,
 
   -- Types
-<<<<<<< HEAD
   mkHsAppTy, mkHsAppTys, userHsTyVarBndrs, userHsLTyVarBndrs,
-=======
-  mkHsAppTy, userHsTyVarBndrs,
   mkLHsSigType, mkLHsSigWcType, mkClassOpSigs,
->>>>>>> 1e041b73
   nlHsAppTy, nlHsTyVar, nlHsFunTy, nlHsTyConApp,
   getAppsTyHead_maybe, hsTyGetAppHead_maybe, splitHsAppsTy,
 
@@ -101,16 +97,10 @@
 import TcEvidence
 import RdrName
 import Var
-<<<<<<< HEAD
 import TyCoRep
-import Type   ( filterOutInvisibleTypes )
+import Type   ( filterOutInvisibleTypes, isPredTy )
 import TcType
 import Kind
-=======
-import Type( isPredTy )
-import Kind( isKind )
-import TypeRep
->>>>>>> 1e041b73
 import DataCon
 import Name
 import NameSet
@@ -545,21 +535,8 @@
 mkLHsSigType :: LHsType RdrName -> LHsSigType RdrName
 mkLHsSigType ty = mkHsImplicitBndrs ty
 
-<<<<<<< HEAD
-toHsType :: Type -> LHsType RdrName
-toHsType ty
-  | [] <- tvs
-  , [] <- theta
-  = to_hs_type tau
-  | otherwise
-  = noLoc $
-    mkExplicitHsForAllTy (map mk_hs_tvb tvs)
-                         (noLoc $ map toHsType theta)
-                         (to_hs_type tau)
-=======
 mkLHsSigWcType :: LHsType RdrName -> LHsSigWcType RdrName
 mkLHsSigWcType ty = mkHsImplicitBndrs (mkHsWildCardBndrs ty)
->>>>>>> 1e041b73
 
 mkClassOpSigs :: [LSig RdrName] -> [LSig RdrName]
 -- Convert TypeSig to ClassOpSig
@@ -568,12 +545,8 @@
 mkClassOpSigs sigs
   = map fiddle sigs
   where
-<<<<<<< HEAD
-    (tvs, theta, tau) = tcSplitSigmaTy ty
-=======
     fiddle (L loc (TypeSig nms ty)) = L loc (ClassOpSig False nms (dropWildCards ty))
     fiddle sig                      = sig
->>>>>>> 1e041b73
 
 toLHsSigWcType :: Type -> LHsSigWcType RdrName
 -- ^ Converting a Type to an HsType RdrName
@@ -605,17 +578,6 @@
 
          -- Source-language types have _invisible_ kind arguments,
          -- so we must remove them here (Trac #8563)
-<<<<<<< HEAD
-    to_hs_type (ForAllTy (Anon arg) res)
-                               = ASSERT( not (isConstraintKind (typeKind arg)) )
-                                 nlHsFunTy (toHsType arg) (toHsType res)
-    to_hs_type t@(ForAllTy {}) = pprPanic "toHsType" (ppr t)
-    to_hs_type (LitTy (NumTyLit n)) = noLoc $ HsTyLit (HsNumTy "" n)
-    to_hs_type (LitTy (StrTyLit s)) = noLoc $ HsTyLit (HsStrTy "" s)
-    to_hs_type (CastTy ty _)   = to_hs_type ty
-    to_hs_type (CoercionTy co) = pprPanic "toHsType(2)" (ppr co)
-=======
->>>>>>> 1e041b73
 
     go_tv :: TyVar -> LHsTyVarBndr RdrName
     go_tv tv = noLoc $ KindedTyVar (noLoc (getRdrName tv))
