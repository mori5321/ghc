{-
(c) The University of Glasgow, 1992-2006


Here we collect a variety of helper functions that construct or
analyse HsSyn.  All these functions deal with generic HsSyn; functions
which deal with the instantiated versions are located elsewhere:

   Parameterised by     Module
   ----------------     -------------
   RdrName              parser/RdrHsSyn
   Name                 rename/RnHsSyn
   Id                   typecheck/TcHsSyn
-}

{-# LANGUAGE CPP #-}
{-# LANGUAGE ScopedTypeVariables #-}
{-# LANGUAGE FlexibleContexts #-}

module HsUtils(
  -- Terms
  mkHsPar, mkHsApp, mkHsConApp, mkSimpleHsAlt,
  mkSimpleMatch, unguardedGRHSs, unguardedRHS,
  mkMatchGroup, mkMatchGroupName, mkMatch, mkHsLam, mkHsIf,
  mkHsWrap, mkLHsWrap, mkHsWrapCo, mkHsWrapCoR, mkLHsWrapCo,
  coToHsWrapper, coToHsWrapperR, mkHsDictLet, mkHsLams,
  mkHsOpApp, mkHsDo, mkHsComp, mkHsWrapPat, mkHsWrapPatCo,
  mkLHsPar, mkHsCmdCast,

  nlHsTyApp, nlHsTyApps, nlHsVar, nlHsLit, nlHsApp, nlHsApps, nlHsIntLit, nlHsVarApps,
  nlHsDo, nlHsOpApp, nlHsLam, nlHsPar, nlHsIf, nlHsCase, nlList,
  mkLHsTupleExpr, mkLHsVarTuple, missingTupArg,
  toHsType, toHsKind,

  -- * Constructing general big tuples
  -- $big_tuples
  mkChunkified, chunkify,

  -- Bindings
  mkFunBind, mkVarBind, mkHsVarBind, mk_easy_FunBind, mkTopFunBind,
  mkPatSynBind,

  -- Literals
  mkHsIntegral, mkHsFractional, mkHsIsString, mkHsString,

  -- Patterns
  mkNPat, mkNPlusKPat, nlVarPat, nlLitPat, nlConVarPat, nlConVarPatName, nlConPat,
  nlConPatName, nlInfixConPat, nlNullaryConPat, nlWildConPat, nlWildPat,
  nlWildPatName, nlWildPatId, nlTuplePat, mkParPat,
  mkBigLHsVarTup, mkBigLHsTup, mkBigLHsVarPatTup, mkBigLHsPatTup,

  -- Types
  mkHsAppTy, userHsTyVarBndrs,
  nlHsAppTy, nlHsTyVar, nlHsFunTy, nlHsTyConApp,

  -- Stmts
  mkTransformStmt, mkTransformByStmt, mkBodyStmt, mkBindStmt, mkLastStmt,
  emptyTransStmt, mkGroupUsingStmt, mkGroupByUsingStmt,
  emptyRecStmt, emptyRecStmtName, emptyRecStmtId, mkRecStmt,

  -- Template Haskell
  mkHsSpliceTy, mkHsSpliceE, mkHsSpliceTE, mkUntypedSplice,
  mkHsQuasiQuote, unqualQuasiQuote,

  -- Flags
  noRebindableInfo,

  -- Collecting binders
  collectLocalBinders, collectHsValBinders, collectHsBindListBinders,
  collectHsIdBinders,
  collectHsBindsBinders, collectHsBindBinders, collectMethodBinders,
  collectPatBinders, collectPatsBinders,
  collectLStmtsBinders, collectStmtsBinders,
  collectLStmtBinders, collectStmtBinders,

  hsLTyClDeclBinders, hsTyClForeignBinders, hsPatSynBinders,
  hsForeignDeclsBinders, hsGroupBinders, hsDataFamInstBinders,

  -- Collecting implicit binders
  lStmtsImplicits, hsValBindsImplicits, lPatImplicits
  ) where

#include "HsVersions.h"

import HsDecls
import HsBinds
import HsExpr
import HsPat
import HsTypes
import HsLit
import PlaceHolder

import TcEvidence
import RdrName
import Var
import TyCoRep
import Type   ( filterInvisibles )
import TcType
import Kind
import DataCon
import Name
import NameSet
import BasicTypes
import SrcLoc
import FastString
import Util
import Bag
import Outputable
import Constants

import Data.Either
import Data.Function
import Data.List

#if __GLASGOW_HASKELL__ < 709
import Data.Foldable ( foldMap )
import Data.Monoid ( mempty, mappend )
#endif

{-
************************************************************************
*                                                                      *
        Some useful helpers for constructing syntax
*                                                                      *
************************************************************************

These functions attempt to construct a not-completely-useless SrcSpan
from their components, compared with the nl* functions below which
just attach noSrcSpan to everything.
-}

mkHsPar :: LHsExpr id -> LHsExpr id
mkHsPar e = L (getLoc e) (HsPar e)

mkSimpleMatch :: [LPat id] -> Located (body id) -> LMatch id (Located (body id))
mkSimpleMatch pats rhs
  = L loc $
    Match Nothing pats Nothing (unguardedGRHSs rhs)
  where
    loc = case pats of
                []      -> getLoc rhs
                (pat:_) -> combineSrcSpans (getLoc pat) (getLoc rhs)

unguardedGRHSs :: Located (body id) -> GRHSs id (Located (body id))
unguardedGRHSs rhs@(L loc _) = GRHSs (unguardedRHS loc rhs) emptyLocalBinds

unguardedRHS :: SrcSpan -> Located (body id) -> [LGRHS id (Located (body id))]
unguardedRHS loc rhs = [L loc (GRHS [] rhs)]

mkMatchGroup :: Origin -> [LMatch RdrName (Located (body RdrName))]
             -> MatchGroup RdrName (Located (body RdrName))
mkMatchGroup origin matches = MG { mg_alts = matches, mg_arg_tys = []
                                 , mg_res_ty = placeHolderType
                                 , mg_origin = origin }

mkMatchGroupName :: Origin -> [LMatch Name (Located (body Name))]
             -> MatchGroup Name (Located (body Name))
mkMatchGroupName origin matches = MG { mg_alts = matches, mg_arg_tys = []
                                     , mg_res_ty = placeHolderType
                                     , mg_origin = origin }

mkHsAppTy :: LHsType name -> LHsType name -> LHsType name
mkHsAppTy t1 t2 = addCLoc t1 t2 (HsAppTy t1 t2)

mkHsApp :: LHsExpr name -> LHsExpr name -> LHsExpr name
mkHsApp e1 e2 = addCLoc e1 e2 (HsApp e1 e2)

mkHsLam :: [LPat RdrName] -> LHsExpr RdrName -> LHsExpr RdrName
mkHsLam pats body = mkHsPar (L (getLoc body) (HsLam matches))
        where
          matches = mkMatchGroup Generated [mkSimpleMatch pats body]

mkHsLams :: [TyVar] -> [EvVar] -> LHsExpr Id -> LHsExpr Id
mkHsLams tyvars dicts expr = mkLHsWrap (mkWpTyLams tyvars
                                       <.> mkWpLams dicts) expr

mkHsConApp :: DataCon -> [Type] -> [HsExpr Id] -> LHsExpr Id
-- Used for constructing dictionary terms etc, so no locations
mkHsConApp data_con tys args
  = foldl mk_app (nlHsTyApp (dataConWrapId data_con) tys) args
  where
    mk_app f a = noLoc (HsApp f (noLoc a))

mkSimpleHsAlt :: LPat id -> (Located (body id)) -> LMatch id (Located (body id))
-- A simple lambda with a single pattern, no binds, no guards; pre-typechecking
mkSimpleHsAlt pat expr
  = mkSimpleMatch [pat] expr

nlHsTyApp :: name -> [Type] -> LHsExpr name
nlHsTyApp fun_id tys = noLoc (HsWrap (mkWpTyApps tys) (HsVar fun_id))

nlHsTyApps :: name -> [Type] -> [LHsExpr name] -> LHsExpr name
nlHsTyApps fun_id tys xs = foldl nlHsApp (nlHsTyApp fun_id tys) xs

--------- Adding parens ---------
mkLHsPar :: LHsExpr name -> LHsExpr name
-- Wrap in parens if hsExprNeedsParens says it needs them
-- So   'f x'  becomes '(f x)', but '3' stays as '3'
mkLHsPar le@(L loc e) | hsExprNeedsParens e = L loc (HsPar le)
                      | otherwise           = le

mkParPat :: LPat name -> LPat name
mkParPat lp@(L loc p) | hsPatNeedsParens p = L loc (ParPat lp)
                      | otherwise          = lp


-------------------------------
-- These are the bits of syntax that contain rebindable names
-- See RnEnv.lookupSyntaxName

mkHsIntegral   :: String -> Integer -> PostTc RdrName Type -> HsOverLit RdrName
mkHsFractional :: FractionalLit -> PostTc RdrName Type -> HsOverLit RdrName
mkHsIsString :: String -> FastString -> PostTc RdrName Type -> HsOverLit RdrName
mkHsDo         :: HsStmtContext Name -> [ExprLStmt RdrName] -> HsExpr RdrName
mkHsComp       :: HsStmtContext Name -> [ExprLStmt RdrName] -> LHsExpr RdrName
               -> HsExpr RdrName

mkNPat      :: Located (HsOverLit id) -> Maybe (SyntaxExpr id) -> Pat id
mkNPlusKPat :: Located id -> Located (HsOverLit id) -> Pat id

mkLastStmt :: Located (bodyR idR) -> StmtLR idL idR (Located (bodyR idR))
mkBodyStmt :: Located (bodyR RdrName)
           -> StmtLR idL RdrName (Located (bodyR RdrName))
mkBindStmt :: LPat idL -> Located (bodyR idR) -> StmtLR idL idR (Located (bodyR idR))

emptyRecStmt     :: StmtLR idL  RdrName bodyR
emptyRecStmtName :: StmtLR Name Name    bodyR
emptyRecStmtId   :: StmtLR Id   Id      bodyR
mkRecStmt    :: [LStmtLR idL RdrName bodyR] -> StmtLR idL RdrName bodyR


mkHsIntegral src i  = OverLit (HsIntegral   src i) noRebindableInfo noSyntaxExpr
mkHsFractional   f  = OverLit (HsFractional     f) noRebindableInfo noSyntaxExpr
mkHsIsString src s  = OverLit (HsIsString   src s) noRebindableInfo noSyntaxExpr

noRebindableInfo :: PlaceHolder
noRebindableInfo = PlaceHolder -- Just another placeholder;

mkHsDo ctxt stmts = HsDo ctxt stmts placeHolderType
mkHsComp ctxt stmts expr = mkHsDo ctxt (stmts ++ [last_stmt])
  where
    last_stmt = L (getLoc expr) $ mkLastStmt expr

mkHsIf :: LHsExpr id -> LHsExpr id -> LHsExpr id -> HsExpr id
mkHsIf c a b = HsIf (Just noSyntaxExpr) c a b

mkNPat lit neg     = NPat lit neg noSyntaxExpr
mkNPlusKPat id lit = NPlusKPat id lit noSyntaxExpr noSyntaxExpr

mkTransformStmt    :: [ExprLStmt idL] -> LHsExpr idR
                   -> StmtLR idL idR (LHsExpr idL)
mkTransformByStmt  :: [ExprLStmt idL] -> LHsExpr idR -> LHsExpr idR
                   -> StmtLR idL idR (LHsExpr idL)
mkGroupUsingStmt   :: [ExprLStmt idL]                -> LHsExpr idR
                   -> StmtLR idL idR (LHsExpr idL)
mkGroupByUsingStmt :: [ExprLStmt idL] -> LHsExpr idR -> LHsExpr idR
                   -> StmtLR idL idR (LHsExpr idL)

emptyTransStmt :: StmtLR idL idR (LHsExpr idR)
emptyTransStmt = TransStmt { trS_form = panic "emptyTransStmt: form"
                           , trS_stmts = [], trS_bndrs = []
                           , trS_by = Nothing, trS_using = noLoc noSyntaxExpr
                           , trS_ret = noSyntaxExpr, trS_bind = noSyntaxExpr
                           , trS_fmap = noSyntaxExpr }
mkTransformStmt    ss u   = emptyTransStmt { trS_form = ThenForm,  trS_stmts = ss, trS_using = u }
mkTransformByStmt  ss u b = emptyTransStmt { trS_form = ThenForm,  trS_stmts = ss, trS_using = u, trS_by = Just b }
mkGroupUsingStmt   ss u   = emptyTransStmt { trS_form = GroupForm, trS_stmts = ss, trS_using = u }
mkGroupByUsingStmt ss b u = emptyTransStmt { trS_form = GroupForm, trS_stmts = ss, trS_using = u, trS_by = Just b }

mkLastStmt body     = LastStmt body False noSyntaxExpr
mkBodyStmt body     = BodyStmt body noSyntaxExpr noSyntaxExpr placeHolderType
mkBindStmt pat body = BindStmt pat body noSyntaxExpr noSyntaxExpr


emptyRecStmt' :: forall idL idR body.
                       PostTc idR Type -> StmtLR idL idR body
emptyRecStmt' tyVal =
   RecStmt
     { recS_stmts = [], recS_later_ids = []
     , recS_rec_ids = []
     , recS_ret_fn = noSyntaxExpr
     , recS_mfix_fn = noSyntaxExpr
     , recS_bind_fn = noSyntaxExpr, recS_later_rets = []
     , recS_rec_rets = [], recS_ret_ty = tyVal }

emptyRecStmt     = emptyRecStmt' placeHolderType
emptyRecStmtName = emptyRecStmt' placeHolderType
emptyRecStmtId   = emptyRecStmt' placeHolderTypeTc
mkRecStmt stmts  = emptyRecStmt { recS_stmts = stmts }

-------------------------------
--- A useful function for building @OpApps@.  The operator is always a
-- variable, and we don't know the fixity yet.
mkHsOpApp :: LHsExpr id -> id -> LHsExpr id -> HsExpr id
mkHsOpApp e1 op e2 = OpApp e1 (noLoc (HsVar op)) (error "mkOpApp:fixity") e2

unqualSplice :: RdrName
unqualSplice = mkRdrUnqual (mkVarOccFS (fsLit "splice"))

mkUntypedSplice :: LHsExpr RdrName -> HsSplice RdrName
mkUntypedSplice e = HsUntypedSplice unqualSplice e

mkHsSpliceE :: LHsExpr RdrName -> HsExpr RdrName
mkHsSpliceE e = HsSpliceE (mkUntypedSplice e)

mkHsSpliceTE :: LHsExpr RdrName -> HsExpr RdrName
mkHsSpliceTE e = HsSpliceE (HsTypedSplice unqualSplice e)

mkHsSpliceTy :: LHsExpr RdrName -> HsType RdrName
mkHsSpliceTy e = HsSpliceTy (HsUntypedSplice unqualSplice e) placeHolderKind

mkHsQuasiQuote :: RdrName -> SrcSpan -> FastString -> HsSplice RdrName
mkHsQuasiQuote quoter span quote = HsQuasiQuote unqualSplice quoter span quote

unqualQuasiQuote :: RdrName
unqualQuasiQuote = mkRdrUnqual (mkVarOccFS (fsLit "quasiquote"))
                -- A name (uniquified later) to
                -- identify the quasi-quote

mkHsString :: String -> HsLit
mkHsString s = HsString s (mkFastString s)

-------------
userHsTyVarBndrs :: SrcSpan -> [name] -> [Located (HsTyVarBndr name)]
-- Caller sets location
userHsTyVarBndrs loc bndrs = [ L loc (UserTyVar v) | v <- bndrs ]

{-
************************************************************************
*                                                                      *
        Constructing syntax with no location info
*                                                                      *
************************************************************************
-}

nlHsVar :: id -> LHsExpr id
nlHsVar n = noLoc (HsVar n)

nlHsLit :: HsLit -> LHsExpr id
nlHsLit n = noLoc (HsLit n)

nlVarPat :: id -> LPat id
nlVarPat n = noLoc (VarPat n)

nlLitPat :: HsLit -> LPat id
nlLitPat l = noLoc (LitPat l)

nlHsApp :: LHsExpr id -> LHsExpr id -> LHsExpr id
nlHsApp f x = noLoc (HsApp f x)

nlHsIntLit :: Integer -> LHsExpr id
nlHsIntLit n = noLoc (HsLit (HsInt (show n) n))

nlHsApps :: id -> [LHsExpr id] -> LHsExpr id
nlHsApps f xs = foldl nlHsApp (nlHsVar f) xs

nlHsVarApps :: id -> [id] -> LHsExpr id
nlHsVarApps f xs = noLoc (foldl mk (HsVar f) (map HsVar xs))
                 where
                   mk f a = HsApp (noLoc f) (noLoc a)

nlConVarPat :: RdrName -> [RdrName] -> LPat RdrName
nlConVarPat con vars = nlConPat con (map nlVarPat vars)

nlConVarPatName :: Name -> [Name] -> LPat Name
nlConVarPatName con vars = nlConPatName con (map nlVarPat vars)

nlInfixConPat :: id -> LPat id -> LPat id -> LPat id
nlInfixConPat con l r = noLoc (ConPatIn (noLoc con) (InfixCon l r))

nlConPat :: RdrName -> [LPat RdrName] -> LPat RdrName
nlConPat con pats = noLoc (ConPatIn (noLoc con) (PrefixCon pats))

nlConPatName :: Name -> [LPat Name] -> LPat Name
nlConPatName con pats = noLoc (ConPatIn (noLoc con) (PrefixCon pats))

nlNullaryConPat :: id -> LPat id
nlNullaryConPat con = noLoc (ConPatIn (noLoc con) (PrefixCon []))

nlWildConPat :: DataCon -> LPat RdrName
nlWildConPat con = noLoc (ConPatIn (noLoc (getRdrName con))
                         (PrefixCon (nOfThem (dataConSourceArity con)
                                             nlWildPat)))

nlWildPat :: LPat RdrName
nlWildPat  = noLoc (WildPat placeHolderType )  -- Pre-typechecking

nlWildPatName :: LPat Name
nlWildPatName  = noLoc (WildPat placeHolderType )  -- Pre-typechecking

nlWildPatId :: LPat Id
nlWildPatId  = noLoc (WildPat placeHolderTypeTc )  -- Post-typechecking

nlHsDo :: HsStmtContext Name -> [LStmt RdrName (LHsExpr RdrName)]
       -> LHsExpr RdrName
nlHsDo ctxt stmts = noLoc (mkHsDo ctxt stmts)

nlHsOpApp :: LHsExpr id -> id -> LHsExpr id -> LHsExpr id
nlHsOpApp e1 op e2 = noLoc (mkHsOpApp e1 op e2)

nlHsLam  :: LMatch RdrName (LHsExpr RdrName) -> LHsExpr RdrName
nlHsPar  :: LHsExpr id -> LHsExpr id
nlHsIf   :: LHsExpr id -> LHsExpr id -> LHsExpr id -> LHsExpr id
nlHsCase :: LHsExpr RdrName -> [LMatch RdrName (LHsExpr RdrName)]
         -> LHsExpr RdrName
nlList   :: [LHsExpr RdrName] -> LHsExpr RdrName

nlHsLam match          = noLoc (HsLam (mkMatchGroup Generated [match]))
nlHsPar e              = noLoc (HsPar e)
nlHsIf cond true false = noLoc (mkHsIf cond true false)
nlHsCase expr matches  = noLoc (HsCase expr (mkMatchGroup Generated matches))
nlList exprs           = noLoc (ExplicitList placeHolderType Nothing exprs)

nlHsAppTy :: LHsType name -> LHsType name -> LHsType name
nlHsTyVar :: name                         -> LHsType name
nlHsFunTy :: LHsType name -> LHsType name -> LHsType name

nlHsAppTy f t           = noLoc (HsAppTy f t)
nlHsTyVar x             = noLoc (HsTyVar x)
nlHsFunTy a b           = noLoc (HsFunTy a b)

nlHsTyConApp :: name -> [LHsType name] -> LHsType name
nlHsTyConApp tycon tys  = foldl nlHsAppTy (nlHsTyVar tycon) tys

{-
Tuples.  All these functions are *pre-typechecker* because they lack
types on the tuple.
-}

mkLHsTupleExpr :: [LHsExpr a] -> LHsExpr a
-- Makes a pre-typechecker boxed tuple, deals with 1 case
mkLHsTupleExpr [e] = e
mkLHsTupleExpr es  = noLoc $ ExplicitTuple (map (noLoc . Present) es) Boxed

mkLHsVarTuple :: [a] -> LHsExpr a
mkLHsVarTuple ids  = mkLHsTupleExpr (map nlHsVar ids)

nlTuplePat :: [LPat id] -> Boxity -> LPat id
nlTuplePat pats box = noLoc (TuplePat pats box [])

missingTupArg :: HsTupArg RdrName
missingTupArg = Missing placeHolderType

mkLHsPatTup :: [LPat id] -> LPat id
mkLHsPatTup []     = noLoc $ TuplePat [] Boxed []
mkLHsPatTup [lpat] = lpat
mkLHsPatTup lpats  = L (getLoc (head lpats)) $ TuplePat lpats Boxed []

-- The Big equivalents for the source tuple expressions
mkBigLHsVarTup :: [id] -> LHsExpr id
mkBigLHsVarTup ids = mkBigLHsTup (map nlHsVar ids)

mkBigLHsTup :: [LHsExpr id] -> LHsExpr id
mkBigLHsTup = mkChunkified mkLHsTupleExpr

-- The Big equivalents for the source tuple patterns
mkBigLHsVarPatTup :: [id] -> LPat id
mkBigLHsVarPatTup bs = mkBigLHsPatTup (map nlVarPat bs)

mkBigLHsPatTup :: [LPat id] -> LPat id
mkBigLHsPatTup = mkChunkified mkLHsPatTup

-- $big_tuples
-- #big_tuples#
--
-- GHCs built in tuples can only go up to 'mAX_TUPLE_SIZE' in arity, but
-- we might concievably want to build such a massive tuple as part of the
-- output of a desugaring stage (notably that for list comprehensions).
--
-- We call tuples above this size \"big tuples\", and emulate them by
-- creating and pattern matching on >nested< tuples that are expressible
-- by GHC.
--
-- Nesting policy: it's better to have a 2-tuple of 10-tuples (3 objects)
-- than a 10-tuple of 2-tuples (11 objects), so we want the leaves of any
-- construction to be big.
--
-- If you just use the 'mkBigCoreTup', 'mkBigCoreVarTupTy', 'mkTupleSelector'
-- and 'mkTupleCase' functions to do all your work with tuples you should be
-- fine, and not have to worry about the arity limitation at all.

-- | Lifts a \"small\" constructor into a \"big\" constructor by recursive decompositon
mkChunkified :: ([a] -> a)      -- ^ \"Small\" constructor function, of maximum input arity 'mAX_TUPLE_SIZE'
             -> [a]             -- ^ Possible \"big\" list of things to construct from
             -> a               -- ^ Constructed thing made possible by recursive decomposition
mkChunkified small_tuple as = mk_big_tuple (chunkify as)
  where
        -- Each sub-list is short enough to fit in a tuple
    mk_big_tuple [as] = small_tuple as
    mk_big_tuple as_s = mk_big_tuple (chunkify (map small_tuple as_s))

chunkify :: [a] -> [[a]]
-- ^ Split a list into lists that are small enough to have a corresponding
-- tuple arity. The sub-lists of the result all have length <= 'mAX_TUPLE_SIZE'
-- But there may be more than 'mAX_TUPLE_SIZE' sub-lists
chunkify xs
  | n_xs <= mAX_TUPLE_SIZE = [xs]
  | otherwise              = split xs
  where
    n_xs     = length xs
    split [] = []
    split xs = take mAX_TUPLE_SIZE xs : split (drop mAX_TUPLE_SIZE xs)

{-
************************************************************************
*                                                                      *
        Converting a Type to an HsType RdrName
*                                                                      *
************************************************************************

This is needed to implement GeneralizedNewtypeDeriving.
-}

toHsType :: Type -> LHsType RdrName
toHsType ty
  | [] <- tvs
  , [] <- theta
  = to_hs_type tau
  | otherwise
  = noLoc $
    mkExplicitHsForAllTy (map mk_hs_tvb tvs)
                         (noLoc $ map toHsType theta)
                         (to_hs_type tau)

  where
    (tvs, theta, tau) = tcSplitSigmaTy ty

    to_hs_type (TyVarTy tv) = nlHsTyVar (getRdrName tv)
    to_hs_type (AppTy t1 t2) = nlHsAppTy (toHsType t1) (toHsType t2)
    to_hs_type (TyConApp tc args) = nlHsTyConApp (getRdrName tc) (map toHsType args')
       where
         args' = filterInvisibles tc args

         -- Source-language types have _invisible_ kind arguments,
         -- so we must remove them here (Trac #8563)
    to_hs_type (ForAllTy (Anon arg) res)
                               = ASSERT( not (isConstraintKind (typeKind arg)) )
                                 nlHsFunTy (toHsType arg) (toHsType res)
    to_hs_type t@(ForAllTy {}) = pprPanic "toHsType" (ppr t)
<<<<<<< HEAD
    to_hs_type (LitTy (NumTyLit n)) = noLoc $ HsTyLit (HsNumTy n)
    to_hs_type (LitTy (StrTyLit s)) = noLoc $ HsTyLit (HsStrTy s)
    to_hs_type (CastTy ty _)   = to_hs_type ty
    to_hs_type (CoercionTy co) = pprPanic "toHsType(2)" (ppr co)
=======
    to_hs_type (LitTy (NumTyLit n)) = noLoc $ HsTyLit (HsNumTy "" n)
    to_hs_type (LitTy (StrTyLit s)) = noLoc $ HsTyLit (HsStrTy "" s)
>>>>>>> 96dc041a

    mk_hs_tvb tv = noLoc $ KindedTyVar (noLoc (getRdrName tv))
                                       (toHsKind (tyVarKind tv))

toHsKind :: Kind -> LHsKind RdrName
toHsKind = toHsType

--------- HsWrappers: type args, dict args, casts ---------
mkLHsWrap :: HsWrapper -> LHsExpr id -> LHsExpr id
mkLHsWrap co_fn (L loc e) = L loc (mkHsWrap co_fn e)

mkHsWrap :: HsWrapper -> HsExpr id -> HsExpr id
mkHsWrap co_fn e | isIdHsWrapper co_fn = e
                 | otherwise           = HsWrap co_fn e

mkHsWrapCo :: TcCoercionN   -- A Nominal coercion  a ~N b
           -> HsExpr id -> HsExpr id
mkHsWrapCo co e = mkHsWrap (coToHsWrapper co) e

mkHsWrapCoR :: TcCoercionR   -- A Representational coercion  a ~R b
            -> HsExpr id -> HsExpr id
mkHsWrapCoR co e = mkHsWrap (coToHsWrapperR co) e

mkLHsWrapCo :: TcCoercion -> LHsExpr id -> LHsExpr id
mkLHsWrapCo co (L loc e) = L loc (mkHsWrapCo co e)

mkHsCmdCast :: TcCoercion -> HsCmd id -> HsCmd id
mkHsCmdCast co cmd | isTcReflCo co = cmd
                   | otherwise     = HsCmdCast co cmd

coToHsWrapper :: TcCoercion -> HsWrapper   -- A Nominal coercion
coToHsWrapper co | isTcReflCo co = idHsWrapper
                 | otherwise     = mkWpCast (mkTcSubCo co)

coToHsWrapperR :: TcCoercion -> HsWrapper   -- A Representational coercion
coToHsWrapperR co | isTcReflCo co = idHsWrapper
                  | otherwise     = mkWpCast co

mkHsWrapPat :: HsWrapper -> Pat id -> Type -> Pat id
mkHsWrapPat co_fn p ty | isIdHsWrapper co_fn = p
                       | otherwise           = CoPat co_fn p ty

-- input coercion is Nominal
mkHsWrapPatCo :: TcCoercion -> Pat id -> Type -> Pat id
mkHsWrapPatCo co pat ty | isTcReflCo co = pat
                        | otherwise     = CoPat (mkWpCast (mkTcSubCo co)) pat ty

mkHsDictLet :: TcEvBinds -> LHsExpr Id -> LHsExpr Id
mkHsDictLet ev_binds expr = mkLHsWrap (mkWpLet ev_binds) expr

{-
l
************************************************************************
*                                                                      *
                Bindings; with a location at the top
*                                                                      *
************************************************************************
-}

mkFunBind :: Located RdrName -> [LMatch RdrName (LHsExpr RdrName)]
          -> HsBind RdrName
-- Not infix, with place holders for coercion and free vars
mkFunBind fn ms = FunBind { fun_id = fn, fun_infix = False
                          , fun_matches = mkMatchGroup Generated ms
                          , fun_co_fn = idHsWrapper
                          , bind_fvs = placeHolderNames
                          , fun_tick = [] }

mkTopFunBind :: Origin -> Located Name -> [LMatch Name (LHsExpr Name)]
             -> HsBind Name
-- In Name-land, with empty bind_fvs
mkTopFunBind origin fn ms = FunBind { fun_id = fn, fun_infix = False
                                    , fun_matches = mkMatchGroupName origin ms
                                    , fun_co_fn = idHsWrapper
                                    , bind_fvs = emptyNameSet -- NB: closed
                                                              --     binding
                                    , fun_tick = [] }

mkHsVarBind :: SrcSpan -> RdrName -> LHsExpr RdrName -> LHsBind RdrName
mkHsVarBind loc var rhs = mk_easy_FunBind loc var [] rhs

mkVarBind :: id -> LHsExpr id -> LHsBind id
mkVarBind var rhs = L (getLoc rhs) $
                    VarBind { var_id = var, var_rhs = rhs, var_inline = False }

mkPatSynBind :: Located RdrName -> HsPatSynDetails (Located RdrName)
             -> LPat RdrName -> HsPatSynDir RdrName -> HsBind RdrName
mkPatSynBind name details lpat dir = PatSynBind psb
  where
    psb = PSB{ psb_id = name
             , psb_args = details
             , psb_def = lpat
             , psb_dir = dir
             , psb_fvs = placeHolderNames }

------------
mk_easy_FunBind :: SrcSpan -> RdrName -> [LPat RdrName]
                -> LHsExpr RdrName -> LHsBind RdrName
mk_easy_FunBind loc fun pats expr
  = L loc $ mkFunBind (L loc fun) [mkMatch pats expr emptyLocalBinds]

------------
mkMatch :: [LPat id] -> LHsExpr id -> HsLocalBinds id -> LMatch id (LHsExpr id)
mkMatch pats expr binds
  = noLoc (Match Nothing (map paren pats) Nothing
                 (GRHSs (unguardedRHS noSrcSpan expr) binds))
  where
    paren lp@(L l p) | hsPatNeedsParens p = L l (ParPat lp)
                     | otherwise          = lp

{-
************************************************************************
*                                                                      *
        Collecting binders
*                                                                      *
************************************************************************

Get all the binders in some HsBindGroups, IN THE ORDER OF APPEARANCE. eg.

...
where
  (x, y) = ...
  f i j  = ...
  [a, b] = ...

it should return [x, y, f, a, b] (remember, order important).

Note [Collect binders only after renaming]
~~~~~~~~~~~~~~~~~~~~~~~~~~~~~~~~~~~~~~~~~~
These functions should only be used on HsSyn *after* the renamer,
to return a [Name] or [Id].  Before renaming the record punning
and wild-card mechanism makes it hard to know what is bound.
So these functions should not be applied to (HsSyn RdrName)
-}

----------------- Bindings --------------------------
collectLocalBinders :: HsLocalBindsLR idL idR -> [idL]
collectLocalBinders (HsValBinds binds) = collectHsIdBinders binds
                                         -- No pattern synonyms here
collectLocalBinders (HsIPBinds _)      = []
collectLocalBinders EmptyLocalBinds    = []

collectHsIdBinders, collectHsValBinders :: HsValBindsLR idL idR -> [idL]
-- Collect Id binders only, or Ids + pattern synonmys, respectively
collectHsIdBinders  = collect_hs_val_binders True
collectHsValBinders = collect_hs_val_binders False

collectHsBindBinders :: HsBindLR idL idR -> [idL]
-- Collect both Ids and pattern-synonym binders
collectHsBindBinders b = collect_bind False b []

collectHsBindsBinders :: LHsBindsLR idL idR -> [idL]
collectHsBindsBinders binds = collect_binds False binds []

collectHsBindListBinders :: [LHsBindLR idL idR] -> [idL]
-- Same as collectHsBindsBinders, but works over a list of bindings
collectHsBindListBinders = foldr (collect_bind False . unLoc) []

collect_hs_val_binders :: Bool -> HsValBindsLR idL idR -> [idL]
collect_hs_val_binders ps (ValBindsIn  binds _) = collect_binds     ps binds []
collect_hs_val_binders ps (ValBindsOut binds _) = collect_out_binds ps binds

collect_out_binds :: Bool -> [(RecFlag, LHsBinds id)] -> [id]
collect_out_binds ps = foldr (collect_binds ps . snd) []

collect_binds :: Bool -> LHsBindsLR idL idR -> [idL] -> [idL]
-- Collect Ids, or Ids + patter synonyms, depending on boolean flag
collect_binds ps binds acc = foldrBag (collect_bind ps . unLoc) acc binds

collect_bind :: Bool -> HsBindLR idL idR -> [idL] -> [idL]
collect_bind _ (PatBind { pat_lhs = p })           acc = collect_lpat p acc
collect_bind _ (FunBind { fun_id = L _ f })        acc = f : acc
collect_bind _ (VarBind { var_id = f })            acc = f : acc
collect_bind _ (AbsBinds { abs_exports = dbinds }) acc = map abe_poly dbinds ++ acc
        -- I don't think we want the binders from the abe_binds
        -- The only time we collect binders from a typechecked
        -- binding (hence see AbsBinds) is in zonking in TcHsSyn
collect_bind omitPatSyn (PatSynBind (PSB { psb_id = L _ ps })) acc =
    if omitPatSyn then acc else ps : acc

collectMethodBinders :: LHsBindsLR RdrName idR -> [Located RdrName]
-- Used exclusively for the bindings of an instance decl which are all FunBinds
collectMethodBinders binds = foldrBag (get . unLoc) [] binds
  where
    get (FunBind { fun_id = f }) fs = f : fs
    get _                        fs = fs
       -- Someone else complains about non-FunBinds

----------------- Statements --------------------------
collectLStmtsBinders :: [LStmtLR idL idR body] -> [idL]
collectLStmtsBinders = concatMap collectLStmtBinders

collectStmtsBinders :: [StmtLR idL idR body] -> [idL]
collectStmtsBinders = concatMap collectStmtBinders

collectLStmtBinders :: LStmtLR idL idR body -> [idL]
collectLStmtBinders = collectStmtBinders . unLoc

collectStmtBinders :: StmtLR idL idR body -> [idL]
  -- Id Binders for a Stmt... [but what about pattern-sig type vars]?
collectStmtBinders (BindStmt pat _ _ _) = collectPatBinders pat
collectStmtBinders (LetStmt binds)      = collectLocalBinders binds
collectStmtBinders (BodyStmt {})        = []
collectStmtBinders (LastStmt {})        = []
collectStmtBinders (ParStmt xs _ _)     = collectLStmtsBinders
                                        $ [s | ParStmtBlock ss _ _ <- xs, s <- ss]
collectStmtBinders (TransStmt { trS_stmts = stmts }) = collectLStmtsBinders stmts
collectStmtBinders (RecStmt { recS_stmts = ss })     = collectLStmtsBinders ss
collectStmtBinders ApplicativeStmt{} = []


----------------- Patterns --------------------------
collectPatBinders :: LPat a -> [a]
collectPatBinders pat = collect_lpat pat []

collectPatsBinders :: [LPat a] -> [a]
collectPatsBinders pats = foldr collect_lpat [] pats

-------------
collect_lpat :: LPat name -> [name] -> [name]
collect_lpat (L _ pat) bndrs
  = go pat
  where
    go (VarPat var)               = var : bndrs
    go (WildPat _)                = bndrs
    go (LazyPat pat)              = collect_lpat pat bndrs
    go (BangPat pat)              = collect_lpat pat bndrs
    go (AsPat (L _ a) pat)        = a : collect_lpat pat bndrs
    go (ViewPat _ pat _)          = collect_lpat pat bndrs
    go (ParPat  pat)              = collect_lpat pat bndrs

    go (ListPat pats _ _)         = foldr collect_lpat bndrs pats
    go (PArrPat pats _)           = foldr collect_lpat bndrs pats
    go (TuplePat pats _ _)        = foldr collect_lpat bndrs pats

    go (ConPatIn _ ps)            = foldr collect_lpat bndrs (hsConPatArgs ps)
    go (ConPatOut {pat_args=ps})  = foldr collect_lpat bndrs (hsConPatArgs ps)
        -- See Note [Dictionary binders in ConPatOut]
    go (LitPat _)                 = bndrs
    go (NPat _ _ _)               = bndrs
    go (NPlusKPat (L _ n) _ _ _)  = n : bndrs

    go (SigPatIn pat _)           = collect_lpat pat bndrs
    go (SigPatOut pat _)          = collect_lpat pat bndrs
    go (SplicePat _)              = bndrs
    go (CoPat _ pat _)            = go pat

{-
Note [Dictionary binders in ConPatOut] See also same Note in DsArrows
~~~~~~~~~~~~~~~~~~~~~~~~~~~~~~~~~~~~~~
Do *not* gather (a) dictionary and (b) dictionary bindings as binders
of a ConPatOut pattern.  For most calls it doesn't matter, because
it's pre-typechecker and there are no ConPatOuts.  But it does matter
more in the desugarer; for example, DsUtils.mkSelectorBinds uses
collectPatBinders.  In a lazy pattern, for example f ~(C x y) = ...,
we want to generate bindings for x,y but not for dictionaries bound by
C.  (The type checker ensures they would not be used.)

Desugaring of arrow case expressions needs these bindings (see DsArrows
and arrowcase1), but SPJ (Jan 2007) says it's safer for it to use its
own pat-binder-collector:

Here's the problem.  Consider

data T a where
   C :: Num a => a -> Int -> T a

f ~(C (n+1) m) = (n,m)

Here, the pattern (C (n+1)) binds a hidden dictionary (d::Num a),
and *also* uses that dictionary to match the (n+1) pattern.  Yet, the
variables bound by the lazy pattern are n,m, *not* the dictionary d.
So in mkSelectorBinds in DsUtils, we want just m,n as the variables bound.
-}

hsGroupBinders :: HsGroup Name -> [Name]
hsGroupBinders (HsGroup { hs_valds = val_decls, hs_tyclds = tycl_decls,
                          hs_instds = inst_decls, hs_fords = foreign_decls })
  =  collectHsValBinders val_decls
  ++ hsTyClForeignBinders tycl_decls inst_decls foreign_decls

hsTyClForeignBinders :: [TyClGroup Name] -> [LInstDecl Name]
                     -> [LForeignDecl Name] -> [Name]
-- We need to look at instance declarations too,
-- because their associated types may bind data constructors
hsTyClForeignBinders tycl_decls inst_decls foreign_decls
  = map unLoc (hsForeignDeclsBinders foreign_decls)
    ++ getSelectorNames (foldMap (foldMap hsLTyClDeclBinders . group_tyclds) tycl_decls
                        `mappend` foldMap hsLInstDeclBinders inst_decls)
  where
    getSelectorNames :: ([Located Name], [LFieldOcc Name]) -> [Name]
    getSelectorNames (ns, fs) = map unLoc ns ++ map (selectorFieldOcc.unLoc) fs

-------------------
hsLTyClDeclBinders :: Located (TyClDecl name) -> ([Located name], [LFieldOcc name])
-- ^ Returns all the /binding/ names of the decl.  The first one is
-- guaranteed to be the name of the decl. The first component
-- represents all binding names except record fields; the second
-- represents field occurrences. For record fields mentioned in
-- multiple constructors, the SrcLoc will be from the first occurrence.
--
-- Each returned (Located name) has a SrcSpan for the /whole/ declaration.
-- See Note [SrcSpan for binders]

hsLTyClDeclBinders (L loc (FamDecl { tcdFam = FamilyDecl { fdLName = L _ name } }))
  = ([L loc name], [])
hsLTyClDeclBinders (L loc (SynDecl     { tcdLName = L _ name })) = ([L loc name], [])
hsLTyClDeclBinders (L loc (ClassDecl   { tcdLName = L _ cls_name
                                       , tcdSigs = sigs, tcdATs = ats }))
  = (L loc cls_name :
       [ L fam_loc fam_name | L fam_loc (FamilyDecl { fdLName = L _ fam_name }) <- ats ] ++
       [ L mem_loc mem_name | L mem_loc (TypeSig ns _ _) <- sigs, L _ mem_name <- ns ]
    , [])
hsLTyClDeclBinders (L loc (DataDecl    { tcdLName = L _ name, tcdDataDefn = defn }))
  = (\ (xs, ys) -> (L loc name : xs, ys)) $ hsDataDefnBinders defn

-------------------
hsForeignDeclsBinders :: [LForeignDecl name] -> [Located name]
-- See Note [SrcSpan for binders]
hsForeignDeclsBinders foreign_decls
  = [ L decl_loc n
    | L decl_loc (ForeignImport (L _ n) _ _ _) <- foreign_decls]

-------------------
hsPatSynBinders :: HsValBinds RdrName -> [Located RdrName]
-- Collect pattern-synonym binders only, not Ids
-- See Note [SrcSpan for binders]
hsPatSynBinders (ValBindsIn binds _) = foldrBag addPatSynBndr [] binds
hsPatSynBinders _ = panic "hsPatSynBinders"

addPatSynBndr :: LHsBindLR idL idR -> [Located idL] -> [Located idL]
-- See Note [SrcSpan for binders]
addPatSynBndr bind pss
  | L bind_loc (PatSynBind (PSB { psb_id = L _ n })) <- bind
  = L bind_loc n : pss
  | otherwise
  = pss

-------------------
hsLInstDeclBinders :: LInstDecl name -> ([Located name], [LFieldOcc name])
hsLInstDeclBinders (L _ (ClsInstD { cid_inst = ClsInstDecl { cid_datafam_insts = dfis } }))
  = foldMap (hsDataFamInstBinders . unLoc) dfis
hsLInstDeclBinders (L _ (DataFamInstD { dfid_inst = fi }))
  = hsDataFamInstBinders fi
hsLInstDeclBinders (L _ (TyFamInstD {})) = mempty

-------------------
-- the SrcLoc returned are for the whole declarations, not just the names
hsDataFamInstBinders :: DataFamInstDecl name -> ([Located name], [LFieldOcc name])
hsDataFamInstBinders (DataFamInstDecl { dfid_defn = defn })
  = hsDataDefnBinders defn
  -- There can't be repeated symbols because only data instances have binders

-------------------
-- the SrcLoc returned are for the whole declarations, not just the names
hsDataDefnBinders :: HsDataDefn name -> ([Located name], [LFieldOcc name])
hsDataDefnBinders (HsDataDefn { dd_cons = cons })
  = hsConDeclsBinders cons
  -- See Note [Binders in family instances]

-------------------
hsConDeclsBinders :: [LConDecl name] -> ([Located name], [LFieldOcc name])
  -- See hsLTyClDeclBinders for what this does
  -- The function is boringly complicated because of the records
  -- And since we only have equality, we have to be a little careful
hsConDeclsBinders cons = go id cons
  where go :: ([LFieldOcc name] -> [LFieldOcc name])
           -> [LConDecl name] -> ([Located name], [LFieldOcc name])
        go _ [] = ([], [])
        go remSeen (r:rs) =
          -- don't re-mangle the location of field names, because we don't
          -- have a record of the full location of the field declaration anyway
          case r of
             -- remove only the first occurrence of any seen field in order to
             -- avoid circumventing detection of duplicate fields (#9156)
             L loc (ConDecl { con_names = names, con_details = RecCon flds }) ->
               (map (L loc . unLoc) names ++ ns, r' ++ fs)
                  where r' = remSeen (concatMap (cd_fld_names . unLoc)
                                                (unLoc flds))
                        remSeen' = foldr (.) remSeen [deleteBy ((==) `on` rdrNameFieldOcc . unLoc) v | v <- r']
                        (ns, fs) = go remSeen' rs
             L loc (ConDecl { con_names = names }) ->
                (map (L loc . unLoc) names ++ ns, fs)
                  where (ns, fs) = go remSeen rs

{-

Note [SrcSpan for binders]
~~~~~~~~~~~~~~~~~~~~~~~~~~
When extracting the (Located RdrNme) for a binder, at least for the
main name (the TyCon of a type declaration etc), we want to give it
the @SrcSpan@ of the whole /declaration/, not just the name itself
(which is how it appears in the syntax tree).  This SrcSpan (for the
entire declaration) is used as the SrcSpan for the Name that is
finally produced, and hence for error messages.  (See Trac #8607.)

Note [Binders in family instances]
~~~~~~~~~~~~~~~~~~~~~~~~~~~~~~~~~~
In a type or data family instance declaration, the type
constructor is an *occurrence* not a binding site
    type instance T Int = Int -> Int   -- No binders
    data instance S Bool = S1 | S2     -- Binders are S1,S2


************************************************************************
*                                                                      *
        Collecting binders the user did not write
*                                                                      *
************************************************************************

The job of this family of functions is to run through binding sites and find the set of all Names
that were defined "implicitly", without being explicitly written by the user.

The main purpose is to find names introduced by record wildcards so that we can avoid
warning the user when they don't use those names (#4404)
-}

lStmtsImplicits :: [LStmtLR Name idR (Located (body idR))] -> NameSet
lStmtsImplicits = hs_lstmts
  where
    hs_lstmts :: [LStmtLR Name idR (Located (body idR))] -> NameSet
    hs_lstmts = foldr (\stmt rest -> unionNameSet (hs_stmt (unLoc stmt)) rest) emptyNameSet

    hs_stmt :: StmtLR Name idR (Located (body idR)) -> NameSet
    hs_stmt (BindStmt pat _ _ _) = lPatImplicits pat
    hs_stmt (ApplicativeStmt args _ _) = unionNameSets (map do_arg args)
      where do_arg (_, ApplicativeArgOne pat _) = lPatImplicits pat
            do_arg (_, ApplicativeArgMany stmts _ _) = hs_lstmts stmts
    hs_stmt (LetStmt binds)      = hs_local_binds binds
    hs_stmt (BodyStmt {})        = emptyNameSet
    hs_stmt (LastStmt {})        = emptyNameSet
    hs_stmt (ParStmt xs _ _)     = hs_lstmts [s | ParStmtBlock ss _ _ <- xs, s <- ss]
    hs_stmt (TransStmt { trS_stmts = stmts }) = hs_lstmts stmts
    hs_stmt (RecStmt { recS_stmts = ss })     = hs_lstmts ss

    hs_local_binds (HsValBinds val_binds) = hsValBindsImplicits val_binds
    hs_local_binds (HsIPBinds _)         = emptyNameSet
    hs_local_binds EmptyLocalBinds       = emptyNameSet

hsValBindsImplicits :: HsValBindsLR Name idR -> NameSet
hsValBindsImplicits (ValBindsOut binds _)
  = foldr (unionNameSet . lhsBindsImplicits . snd) emptyNameSet binds
hsValBindsImplicits (ValBindsIn binds _)
  = lhsBindsImplicits binds

lhsBindsImplicits :: LHsBindsLR Name idR -> NameSet
lhsBindsImplicits = foldBag unionNameSet (lhs_bind . unLoc) emptyNameSet
  where
    lhs_bind (PatBind { pat_lhs = lpat }) = lPatImplicits lpat
    lhs_bind _ = emptyNameSet

lPatImplicits :: LPat Name -> NameSet
lPatImplicits = hs_lpat
  where
    hs_lpat (L _ pat) = hs_pat pat

    hs_lpats = foldr (\pat rest -> hs_lpat pat `unionNameSet` rest) emptyNameSet

    hs_pat (LazyPat pat)       = hs_lpat pat
    hs_pat (BangPat pat)       = hs_lpat pat
    hs_pat (AsPat _ pat)       = hs_lpat pat
    hs_pat (ViewPat _ pat _)   = hs_lpat pat
    hs_pat (ParPat  pat)       = hs_lpat pat
    hs_pat (ListPat pats _ _)  = hs_lpats pats
    hs_pat (PArrPat pats _)    = hs_lpats pats
    hs_pat (TuplePat pats _ _) = hs_lpats pats

    hs_pat (SigPatIn pat _)  = hs_lpat pat
    hs_pat (SigPatOut pat _) = hs_lpat pat
    hs_pat (CoPat _ pat _)   = hs_pat pat

    hs_pat (ConPatIn _ ps)           = details ps
    hs_pat (ConPatOut {pat_args=ps}) = details ps

    hs_pat _ = emptyNameSet

    details (PrefixCon ps)   = hs_lpats ps
    details (RecCon fs)      = hs_lpats explicit `unionNameSet` mkNameSet (collectPatsBinders implicit)
      where (explicit, implicit) = partitionEithers [if pat_explicit then Left pat else Right pat
                                                    | (i, fld) <- [0..] `zip` rec_flds fs
                                                    , let pat = hsRecFieldArg
                                                                     (unLoc fld)
                                                          pat_explicit = maybe True (i<) (rec_dotdot fs)]
    details (InfixCon p1 p2) = hs_lpat p1 `unionNameSet` hs_lpat p2<|MERGE_RESOLUTION|>--- conflicted
+++ resolved
@@ -537,15 +537,10 @@
                                = ASSERT( not (isConstraintKind (typeKind arg)) )
                                  nlHsFunTy (toHsType arg) (toHsType res)
     to_hs_type t@(ForAllTy {}) = pprPanic "toHsType" (ppr t)
-<<<<<<< HEAD
-    to_hs_type (LitTy (NumTyLit n)) = noLoc $ HsTyLit (HsNumTy n)
-    to_hs_type (LitTy (StrTyLit s)) = noLoc $ HsTyLit (HsStrTy s)
+    to_hs_type (LitTy (NumTyLit n)) = noLoc $ HsTyLit (HsNumTy "" n)
+    to_hs_type (LitTy (StrTyLit s)) = noLoc $ HsTyLit (HsStrTy "" s)
     to_hs_type (CastTy ty _)   = to_hs_type ty
     to_hs_type (CoercionTy co) = pprPanic "toHsType(2)" (ppr co)
-=======
-    to_hs_type (LitTy (NumTyLit n)) = noLoc $ HsTyLit (HsNumTy "" n)
-    to_hs_type (LitTy (StrTyLit s)) = noLoc $ HsTyLit (HsStrTy "" s)
->>>>>>> 96dc041a
 
     mk_hs_tvb tv = noLoc $ KindedTyVar (noLoc (getRdrName tv))
                                        (toHsKind (tyVarKind tv))
