{-
(c) The University of Glasgow 2006
(c) The GRASP/AQUA Project, Glasgow University, 1992-1998
-}

{-# LANGUAGE CPP, DeriveDataTypeable, ScopedTypeVariables #-}
{-# LANGUAGE StandaloneDeriving #-}
{-# LANGUAGE FlexibleContexts #-}
{-# LANGUAGE UndecidableInstances #-} -- Note [Pass sensitive types]
                                      -- in module PlaceHolder
{-# LANGUAGE ConstraintKinds #-}

-- | Abstract Haskell syntax for expressions.
module HsExpr where

#include "HsVersions.h"

-- friends:
import HsDecls
import HsPat
import HsLit
import PlaceHolder ( PostTc,PostRn,DataId )
import HsTypes
import HsBinds

-- others:
import TcEvidence
import CoreSyn
import Var
import Name
import BasicTypes
import ConLike
import SrcLoc
import Util
import StaticFlags( opt_PprStyle_Debug )
import Outputable
import FastString
import Type

-- libraries:
import Data.Data hiding (Fixity)
import Data.Maybe (isNothing)

{-
************************************************************************
*                                                                      *
\subsection{Expressions proper}
*                                                                      *
************************************************************************
-}

-- * Expressions proper

type LHsExpr id = Located (HsExpr id)
  -- ^ May have 'ApiAnnotation.AnnKeywordId' : 'ApiAnnotation.AnnComma' when
  --   in a list

  -- For details on above see note [Api annotations] in ApiAnnotation

-------------------------
-- | PostTcExpr is an evidence expression attached to the syntax tree by the
-- type checker (c.f. postTcType).
type PostTcExpr  = HsExpr Id
-- | We use a PostTcTable where there are a bunch of pieces of evidence, more
-- than is convenient to keep individually.
type PostTcTable = [(Name, PostTcExpr)]

noPostTcExpr :: PostTcExpr
noPostTcExpr = HsLit (HsString "" (fsLit "noPostTcExpr"))

noPostTcTable :: PostTcTable
noPostTcTable = []

-------------------------
-- | SyntaxExpr is like 'PostTcExpr', but it's filled in a little earlier,
-- by the renamer.  It's used for rebindable syntax.
--
-- E.g. @(>>=)@ is filled in before the renamer by the appropriate 'Name' for
--      @(>>=)@, and then instantiated by the type checker with its type args
--      etc

type SyntaxExpr id = HsExpr id

noSyntaxExpr :: SyntaxExpr id -- Before renaming, and sometimes after,
                              -- (if the syntax slot makes no sense)
noSyntaxExpr = HsLit (HsString "" (fsLit "noSyntaxExpr"))


type CmdSyntaxTable id = [(Name, SyntaxExpr id)]
-- See Note [CmdSyntaxTable]

{-
Note [CmdSyntaxtable]
~~~~~~~~~~~~~~~~~~~~~
Used only for arrow-syntax stuff (HsCmdTop), the CmdSyntaxTable keeps
track of the methods needed for a Cmd.

* Before the renamer, this list is an empty list

* After the renamer, it takes the form @[(std_name, HsVar actual_name)]@
  For example, for the 'arr' method
   * normal case:            (GHC.Control.Arrow.arr, HsVar GHC.Control.Arrow.arr)
   * with rebindable syntax: (GHC.Control.Arrow.arr, arr_22)
             where @arr_22@ is whatever 'arr' is in scope

* After the type checker, it takes the form [(std_name, <expression>)]
  where <expression> is the evidence for the method.  This evidence is
  instantiated with the class, but is still polymorphic in everything
  else.  For example, in the case of 'arr', the evidence has type
         forall b c. (b->c) -> a b c
  where 'a' is the ambient type of the arrow.  This polymorphism is
  important because the desugarer uses the same evidence at multiple
  different types.

This is Less Cool than what we normally do for rebindable syntax, which is to
make fully-instantiated piece of evidence at every use site.  The Cmd way
is Less Cool because
  * The renamer has to predict which methods are needed.
    See the tedious RnExpr.methodNamesCmd.

  * The desugarer has to know the polymorphic type of the instantiated
    method. This is checked by Inst.tcSyntaxName, but is less flexible
    than the rest of rebindable syntax, where the type is less
    pre-ordained.  (And this flexibility is useful; for example we can
    typecheck do-notation with (>>=) :: m1 a -> (a -> m2 b) -> m2 b.)
-}

-- | A Haskell expression.
data HsExpr id
  = HsVar     (Located id)   -- ^ Variable

                             -- See Note [Located RdrNames]

  | HsUnboundVar OccName     -- ^ Unbound variable; also used for "holes" _, or _x.
                             -- Turned from HsVar to HsUnboundVar by the renamer, when
                             --   it finds an out-of-scope variable
                             -- Turned into HsVar by type checker, to support deferred
                             --   type errors.  (The HsUnboundVar only has an OccName.)

  | HsRecFld (AmbiguousFieldOcc id) -- ^ Variable pointing to record selector

  | HsOverLabel FastString   -- ^ Overloaded label (See Note [Overloaded labels]
                             --   in GHC.OverloadedLabels)
  | HsIPVar   HsIPName       -- ^ Implicit parameter
  | HsOverLit (HsOverLit id) -- ^ Overloaded literals

  | HsLit     HsLit          -- ^ Simple (non-overloaded) literals

  | HsLam     (MatchGroup id (LHsExpr id)) -- ^ Lambda abstraction. Currently always a single match
       --
       -- - 'ApiAnnotation.AnnKeywordId' : 'ApiAnnotation.AnnLam',
       --       'ApiAnnotation.AnnRarrow',

       -- For details on above see note [Api annotations] in ApiAnnotation

  | HsLamCase (PostTc id Type) (MatchGroup id (LHsExpr id)) -- ^ Lambda-case
       --
       -- - 'ApiAnnotation.AnnKeywordId' : 'ApiAnnotation.AnnLam',
       --           'ApiAnnotation.AnnCase','ApiAnnotation.AnnOpen',
       --           'ApiAnnotation.AnnClose'

       -- For details on above see note [Api annotations] in ApiAnnotation

  | HsApp     (LHsExpr id) (LHsExpr id) -- ^ Application

  -- | Operator applications:
  -- NB Bracketed ops such as (+) come out as Vars.

  -- NB We need an expr for the operator in an OpApp/Section since
  -- the typechecker may need to apply the operator to a few types.

  | OpApp       (LHsExpr id)    -- left operand
                (LHsExpr id)    -- operator
                (PostRn id Fixity) -- Renamer adds fixity; bottom until then
                (LHsExpr id)    -- right operand

  -- | Negation operator. Contains the negated expression and the name
  -- of 'negate'
  --
  --  - 'ApiAnnotation.AnnKeywordId' : 'ApiAnnotation.AnnMinus'

  -- For details on above see note [Api annotations] in ApiAnnotation
  | NegApp      (LHsExpr id)
                (SyntaxExpr id)

  -- | - 'ApiAnnotation.AnnKeywordId' : 'ApiAnnotation.AnnOpen' @'('@,
  --             'ApiAnnotation.AnnClose' @')'@

  -- For details on above see note [Api annotations] in ApiAnnotation
  | HsPar       (LHsExpr id)    -- ^ Parenthesised expr; see Note [Parens in HsSyn]

  | SectionL    (LHsExpr id)    -- operand; see Note [Sections in HsSyn]
                (LHsExpr id)    -- operator
  | SectionR    (LHsExpr id)    -- operator; see Note [Sections in HsSyn]
                (LHsExpr id)    -- operand

  -- | Used for explicit tuples and sections thereof
  --
  --  - 'ApiAnnotation.AnnKeywordId' : 'ApiAnnotation.AnnOpen',
  --         'ApiAnnotation.AnnClose'

  -- For details on above see note [Api annotations] in ApiAnnotation
  | ExplicitTuple
        [LHsTupArg id]
        Boxity

  -- | - 'ApiAnnotation.AnnKeywordId' : 'ApiAnnotation.AnnCase',
  --       'ApiAnnotation.AnnOf','ApiAnnotation.AnnOpen' @'{'@,
  --       'ApiAnnotation.AnnClose' @'}'@

  -- For details on above see note [Api annotations] in ApiAnnotation
  | HsCase      (LHsExpr id)
                (MatchGroup id (LHsExpr id))

  -- | - 'ApiAnnotation.AnnKeywordId' : 'ApiAnnotation.AnnIf',
  --       'ApiAnnotation.AnnSemi',
  --       'ApiAnnotation.AnnThen','ApiAnnotation.AnnSemi',
  --       'ApiAnnotation.AnnElse',

  -- For details on above see note [Api annotations] in ApiAnnotation
  | HsIf        (Maybe (SyntaxExpr id)) -- cond function
                                        -- Nothing => use the built-in 'if'
                                        -- See Note [Rebindable if]
                (LHsExpr id)    --  predicate
                (LHsExpr id)    --  then part
                (LHsExpr id)    --  else part

  -- | Multi-way if
  --
  -- - 'ApiAnnotation.AnnKeywordId' : 'ApiAnnotation.AnnIf'
  --       'ApiAnnotation.AnnOpen','ApiAnnotation.AnnClose',

  -- For details on above see note [Api annotations] in ApiAnnotation
  | HsMultiIf   (PostTc id Type) [LGRHS id (LHsExpr id)]

  -- | let(rec)
  --
  -- - 'ApiAnnotation.AnnKeywordId' : 'ApiAnnotation.AnnLet',
  --       'ApiAnnotation.AnnOpen' @'{'@,
  --       'ApiAnnotation.AnnClose' @'}'@,'ApiAnnotation.AnnIn'

  -- For details on above see note [Api annotations] in ApiAnnotation
  | HsLet       (Located (HsLocalBinds id))
                (LHsExpr  id)

  -- | - 'ApiAnnotation.AnnKeywordId' : 'ApiAnnotation.AnnDo',
  --             'ApiAnnotation.AnnOpen', 'ApiAnnotation.AnnSemi',
  --             'ApiAnnotation.AnnVbar',
  --             'ApiAnnotation.AnnClose'

  -- For details on above see note [Api annotations] in ApiAnnotation
  | HsDo        (HsStmtContext Name)     -- The parameterisation is unimportant
                                         -- because in this context we never use
                                         -- the PatGuard or ParStmt variant
                (Located [ExprLStmt id]) -- "do":one or more stmts
                (PostTc id Type)         -- Type of the whole expression

  -- | Syntactic list: [a,b,c,...]
  --
  --  - 'ApiAnnotation.AnnKeywordId' : 'ApiAnnotation.AnnOpen' @'['@,
  --              'ApiAnnotation.AnnClose' @']'@

  -- For details on above see note [Api annotations] in ApiAnnotation
  | ExplicitList
                (PostTc id Type)        -- Gives type of components of list
                (Maybe (SyntaxExpr id)) -- For OverloadedLists, the fromListN witness
                [LHsExpr id]

  -- | Syntactic parallel array: [:e1, ..., en:]
  --
  --  - 'ApiAnnotation.AnnKeywordId' : 'ApiAnnotation.AnnOpen' @'[:'@,
  --              'ApiAnnotation.AnnDotdot','ApiAnnotation.AnnComma',
  --              'ApiAnnotation.AnnVbar'
  --              'ApiAnnotation.AnnClose' @':]'@

  -- For details on above see note [Api annotations] in ApiAnnotation
  | ExplicitPArr
                (PostTc id Type)   -- type of elements of the parallel array
                [LHsExpr id]

  -- | Record construction
  --
  --  - 'ApiAnnotation.AnnKeywordId' : 'ApiAnnotation.AnnOpen' @'{'@,
  --         'ApiAnnotation.AnnDotdot','ApiAnnotation.AnnClose' @'}'@

  -- For details on above see note [Api annotations] in ApiAnnotation
  | RecordCon
      { rcon_con_name :: Located id         -- The constructor name;
                                            --  not used after type checking
      , rcon_con_like :: PostTc id ConLike  -- The data constructor or pattern synonym
      , rcon_con_expr :: PostTcExpr         -- Instantiated constructor function
      , rcon_flds     :: HsRecordBinds id } -- The fields

  -- | Record update
  --
  --  - 'ApiAnnotation.AnnKeywordId' : 'ApiAnnotation.AnnOpen' @'{'@,
  --         'ApiAnnotation.AnnDotdot','ApiAnnotation.AnnClose' @'}'@

  -- For details on above see note [Api annotations] in ApiAnnotation
  | RecordUpd
      { rupd_expr :: LHsExpr id
      , rupd_flds :: [LHsRecUpdField id]
      , rupd_cons :: PostTc id [ConLike]
                -- Filled in by the type checker to the
                -- _non-empty_ list of DataCons that have
                -- all the upd'd fields

      , rupd_in_tys  :: PostTc id [Type]  -- Argument types of *input* record type
      , rupd_out_tys :: PostTc id [Type]  --              and  *output* record type
                                          -- The original type can be reconstructed
                                          -- with conLikeResTy
      , rupd_wrap :: PostTc id HsWrapper  -- See note [Record Update HsWrapper]
      }
  -- For a type family, the arg types are of the *instance* tycon,
  -- not the family tycon

  -- | Expression with an explicit type signature. @e :: type@
  --
  --  - 'ApiAnnotation.AnnKeywordId' : 'ApiAnnotation.AnnDcolon'

  -- For details on above see note [Api annotations] in ApiAnnotation
  | ExprWithTySig
                (LHsExpr id)
                (LHsSigWcType id)

  | ExprWithTySigOut              -- Post typechecking
                (LHsExpr id)
                (LHsSigWcType Name)  -- Retain the signature,
                                     -- as HsSigType Name, for
                                     -- round-tripping purposes

  -- | Arithmetic sequence
  --
  --  - 'ApiAnnotation.AnnKeywordId' : 'ApiAnnotation.AnnOpen' @'['@,
  --              'ApiAnnotation.AnnComma','ApiAnnotation.AnnDotdot',
  --              'ApiAnnotation.AnnClose' @']'@

  -- For details on above see note [Api annotations] in ApiAnnotation
  | ArithSeq
                PostTcExpr
                (Maybe (SyntaxExpr id))   -- For OverloadedLists, the fromList witness
                (ArithSeqInfo id)

  -- | Arithmetic sequence for parallel array
  --
  -- > [:e1..e2:] or [:e1, e2..e3:]
  --
  --  - 'ApiAnnotation.AnnKeywordId' : 'ApiAnnotation.AnnOpen' @'[:'@,
  --              'ApiAnnotation.AnnComma','ApiAnnotation.AnnDotdot',
  --              'ApiAnnotation.AnnVbar',
  --              'ApiAnnotation.AnnClose' @':]'@

  -- For details on above see note [Api annotations] in ApiAnnotation
  | PArrSeq
                PostTcExpr
                (ArithSeqInfo id)

  -- | - 'ApiAnnotation.AnnKeywordId' : 'ApiAnnotation.AnnOpen' @'{-\# SCC'@,
  --             'ApiAnnotation.AnnVal' or 'ApiAnnotation.AnnValStr',
  --              'ApiAnnotation.AnnClose' @'\#-}'@

  -- For details on above see note [Api annotations] in ApiAnnotation
  | HsSCC       SourceText            -- Note [Pragma source text] in BasicTypes
                StringLiteral         -- "set cost centre" SCC pragma
                (LHsExpr id)          -- expr whose cost is to be measured

  -- | - 'ApiAnnotation.AnnKeywordId' : 'ApiAnnotation.AnnOpen' @'{-\# CORE'@,
  --             'ApiAnnotation.AnnVal', 'ApiAnnotation.AnnClose' @'\#-}'@

  -- For details on above see note [Api annotations] in ApiAnnotation
  | HsCoreAnn   SourceText            -- Note [Pragma source text] in BasicTypes
                StringLiteral         -- hdaume: core annotation
                (LHsExpr id)

  -----------------------------------------------------------
  -- MetaHaskell Extensions

  -- | - 'ApiAnnotation.AnnKeywordId' : 'ApiAnnotation.AnnOpen',
  --         'ApiAnnotation.AnnOpen','ApiAnnotation.AnnClose',
  --         'ApiAnnotation.AnnClose'

  -- For details on above see note [Api annotations] in ApiAnnotation
  | HsBracket    (HsBracket id)

    -- See Note [Pending Splices]
  | HsRnBracketOut
      (HsBracket Name)     -- Output of the renamer is the *original* renamed
                           -- expression, plus
      [PendingRnSplice]    -- _renamed_ splices to be type checked

  | HsTcBracketOut
      (HsBracket Name)     -- Output of the type checker is the *original*
                           -- renamed expression, plus
      [PendingTcSplice]    -- _typechecked_ splices to be
                           -- pasted back in by the desugarer

  -- | - 'ApiAnnotation.AnnKeywordId' : 'ApiAnnotation.AnnOpen',
  --         'ApiAnnotation.AnnClose'

  -- For details on above see note [Api annotations] in ApiAnnotation
  | HsSpliceE  (HsSplice id)

  -----------------------------------------------------------
  -- Arrow notation extension

  -- | @proc@ notation for Arrows
  --
  --  - 'ApiAnnotation.AnnKeywordId' : 'ApiAnnotation.AnnProc',
  --          'ApiAnnotation.AnnRarrow'

  -- For details on above see note [Api annotations] in ApiAnnotation
  | HsProc      (LPat id)               -- arrow abstraction, proc
                (LHsCmdTop id)          -- body of the abstraction
                                        -- always has an empty stack

  ---------------------------------------
  -- static pointers extension
  -- | - 'ApiAnnotation.AnnKeywordId' : 'ApiAnnotation.AnnStatic',

  -- For details on above see note [Api annotations] in ApiAnnotation
  | HsStatic    (LHsExpr id)

  ---------------------------------------
  -- The following are commands, not expressions proper
  -- They are only used in the parsing stage and are removed
  --    immediately in parser.RdrHsSyn.checkCommand

  -- | - 'ApiAnnotation.AnnKeywordId' : 'ApiAnnotation.Annlarrowtail',
  --          'ApiAnnotation.Annrarrowtail','ApiAnnotation.AnnLarrowtail',
  --          'ApiAnnotation.AnnRarrowtail'

  -- For details on above see note [Api annotations] in ApiAnnotation
  | HsArrApp             -- Arrow tail, or arrow application (f -< arg)
        (LHsExpr id)     -- arrow expression, f
        (LHsExpr id)     -- input expression, arg
        (PostTc id Type) -- type of the arrow expressions f,
                         -- of the form a t t', where arg :: t
        HsArrAppType     -- higher-order (-<<) or first-order (-<)
        Bool             -- True => right-to-left (f -< arg)
                         -- False => left-to-right (arg >- f)

  -- | - 'ApiAnnotation.AnnKeywordId' : 'ApiAnnotation.AnnOpen' @'(|'@,
  --         'ApiAnnotation.AnnClose' @'|)'@

  -- For details on above see note [Api annotations] in ApiAnnotation
  | HsArrForm            -- Command formation,  (| e cmd1 .. cmdn |)
        (LHsExpr id)     -- the operator
                         -- after type-checking, a type abstraction to be
                         -- applied to the type of the local environment tuple
        (Maybe Fixity)   -- fixity (filled in by the renamer), for forms that
                         -- were converted from OpApp's by the renamer
        [LHsCmdTop id]   -- argument commands

  ---------------------------------------
  -- Haskell program coverage (Hpc) Support

  | HsTick
     (Tickish id)
     (LHsExpr id)                       -- sub-expression

  | HsBinTick
     Int                                -- module-local tick number for True
     Int                                -- module-local tick number for False
     (LHsExpr id)                       -- sub-expression

  -- | - 'ApiAnnotation.AnnKeywordId' : 'ApiAnnotation.AnnOpen',
  --       'ApiAnnotation.AnnOpen' @'{-\# GENERATED'@,
  --       'ApiAnnotation.AnnVal','ApiAnnotation.AnnVal',
  --       'ApiAnnotation.AnnColon','ApiAnnotation.AnnVal',
  --       'ApiAnnotation.AnnMinus',
  --       'ApiAnnotation.AnnVal','ApiAnnotation.AnnColon',
  --       'ApiAnnotation.AnnVal',
  --       'ApiAnnotation.AnnClose' @'\#-}'@

  -- For details on above see note [Api annotations] in ApiAnnotation
  | HsTickPragma                      -- A pragma introduced tick
     SourceText                       -- Note [Pragma source text] in BasicTypes
     (StringLiteral,(Int,Int),(Int,Int))
                                      -- external span for this tick
     (LHsExpr id)

  ---------------------------------------
  -- These constructors only appear temporarily in the parser.
  -- The renamer translates them into the Right Thing.

  | EWildPat                 -- wildcard

  -- | - 'ApiAnnotation.AnnKeywordId' : 'ApiAnnotation.AnnAt'

  -- For details on above see note [Api annotations] in ApiAnnotation
  | EAsPat      (Located id) -- as pattern
                (LHsExpr id)

  -- | - 'ApiAnnotation.AnnKeywordId' : 'ApiAnnotation.AnnRarrow'

  -- For details on above see note [Api annotations] in ApiAnnotation
  | EViewPat    (LHsExpr id) -- view pattern
                (LHsExpr id)

  -- | - 'ApiAnnotation.AnnKeywordId' : 'ApiAnnotation.AnnTilde'

  -- For details on above see note [Api annotations] in ApiAnnotation
  | ELazyPat    (LHsExpr id) -- ~ pattern

  -- | Use for type application in expressions.
  -- 'ApiAnnotation.AnnKeywordId' : 'ApiAnnotation.AnnAt'

  -- For details on above see note [Api annotations] in ApiAnnotation
  | HsType      (LHsType id) -- Explicit type argument; e.g  f @Int x y
                (PostRn id [Name])      -- After renaming, the list of Names
                                        -- contains the named and unnamed
                                        -- wildcards brought in scope by the
                                        -- signature

  | HsTypeOut   (LHsType Name)  -- just for pretty-printing

  ---------------------------------------
  -- Finally, HsWrap appears only in typechecker output

  |  HsWrap     HsWrapper    -- TRANSLATION
                (HsExpr id)

  deriving (Typeable)
deriving instance (DataId id) => Data (HsExpr id)

-- | HsTupArg is used for tuple sections
--  (,a,) is represented by  ExplicitTuple [Missing ty1, Present a, Missing ty3]
--  Which in turn stands for (\x:ty1 \y:ty2. (x,a,y))
type LHsTupArg id = Located (HsTupArg id)
-- | - 'ApiAnnotation.AnnKeywordId' : 'ApiAnnotation.AnnComma'

-- For details on above see note [Api annotations] in ApiAnnotation
data HsTupArg id
  = Present (LHsExpr id)     -- ^ The argument
  | Missing (PostTc id Type) -- ^ The argument is missing, but this is its type
  deriving (Typeable)
deriving instance (DataId id) => Data (HsTupArg id)

tupArgPresent :: LHsTupArg id -> Bool
tupArgPresent (L _ (Present {})) = True
tupArgPresent (L _ (Missing {})) = False

{-
Note [Parens in HsSyn]
~~~~~~~~~~~~~~~~~~~~~~
HsPar (and ParPat in patterns, HsParTy in types) is used as follows

  * Generally HsPar is optional; the pretty printer adds parens where
    necessary.  Eg (HsApp f (HsApp g x)) is fine, and prints 'f (g x)'

  * HsPars are pretty printed as '( .. )' regardless of whether
    or not they are strictly necssary

  * HsPars are respected when rearranging operator fixities.
    So   a * (b + c)  means what it says (where the parens are an HsPar)

Note [Sections in HsSyn]
~~~~~~~~~~~~~~~~~~~~~~~~
Sections should always appear wrapped in an HsPar, thus
         HsPar (SectionR ...)
The parser parses sections in a wider variety of situations
(See Note [Parsing sections]), but the renamer checks for those
parens.  This invariant makes pretty-printing easier; we don't need
a special case for adding the parens round sections.

Note [Rebindable if]
~~~~~~~~~~~~~~~~~~~~
The rebindable syntax for 'if' is a bit special, because when
rebindable syntax is *off* we do not want to treat
   (if c then t else e)
as if it was an application (ifThenElse c t e).  Why not?
Because we allow an 'if' to return *unboxed* results, thus
  if blah then 3# else 4#
whereas that would not be possible using a all to a polymorphic function
(because you can't call a polymorphic function at an unboxed type).

So we use Nothing to mean "use the old built-in typing rule".

Note [Record Update HsWrapper]
~~~~~~~~~~~~~~~~~~~~~~~~~~~~~~
There is a wrapper in RecordUpd which is used for the *required*
constraints for pattern synonyms. This wrapper is created in the
typechecking and is then directly used in the desugaring without
modification.

For example, if we have the record pattern synonym P,
  pattern P :: (Show a) => a -> Maybe a
  pattern P{x} = Just x

  foo = (Just True) { x = False }
then `foo` desugars to something like
  foo = case Just True of
          P x -> P False
hence we need to provide the correct dictionaries to P's matcher on
the RHS so that we can build the expression.

Note [Located RdrNames]
~~~~~~~~~~~~~~~~~~~~~~~
A number of syntax elements have seemingly redundant locations attached to them.
This is deliberate, to allow transformations making use of the API Annotations
to easily correlate a Located Name in the RenamedSource with a Located RdrName
in the ParsedSource.

There are unfortunately enough differences between the ParsedSource and the
RenamedSource that the API Annotations cannot be used directly with
RenamedSource, so this allows a simple mapping to be used based on the location.
-}

instance OutputableBndr id => Outputable (HsExpr id) where
    ppr expr = pprExpr expr

-----------------------
-- pprExpr, pprLExpr, pprBinds call pprDeeper;
-- the underscore versions do not
pprLExpr :: OutputableBndr id => LHsExpr id -> SDoc
pprLExpr (L _ e) = pprExpr e

pprExpr :: OutputableBndr id => HsExpr id -> SDoc
pprExpr e | isAtomicHsExpr e || isQuietHsExpr e =            ppr_expr e
          | otherwise                           = pprDeeper (ppr_expr e)

isQuietHsExpr :: HsExpr id -> Bool
-- Parentheses do display something, but it gives little info and
-- if we go deeper when we go inside them then we get ugly things
-- like (...)
isQuietHsExpr (HsPar _) = True
-- applications don't display anything themselves
isQuietHsExpr (HsApp _ _) = True
isQuietHsExpr (OpApp _ _ _ _) = True
isQuietHsExpr _ = False

pprBinds :: (OutputableBndr idL, OutputableBndr idR)
         => HsLocalBindsLR idL idR -> SDoc
pprBinds b = pprDeeper (ppr b)

-----------------------
ppr_lexpr :: OutputableBndr id => LHsExpr id -> SDoc
ppr_lexpr e = ppr_expr (unLoc e)

ppr_expr :: forall id. OutputableBndr id => HsExpr id -> SDoc
ppr_expr (HsVar (L _ v))  = pprPrefixOcc v
ppr_expr (HsUnboundVar v) = pprPrefixOcc v
ppr_expr (HsIPVar v)      = ppr v
ppr_expr (HsOverLabel l)  = char '#' <> ppr l
ppr_expr (HsLit lit)      = ppr lit
ppr_expr (HsOverLit lit)  = ppr lit
ppr_expr (HsPar e)        = parens (ppr_lexpr e)

ppr_expr (HsCoreAnn _ (StringLiteral _ s) e)
  = vcat [ptext (sLit "HsCoreAnn") <+> ftext s, ppr_lexpr e]

ppr_expr (HsApp e1 e2)
  = let (fun, args) = collect_args e1 [e2] in
    hang (ppr_lexpr fun) 2 (sep (map pprParendExpr args))
  where
    collect_args (L _ (HsApp fun arg)) args = collect_args fun (arg:args)
    collect_args fun args = (fun, args)

ppr_expr (OpApp e1 op _ e2)
  = case unLoc op of
      HsVar (L _ v) -> pp_infixly v
      HsRecFld f    -> pp_infixly f
      _             -> pp_prefixly
  where
    pp_e1 = pprDebugParendExpr e1   -- In debug mode, add parens
    pp_e2 = pprDebugParendExpr e2   -- to make precedence clear

    pp_prefixly
      = hang (ppr op) 2 (sep [pp_e1, pp_e2])

    pp_infixly v
      = sep [pp_e1, sep [pprInfixOcc v, nest 2 pp_e2]]

ppr_expr (NegApp e _) = char '-' <+> pprDebugParendExpr e

ppr_expr (SectionL expr op)
  = case unLoc op of
      HsVar (L _ v) -> pp_infixly v
      _             -> pp_prefixly
  where
    pp_expr = pprDebugParendExpr expr

    pp_prefixly = hang (hsep [text " \\ x_ ->", ppr op])
                       4 (hsep [pp_expr, ptext (sLit "x_ )")])
    pp_infixly v = (sep [pp_expr, pprInfixOcc v])

ppr_expr (SectionR op expr)
  = case unLoc op of
      HsVar (L _ v) -> pp_infixly v
      _             -> pp_prefixly
  where
    pp_expr = pprDebugParendExpr expr

    pp_prefixly = hang (hsep [text "( \\ x_ ->", ppr op, ptext (sLit "x_")])
                       4 (pp_expr <> rparen)
    pp_infixly v = sep [pprInfixOcc v, pp_expr]

ppr_expr (ExplicitTuple exprs boxity)
  = tupleParens (boxityTupleSort boxity) (fcat (ppr_tup_args $ map unLoc exprs))
  where
    ppr_tup_args []               = []
    ppr_tup_args (Present e : es) = (ppr_lexpr e <> punc es) : ppr_tup_args es
    ppr_tup_args (Missing _ : es) = punc es : ppr_tup_args es

    punc (Present {} : _) = comma <> space
    punc (Missing {} : _) = comma
    punc []               = empty

ppr_expr (HsLam matches)
  = pprMatches (LambdaExpr :: HsMatchContext id) matches

ppr_expr (HsLamCase _ matches)
  = sep [ sep [ptext (sLit "\\case {")],
          nest 2 (pprMatches (CaseAlt :: HsMatchContext id) matches <+> char '}') ]

ppr_expr (HsCase expr matches)
  = sep [ sep [ptext (sLit "case"), nest 4 (ppr expr), ptext (sLit "of {")],
          nest 2 (pprMatches (CaseAlt :: HsMatchContext id) matches <+> char '}') ]

ppr_expr (HsIf _ e1 e2 e3)
  = sep [hsep [ptext (sLit "if"), nest 2 (ppr e1), ptext (sLit "then")],
         nest 4 (ppr e2),
         ptext (sLit "else"),
         nest 4 (ppr e3)]

ppr_expr (HsMultiIf _ alts)
  = sep $ ptext (sLit "if") : map ppr_alt alts
  where ppr_alt (L _ (GRHS guards expr)) =
          sep [ vbar <+> interpp'SP guards
              , ptext (sLit "->") <+> pprDeeper (ppr expr) ]

-- special case: let ... in let ...
ppr_expr (HsLet (L _ binds) expr@(L _ (HsLet _ _)))
  = sep [hang (ptext (sLit "let")) 2 (hsep [pprBinds binds, ptext (sLit "in")]),
         ppr_lexpr expr]

ppr_expr (HsLet (L _ binds) expr)
  = sep [hang (ptext (sLit "let")) 2 (pprBinds binds),
         hang (ptext (sLit "in"))  2 (ppr expr)]

ppr_expr (HsDo do_or_list_comp (L _ stmts) _) = pprDo do_or_list_comp stmts

ppr_expr (ExplicitList _ _ exprs)
  = brackets (pprDeeperList fsep (punctuate comma (map ppr_lexpr exprs)))

ppr_expr (ExplicitPArr _ exprs)
  = paBrackets (pprDeeperList fsep (punctuate comma (map ppr_lexpr exprs)))

ppr_expr (RecordCon { rcon_con_name = con_id, rcon_flds = rbinds })
  = hang (ppr con_id) 2 (ppr rbinds)

ppr_expr (RecordUpd { rupd_expr = aexp, rupd_flds = rbinds })
  = hang (pprLExpr aexp) 2 (braces (fsep (punctuate comma (map ppr rbinds))))

ppr_expr (ExprWithTySig expr sig)
  = hang (nest 2 (ppr_lexpr expr) <+> dcolon)
         4 (ppr sig)
ppr_expr (ExprWithTySigOut expr sig)
  = hang (nest 2 (ppr_lexpr expr) <+> dcolon)
         4 (ppr sig)

ppr_expr (ArithSeq _ _ info) = brackets (ppr info)
ppr_expr (PArrSeq  _ info) = paBrackets (ppr info)

ppr_expr EWildPat       = char '_'
ppr_expr (ELazyPat e)   = char '~' <> pprParendExpr e
ppr_expr (EAsPat v e)   = ppr v <> char '@' <> pprParendExpr e
ppr_expr (EViewPat p e) = ppr p <+> ptext (sLit "->") <+> ppr e

ppr_expr (HsSCC _ (StringLiteral _ lbl) expr)
  = sep [ ptext (sLit "{-# SCC") <+> doubleQuotes (ftext lbl) <+> ptext (sLit "#-}"),
          pprParendExpr expr ]

ppr_expr (HsWrap co_fn e) = pprHsWrapper (pprExpr e) co_fn
ppr_expr (HsType ty _)    = char '@' <> pprParendHsType (unLoc ty)
ppr_expr (HsTypeOut ty)   = char '@' <> pprParendHsType (unLoc ty)

ppr_expr (HsSpliceE s)         = pprSplice s
ppr_expr (HsBracket b)         = pprHsBracket b
ppr_expr (HsRnBracketOut e []) = ppr e
ppr_expr (HsRnBracketOut e ps) = ppr e $$ ptext (sLit "pending(rn)") <+> ppr ps
ppr_expr (HsTcBracketOut e []) = ppr e
ppr_expr (HsTcBracketOut e ps) = ppr e $$ ptext (sLit "pending(tc)") <+> ppr ps

ppr_expr (HsProc pat (L _ (HsCmdTop cmd _ _ _)))
  = hsep [ptext (sLit "proc"), ppr pat, ptext (sLit "->"), ppr cmd]

ppr_expr (HsStatic e)
  = hsep [ptext (sLit "static"), pprParendExpr e]

ppr_expr (HsTick tickish exp)
  = pprTicks (ppr exp) $
    ppr tickish <+> ppr_lexpr exp
ppr_expr (HsBinTick tickIdTrue tickIdFalse exp)
  = pprTicks (ppr exp) $
    hcat [ptext (sLit "bintick<"),
          ppr tickIdTrue,
          ptext (sLit ","),
          ppr tickIdFalse,
          ptext (sLit ">("),
          ppr exp,ptext (sLit ")")]
ppr_expr (HsTickPragma _ externalSrcLoc exp)
  = pprTicks (ppr exp) $
    hcat [ptext (sLit "tickpragma<"),
          pprExternalSrcLoc externalSrcLoc,
          ptext (sLit ">("),
          ppr exp,
          ptext (sLit ")")]

ppr_expr (HsArrApp arrow arg _ HsFirstOrderApp True)
  = hsep [ppr_lexpr arrow, larrowt, ppr_lexpr arg]
ppr_expr (HsArrApp arrow arg _ HsFirstOrderApp False)
  = hsep [ppr_lexpr arg, arrowt, ppr_lexpr arrow]
ppr_expr (HsArrApp arrow arg _ HsHigherOrderApp True)
  = hsep [ppr_lexpr arrow, larrowtt, ppr_lexpr arg]
ppr_expr (HsArrApp arrow arg _ HsHigherOrderApp False)
  = hsep [ppr_lexpr arg, arrowtt, ppr_lexpr arrow]

ppr_expr (HsArrForm (L _ (HsVar (L _ v))) (Just _) [arg1, arg2])
  = sep [pprCmdArg (unLoc arg1), hsep [pprInfixOcc v, pprCmdArg (unLoc arg2)]]
ppr_expr (HsArrForm op _ args)
  = hang (ptext (sLit "(|") <+> ppr_lexpr op)
         4 (sep (map (pprCmdArg.unLoc) args) <+> ptext (sLit "|)"))
ppr_expr (HsRecFld f) = ppr f

pprExternalSrcLoc :: (StringLiteral,(Int,Int),(Int,Int)) -> SDoc
pprExternalSrcLoc (StringLiteral _ src,(n1,n2),(n3,n4))
  = ppr (src,(n1,n2),(n3,n4))

{-
HsSyn records exactly where the user put parens, with HsPar.
So generally speaking we print without adding any parens.
However, some code is internally generated, and in some places
parens are absolutely required; so for these places we use
pprParendExpr (but don't print double parens of course).

For operator applications we don't add parens, because the operator
fixities should do the job, except in debug mode (-dppr-debug) so we
can see the structure of the parse tree.
-}

pprDebugParendExpr :: OutputableBndr id => LHsExpr id -> SDoc
pprDebugParendExpr expr
  = getPprStyle (\sty ->
    if debugStyle sty then pprParendExpr expr
                      else pprLExpr      expr)

pprParendExpr :: OutputableBndr id => LHsExpr id -> SDoc
pprParendExpr expr
  | hsExprNeedsParens (unLoc expr) = parens (pprLExpr expr)
  | otherwise                      = pprLExpr expr
        -- Using pprLExpr makes sure that we go 'deeper'
        -- I think that is usually (always?) right

hsExprNeedsParens :: HsExpr id -> Bool
-- True of expressions for which '(e)' and 'e'
-- mean the same thing
hsExprNeedsParens (ArithSeq {})       = False
hsExprNeedsParens (PArrSeq {})        = False
hsExprNeedsParens (HsLit {})          = False
hsExprNeedsParens (HsOverLit {})      = False
hsExprNeedsParens (HsVar {})          = False
hsExprNeedsParens (HsUnboundVar {})   = False
hsExprNeedsParens (HsIPVar {})        = False
hsExprNeedsParens (HsOverLabel {})    = False
hsExprNeedsParens (ExplicitTuple {})  = False
hsExprNeedsParens (ExplicitList {})   = False
hsExprNeedsParens (ExplicitPArr {})   = False
hsExprNeedsParens (RecordCon {})      = False
hsExprNeedsParens (RecordUpd {})      = False
hsExprNeedsParens (HsPar {})          = False
hsExprNeedsParens (HsBracket {})      = False
hsExprNeedsParens (HsRnBracketOut {}) = False
hsExprNeedsParens (HsTcBracketOut {}) = False
hsExprNeedsParens (HsDo sc _ _)
       | isListCompExpr sc            = False
<<<<<<< HEAD
hsExprNeedsParens (HsRecFld{})        = False
=======
hsExprNeedsParens (HsType {})         = False
hsExprNeedsParens (HsTypeOut {})      = False
>>>>>>> cd82a2e1
hsExprNeedsParens _ = True


isAtomicHsExpr :: HsExpr id -> Bool
-- True of a single token
isAtomicHsExpr (HsVar {})        = True
isAtomicHsExpr (HsLit {})        = True
isAtomicHsExpr (HsOverLit {})    = True
isAtomicHsExpr (HsIPVar {})      = True
isAtomicHsExpr (HsOverLabel {})  = True
isAtomicHsExpr (HsUnboundVar {}) = True
isAtomicHsExpr (HsWrap _ e)      = isAtomicHsExpr e
isAtomicHsExpr (HsPar e)         = isAtomicHsExpr (unLoc e)
isAtomicHsExpr (HsRecFld{})      = True
isAtomicHsExpr _                 = False

{-
************************************************************************
*                                                                      *
\subsection{Commands (in arrow abstractions)}
*                                                                      *
************************************************************************

We re-use HsExpr to represent these.
-}

type LHsCmd id = Located (HsCmd id)

data HsCmd id
  -- | - 'ApiAnnotation.AnnKeywordId' : 'ApiAnnotation.Annlarrowtail',
  --          'ApiAnnotation.Annrarrowtail','ApiAnnotation.AnnLarrowtail',
  --          'ApiAnnotation.AnnRarrowtail'

  -- For details on above see note [Api annotations] in ApiAnnotation
  = HsCmdArrApp          -- Arrow tail, or arrow application (f -< arg)
        (LHsExpr id)     -- arrow expression, f
        (LHsExpr id)     -- input expression, arg
        (PostTc id Type) -- type of the arrow expressions f,
                         -- of the form a t t', where arg :: t
        HsArrAppType     -- higher-order (-<<) or first-order (-<)
        Bool             -- True => right-to-left (f -< arg)
                         -- False => left-to-right (arg >- f)

  -- | - 'ApiAnnotation.AnnKeywordId' : 'ApiAnnotation.AnnOpen' @'(|'@,
  --         'ApiAnnotation.AnnClose' @'|)'@

  -- For details on above see note [Api annotations] in ApiAnnotation
  | HsCmdArrForm         -- Command formation,  (| e cmd1 .. cmdn |)
        (LHsExpr id)     -- the operator
                         -- after type-checking, a type abstraction to be
                         -- applied to the type of the local environment tuple
        (Maybe Fixity)   -- fixity (filled in by the renamer), for forms that
                         -- were converted from OpApp's by the renamer
        [LHsCmdTop id]   -- argument commands

  | HsCmdApp    (LHsCmd id)
                (LHsExpr id)

  | HsCmdLam    (MatchGroup id (LHsCmd id))     -- kappa
       -- ^ - 'ApiAnnotation.AnnKeywordId' : 'ApiAnnotation.AnnLam',
       --       'ApiAnnotation.AnnRarrow',

       -- For details on above see note [Api annotations] in ApiAnnotation

  | HsCmdPar    (LHsCmd id)                     -- parenthesised command
    -- ^ - 'ApiAnnotation.AnnKeywordId' : 'ApiAnnotation.AnnOpen' @'('@,
    --             'ApiAnnotation.AnnClose' @')'@

    -- For details on above see note [Api annotations] in ApiAnnotation

  | HsCmdCase   (LHsExpr id)
                (MatchGroup id (LHsCmd id))     -- bodies are HsCmd's
                (PostTc id HsWrapper)
    -- ^ - 'ApiAnnotation.AnnKeywordId' : 'ApiAnnotation.AnnCase',
    --       'ApiAnnotation.AnnOf','ApiAnnotation.AnnOpen' @'{'@,
    --       'ApiAnnotation.AnnClose' @'}'@

    -- For details on above see note [Api annotations] in ApiAnnotation

  | HsCmdIf     (Maybe (SyntaxExpr id))         -- cond function
                (LHsExpr id)                    -- predicate
                (LHsCmd id)                     -- then part
                (LHsCmd id)                     -- else part
    -- ^ - 'ApiAnnotation.AnnKeywordId' : 'ApiAnnotation.AnnIf',
    --       'ApiAnnotation.AnnSemi',
    --       'ApiAnnotation.AnnThen','ApiAnnotation.AnnSemi',
    --       'ApiAnnotation.AnnElse',

    -- For details on above see note [Api annotations] in ApiAnnotation

  | HsCmdLet    (Located (HsLocalBinds id))      -- let(rec)
                (LHsCmd  id)
    -- ^ - 'ApiAnnotation.AnnKeywordId' : 'ApiAnnotation.AnnLet',
    --       'ApiAnnotation.AnnOpen' @'{'@,
    --       'ApiAnnotation.AnnClose' @'}'@,'ApiAnnotation.AnnIn'

    -- For details on above see note [Api annotations] in ApiAnnotation

  | HsCmdDo     (Located [CmdLStmt id])
                (PostTc id Type)                -- Type of the whole expression
    -- ^ - 'ApiAnnotation.AnnKeywordId' : 'ApiAnnotation.AnnDo',
    --             'ApiAnnotation.AnnOpen', 'ApiAnnotation.AnnSemi',
    --             'ApiAnnotation.AnnVbar',
    --             'ApiAnnotation.AnnClose'

    -- For details on above see note [Api annotations] in ApiAnnotation

<<<<<<< HEAD
  | HsCmdCast   TcCoercionN    -- A simpler version of HsWrap in HsExpr
=======
  | HsCmdWrap   HsWrapper
>>>>>>> cd82a2e1
                (HsCmd id)     -- If   cmd :: arg1 --> res
                               --      wrap :: arg1 "->" arg2
                               -- Then (HsCmdWrap wrap cmd) :: arg2 --> res
  deriving (Typeable)
deriving instance (DataId id) => Data (HsCmd id)

data HsArrAppType = HsHigherOrderApp | HsFirstOrderApp
  deriving (Data, Typeable)


{- | Top-level command, introducing a new arrow.
This may occur inside a proc (where the stack is empty) or as an
argument of a command-forming operator.
-}

type LHsCmdTop id = Located (HsCmdTop id)

data HsCmdTop id
  = HsCmdTop (LHsCmd id)
             (PostTc id Type)   -- Nested tuple of inputs on the command's stack
             (PostTc id Type)   -- return type of the command
             (CmdSyntaxTable id) -- See Note [CmdSyntaxTable]
  deriving (Typeable)
deriving instance (DataId id) => Data (HsCmdTop id)

instance OutputableBndr id => Outputable (HsCmd id) where
    ppr cmd = pprCmd cmd

-----------------------
-- pprCmd and pprLCmd call pprDeeper;
-- the underscore versions do not
pprLCmd :: OutputableBndr id => LHsCmd id -> SDoc
pprLCmd (L _ c) = pprCmd c

pprCmd :: OutputableBndr id => HsCmd id -> SDoc
pprCmd c | isQuietHsCmd c =            ppr_cmd c
         | otherwise      = pprDeeper (ppr_cmd c)

isQuietHsCmd :: HsCmd id -> Bool
-- Parentheses do display something, but it gives little info and
-- if we go deeper when we go inside them then we get ugly things
-- like (...)
isQuietHsCmd (HsCmdPar _) = True
-- applications don't display anything themselves
isQuietHsCmd (HsCmdApp _ _) = True
isQuietHsCmd _ = False

-----------------------
ppr_lcmd :: OutputableBndr id => LHsCmd id -> SDoc
ppr_lcmd c = ppr_cmd (unLoc c)

ppr_cmd :: forall id. OutputableBndr id => HsCmd id -> SDoc
ppr_cmd (HsCmdPar c) = parens (ppr_lcmd c)

ppr_cmd (HsCmdApp c e)
  = let (fun, args) = collect_args c [e] in
    hang (ppr_lcmd fun) 2 (sep (map pprParendExpr args))
  where
    collect_args (L _ (HsCmdApp fun arg)) args = collect_args fun (arg:args)
    collect_args fun args = (fun, args)

ppr_cmd (HsCmdLam matches)
  = pprMatches (LambdaExpr :: HsMatchContext id) matches

ppr_cmd (HsCmdCase expr matches _wrap)
  = sep [ sep [ptext (sLit "case"), nest 4 (ppr expr), ptext (sLit "of {")],
          nest 2 (pprMatches (CaseAlt :: HsMatchContext id) matches <+> char '}') ]

ppr_cmd (HsCmdIf _ e ct ce)
  = sep [hsep [ptext (sLit "if"), nest 2 (ppr e), ptext (sLit "then")],
         nest 4 (ppr ct),
         ptext (sLit "else"),
         nest 4 (ppr ce)]

-- special case: let ... in let ...
ppr_cmd (HsCmdLet (L _ binds) cmd@(L _ (HsCmdLet _ _)))
  = sep [hang (ptext (sLit "let")) 2 (hsep [pprBinds binds, ptext (sLit "in")]),
         ppr_lcmd cmd]

ppr_cmd (HsCmdLet (L _ binds) cmd)
  = sep [hang (ptext (sLit "let")) 2 (pprBinds binds),
         hang (ptext (sLit "in"))  2 (ppr cmd)]

<<<<<<< HEAD
ppr_cmd (HsCmdDo (L  _ stmts) _)  = pprDo ArrowExpr stmts
ppr_cmd (HsCmdCast co cmd) = sep [ ppr_cmd cmd
                                 , ptext (sLit "|>") <+> ppr co ]
=======
ppr_cmd (HsCmdDo stmts _)  = pprDo ArrowExpr stmts
ppr_cmd (HsCmdWrap w cmd)  = pprHsWrapper (ppr_cmd cmd) w
>>>>>>> cd82a2e1

ppr_cmd (HsCmdArrApp arrow arg _ HsFirstOrderApp True)
  = hsep [ppr_lexpr arrow, larrowt, ppr_lexpr arg]
ppr_cmd (HsCmdArrApp arrow arg _ HsFirstOrderApp False)
  = hsep [ppr_lexpr arg, arrowt, ppr_lexpr arrow]
ppr_cmd (HsCmdArrApp arrow arg _ HsHigherOrderApp True)
  = hsep [ppr_lexpr arrow, larrowtt, ppr_lexpr arg]
ppr_cmd (HsCmdArrApp arrow arg _ HsHigherOrderApp False)
  = hsep [ppr_lexpr arg, arrowtt, ppr_lexpr arrow]

ppr_cmd (HsCmdArrForm (L _ (HsVar (L _ v))) (Just _) [arg1, arg2])
  = sep [pprCmdArg (unLoc arg1), hsep [pprInfixOcc v, pprCmdArg (unLoc arg2)]]
ppr_cmd (HsCmdArrForm op _ args)
  = hang (ptext (sLit "(|") <> ppr_lexpr op)
         4 (sep (map (pprCmdArg.unLoc) args) <> ptext (sLit "|)"))

pprCmdArg :: OutputableBndr id => HsCmdTop id -> SDoc
pprCmdArg (HsCmdTop cmd@(L _ (HsCmdArrForm _ Nothing [])) _ _ _)
  = ppr_lcmd cmd
pprCmdArg (HsCmdTop cmd _ _ _)
  = parens (ppr_lcmd cmd)

instance OutputableBndr id => Outputable (HsCmdTop id) where
    ppr = pprCmdArg

{-
************************************************************************
*                                                                      *
\subsection{Record binds}
*                                                                      *
************************************************************************
-}

type HsRecordBinds id = HsRecFields id (LHsExpr id)

{-
************************************************************************
*                                                                      *
\subsection{@Match@, @GRHSs@, and @GRHS@ datatypes}
*                                                                      *
************************************************************************

@Match@es are sets of pattern bindings and right hand sides for
functions, patterns or case branches. For example, if a function @g@
is defined as:
\begin{verbatim}
g (x,y) = y
g ((x:ys),y) = y+1,
\end{verbatim}
then \tr{g} has two @Match@es: @(x,y) = y@ and @((x:ys),y) = y+1@.

It is always the case that each element of an @[Match]@ list has the
same number of @pats@s inside it.  This corresponds to saying that
a function defined by pattern matching must have the same number of
patterns in each equation.
-}

data MatchGroup id body
  = MG { mg_alts    :: Located [LMatch id body]  -- The alternatives
       , mg_arg_tys :: [PostTc id Type]  -- Types of the arguments, t1..tn
       , mg_res_ty  :: PostTc id Type    -- Type of the result, tr
       , mg_origin  :: Origin }
     -- The type is the type of the entire group
     --      t1 -> ... -> tn -> tr
     -- where there are n patterns
  deriving (Typeable)
deriving instance (Data body,DataId id) => Data (MatchGroup id body)

type LMatch id body = Located (Match id body)
-- ^ May have 'ApiAnnotation.AnnKeywordId' : 'ApiAnnotation.AnnSemi' when in a
--   list

-- For details on above see note [Api annotations] in ApiAnnotation
data Match id body
  = Match {
        m_fixity :: MatchFixity id,
          -- See note [m_fixity in Match]
        m_pats :: [LPat id], -- The patterns
        m_type :: (Maybe (LHsType id)),
                                 -- A type signature for the result of the match
                                 -- Nothing after typechecking
                                 -- NB: No longer supported
        m_grhss :: (GRHSs id body)
  } deriving (Typeable)
deriving instance (Data body,DataId id) => Data (Match id body)

{-
Note [m_fixity in Match]
~~~~~~~~~~~~~~~~~~~~~~

The parser initially creates a FunBind with a single Match in it for
every function definition it sees.

These are then grouped together by getMonoBind into a single FunBind,
where all the Matches are combined.

In the process, all the original FunBind fun_id's bar one are
discarded, including the locations.

This causes a problem for source to source conversions via API
Annotations, so the original fun_ids and infix flags are preserved in
the Match, when it originates from a FunBind.

Example infix function definition requiring individual API Annotations

    (&&&  ) [] [] =  []
    xs    &&&   [] =  xs
    (  &&&  ) [] ys =  ys


-}

-- |When a Match is part of a FunBind, it captures one complete equation for the
-- function. As such it has the function name, and its fixity.
data MatchFixity id
  = NonFunBindMatch
  | FunBindMatch (Located id) -- of the Id
                 Bool         -- is infix
  deriving (Typeable)
deriving instance (DataId id) => Data (MatchFixity id)

isInfixMatch :: Match id body -> Bool
isInfixMatch match = case m_fixity match of
  FunBindMatch _ True -> True
  _                   -> False

isEmptyMatchGroup :: MatchGroup id body -> Bool
isEmptyMatchGroup (MG { mg_alts = ms }) = null $ unLoc ms

-- | Is there only one RHS in this group?
singletonMatchGroup_maybe :: MatchGroup id body -> Maybe (LMatch id body)
singletonMatchGroup_maybe (MG { mg_alts = [match] })
  | L _ (Match { m_grhss = GRHSs { grhssGRHSs = [_] } }) <- match
  = Just match
singletonMatchGroup_maybe _ = Nothing

matchGroupArity :: MatchGroup id body -> Arity
-- Precondition: MatchGroup is non-empty
-- This is called before type checking, when mg_arg_tys is not set
matchGroupArity (MG { mg_alts = alts })
  | L _ (alt1:_) <- alts = length (hsLMatchPats alt1)
  | otherwise        = panic "matchGroupArity"

hsLMatchPats :: LMatch id body -> [LPat id]
hsLMatchPats (L _ (Match _ pats _ _)) = pats

-- | GRHSs are used both for pattern bindings and for Matches
--
--  - 'ApiAnnotation.AnnKeywordId' : 'ApiAnnotation.AnnVbar',
--        'ApiAnnotation.AnnEqual','ApiAnnotation.AnnWhere',
--        'ApiAnnotation.AnnOpen','ApiAnnotation.AnnClose'
--        'ApiAnnotation.AnnRarrow','ApiAnnotation.AnnSemi'

-- For details on above see note [Api annotations] in ApiAnnotation
data GRHSs id body
  = GRHSs {
      grhssGRHSs :: [LGRHS id body],       -- ^ Guarded RHSs
      grhssLocalBinds :: Located (HsLocalBinds id) -- ^ The where clause
    } deriving (Typeable)
deriving instance (Data body,DataId id) => Data (GRHSs id body)

type LGRHS id body = Located (GRHS id body)

-- | Guarded Right Hand Side.
data GRHS id body = GRHS [GuardLStmt id] -- Guards
                         body            -- Right hand side
  deriving (Typeable)
deriving instance (Data body,DataId id) => Data (GRHS id body)

-- We know the list must have at least one @Match@ in it.

pprMatches :: (OutputableBndr idL, OutputableBndr idR, Outputable body)
           => HsMatchContext idL -> MatchGroup idR body -> SDoc
pprMatches ctxt (MG { mg_alts = matches })
    = vcat (map (pprMatch ctxt) (map unLoc (unLoc matches)))
      -- Don't print the type; it's only a place-holder before typechecking

-- Exported to HsBinds, which can't see the defn of HsMatchContext
pprFunBind :: (OutputableBndr idL, OutputableBndr idR, Outputable body)
           => idL -> MatchGroup idR body -> SDoc
pprFunBind fun matches = pprMatches (FunRhs fun) matches

-- Exported to HsBinds, which can't see the defn of HsMatchContext
pprPatBind :: forall bndr id body. (OutputableBndr bndr, OutputableBndr id, Outputable body)
           => LPat bndr -> GRHSs id body -> SDoc
pprPatBind pat (grhss)
 = sep [ppr pat, nest 2 (pprGRHSs (PatBindRhs :: HsMatchContext id) grhss)]

pprMatch :: (OutputableBndr idL, OutputableBndr idR, Outputable body)
         => HsMatchContext idL -> Match idR body -> SDoc
pprMatch ctxt match
  = sep [ sep (herald : map (nest 2 . pprParendLPat) other_pats)
        , nest 2 ppr_maybe_ty
        , nest 2 (pprGRHSs ctxt (m_grhss match)) ]
  where
    is_infix = isInfixMatch match
    (herald, other_pats)
        = case ctxt of
            FunRhs fun
                | not is_infix -> (pprPrefixOcc fun, m_pats match)
                        -- f x y z = e
                        -- Not pprBndr; the AbsBinds will
                        -- have printed the signature

                | null pats2 -> (pp_infix, [])
                        -- x &&& y = e

                | otherwise -> (parens pp_infix, pats2)
                        -- (x &&& y) z = e
                where
                  pp_infix = pprParendLPat pat1 <+> pprInfixOcc fun <+> pprParendLPat pat2

            LambdaExpr -> (char '\\', m_pats match)

            _  -> ASSERT( null pats1 )
                  (ppr pat1, [])        -- No parens around the single pat

    (pat1:pats1) = m_pats match
    (pat2:pats2) = pats1
    ppr_maybe_ty = case m_type match of
                        Just ty -> dcolon <+> ppr ty
                        Nothing -> empty


pprGRHSs :: (OutputableBndr idR, Outputable body)
         => HsMatchContext idL -> GRHSs idR body -> SDoc
pprGRHSs ctxt (GRHSs grhss (L _ binds))
  = vcat (map (pprGRHS ctxt . unLoc) grhss)
 $$ ppUnless (isEmptyLocalBinds binds)
      (text "where" $$ nest 4 (pprBinds binds))

pprGRHS :: (OutputableBndr idR, Outputable body)
        => HsMatchContext idL -> GRHS idR body -> SDoc
pprGRHS ctxt (GRHS [] body)
 =  pp_rhs ctxt body

pprGRHS ctxt (GRHS guards body)
 = sep [vbar <+> interpp'SP guards, pp_rhs ctxt body]

pp_rhs :: Outputable body => HsMatchContext idL -> body -> SDoc
pp_rhs ctxt rhs = matchSeparator ctxt <+> pprDeeper (ppr rhs)

{-
************************************************************************
*                                                                      *
\subsection{Do stmts and list comprehensions}
*                                                                      *
************************************************************************
-}

type LStmt id body = Located (StmtLR id id body)
type LStmtLR idL idR body = Located (StmtLR idL idR body)

type Stmt id body = StmtLR id id body

type CmdLStmt   id = LStmt id (LHsCmd  id)
type CmdStmt    id = Stmt  id (LHsCmd  id)
type ExprLStmt  id = LStmt id (LHsExpr id)
type ExprStmt   id = Stmt  id (LHsExpr id)

type GuardLStmt id = LStmt id (LHsExpr id)
type GuardStmt  id = Stmt  id (LHsExpr id)
type GhciLStmt  id = LStmt id (LHsExpr id)
type GhciStmt   id = Stmt  id (LHsExpr id)

-- The SyntaxExprs in here are used *only* for do-notation and monad
-- comprehensions, which have rebindable syntax. Otherwise they are unused.
-- | API Annotations when in qualifier lists or guards
--  - 'ApiAnnotation.AnnKeywordId' : 'ApiAnnotation.AnnVbar',
--         'ApiAnnotation.AnnComma','ApiAnnotation.AnnThen',
--         'ApiAnnotation.AnnBy','ApiAnnotation.AnnBy',
--         'ApiAnnotation.AnnGroup','ApiAnnotation.AnnUsing'

-- For details on above see note [Api annotations] in ApiAnnotation
data StmtLR idL idR body -- body should always be (LHs**** idR)
  = LastStmt  -- Always the last Stmt in ListComp, MonadComp, PArrComp,
              -- and (after the renamer) DoExpr, MDoExpr
              -- Not used for GhciStmtCtxt, PatGuard, which scope over other stuff
          body
          Bool               -- True <=> return was stripped by ApplicativeDo
          (SyntaxExpr idR)   -- The return operator, used only for
                             -- MonadComp For ListComp, PArrComp, we
                             -- use the baked-in 'return' For DoExpr,
                             -- MDoExpr, we don't apply a 'return' at
                             -- all See Note [Monad Comprehensions] |
                             -- - 'ApiAnnotation.AnnKeywordId' :
                             -- 'ApiAnnotation.AnnLarrow'

  -- For details on above see note [Api annotations] in ApiAnnotation
  | BindStmt (LPat idL)
             body
             (SyntaxExpr idR) -- The (>>=) operator; see Note [The type of bind in Stmts]
             (SyntaxExpr idR) -- The fail operator
             -- The fail operator is noSyntaxExpr
             -- if the pattern match can't fail

  -- | 'ApplicativeStmt' represents an applicative expression built with
  -- <$> and <*>.  It is generated by the renamer, and is desugared into the
  -- appropriate applicative expression by the desugarer, but it is intended
  -- to be invisible in error messages.
  --
  -- For full details, see Note [ApplicativeDo] in RnExpr
  --
  | ApplicativeStmt
             [ ( SyntaxExpr idR
               , ApplicativeArg idL idR) ]
                      -- [(<$>, e1), (<*>, e2), ..., (<*>, en)]
             (Maybe (SyntaxExpr idR))  -- 'join', if necessary
             (PostTc idR Type)     -- Type of the body

  | BodyStmt body              -- See Note [BodyStmt]
             (SyntaxExpr idR)  -- The (>>) operator
             (SyntaxExpr idR)  -- The `guard` operator; used only in MonadComp
                               -- See notes [Monad Comprehensions]
             (PostTc idR Type) -- Element type of the RHS (used for arrows)

  -- | - 'ApiAnnotation.AnnKeywordId' : 'ApiAnnotation.AnnLet'
  --          'ApiAnnotation.AnnOpen' @'{'@,'ApiAnnotation.AnnClose' @'}'@,

  -- For details on above see note [Api annotations] in ApiAnnotation
  | LetStmt  (Located (HsLocalBindsLR idL idR))

  -- ParStmts only occur in a list/monad comprehension
  | ParStmt  [ParStmtBlock idL idR]
             (SyntaxExpr idR)           -- Polymorphic `mzip` for monad comprehensions
             (SyntaxExpr idR)           -- The `>>=` operator
                                        -- See notes [Monad Comprehensions]
            -- After renaming, the ids are the binders
            -- bound by the stmts and used after themp

  | TransStmt {
      trS_form  :: TransForm,
      trS_stmts :: [ExprLStmt idL],   -- Stmts to the *left* of the 'group'
                                      -- which generates the tuples to be grouped

      trS_bndrs :: [(idR, idR)],      -- See Note [TransStmt binder map]

      trS_using :: LHsExpr idR,
      trS_by :: Maybe (LHsExpr idR),  -- "by e" (optional)
        -- Invariant: if trS_form = GroupBy, then grp_by = Just e

      trS_ret :: SyntaxExpr idR,      -- The monomorphic 'return' function for
                                      -- the inner monad comprehensions
      trS_bind :: SyntaxExpr idR,     -- The '(>>=)' operator
      trS_fmap :: SyntaxExpr idR      -- The polymorphic 'fmap' function for desugaring
                                      -- Only for 'group' forms
    }                                 -- See Note [Monad Comprehensions]

  -- Recursive statement (see Note [How RecStmt works] below)
  -- | - 'ApiAnnotation.AnnKeywordId' : 'ApiAnnotation.AnnRec'

  -- For details on above see note [Api annotations] in ApiAnnotation
  | RecStmt
     { recS_stmts :: [LStmtLR idL idR body]

        -- The next two fields are only valid after renaming
     , recS_later_ids :: [idR] -- The ids are a subset of the variables bound by the
                               -- stmts that are used in stmts that follow the RecStmt

     , recS_rec_ids :: [idR]   -- Ditto, but these variables are the "recursive" ones,
                               -- that are used before they are bound in the stmts of
                               -- the RecStmt.
        -- An Id can be in both groups
        -- Both sets of Ids are (now) treated monomorphically
        -- See Note [How RecStmt works] for why they are separate

        -- Rebindable syntax
     , recS_bind_fn :: SyntaxExpr idR -- The bind function
     , recS_ret_fn  :: SyntaxExpr idR -- The return function
     , recS_mfix_fn :: SyntaxExpr idR -- The mfix function

        -- These fields are only valid after typechecking
     , recS_later_rets :: [PostTcExpr] -- (only used in the arrow version)
     , recS_rec_rets :: [PostTcExpr] -- These expressions correspond 1-to-1
                                     -- with recS_later_ids and recS_rec_ids,
                                     -- and are the expressions that should be
                                     -- returned by the recursion.
                                     -- They may not quite be the Ids themselves,
                                     -- because the Id may be *polymorphic*, but
                                     -- the returned thing has to be *monomorphic*,
                                     -- so they may be type applications

      , recS_ret_ty :: PostTc idR Type -- The type of
                                       -- do { stmts; return (a,b,c) }
                                   -- With rebindable syntax the type might not
                                   -- be quite as simple as (m (tya, tyb, tyc)).
      }
  deriving (Typeable)
deriving instance (Data body, DataId idL, DataId idR)
  => Data (StmtLR idL idR body)

data TransForm   -- The 'f' below is the 'using' function, 'e' is the by function
  = ThenForm     -- then f               or    then f by e             (depending on trS_by)
  | GroupForm    -- then group using f   or    then group by e using f (depending on trS_by)
  deriving (Data, Typeable)

data ParStmtBlock idL idR
  = ParStmtBlock
        [ExprLStmt idL]
        [idR]              -- The variables to be returned
        (SyntaxExpr idR)   -- The return operator
  deriving( Typeable )
deriving instance (DataId idL, DataId idR) => Data (ParStmtBlock idL idR)

data ApplicativeArg idL idR
  = ApplicativeArgOne            -- pat <- expr (pat must be irrefutable)
      (LPat idL)
      (LHsExpr idL)
  | ApplicativeArgMany           -- do { stmts; return vars }
      [ExprLStmt idL]            -- stmts
      (SyntaxExpr idL)           -- return (v1,..,vn), or just (v1,..,vn)
      (LPat idL)                 -- (v1,...,vn)
  deriving( Typeable )
deriving instance (DataId idL, DataId idR) => Data (ApplicativeArg idL idR)

{-
Note [The type of bind in Stmts]
~~~~~~~~~~~~~~~~~~~~~~~~~~~~~~~~
Some Stmts, notably BindStmt, keep the (>>=) bind operator.
We do NOT assume that it has type
    (>>=) :: m a -> (a -> m b) -> m b
In some cases (see Trac #303, #1537) it might have a more
exotic type, such as
    (>>=) :: m i j a -> (a -> m j k b) -> m i k b
So we must be careful not to make assumptions about the type.
In particular, the monad may not be uniform throughout.

Note [TransStmt binder map]
~~~~~~~~~~~~~~~~~~~~~~~~~~~
The [(idR,idR)] in a TransStmt behaves as follows:

  * Before renaming: []

  * After renaming:
          [ (x27,x27), ..., (z35,z35) ]
    These are the variables
       bound by the stmts to the left of the 'group'
       and used either in the 'by' clause,
                or     in the stmts following the 'group'
    Each item is a pair of identical variables.

  * After typechecking:
          [ (x27:Int, x27:[Int]), ..., (z35:Bool, z35:[Bool]) ]
    Each pair has the same unique, but different *types*.

Note [BodyStmt]
~~~~~~~~~~~~~~~
BodyStmts are a bit tricky, because what they mean
depends on the context.  Consider the following contexts:

        A do expression of type (m res_ty)
        ~~~~~~~~~~~~~~~~~~~~~~~~~~~~~~~~~~
        * BodyStmt E any_ty:   do { ....; E; ... }
                E :: m any_ty
          Translation: E >> ...

        A list comprehensions of type [elt_ty]
        ~~~~~~~~~~~~~~~~~~~~~~~~~~~~~~~~~~~~~~
        * BodyStmt E Bool:   [ .. | .... E ]
                        [ .. | ..., E, ... ]
                        [ .. | .... | ..., E | ... ]
                E :: Bool
          Translation: if E then fail else ...

        A guard list, guarding a RHS of type rhs_ty
        ~~~~~~~~~~~~~~~~~~~~~~~~~~~~~~~~~~~~~~~~~~~
        * BodyStmt E BooParStmtBlockl:   f x | ..., E, ... = ...rhs...
                E :: Bool
          Translation: if E then fail else ...

        A monad comprehension of type (m res_ty)
        ~~~~~~~~~~~~~~~~~~~~~~~~~~~~~~~~~~~~~~~~~~~
        * BodyStmt E Bool:   [ .. | .... E ]
                E :: Bool
          Translation: guard E >> ...

Array comprehensions are handled like list comprehensions.

Note [How RecStmt works]
~~~~~~~~~~~~~~~~~~~~~~~~
Example:
   HsDo [ BindStmt x ex

        , RecStmt { recS_rec_ids   = [a, c]
                  , recS_stmts     = [ BindStmt b (return (a,c))
                                     , LetStmt a = ...b...
                                     , BindStmt c ec ]
                  , recS_later_ids = [a, b]

        , return (a b) ]

Here, the RecStmt binds a,b,c; but
  - Only a,b are used in the stmts *following* the RecStmt,
  - Only a,c are used in the stmts *inside* the RecStmt
        *before* their bindings

Why do we need *both* rec_ids and later_ids?  For monads they could be
combined into a single set of variables, but not for arrows.  That
follows from the types of the respective feedback operators:

        mfix :: MonadFix m => (a -> m a) -> m a
        loop :: ArrowLoop a => a (b,d) (c,d) -> a b c

* For mfix, the 'a' covers the union of the later_ids and the rec_ids
* For 'loop', 'c' is the later_ids and 'd' is the rec_ids

Note [Typing a RecStmt]
~~~~~~~~~~~~~~~~~~~~~~~
A (RecStmt stmts) types as if you had written

  (v1,..,vn, _, ..., _) <- mfix (\~(_, ..., _, r1, ..., rm) ->
                                 do { stmts
                                    ; return (v1,..vn, r1, ..., rm) })

where v1..vn are the later_ids
      r1..rm are the rec_ids

Note [Monad Comprehensions]
~~~~~~~~~~~~~~~~~~~~~~~~~~~
Monad comprehensions require separate functions like 'return' and
'>>=' for desugaring. These functions are stored in the statements
used in monad comprehensions. For example, the 'return' of the 'LastStmt'
expression is used to lift the body of the monad comprehension:

  [ body | stmts ]
   =>
  stmts >>= \bndrs -> return body

In transform and grouping statements ('then ..' and 'then group ..') the
'return' function is required for nested monad comprehensions, for example:

  [ body | stmts, then f, rest ]
   =>
  f [ env | stmts ] >>= \bndrs -> [ body | rest ]

BodyStmts require the 'Control.Monad.guard' function for boolean
expressions:

  [ body | exp, stmts ]
   =>
  guard exp >> [ body | stmts ]

Parallel statements require the 'Control.Monad.Zip.mzip' function:

  [ body | stmts1 | stmts2 | .. ]
   =>
  mzip stmts1 (mzip stmts2 (..)) >>= \(bndrs1, (bndrs2, ..)) -> return body

In any other context than 'MonadComp', the fields for most of these
'SyntaxExpr's stay bottom.
-}

instance (OutputableBndr idL)
      => Outputable (ParStmtBlock idL idR) where
  ppr (ParStmtBlock stmts _ _) = interpp'SP stmts

instance (OutputableBndr idL, OutputableBndr idR, Outputable body)
         => Outputable (StmtLR idL idR body) where
    ppr stmt = pprStmt stmt

pprStmt :: forall idL idR body . (OutputableBndr idL, OutputableBndr idR, Outputable body)
        => (StmtLR idL idR body) -> SDoc
pprStmt (LastStmt expr ret_stripped _)
  = ifPprDebug (ptext (sLit "[last]")) <+>
       (if ret_stripped then ptext (sLit "return") else empty) <+>
       ppr expr
pprStmt (BindStmt pat expr _ _)   = hsep [ppr pat, larrow, ppr expr]
pprStmt (LetStmt (L _ binds))     = hsep [ptext (sLit "let"), pprBinds binds]
pprStmt (BodyStmt expr _ _ _)     = ppr expr
pprStmt (ParStmt stmtss _ _)      = sep (punctuate (ptext (sLit " | ")) (map ppr stmtss))

pprStmt (TransStmt { trS_stmts = stmts, trS_by = by, trS_using = using, trS_form = form })
  = sep $ punctuate comma (map ppr stmts ++ [pprTransStmt by using form])

pprStmt (RecStmt { recS_stmts = segment, recS_rec_ids = rec_ids
                 , recS_later_ids = later_ids })
  = ptext (sLit "rec") <+>
    vcat [ ppr_do_stmts segment
         , ifPprDebug (vcat [ ptext (sLit "rec_ids=") <> ppr rec_ids
                            , ptext (sLit "later_ids=") <> ppr later_ids])]

pprStmt (ApplicativeStmt args mb_join _)
  = getPprStyle $ \style ->
      if userStyle style
         then pp_for_user
         else pp_debug
  where
  -- make all the Applicative stuff invisible in error messages by
  -- flattening the whole ApplicativeStmt nest back to a sequence
  -- of statements.
   pp_for_user = vcat $ punctuate semi $ concatMap flattenArg args

   -- ppr directly rather than transforming here, because we need to
   -- inject a "return" which is hard when we're polymorphic in the id
   -- type.
   flattenStmt :: ExprLStmt idL -> [SDoc]
   flattenStmt (L _ (ApplicativeStmt args _ _)) = concatMap flattenArg args
   flattenStmt stmt = [ppr stmt]

   flattenArg (_, ApplicativeArgOne pat expr) =
     [ppr (BindStmt pat expr noSyntaxExpr noSyntaxExpr :: ExprStmt idL)]
   flattenArg (_, ApplicativeArgMany stmts _ _) =
     concatMap flattenStmt stmts

   pp_debug =
     let
         ap_expr = sep (punctuate (ptext (sLit " |")) (map pp_arg args))
     in
       if isNothing mb_join
          then ap_expr
          else ptext (sLit "join") <+> parens ap_expr

   pp_arg (_, ApplicativeArgOne pat expr) =
     ppr (BindStmt pat expr noSyntaxExpr noSyntaxExpr :: ExprStmt idL)
   pp_arg (_, ApplicativeArgMany stmts return pat) =
     ppr pat <+>
     ptext (sLit "<-") <+>
     ppr (HsDo DoExpr (noLoc
                (stmts ++ [noLoc (LastStmt (noLoc return) False noSyntaxExpr)]))
           (error "pprStmt"))

pprTransformStmt :: OutputableBndr id => [id] -> LHsExpr id -> Maybe (LHsExpr id) -> SDoc
pprTransformStmt bndrs using by
  = sep [ ptext (sLit "then") <+> ifPprDebug (braces (ppr bndrs))
        , nest 2 (ppr using)
        , nest 2 (pprBy by)]

pprTransStmt :: Outputable body => Maybe body -> body -> TransForm -> SDoc
pprTransStmt by using ThenForm
  = sep [ ptext (sLit "then"), nest 2 (ppr using), nest 2 (pprBy by)]
pprTransStmt by using GroupForm
  = sep [ ptext (sLit "then group"), nest 2 (pprBy by), nest 2 (ptext (sLit "using") <+> ppr using)]

pprBy :: Outputable body => Maybe body -> SDoc
pprBy Nothing  = empty
pprBy (Just e) = ptext (sLit "by") <+> ppr e

pprDo :: (OutputableBndr id, Outputable body)
      => HsStmtContext any -> [LStmt id body] -> SDoc
pprDo DoExpr        stmts = ptext (sLit "do")  <+> ppr_do_stmts stmts
pprDo GhciStmtCtxt  stmts = ptext (sLit "do")  <+> ppr_do_stmts stmts
pprDo ArrowExpr     stmts = ptext (sLit "do")  <+> ppr_do_stmts stmts
pprDo MDoExpr       stmts = ptext (sLit "mdo") <+> ppr_do_stmts stmts
pprDo ListComp      stmts = brackets    $ pprComp stmts
pprDo PArrComp      stmts = paBrackets  $ pprComp stmts
pprDo MonadComp     stmts = brackets    $ pprComp stmts
pprDo _             _     = panic "pprDo" -- PatGuard, ParStmtCxt

ppr_do_stmts :: (OutputableBndr idL, OutputableBndr idR, Outputable body)
             => [LStmtLR idL idR body] -> SDoc
-- Print a bunch of do stmts, with explicit braces and semicolons,
-- so that we are not vulnerable to layout bugs
ppr_do_stmts stmts
  = lbrace <+> pprDeeperList vcat (punctuate semi (map ppr stmts))
           <+> rbrace

pprComp :: (OutputableBndr id, Outputable body)
        => [LStmt id body] -> SDoc
pprComp quals     -- Prints:  body | qual1, ..., qualn
  | not (null quals)
  , L _ (LastStmt body _ _) <- last quals
  = hang (ppr body <+> vbar) 2 (pprQuals (dropTail 1 quals))
  | otherwise
  = pprPanic "pprComp" (pprQuals quals)

pprQuals :: (OutputableBndr id, Outputable body)
        => [LStmt id body] -> SDoc
-- Show list comprehension qualifiers separated by commas
pprQuals quals = interpp'SP quals

{-
************************************************************************
*                                                                      *
                Template Haskell quotation brackets
*                                                                      *
************************************************************************
-}

data HsSplice id
   = HsTypedSplice       --  $$z  or $$(f 4)
        id               -- A unique name to identify this splice point
        (LHsExpr id)     -- See Note [Pending Splices]

   | HsUntypedSplice     --  $z  or $(f 4)
        id               -- A unique name to identify this splice point
        (LHsExpr id)     -- See Note [Pending Splices]

   | HsQuasiQuote        -- See Note [Quasi-quote overview] in TcSplice
        id               -- Splice point
        id               -- Quoter
        SrcSpan          -- The span of the enclosed string
        FastString       -- The enclosed string
  deriving (Typeable )

deriving instance (DataId id) => Data (HsSplice id)

isTypedSplice :: HsSplice id -> Bool
isTypedSplice (HsTypedSplice {}) = True
isTypedSplice _                  = False   -- Quasi-quotes are untyped splices

-- See Note [Pending Splices]
type SplicePointName = Name

data PendingRnSplice
  = PendingRnSplice UntypedSpliceFlavour SplicePointName (LHsExpr Name)
  deriving (Data, Typeable)

data UntypedSpliceFlavour
  = UntypedExpSplice
  | UntypedPatSplice
  | UntypedTypeSplice
  | UntypedDeclSplice
  deriving( Data, Typeable )

data PendingTcSplice
  = PendingTcSplice SplicePointName (LHsExpr Id)
  deriving( Data, Typeable )


{-
Note [Pending Splices]
~~~~~~~~~~~~~~~~~~~~~~
When we rename an untyped bracket, we name and lift out all the nested
splices, so that when the typechecker hits the bracket, it can
typecheck those nested splices without having to walk over the untyped
bracket code.  So for example
    [| f $(g x) |]
looks like

    HsBracket (HsApp (HsVar "f") (HsSpliceE _ (g x)))

which the renamer rewrites to

    HsRnBracketOut (HsApp (HsVar f) (HsSpliceE sn (g x)))
                   [PendingRnSplice UntypedExpSplice sn (g x)]

* The 'sn' is the Name of the splice point, the SplicePointName

* The PendingRnExpSplice gives the splice that splice-point name maps to;
  and the typechecker can now conveniently find these sub-expressions

* The other copy of the splice, in the second argument of HsSpliceE
                                in the renamed first arg of HsRnBracketOut
  is used only for pretty printing

There are four varieties of pending splices generated by the renamer,
distinguished by their UntypedSpliceFlavour

 * Pending expression splices (UntypedExpSplice), e.g.,
       [|$(f x) + 2|]

   UntypedExpSplice is also used for
     * quasi-quotes, where the pending expression expands to
          $(quoter "...blah...")
       (see RnSplice.makePending, HsQuasiQuote case)

     * cross-stage lifting, where the pending expression expands to
          $(lift x)
       (see RnSplice.checkCrossStageLifting)

 * Pending pattern splices (UntypedPatSplice), e.g.,
       [| \$(f x) -> x |]

 * Pending type splices (UntypedTypeSplice), e.g.,
       [| f :: $(g x) |]

 * Pending declaration (UntypedDeclSplice), e.g.,
       [| let $(f x) in ... |]

There is a fifth variety of pending splice, which is generated by the type
checker:

  * Pending *typed* expression splices, (PendingTcSplice), e.g.,
        [||1 + $$(f 2)||]

It would be possible to eliminate HsRnBracketOut and use HsBracketOut for the
output of the renamer. However, when pretty printing the output of the renamer,
e.g., in a type error message, we *do not* want to print out the pending
splices. In contrast, when pretty printing the output of the type checker, we
*do* want to print the pending splices. So splitting them up seems to make
sense, although I hate to add another constructor to HsExpr.
-}

instance OutputableBndr id => Outputable (HsSplice id) where
  ppr s = pprSplice s

pprPendingSplice :: OutputableBndr id => SplicePointName -> LHsExpr id -> SDoc
pprPendingSplice n e = angleBrackets (ppr n <> comma <+> ppr e)

pprSplice :: OutputableBndr id => HsSplice id -> SDoc
pprSplice (HsTypedSplice   n e)  = ppr_splice (ptext (sLit "$$")) n e
pprSplice (HsUntypedSplice n e)  = ppr_splice (ptext (sLit "$"))  n e
pprSplice (HsQuasiQuote n q _ s) = ppr_quasi n q s

ppr_quasi :: OutputableBndr id => id -> id -> FastString -> SDoc
ppr_quasi n quoter quote = ifPprDebug (brackets (ppr n)) <>
                           char '[' <> ppr quoter <> vbar <>
                           ppr quote <> ptext (sLit "|]")

ppr_splice :: OutputableBndr id => SDoc -> id -> LHsExpr id -> SDoc
ppr_splice herald n e
    = herald <> ifPprDebug (brackets (ppr n)) <> eDoc
    where
          -- We use pprLExpr to match pprParendExpr:
          --     Using pprLExpr makes sure that we go 'deeper'
          --     I think that is usually (always?) right
          pp_as_was = pprLExpr e
          eDoc = case unLoc e of
                 HsPar _ -> pp_as_was
                 HsVar _ -> pp_as_was
                 _ -> parens pp_as_was

data HsBracket id = ExpBr (LHsExpr id)   -- [|  expr  |]
                  | PatBr (LPat id)      -- [p| pat   |]
                  | DecBrL [LHsDecl id]  -- [d| decls |]; result of parser
                  | DecBrG (HsGroup id)  -- [d| decls |]; result of renamer
                  | TypBr (LHsType id)   -- [t| type  |]
                  | VarBr Bool id        -- True: 'x, False: ''T
                                         -- (The Bool flag is used only in pprHsBracket)
                  | TExpBr (LHsExpr id)  -- [||  expr  ||]
  deriving (Typeable)
deriving instance (DataId id) => Data (HsBracket id)

isTypedBracket :: HsBracket id -> Bool
isTypedBracket (TExpBr {}) = True
isTypedBracket _           = False

instance OutputableBndr id => Outputable (HsBracket id) where
  ppr = pprHsBracket


pprHsBracket :: OutputableBndr id => HsBracket id -> SDoc
pprHsBracket (ExpBr e)   = thBrackets empty (ppr e)
pprHsBracket (PatBr p)   = thBrackets (char 'p') (ppr p)
pprHsBracket (DecBrG gp) = thBrackets (char 'd') (ppr gp)
pprHsBracket (DecBrL ds) = thBrackets (char 'd') (vcat (map ppr ds))
pprHsBracket (TypBr t)   = thBrackets (char 't') (ppr t)
pprHsBracket (VarBr True n)  = char '\''         <> ppr n
pprHsBracket (VarBr False n) = ptext (sLit "''") <> ppr n
pprHsBracket (TExpBr e)  = thTyBrackets (ppr e)

thBrackets :: SDoc -> SDoc -> SDoc
thBrackets pp_kind pp_body = char '[' <> pp_kind <> vbar <+>
                             pp_body <+> ptext (sLit "|]")

thTyBrackets :: SDoc -> SDoc
thTyBrackets pp_body = ptext (sLit "[||") <+> pp_body <+> ptext (sLit "||]")

instance Outputable PendingRnSplice where
  ppr (PendingRnSplice _ n e) = pprPendingSplice n e

instance Outputable PendingTcSplice where
  ppr (PendingTcSplice n e) = pprPendingSplice n e

{-
************************************************************************
*                                                                      *
\subsection{Enumerations and list comprehensions}
*                                                                      *
************************************************************************
-}

data ArithSeqInfo id
  = From            (LHsExpr id)
  | FromThen        (LHsExpr id)
                    (LHsExpr id)
  | FromTo          (LHsExpr id)
                    (LHsExpr id)
  | FromThenTo      (LHsExpr id)
                    (LHsExpr id)
                    (LHsExpr id)
  deriving (Typeable)
deriving instance (DataId id) => Data (ArithSeqInfo id)

instance OutputableBndr id => Outputable (ArithSeqInfo id) where
    ppr (From e1)             = hcat [ppr e1, pp_dotdot]
    ppr (FromThen e1 e2)      = hcat [ppr e1, comma, space, ppr e2, pp_dotdot]
    ppr (FromTo e1 e3)        = hcat [ppr e1, pp_dotdot, ppr e3]
    ppr (FromThenTo e1 e2 e3)
      = hcat [ppr e1, comma, space, ppr e2, pp_dotdot, ppr e3]

pp_dotdot :: SDoc
pp_dotdot = ptext (sLit " .. ")

{-
************************************************************************
*                                                                      *
\subsection{HsMatchCtxt}
*                                                                      *
************************************************************************
-}

data HsMatchContext id  -- Context of a Match
  = FunRhs id                   -- Function binding for f
  | LambdaExpr                  -- Patterns of a lambda
  | CaseAlt                     -- Patterns and guards on a case alternative
  | IfAlt                       -- Guards of a multi-way if alternative
  | ProcExpr                    -- Patterns of a proc
  | PatBindRhs                  -- A pattern binding  eg [y] <- e = e

  | RecUpd                      -- Record update [used only in DsExpr to
                                --    tell matchWrapper what sort of
                                --    runtime error message to generate]

  | StmtCtxt (HsStmtContext id) -- Pattern of a do-stmt, list comprehension,
                                -- pattern guard, etc

  | ThPatSplice                 -- A Template Haskell pattern splice
  | ThPatQuote                  -- A Template Haskell pattern quotation [p| (a,b) |]
  | PatSyn                      -- A pattern synonym declaration
  deriving (Data, Typeable)

data HsStmtContext id
  = ListComp
  | MonadComp
  | PArrComp                             -- Parallel array comprehension

  | DoExpr                               -- do { ... }
  | MDoExpr                              -- mdo { ... }  ie recursive do-expression
  | ArrowExpr                            -- do-notation in an arrow-command context

  | GhciStmtCtxt                         -- A command-line Stmt in GHCi pat <- rhs
  | PatGuard (HsMatchContext id)         -- Pattern guard for specified thing
  | ParStmtCtxt (HsStmtContext id)       -- A branch of a parallel stmt
  | TransStmtCtxt (HsStmtContext id)     -- A branch of a transform stmt
  deriving (Data, Typeable)

isListCompExpr :: HsStmtContext id -> Bool
-- Uses syntax [ e | quals ]
isListCompExpr ListComp          = True
isListCompExpr PArrComp          = True
isListCompExpr MonadComp         = True
isListCompExpr (ParStmtCtxt c)   = isListCompExpr c
isListCompExpr (TransStmtCtxt c) = isListCompExpr c
isListCompExpr _                 = False

isMonadCompExpr :: HsStmtContext id -> Bool
isMonadCompExpr MonadComp            = True
isMonadCompExpr (ParStmtCtxt ctxt)   = isMonadCompExpr ctxt
isMonadCompExpr (TransStmtCtxt ctxt) = isMonadCompExpr ctxt
isMonadCompExpr _                    = False

matchSeparator :: HsMatchContext id -> SDoc
matchSeparator (FunRhs {})  = ptext (sLit "=")
matchSeparator CaseAlt      = ptext (sLit "->")
matchSeparator IfAlt        = ptext (sLit "->")
matchSeparator LambdaExpr   = ptext (sLit "->")
matchSeparator ProcExpr     = ptext (sLit "->")
matchSeparator PatBindRhs   = ptext (sLit "=")
matchSeparator (StmtCtxt _) = ptext (sLit "<-")
matchSeparator RecUpd       = panic "unused"
matchSeparator ThPatSplice  = panic "unused"
matchSeparator ThPatQuote   = panic "unused"
matchSeparator PatSyn       = panic "unused"

pprMatchContext :: Outputable id => HsMatchContext id -> SDoc
pprMatchContext ctxt
  | want_an ctxt = ptext (sLit "an") <+> pprMatchContextNoun ctxt
  | otherwise    = ptext (sLit "a")  <+> pprMatchContextNoun ctxt
  where
    want_an (FunRhs {}) = True  -- Use "an" in front
    want_an ProcExpr    = True
    want_an _           = False

pprMatchContextNoun :: Outputable id => HsMatchContext id -> SDoc
pprMatchContextNoun (FunRhs fun)    = ptext (sLit "equation for")
                                      <+> quotes (ppr fun)
pprMatchContextNoun CaseAlt         = ptext (sLit "case alternative")
pprMatchContextNoun IfAlt           = ptext (sLit "multi-way if alternative")
pprMatchContextNoun RecUpd          = ptext (sLit "record-update construct")
pprMatchContextNoun ThPatSplice     = ptext (sLit "Template Haskell pattern splice")
pprMatchContextNoun ThPatQuote      = ptext (sLit "Template Haskell pattern quotation")
pprMatchContextNoun PatBindRhs      = ptext (sLit "pattern binding")
pprMatchContextNoun LambdaExpr      = ptext (sLit "lambda abstraction")
pprMatchContextNoun ProcExpr        = ptext (sLit "arrow abstraction")
pprMatchContextNoun (StmtCtxt ctxt) = ptext (sLit "pattern binding in")
                                      $$ pprStmtContext ctxt
pprMatchContextNoun PatSyn          = ptext (sLit "pattern synonym declaration")

-----------------
pprAStmtContext, pprStmtContext :: Outputable id => HsStmtContext id -> SDoc
pprAStmtContext ctxt = article <+> pprStmtContext ctxt
  where
    pp_an = ptext (sLit "an")
    pp_a  = ptext (sLit "a")
    article = case ctxt of
                  MDoExpr       -> pp_an
                  PArrComp      -> pp_an
                  GhciStmtCtxt  -> pp_an
                  _             -> pp_a


-----------------
pprStmtContext GhciStmtCtxt    = ptext (sLit "interactive GHCi command")
pprStmtContext DoExpr          = ptext (sLit "'do' block")
pprStmtContext MDoExpr         = ptext (sLit "'mdo' block")
pprStmtContext ArrowExpr       = ptext (sLit "'do' block in an arrow command")
pprStmtContext ListComp        = ptext (sLit "list comprehension")
pprStmtContext MonadComp       = ptext (sLit "monad comprehension")
pprStmtContext PArrComp        = ptext (sLit "array comprehension")
pprStmtContext (PatGuard ctxt) = ptext (sLit "pattern guard for") $$ pprMatchContext ctxt

-- Drop the inner contexts when reporting errors, else we get
--     Unexpected transform statement
--     in a transformed branch of
--          transformed branch of
--          transformed branch of monad comprehension
pprStmtContext (ParStmtCtxt c)
 | opt_PprStyle_Debug = sep [ptext (sLit "parallel branch of"), pprAStmtContext c]
 | otherwise          = pprStmtContext c
pprStmtContext (TransStmtCtxt c)
 | opt_PprStyle_Debug = sep [ptext (sLit "transformed branch of"), pprAStmtContext c]
 | otherwise          = pprStmtContext c


-- Used to generate the string for a *runtime* error message
matchContextErrString :: Outputable id => HsMatchContext id -> SDoc
matchContextErrString (FunRhs fun)         = ptext (sLit "function") <+> ppr fun
matchContextErrString CaseAlt              = ptext (sLit "case")
matchContextErrString IfAlt                = ptext (sLit "multi-way if")
matchContextErrString PatBindRhs           = ptext (sLit "pattern binding")
matchContextErrString RecUpd               = ptext (sLit "record update")
matchContextErrString LambdaExpr           = ptext (sLit "lambda")
matchContextErrString ProcExpr             = ptext (sLit "proc")
matchContextErrString ThPatSplice                = panic "matchContextErrString"  -- Not used at runtime
matchContextErrString ThPatQuote                 = panic "matchContextErrString"  -- Not used at runtime
matchContextErrString PatSyn                     = panic "matchContextErrString"  -- Not used at runtime
matchContextErrString (StmtCtxt (ParStmtCtxt c))   = matchContextErrString (StmtCtxt c)
matchContextErrString (StmtCtxt (TransStmtCtxt c)) = matchContextErrString (StmtCtxt c)
matchContextErrString (StmtCtxt (PatGuard _))      = ptext (sLit "pattern guard")
matchContextErrString (StmtCtxt GhciStmtCtxt)      = ptext (sLit "interactive GHCi command")
matchContextErrString (StmtCtxt DoExpr)            = ptext (sLit "'do' block")
matchContextErrString (StmtCtxt ArrowExpr)         = ptext (sLit "'do' block")
matchContextErrString (StmtCtxt MDoExpr)           = ptext (sLit "'mdo' block")
matchContextErrString (StmtCtxt ListComp)          = ptext (sLit "list comprehension")
matchContextErrString (StmtCtxt MonadComp)         = ptext (sLit "monad comprehension")
matchContextErrString (StmtCtxt PArrComp)          = ptext (sLit "array comprehension")

pprMatchInCtxt :: (OutputableBndr idL, OutputableBndr idR, Outputable body)
               => HsMatchContext idL -> Match idR body -> SDoc
pprMatchInCtxt ctxt match  = hang (ptext (sLit "In") <+> pprMatchContext ctxt <> colon)
                             4 (pprMatch ctxt match)

pprStmtInCtxt :: (OutputableBndr idL, OutputableBndr idR, Outputable body)
               => HsStmtContext idL -> StmtLR idL idR body -> SDoc
pprStmtInCtxt ctxt (LastStmt e _ _)
  | isListCompExpr ctxt      -- For [ e | .. ], do not mutter about "stmts"
  = hang (ptext (sLit "In the expression:")) 2 (ppr e)

pprStmtInCtxt ctxt stmt
  = hang (ptext (sLit "In a stmt of") <+> pprAStmtContext ctxt <> colon)
       2 (ppr_stmt stmt)
  where
    -- For Group and Transform Stmts, don't print the nested stmts!
    ppr_stmt (TransStmt { trS_by = by, trS_using = using
                        , trS_form = form }) = pprTransStmt by using form
    ppr_stmt stmt = pprStmt stmt<|MERGE_RESOLUTION|>--- conflicted
+++ resolved
@@ -874,12 +874,9 @@
 hsExprNeedsParens (HsTcBracketOut {}) = False
 hsExprNeedsParens (HsDo sc _ _)
        | isListCompExpr sc            = False
-<<<<<<< HEAD
 hsExprNeedsParens (HsRecFld{})        = False
-=======
 hsExprNeedsParens (HsType {})         = False
 hsExprNeedsParens (HsTypeOut {})      = False
->>>>>>> cd82a2e1
 hsExprNeedsParens _ = True
 
 
@@ -987,11 +984,7 @@
 
     -- For details on above see note [Api annotations] in ApiAnnotation
 
-<<<<<<< HEAD
-  | HsCmdCast   TcCoercionN    -- A simpler version of HsWrap in HsExpr
-=======
   | HsCmdWrap   HsWrapper
->>>>>>> cd82a2e1
                 (HsCmd id)     -- If   cmd :: arg1 --> res
                                --      wrap :: arg1 "->" arg2
                                -- Then (HsCmdWrap wrap cmd) :: arg2 --> res
@@ -1075,14 +1068,9 @@
   = sep [hang (ptext (sLit "let")) 2 (pprBinds binds),
          hang (ptext (sLit "in"))  2 (ppr cmd)]
 
-<<<<<<< HEAD
-ppr_cmd (HsCmdDo (L  _ stmts) _)  = pprDo ArrowExpr stmts
-ppr_cmd (HsCmdCast co cmd) = sep [ ppr_cmd cmd
-                                 , ptext (sLit "|>") <+> ppr co ]
-=======
-ppr_cmd (HsCmdDo stmts _)  = pprDo ArrowExpr stmts
-ppr_cmd (HsCmdWrap w cmd)  = pprHsWrapper (ppr_cmd cmd) w
->>>>>>> cd82a2e1
+ppr_cmd (HsCmdDo (L _ stmts) _)  = pprDo ArrowExpr stmts
+
+ppr_cmd (HsCmdWrap w cmd) = pprHsWrapper (ppr_cmd cmd) w
 
 ppr_cmd (HsCmdArrApp arrow arg _ HsFirstOrderApp True)
   = hsep [ppr_lexpr arrow, larrowt, ppr_lexpr arg]
