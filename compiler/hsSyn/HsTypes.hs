--- conflicted
+++ resolved
@@ -359,18 +359,13 @@
       --         'ApiAnnotation.AnnDot','ApiAnnotation.AnnDarrow'
       -- For details on above see note [Api annotations] in ApiAnnotation
 
-<<<<<<< HEAD
   | HsQualTy   -- See Note [HsType binders]
       { hst_ctxt :: LHsContext name       -- Context C => blah
       , hst_body :: LHsType name }
 
-  | HsTyVar             name            -- Type variable, type constructor, or data constructor
-                                        -- see Note [Promotions (HsTyVar)]
-=======
   | HsTyVar    (Located name)
                   -- Type variable, type constructor, or data constructor
                   -- see Note [Promotions (HsTyVar)]
->>>>>>> 5d6cfbcc
       -- ^ - 'ApiAnnotation.AnnKeywordId' : None
 
       -- For details on above see note [Api annotations] in ApiAnnotation
@@ -530,18 +525,11 @@
 mkHsOpTy ty1 op ty2 = HsOpTy ty1 (WpKiApps [], op) ty2
 
 data HsWildCardInfo name
-<<<<<<< HEAD
-    = AnonWildCard (PostRn name Name)
+    = AnonWildCard (PostRn name (Located Name))
       -- A anonymous wild card ('_'). A fresh Name is generated for
       -- each individual anonymous wildcard during renaming
-    | NamedWildCard name
-      -- A named wild card ('_a')
-=======
-    = AnonWildCard (PostRn name (Located Name))
-      -- A anonymous wild card ('_'). A name is generated during renaming.
     | NamedWildCard (Located name)
       -- A named wild card ('_a').
->>>>>>> 5d6cfbcc
     deriving (Typeable)
 deriving instance (DataId name) => Data (HsWildCardInfo name)
 
