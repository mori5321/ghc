--- conflicted
+++ resolved
@@ -462,14 +462,9 @@
     to_hs_type (AppTy t1 t2) = nlHsAppTy (toHsType t1) (toHsType t2)
     to_hs_type (TyConApp tc args) = nlHsTyConApp (getRdrName tc) (map toHsType args')
        where
-<<<<<<< HEAD
          args' = filterInvisibles tc args
 
          -- Source-language types have _invisible_ kind arguments,
-=======
-         args' = filterOut isKind args
-         -- Source-language types have _implicit_ kind arguments,
->>>>>>> d5e48748
          -- so we must remove them here (Trac #8563)
     to_hs_type (ForAllTy (Anon arg) res)
                                = ASSERT( not (isConstraintKind (typeKind arg)) )
