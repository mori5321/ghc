--
--  (c) The University of Glasgow 2002-2006
--

-- Functions over HsSyn specialised to RdrName.

{-# LANGUAGE CPP #-}
{-# LANGUAGE FlexibleContexts #-}

module RdrHsSyn (
        mkHsOpApp,
        mkHsIntegral, mkHsFractional, mkHsIsString,
        mkHsDo, mkSpliceDecl,
        mkRoleAnnotDecl,
        mkClassDecl,
        mkTyData, mkDataFamInst,
        mkTySynonym, mkTyFamInstEqn,
        mkTyFamInst,
        mkFamDecl, mkLHsSigType,
        splitCon, mkInlinePragma,
        mkPatSynMatchGroup,
        mkRecConstrOrUpdate, -- HsExp -> [HsFieldUpdate] -> P HsExp
        mkTyClD, mkInstD,
        mkRdrRecordCon, mkRdrRecordUpd,
        setRdrNameSpace,

        cvBindGroup,
        cvBindsAndSigs,
        cvTopDecls,
        placeHolderPunRhs,

        -- Stuff to do with Foreign declarations
        mkImport,
        parseCImport,
        mkExport,
        mkExtName,           -- RdrName -> CLabelString
        mkGadtDecl,          -- [Located RdrName] -> LHsType RdrName -> ConDecl RdrName
        mkSimpleConDecl,
        mkATDefault,

        -- Bunch of functions in the parser monad for
        -- checking and constructing values
        checkPrecP,           -- Int -> P Int
        checkContext,         -- HsType -> P HsContext
        checkPattern,         -- HsExp -> P HsPat
        bang_RDR,
        checkPatterns,        -- SrcLoc -> [HsExp] -> P [HsPat]
        checkMonadComp,       -- P (HsStmtContext RdrName)
        checkCommand,         -- LHsExpr RdrName -> P (LHsCmd RdrName)
        checkValDef,          -- (SrcLoc, HsExp, HsRhs, [HsDecl]) -> P HsDecl
        checkValSigLhs,
        checkDoAndIfThenElse,
        checkRecordSyntax,
        parseErrorSDoc,
        splitTilde, splitTildeApps,

        -- Help with processing exports
        ImpExpSubSpec(..),
        mkModuleImpExp,
        mkTypeImpExp,
        mkImpExpSubSpec,
        checkImportSpec

    ) where

import HsSyn            -- Lots of it
import Class            ( FunDep )
import TyCon            ( TyCon, isTupleTyCon, tyConSingleDataCon_maybe )
import DataCon          ( DataCon, dataConTyCon )
import ConLike          ( ConLike(..) )
import CoAxiom          ( Role, fsFromRole )
import RdrName
import Name
import BasicTypes
import TcEvidence       ( idHsWrapper )
import Lexer
import Type             ( TyThing(..) )
import TysWiredIn       ( cTupleTyConName, tupleTyCon, tupleDataCon,
                          nilDataConName, nilDataConKey,
                          listTyConName, listTyConKey,
                          starKindTyConName, unicodeStarKindTyConName )
import ForeignCall
import PrelNames        ( forall_tv_RDR, eqTyCon_RDR, allNameStrings )
import DynFlags
import SrcLoc
import Unique           ( hasKey )
import OrdList          ( OrdList, fromOL )
import Bag              ( emptyBag, consBag )
import Outputable
import FastString
import Maybes
import Util
import ApiAnnotation
import Data.List

#if __GLASGOW_HASKELL__ < 709
import Control.Applicative ((<$>))
#endif
import Control.Monad

import Text.ParserCombinators.ReadP as ReadP
import Data.Char

import Data.Data       ( dataTypeOf, fromConstr, dataTypeConstrs )

#include "HsVersions.h"


{- **********************************************************************

  Construction functions for Rdr stuff

  ********************************************************************* -}

-- | mkClassDecl builds a RdrClassDecl, filling in the names for tycon and
-- datacon by deriving them from the name of the class.  We fill in the names
-- for the tycon and datacon corresponding to the class, by deriving them
-- from the name of the class itself.  This saves recording the names in the
-- interface file (which would be equally good).

-- Similarly for mkConDecl, mkClassOpSig and default-method names.

--         *** See "THE NAMING STORY" in HsDecls ****

mkTyClD :: LTyClDecl n -> LHsDecl n
mkTyClD (L loc d) = L loc (TyClD d)

mkInstD :: LInstDecl n -> LHsDecl n
mkInstD (L loc d) = L loc (InstD d)

mkClassDecl :: SrcSpan
            -> Located (Maybe (LHsContext RdrName), LHsType RdrName)
            -> Located (a,[Located (FunDep (Located RdrName))])
            -> OrdList (LHsDecl RdrName)
            -> P (LTyClDecl RdrName)

mkClassDecl loc (L _ (mcxt, tycl_hdr)) fds where_cls
  = do { (binds, sigs, ats, at_insts, _, docs) <- cvBindsAndSigs where_cls
       ; let cxt = fromMaybe (noLoc []) mcxt
       ; (cls, tparams,ann) <- checkTyClHdr True tycl_hdr
       ; mapM_ (\a -> a loc) ann -- Add any API Annotations to the top SrcSpan
       ; tyvars <- checkTyVarsP (ptext (sLit "class")) whereDots cls tparams
       ; at_defs <- mapM (eitherToP . mkATDefault) at_insts
       ; return (L loc (ClassDecl { tcdCtxt = cxt, tcdLName = cls, tcdTyVars = tyvars
                                  , tcdFDs = snd (unLoc fds)
                                  , tcdSigs = mkClassOpSigs sigs
                                  , tcdMeths = binds
                                  , tcdATs = ats, tcdATDefs = at_defs, tcdDocs  = docs
                                  , tcdFVs = placeHolderNames })) }

mkATDefault :: LTyFamInstDecl RdrName
            -> Either (SrcSpan, SDoc) (LTyFamDefltEqn RdrName)
-- Take a type-family instance declaration and turn it into
-- a type-family default equation for a class declaration
-- We parse things as the former and use this function to convert to the latter
--
-- We use the Either monad because this also called
-- from Convert.hs
mkATDefault (L loc (TyFamInstDecl { tfid_eqn = L _ e }))
      | TyFamEqn { tfe_tycon = tc, tfe_pats = pats, tfe_rhs = rhs } <- e
      = do { tvs <- checkTyVars (ptext (sLit "default")) equalsDots tc (hsib_body pats)
           ; return (L loc (TyFamEqn { tfe_tycon = tc
                                     , tfe_pats = tvs
                                     , tfe_rhs = rhs })) }

mkTyData :: SrcSpan
         -> NewOrData
         -> Maybe (Located CType)
         -> Located (Maybe (LHsContext RdrName), LHsType RdrName)
         -> Maybe (LHsKind RdrName)
         -> [LConDecl RdrName]
         -> HsDeriving RdrName
         -> P (LTyClDecl RdrName)
mkTyData loc new_or_data cType (L _ (mcxt, tycl_hdr)) ksig data_cons maybe_deriv
  = do { (tc, tparams,ann) <- checkTyClHdr False tycl_hdr
       ; mapM_ (\a -> a loc) ann -- Add any API Annotations to the top SrcSpan
       ; tyvars <- checkTyVarsP (ppr new_or_data) equalsDots tc tparams
       ; defn <- mkDataDefn new_or_data cType mcxt ksig data_cons maybe_deriv
       ; return (L loc (DataDecl { tcdLName = tc, tcdTyVars = tyvars,
                                   tcdDataDefn = defn,
                                   tcdFVs = placeHolderNames })) }

mkDataDefn :: NewOrData
           -> Maybe (Located CType)
           -> Maybe (LHsContext RdrName)
           -> Maybe (LHsKind RdrName)
           -> [LConDecl RdrName]
           -> HsDeriving RdrName
           -> P (HsDataDefn RdrName)
mkDataDefn new_or_data cType mcxt ksig data_cons maybe_deriv
  = do { checkDatatypeContext mcxt
       ; let cxt = fromMaybe (noLoc []) mcxt
       ; return (HsDataDefn { dd_ND = new_or_data, dd_cType = cType
                            , dd_ctxt = cxt
                            , dd_cons = data_cons
                            , dd_kindSig = ksig
                            , dd_derivs = maybe_deriv }) }


mkTySynonym :: SrcSpan
            -> LHsType RdrName  -- LHS
            -> LHsType RdrName  -- RHS
            -> P (LTyClDecl RdrName)
mkTySynonym loc lhs rhs
  = do { (tc, tparams,ann) <- checkTyClHdr False lhs
       ; mapM_ (\a -> a loc) ann -- Add any API Annotations to the top SrcSpan
       ; tyvars <- checkTyVarsP (ptext (sLit "type")) equalsDots tc tparams
       ; return (L loc (SynDecl { tcdLName = tc, tcdTyVars = tyvars
                                , tcdRhs = rhs, tcdFVs = placeHolderNames })) }

mkTyFamInstEqn :: LHsType RdrName
               -> LHsType RdrName
               -> P (TyFamInstEqn RdrName,[AddAnn])
mkTyFamInstEqn lhs rhs
  = do { (tc, tparams, ann) <- checkTyClHdr False lhs
       ; return (TyFamEqn { tfe_tycon = tc
                          , tfe_pats  = mkHsImplicitBndrs tparams
                          , tfe_rhs   = rhs },
                 ann) }

mkDataFamInst :: SrcSpan
              -> NewOrData
              -> Maybe (Located CType)
              -> Located (Maybe (LHsContext RdrName), LHsType RdrName)
              -> Maybe (LHsKind RdrName)
              -> [LConDecl RdrName]
              -> HsDeriving RdrName
              -> P (LInstDecl RdrName)
mkDataFamInst loc new_or_data cType (L _ (mcxt, tycl_hdr)) ksig data_cons maybe_deriv
  = do { (tc, tparams,ann) <- checkTyClHdr False tycl_hdr
       ; mapM_ (\a -> a loc) ann -- Add any API Annotations to the top SrcSpan
       ; defn <- mkDataDefn new_or_data cType mcxt ksig data_cons maybe_deriv
       ; return (L loc (DataFamInstD (
                  DataFamInstDecl { dfid_tycon = tc
                                  , dfid_pats = mkHsImplicitBndrs tparams
                                  , dfid_defn = defn, dfid_fvs = placeHolderNames }))) }

mkTyFamInst :: SrcSpan
            -> LTyFamInstEqn RdrName
            -> P (LInstDecl RdrName)
mkTyFamInst loc eqn
  = return (L loc (TyFamInstD (TyFamInstDecl { tfid_eqn  = eqn
                                             , tfid_fvs  = placeHolderNames })))

mkFamDecl :: SrcSpan
          -> FamilyInfo RdrName
          -> LHsType RdrName                   -- LHS
          -> Located (FamilyResultSig RdrName) -- Optional result signature
          -> Maybe (LInjectivityAnn RdrName)   -- Injectivity annotation
          -> P (LTyClDecl RdrName)
mkFamDecl loc info lhs ksig injAnn
  = do { (tc, tparams, ann) <- checkTyClHdr False lhs
       ; mapM_ (\a -> a loc) ann -- Add any API Annotations to the top SrcSpan
       ; tyvars <- checkTyVarsP (ppr info) equals_or_where tc tparams
       ; return (L loc (FamDecl (FamilyDecl{ fdInfo      = info, fdLName = tc
                                           , fdTyVars    = tyvars
                                           , fdResultSig = ksig
                                           , fdInjectivityAnn = injAnn }))) }
  where
    equals_or_where = case info of
                        DataFamily          -> empty
                        OpenTypeFamily      -> empty
                        ClosedTypeFamily {} -> whereDots

mkSpliceDecl :: LHsExpr RdrName -> HsDecl RdrName
-- If the user wrote
--      [pads| ... ]   then return a QuasiQuoteD
--      $(e)           then return a SpliceD
-- but if she wrote, say,
--      f x            then behave as if she'd written $(f x)
--                     ie a SpliceD
--
-- Typed splices are not allowed at the top level, thus we do not represent them
-- as spliced declaration.  See #10945
mkSpliceDecl lexpr@(L loc expr)
  | HsSpliceE splice@(HsUntypedSplice {}) <- expr
  = SpliceD (SpliceDecl (L loc splice) ExplicitSplice)

  | HsSpliceE splice@(HsQuasiQuote {}) <- expr
  = SpliceD (SpliceDecl (L loc splice) ExplicitSplice)

  | otherwise
  = SpliceD (SpliceDecl (L loc (mkUntypedSplice lexpr)) ImplicitSplice)

mkRoleAnnotDecl :: SrcSpan
                -> Located RdrName                   -- type being annotated
                -> [Located (Maybe FastString)]      -- roles
                -> P (LRoleAnnotDecl RdrName)
mkRoleAnnotDecl loc tycon roles
  = do { roles' <- mapM parse_role roles
       ; return $ L loc $ RoleAnnotDecl tycon roles' }
  where
    role_data_type = dataTypeOf (undefined :: Role)
    all_roles = map fromConstr $ dataTypeConstrs role_data_type
    possible_roles = [(fsFromRole role, role) | role <- all_roles]

    parse_role (L loc_role Nothing) = return $ L loc_role Nothing
    parse_role (L loc_role (Just role))
      = case lookup role possible_roles of
          Just found_role -> return $ L loc_role $ Just found_role
          Nothing         ->
            let nearby = fuzzyLookup (unpackFS role) (mapFst unpackFS possible_roles) in
            parseErrorSDoc loc_role
              (text "Illegal role name" <+> quotes (ppr role) $$
               suggestions nearby)

    suggestions []   = empty
    suggestions [r]  = text "Perhaps you meant" <+> quotes (ppr r)
      -- will this last case ever happen??
    suggestions list = hang (text "Perhaps you meant one of these:")
                       2 (pprWithCommas (quotes . ppr) list)

{- **********************************************************************

  #cvBinds-etc# Converting to @HsBinds@, etc.

  ********************************************************************* -}

-- | Function definitions are restructured here. Each is assumed to be recursive
-- initially, and non recursive definitions are discovered by the dependency
-- analyser.


--  | Groups together bindings for a single function
cvTopDecls :: OrdList (LHsDecl RdrName) -> [LHsDecl RdrName]
cvTopDecls decls = go (fromOL decls)
  where
    go :: [LHsDecl RdrName] -> [LHsDecl RdrName]
    go []                   = []
    go (L l (ValD b) : ds)  = L l' (ValD b') : go ds'
                            where (L l' b', ds') = getMonoBind (L l b) ds
    go (d : ds)             = d : go ds

-- Declaration list may only contain value bindings and signatures.
cvBindGroup :: OrdList (LHsDecl RdrName) -> P (HsValBinds RdrName)
cvBindGroup binding
  = do { (mbs, sigs, fam_ds, tfam_insts, dfam_insts, _) <- cvBindsAndSigs binding
       ; ASSERT( null fam_ds && null tfam_insts && null dfam_insts)
         return $ ValBindsIn mbs sigs }

cvBindsAndSigs :: OrdList (LHsDecl RdrName)
  -> P (LHsBinds RdrName, [LSig RdrName], [LFamilyDecl RdrName]
          , [LTyFamInstDecl RdrName], [LDataFamInstDecl RdrName], [LDocDecl])
-- Input decls contain just value bindings and signatures
-- and in case of class or instance declarations also
-- associated type declarations. They might also contain Haddock comments.
cvBindsAndSigs fb = go (fromOL fb)
  where
    go []              = return (emptyBag, [], [], [], [], [])
    go (L l (ValD b) : ds)
      = do { (bs, ss, ts, tfis, dfis, docs) <- go ds'
           ; return (b' `consBag` bs, ss, ts, tfis, dfis, docs) }
      where
        (b', ds') = getMonoBind (L l b) ds
    go (L l decl : ds)
      = do { (bs, ss, ts, tfis, dfis, docs) <- go ds
           ; case decl of
               SigD s
                 -> return (bs, L l s : ss, ts, tfis, dfis, docs)
               TyClD (FamDecl t)
                 -> return (bs, ss, L l t : ts, tfis, dfis, docs)
               InstD (TyFamInstD { tfid_inst = tfi })
                 -> return (bs, ss, ts, L l tfi : tfis, dfis, docs)
               InstD (DataFamInstD { dfid_inst = dfi })
                 -> return (bs, ss, ts, tfis, L l dfi : dfis, docs)
               DocD d
                 -> return (bs, ss, ts, tfis, dfis, L l d : docs)
               SpliceD d
                 -> parseErrorSDoc l $
                    hang (text "Declaration splices are allowed only" <+>
                          text "at the top level:")
                       2 (ppr d)
               _ -> pprPanic "cvBindsAndSigs" (ppr decl) }

-----------------------------------------------------------------------------
-- Group function bindings into equation groups

getMonoBind :: LHsBind RdrName -> [LHsDecl RdrName]
  -> (LHsBind RdrName, [LHsDecl RdrName])
-- Suppose      (b',ds') = getMonoBind b ds
--      ds is a list of parsed bindings
--      b is a MonoBinds that has just been read off the front

-- Then b' is the result of grouping more equations from ds that
-- belong with b into a single MonoBinds, and ds' is the depleted
-- list of parsed bindings.
--
-- All Haddock comments between equations inside the group are
-- discarded.
--
-- No AndMonoBinds or EmptyMonoBinds here; just single equations

getMonoBind (L loc1 (FunBind { fun_id = fun_id1@(L _ f1),
                               fun_matches
                                 = MG { mg_alts = L _ mtchs1 } })) binds
  | has_args mtchs1
  = go mtchs1 loc1 binds []
  where
    go mtchs loc
       (L loc2 (ValD (FunBind { fun_id = L _ f2,
                                fun_matches
                                  = MG { mg_alts = L _ mtchs2 } })) : binds) _
        | f1 == f2 = go (mtchs2 ++ mtchs)
                        (combineSrcSpans loc loc2) binds []
    go mtchs loc (doc_decl@(L loc2 (DocD _)) : binds) doc_decls
        = let doc_decls' = doc_decl : doc_decls
          in go mtchs (combineSrcSpans loc loc2) binds doc_decls'
    go mtchs loc binds doc_decls
        = ( L loc (makeFunBind fun_id1 (reverse mtchs))
          , (reverse doc_decls) ++ binds)
        -- Reverse the final matches, to get it back in the right order
        -- Do the same thing with the trailing doc comments

getMonoBind bind binds = (bind, binds)

has_args :: [LMatch RdrName (LHsExpr RdrName)] -> Bool
has_args []                           = panic "RdrHsSyn:has_args"
has_args ((L _ (Match _ args _ _)) : _) = not (null args)
        -- Don't group together FunBinds if they have
        -- no arguments.  This is necessary now that variable bindings
        -- with no arguments are now treated as FunBinds rather
        -- than pattern bindings (tests/rename/should_fail/rnfail002).

{- **********************************************************************

  #PrefixToHS-utils# Utilities for conversion

  ********************************************************************* -}

-----------------------------------------------------------------------------
-- splitCon

-- When parsing data declarations, we sometimes inadvertently parse
-- a constructor application as a type (eg. in data T a b = C a b `D` E a b)
-- This function splits up the type application, adds any pending
-- arguments, and converts the type constructor back into a data constructor.

splitCon :: LHsType RdrName
      -> P (Located RdrName, HsConDeclDetails RdrName)
-- This gets given a "type" that should look like
--      C Int Bool
-- or   C { x::Int, y::Bool }
-- and returns the pieces
splitCon ty
 = split ty []
 where
<<<<<<< HEAD
   -- This is used somewhere where HsAppsTy is not used
   split (L _ (HsAppTy t u)) ts     = split t (u : ts)
   split (L l (HsTyVar tc))  ts     = do data_con <- tyConToDataCon l tc
                                         return (data_con, mk_rest ts)
=======
   split (L _ (HsAppTy t u)) ts      = split t (u : ts)
   split (L l (HsTyVar (L _ tc))) ts = do data_con <- tyConToDataCon l tc
                                          return (data_con, mk_rest ts)
>>>>>>> 1e041b73
   split (L l (HsTupleTy HsBoxedOrConstraintTuple ts)) []
      = return (L l (getRdrName (tupleDataCon Boxed (length ts))), PrefixCon ts)
   split (L l _) _ = parseErrorSDoc l (text "Cannot parse data constructor in a data/newtype declaration:" <+> ppr ty)

   mk_rest [L l (HsRecTy flds)] = RecCon (L l flds)
   mk_rest ts                   = PrefixCon ts

recordPatSynErr :: SrcSpan -> LPat RdrName -> P a
recordPatSynErr loc pat =
    parseErrorSDoc loc $
    text "record syntax not supported for pattern synonym declarations:" $$
    ppr pat

mkPatSynMatchGroup :: Located RdrName
                   -> Located (OrdList (LHsDecl RdrName))
                   -> P (MatchGroup RdrName (LHsExpr RdrName))
mkPatSynMatchGroup (L _ patsyn_name) (L _ decls) =
    do { matches <- mapM fromDecl (fromOL decls)
       ; return $ mkMatchGroup FromSource matches }
  where
    fromDecl (L loc decl@(ValD (PatBind pat@(L _ (ConPatIn (L _ name) details)) rhs _ _ _))) =
        do { unless (name == patsyn_name) $
               wrongNameBindingErr loc decl
           ; match <- case details of
               PrefixCon pats -> return $ Match NonFunBindMatch pats Nothing rhs
               InfixCon pat1 pat2 ->
                         return $ Match NonFunBindMatch [pat1, pat2] Nothing rhs
               RecCon{} -> recordPatSynErr loc pat
           ; return $ L loc match }
    fromDecl (L loc decl) = extraDeclErr loc decl

    extraDeclErr loc decl =
        parseErrorSDoc loc $
        text "pattern synonym 'where' clause must contain a single binding:" $$
        ppr decl

    wrongNameBindingErr loc decl =
        parseErrorSDoc loc $
        text "pattern synonym 'where' clause must bind the pattern synonym's name" <+>
        quotes (ppr patsyn_name) $$ ppr decl

mkSimpleConDecl :: Located RdrName -> Maybe [LHsTyVarBndr RdrName]
                -> LHsContext RdrName -> HsConDeclDetails RdrName
                -> ConDecl RdrName

mkSimpleConDecl name mb_forall cxt details
  = ConDecl { con_names    = [name]
            , con_explicit = explicit
            , con_qvars    = qvars
            , con_cxt      = cxt
            , con_details  = details
            , con_res      = ResTyH98
            , con_doc      = Nothing }
  where
    (explicit, qvars) = case mb_forall of
                          Nothing  -> (False, mkHsQTvs [])
                          Just tvs -> (True,  mkHsQTvs tvs)

mkGadtDecl :: [Located RdrName]
           -> LHsType RdrName     -- Always a HsForAllTy
           -> ([AddAnn], ConDecl RdrName)
mkGadtDecl names ty = ([], mkGadtDecl' names ty)

mkGadtDecl' :: [Located RdrName]
            -> LHsType RdrName
            -> ConDecl RdrName
-- We allow C,D :: ty
-- and expand it as if it had been
--    C :: ty; D :: ty
-- (Just like type signatures in general.)

mkGadtDecl' names lbody_ty@(L loc body_ty)
  = mk_gadt_con names
  where
    (tvs, cxt, tau) = splitLHsSigmaTy lbody_ty
    (details, res_ty)           -- See Note [Sorting out the result type]
      = case tau of
<<<<<<< HEAD
          L _ (HsFunTy (L l (HsAppsTy [HsAppPrefix (L _ (HsRecTy flds))])) res_ty)
                                            -> (RecCon (L l flds), res_ty)
          _other                            -> (PrefixCon [], tau)
=======
          L _ (HsFunTy (L l (HsRecTy flds)) res_ty)
                  -> (RecCon (L l flds), res_ty)
          _other  -> (PrefixCon [], tau)

    explicit = case body_ty of
                 HsForAllTy {} -> True
                 _             -> False
>>>>>>> 1e041b73

    mk_gadt_con names
       = ConDecl { con_names    = names
                 , con_explicit = explicit
                 , con_qvars    = mkHsQTvs tvs
                 , con_cxt      = cxt
                 , con_details  = details
                 , con_res      = ResTyGADT loc res_ty
                 , con_doc      = Nothing }

tyConToDataCon :: SrcSpan -> RdrName -> P (Located RdrName)
tyConToDataCon loc tc
  | isTcOcc (rdrNameOcc tc)
  = return (L loc (setRdrNameSpace tc srcDataName))
  | otherwise
  = parseErrorSDoc loc (msg $$ extra)
  where
    msg = text "Not a data constructor:" <+> quotes (ppr tc)
    extra | tc == forall_tv_RDR
          = text "Perhaps you intended to use ExistentialQuantification"
          | otherwise = empty

setRdrNameSpace :: RdrName -> NameSpace -> RdrName
-- ^ This rather gruesome function is used mainly by the parser.
-- When parsing:
--
-- > data T a = T | T1 Int
--
-- we parse the data constructors as /types/ because of parser ambiguities,
-- so then we need to change the /type constr/ to a /data constr/
--
-- The exact-name case /can/ occur when parsing:
--
-- > data [] a = [] | a : [a]
--
-- For the exact-name case we return an original name.
setRdrNameSpace (Unqual occ) ns = Unqual (setOccNameSpace ns occ)
setRdrNameSpace (Qual m occ) ns = Qual m (setOccNameSpace ns occ)
setRdrNameSpace (Orig m occ) ns = Orig m (setOccNameSpace ns occ)
setRdrNameSpace (Exact n)    ns
  | Just thing <- wiredInNameTyThing_maybe n
  = setWiredInNameSpace thing ns
    -- Preserve Exact Names for wired-in things,
    -- notably tuples and lists

  | isExternalName n
  = Orig (nameModule n) occ

  | otherwise   -- This can happen when quoting and then
                -- splicing a fixity declaration for a type
  = Exact (mkSystemNameAt (nameUnique n) occ (nameSrcSpan n))
  where
    occ = setOccNameSpace ns (nameOccName n)

setWiredInNameSpace :: TyThing -> NameSpace -> RdrName
setWiredInNameSpace (ATyCon tc) ns
  | isDataConNameSpace ns
  = ty_con_data_con tc
  | isTcClsNameSpace ns
  = Exact (getName tc)      -- No-op

setWiredInNameSpace (AConLike (RealDataCon dc)) ns
  | isTcClsNameSpace ns
  = data_con_ty_con dc
  | isDataConNameSpace ns
  = Exact (getName dc)      -- No-op

setWiredInNameSpace thing ns
  = pprPanic "setWiredinNameSpace" (pprNameSpace ns <+> ppr thing)

ty_con_data_con :: TyCon -> RdrName
ty_con_data_con tc
  | isTupleTyCon tc
  , Just dc <- tyConSingleDataCon_maybe tc
  = Exact (getName dc)

  | tc `hasKey` listTyConKey
  = Exact nilDataConName

  | otherwise  -- See Note [setRdrNameSpace for wired-in names]
  = Unqual (setOccNameSpace srcDataName (getOccName tc))

data_con_ty_con :: DataCon -> RdrName
data_con_ty_con dc
  | let tc = dataConTyCon dc
  , isTupleTyCon tc
  = Exact (getName tc)

  | dc `hasKey` nilDataConKey
  = Exact listTyConName

  | otherwise  -- See Note [setRdrNameSpace for wired-in names]
  = Unqual (setOccNameSpace tcClsName (getOccName dc))


{- Note [setRdrNameSpace for wired-in names]
~~~~~~~~~~~~~~~~~~~~~~~~~~~~~~~~~~~~~~~~~~~~
In GHC.Types, which declares (:), we have
  infixr 5 :
The ambiguity about which ":" is meant is resolved by parsing it as a
data constructor, but then using dataTcOccs to try the type constructor too;
and that in turn calls setRdrNameSpace to change the name-space of ":" to
tcClsName.  There isn't a corresponding ":" type constructor, but it's painful
to make setRdrNameSpace partial, so we just make an Unqual name instead. It
really doesn't matter!
-}

-- | Note [Sorting out the result type]
-- ~~~~~~~~~~~~~~~~~~~~~~~~~~~~~~~~~~
-- In a GADT declaration which is not a record, we put the whole constr
-- type into the ResTyGADT for now; the renamer will unravel it once it
-- has sorted out operator fixities. Consider for example
--      C :: a :*: b -> a :*: b -> a :+: b
-- Initially this type will parse as
--       a :*: (b -> (a :*: (b -> (a :+: b))))

-- so it's hard to split up the arguments until we've done the precedence
-- resolution (in the renamer) On the other hand, for a record
--         { x,y :: Int } -> a :*: b
-- there is no doubt.  AND we need to sort records out so that
-- we can bring x,y into scope.  So:
--    * For PrefixCon we keep all the args in the ResTyGADT
--    * For RecCon we do not

checkTyVarsP :: SDoc -> SDoc -> Located RdrName -> [LHsType RdrName] -> P (LHsQTyVars RdrName)
-- Same as checkTyVars, but in the P monad
checkTyVarsP pp_what equals_or_where tc tparms
  = eitherToP $ checkTyVars pp_what equals_or_where tc tparms

eitherToP :: Either (SrcSpan, SDoc) a -> P a
-- Adapts the Either monad to the P monad
eitherToP (Left (loc, doc)) = parseErrorSDoc loc doc
eitherToP (Right thing)     = return thing
checkTyVars :: SDoc -> SDoc -> Located RdrName -> [LHsType RdrName]
            -> Either (SrcSpan, SDoc) (LHsQTyVars RdrName)
-- Check whether the given list of type parameters are all type variables
-- (possibly with a kind signature)
-- We use the Either monad because it's also called (via mkATDefault) from
-- Convert.hs
checkTyVars pp_what equals_or_where tc tparms
  = do { tvs <- mapM chk tparms
       ; return (mkHsQTvs tvs) }
  where

    chk (L _ (HsParTy ty)) = chk ty
    chk (L _ (HsAppsTy [HsAppPrefix ty])) = chk ty

        -- Check that the name space is correct!
<<<<<<< HEAD
    chk (L l (HsKindSig (L _ (HsAppsTy [HsAppPrefix (L lv (HsTyVar tv))])) k))
=======
    chk (L l (HsKindSig (L lv (HsTyVar (L _ tv))) k))
>>>>>>> 1e041b73
        | isRdrTyVar tv    = return (L l (KindedTyVar (L lv tv) k))
    chk (L l (HsTyVar (L ltv tv)))
        | isRdrTyVar tv    = return (L l (UserTyVar (L ltv tv)))
    chk t@(L loc _)
        = Left (loc,
                vcat [ ptext (sLit "Unexpected type") <+> quotes (ppr t)
                     , ptext (sLit "In the") <+> pp_what <+> ptext (sLit "declaration for") <+> quotes (ppr tc)
                     , vcat[ (ptext (sLit "A") <+> pp_what <+> ptext (sLit "declaration should have form"))
                     , nest 2 (pp_what <+> ppr tc
                                       <+> hsep (map text (takeList tparms allNameStrings))
                                       <+> equals_or_where) ] ])

whereDots, equalsDots :: SDoc
-- Second argument to checkTyVars
whereDots  = ptext (sLit "where ...")
equalsDots = ptext (sLit "= ...")

checkDatatypeContext :: Maybe (LHsContext RdrName) -> P ()
checkDatatypeContext Nothing = return ()
checkDatatypeContext (Just (L loc c))
    = do allowed <- extension datatypeContextsEnabled
         unless allowed $
             parseErrorSDoc loc
                 (text "Illegal datatype context (use DatatypeContexts):" <+>
                  pprHsContext c)

checkRecordSyntax :: Outputable a => Located a -> P (Located a)
checkRecordSyntax lr@(L loc r)
    = do allowed <- extension traditionalRecordSyntaxEnabled
         if allowed
             then return lr
             else parseErrorSDoc loc
                      (text "Illegal record syntax (use TraditionalRecordSyntax):" <+>
                       ppr r)

checkTyClHdr :: Bool               -- True  <=> class header
                                   -- False <=> type header
             -> LHsType RdrName
             -> P (Located RdrName,          -- the head symbol (type or class name)
                   [LHsType RdrName],        -- parameters of head symbol
                   [AddAnn]) -- API Annotation for HsParTy when stripping parens
-- Well-formedness check and decomposition of type and class heads.
-- Decomposes   T ty1 .. tyn   into    (T, [ty1, ..., tyn])
--              Int :*: Bool   into    (:*:, [Int, Bool])
-- returning the pieces
checkTyClHdr is_cls ty
  = goL ty [] []
  where
    goL (L l ty) acc ann = go l ty acc ann

    go l (HsTyVar (L _ tc)) acc ann
      | isRdrTc tc               = return (L l tc, acc, ann)
    go _ (HsOpTy t1 ltc@(L _ tc) t2) acc ann
      | isRdrTc tc               = return (ltc, t1:t2:acc, ann)
    go l (HsParTy ty)    acc ann = goL ty acc (ann ++ mkParensApiAnn l)
    go _ (HsAppTy t1 t2) acc ann = goL t1 (t2:acc) ann
    go _ (HsAppsTy ts)   acc ann
      | Just (head, args) <- getAppsTyHead_maybe ts = goL head (args ++ acc) ann

    go _ (HsAppsTy [HsAppInfix (L loc star)]) [] ann
      | occNameFS (rdrNameOcc star) == fsLit "*"
      = return (L loc (nameRdrName starKindTyConName), [], ann)
      | occNameFS (rdrNameOcc star) == fsLit "★"
      = return (L loc (nameRdrName unicodeStarKindTyConName), [], ann)

    go l (HsTupleTy HsBoxedOrConstraintTuple ts) [] ann
      = return (L l (nameRdrName tup_name), ts, ann)
      where
        arity = length ts
        tup_name | is_cls    = cTupleTyConName arity
                 | otherwise = getName (tupleTyCon Boxed arity)
                 -- See Note [Unit tuples] in HsTypes  (TODO: is this still relevant?)
    go l _  _  _
      = parseErrorSDoc l (text "Malformed head of type or class declaration:"
                          <+> ppr ty)

checkContext :: LHsType RdrName -> P ([AddAnn],LHsContext RdrName)
checkContext (L l orig_t)
  = check [] (L l orig_t)
 where
  check anns (L lp (HsTupleTy _ ts))   -- (Eq a, Ord b) shows up as a tuple type
    = return (anns ++ mkParensApiAnn lp,L l ts)                -- Ditto ()

    -- don't let HsAppsTy get in the way
  check anns (L _ (HsAppsTy [HsAppPrefix ty]))
    = check anns ty

  check anns (L lp1 (HsParTy ty))-- to be sure HsParTy doesn't get into the way
       = check anns' ty
         where anns' = if l == lp1 then anns
                                   else (anns ++ mkParensApiAnn lp1)

  check _anns _
    = return ([],L l [L l orig_t]) -- no need for anns, returning original

-- -------------------------------------------------------------------------
-- Checking Patterns.

-- We parse patterns as expressions and check for valid patterns below,
-- converting the expression into a pattern at the same time.

checkPattern :: SDoc -> LHsExpr RdrName -> P (LPat RdrName)
checkPattern msg e = checkLPat msg e

checkPatterns :: SDoc -> [LHsExpr RdrName] -> P [LPat RdrName]
checkPatterns msg es = mapM (checkPattern msg) es

checkLPat :: SDoc -> LHsExpr RdrName -> P (LPat RdrName)
checkLPat msg e@(L l _) = checkPat msg l e []

checkPat :: SDoc -> SrcSpan -> LHsExpr RdrName -> [LPat RdrName]
         -> P (LPat RdrName)
checkPat _ loc (L l (HsVar (L _ c))) args
  | isRdrDataCon c = return (L loc (ConPatIn (L l c) (PrefixCon args)))
checkPat msg loc e args     -- OK to let this happen even if bang-patterns
                        -- are not enabled, because there is no valid
                        -- non-bang-pattern parse of (C ! e)
  | Just (e', args') <- splitBang e
  = do  { args'' <- checkPatterns msg args'
        ; checkPat msg loc e' (args'' ++ args) }
checkPat msg loc (L _ (HsApp f e)) args
  = do p <- checkLPat msg e
       checkPat msg loc f (p : args)
checkPat msg loc (L _ e) []
  = do p <- checkAPat msg loc e
       return (L loc p)
checkPat msg loc e _
  = patFail msg loc (unLoc e)

checkAPat :: SDoc -> SrcSpan -> HsExpr RdrName -> P (Pat RdrName)
checkAPat msg loc e0 = do
 pState <- getPState
 let dynflags = dflags pState
 case e0 of
   EWildPat -> return (WildPat placeHolderType)
   HsVar x  -> return (VarPat x)
   HsLit l  -> return (LitPat l)

   -- Overloaded numeric patterns (e.g. f 0 x = x)
   -- Negation is recorded separately, so that the literal is zero or +ve
   -- NB. Negative *primitive* literals are already handled by the lexer
   HsOverLit pos_lit          -> return (mkNPat (L loc pos_lit) Nothing)
   NegApp (L l (HsOverLit pos_lit)) _
                        -> return (mkNPat (L l pos_lit) (Just noSyntaxExpr))

   SectionR (L lb (HsVar (L _ bang))) e    -- (! x)
        | bang == bang_RDR
        -> do { bang_on <- extension bangPatEnabled
              ; if bang_on then do { e' <- checkLPat msg e
                                   ; addAnnotation loc AnnBang lb
                                   ; return  (BangPat e') }
                else parseErrorSDoc loc (text "Illegal bang-pattern (use BangPatterns):" $$ ppr e0) }

   ELazyPat e         -> checkLPat msg e >>= (return . LazyPat)
   EAsPat n e         -> checkLPat msg e >>= (return . AsPat n)
   -- view pattern is well-formed if the pattern is
   EViewPat expr patE  -> checkLPat msg patE >>=
                            (return . (\p -> ViewPat expr p placeHolderType))
   ExprWithTySig e t   -> do e <- checkLPat msg e
                             return (SigPatIn e t)

   -- n+k patterns
   OpApp (L nloc (HsVar (L _ n))) (L _ (HsVar (L _ plus))) _
         (L lloc (HsOverLit lit@(OverLit {ol_val = HsIntegral {}})))
                      | xopt Opt_NPlusKPatterns dynflags && (plus == plus_RDR)
                      -> return (mkNPlusKPat (L nloc n) (L lloc lit))

   OpApp l op _fix r  -> do l <- checkLPat msg l
                            r <- checkLPat msg r
                            case op of
                               L cl (HsVar (L _ c)) | isDataOcc (rdrNameOcc c)
                                      -> return (ConPatIn (L cl c) (InfixCon l r))
                               _ -> patFail msg loc e0

   HsPar e            -> checkLPat msg e >>= (return . ParPat)
   ExplicitList _ _ es  -> do ps <- mapM (checkLPat msg) es
                              return (ListPat ps placeHolderType Nothing)
   ExplicitPArr _ es  -> do ps <- mapM (checkLPat msg) es
                            return (PArrPat ps placeHolderType)

   ExplicitTuple es b
     | all tupArgPresent es  -> do ps <- mapM (checkLPat msg)
                                              [e | L _ (Present e) <- es]
                                   return (TuplePat ps b [])
     | otherwise -> parseErrorSDoc loc (text "Illegal tuple section in pattern:" $$ ppr e0)

   RecordCon { rcon_con_name = c, rcon_flds = HsRecFields fs dd }
                        -> do fs <- mapM (checkPatField msg) fs
                              return (ConPatIn c (RecCon (HsRecFields fs dd)))
   HsSpliceE s | not (isTypedSplice s)
               -> return (SplicePat s)
   _           -> patFail msg loc e0

placeHolderPunRhs :: LHsExpr RdrName
-- The RHS of a punned record field will be filled in by the renamer
-- It's better not to make it an error, in case we want to print it when debugging
placeHolderPunRhs = noLoc (HsVar (noLoc pun_RDR))

plus_RDR, bang_RDR, pun_RDR :: RdrName
plus_RDR = mkUnqual varName (fsLit "+") -- Hack
bang_RDR = mkUnqual varName (fsLit "!") -- Hack
pun_RDR  = mkUnqual varName (fsLit "pun-right-hand-side")

checkPatField :: SDoc -> LHsRecField RdrName (LHsExpr RdrName)
              -> P (LHsRecField RdrName (LPat RdrName))
checkPatField msg (L l fld) = do p <- checkLPat msg (hsRecFieldArg fld)
                                 return (L l (fld { hsRecFieldArg = p }))

patFail :: SDoc -> SrcSpan -> HsExpr RdrName -> P a
patFail msg loc e = parseErrorSDoc loc err
    where err = text "Parse error in pattern:" <+> ppr e
             $$ msg


---------------------------------------------------------------------------
-- Check Equation Syntax

checkValDef :: SDoc
            -> LHsExpr RdrName
            -> Maybe (LHsType RdrName)
            -> Located (a,GRHSs RdrName (LHsExpr RdrName))
            -> P ([AddAnn],HsBind RdrName)

checkValDef msg lhs (Just sig) grhss
        -- x :: ty = rhs  parses as a *pattern* binding
  = checkPatBind msg (L (combineLocs lhs sig)
                        (ExprWithTySig lhs (mkLHsSigWcType sig))) grhss

checkValDef msg lhs opt_sig g@(L l (_,grhss))
  = do  { mb_fun <- isFunLhs lhs
        ; case mb_fun of
            Just (fun, is_infix, pats, ann) ->
              checkFunBind msg ann (getLoc lhs)
                           fun is_infix pats opt_sig (L l grhss)
            Nothing -> checkPatBind msg lhs g }

checkFunBind :: SDoc
             -> [AddAnn]
             -> SrcSpan
             -> Located RdrName
             -> Bool
             -> [LHsExpr RdrName]
             -> Maybe (LHsType RdrName)
             -> Located (GRHSs RdrName (LHsExpr RdrName))
             -> P ([AddAnn],HsBind RdrName)
checkFunBind msg ann lhs_loc fun is_infix pats opt_sig (L rhs_span grhss)
  = do  ps <- checkPatterns msg pats
        let match_span = combineSrcSpans lhs_loc rhs_span
        -- Add back the annotations stripped from any HsPar values in the lhs
        -- mapM_ (\a -> a match_span) ann
        return (ann, makeFunBind fun
                  [L match_span (Match { m_fixity = FunBindMatch fun is_infix
                                       , m_pats = ps
                                       , m_type = opt_sig
                                       , m_grhss = grhss })])
        -- The span of the match covers the entire equation.
        -- That isn't quite right, but it'll do for now.

makeFunBind :: Located RdrName -> [LMatch RdrName (LHsExpr RdrName)]
            -> HsBind RdrName
-- Like HsUtils.mkFunBind, but we need to be able to set the fixity too
makeFunBind fn ms
  = FunBind { fun_id = fn,
              fun_matches = mkMatchGroup FromSource ms,
              fun_co_fn = idHsWrapper,
              bind_fvs = placeHolderNames,
              fun_tick = [] }

checkPatBind :: SDoc
             -> LHsExpr RdrName
             -> Located (a,GRHSs RdrName (LHsExpr RdrName))
             -> P ([AddAnn],HsBind RdrName)
checkPatBind msg lhs (L _ (_,grhss))
  = do  { lhs <- checkPattern msg lhs
        ; return ([],PatBind lhs grhss placeHolderType placeHolderNames
                    ([],[])) }

checkValSigLhs :: LHsExpr RdrName -> P (Located RdrName)
checkValSigLhs (L _ (HsVar lrdr@(L _ v)))
  | isUnqual v
  , not (isDataOcc (rdrNameOcc v))
  = return lrdr

checkValSigLhs lhs@(L l _)
  = parseErrorSDoc l ((text "Invalid type signature:" <+>
                       ppr lhs <+> text ":: ...")
                      $$ text hint)
  where
    hint | foreign_RDR `looks_like` lhs
         = "Perhaps you meant to use ForeignFunctionInterface?"
         | default_RDR `looks_like` lhs
         = "Perhaps you meant to use DefaultSignatures?"
         | pattern_RDR `looks_like` lhs
         = "Perhaps you meant to use PatternSynonyms?"
         | otherwise
         = "Should be of form <variable> :: <type>"

    -- A common error is to forget the ForeignFunctionInterface flag
    -- so check for that, and suggest.  cf Trac #3805
    -- Sadly 'foreign import' still barfs 'parse error' because 'import' is a keyword
    looks_like s (L _ (HsVar (L _ v))) = v == s
    looks_like s (L _ (HsApp lhs _))   = looks_like s lhs
    looks_like _ _                     = False

    foreign_RDR = mkUnqual varName (fsLit "foreign")
    default_RDR = mkUnqual varName (fsLit "default")
    pattern_RDR = mkUnqual varName (fsLit "pattern")


checkDoAndIfThenElse :: LHsExpr RdrName
                     -> Bool
                     -> LHsExpr RdrName
                     -> Bool
                     -> LHsExpr RdrName
                     -> P ()
checkDoAndIfThenElse guardExpr semiThen thenExpr semiElse elseExpr
 | semiThen || semiElse
    = do pState <- getPState
         unless (xopt Opt_DoAndIfThenElse (dflags pState)) $ do
             parseErrorSDoc (combineLocs guardExpr elseExpr)
                            (text "Unexpected semi-colons in conditional:"
                          $$ nest 4 expr
                          $$ text "Perhaps you meant to use DoAndIfThenElse?")
 | otherwise            = return ()
    where pprOptSemi True  = semi
          pprOptSemi False = empty
          expr = text "if"   <+> ppr guardExpr <> pprOptSemi semiThen <+>
                 text "then" <+> ppr thenExpr  <> pprOptSemi semiElse <+>
                 text "else" <+> ppr elseExpr


        -- The parser left-associates, so there should
        -- not be any OpApps inside the e's
splitBang :: LHsExpr RdrName -> Maybe (LHsExpr RdrName, [LHsExpr RdrName])
-- Splits (f ! g a b) into (f, [(! g), a, b])
splitBang (L _ (OpApp l_arg bang@(L _ (HsVar (L _ op))) _ r_arg))
  | op == bang_RDR = Just (l_arg, L l' (SectionR bang arg1) : argns)
  where
    l' = combineLocs bang arg1
    (arg1,argns) = split_bang r_arg []
    split_bang (L _ (HsApp f e)) es = split_bang f (e:es)
    split_bang e                 es = (e,es)
splitBang _ = Nothing

isFunLhs :: LHsExpr RdrName
         -> P (Maybe (Located RdrName, Bool, [LHsExpr RdrName],[AddAnn]))
-- A variable binding is parsed as a FunBind.
-- Just (fun, is_infix, arg_pats) if e is a function LHS
--
-- The whole LHS is parsed as a single expression.
-- Any infix operators on the LHS will parse left-associatively
-- E.g.         f !x y !z
--      will parse (rather strangely) as
--              (f ! x y) ! z
--      It's up to isFunLhs to sort out the mess
--
-- a .!. !b

isFunLhs e = go e [] []
 where
   go (L loc (HsVar (L _ f))) es ann
        | not (isRdrDataCon f)       = return (Just (L loc f, False, es, ann))
   go (L _ (HsApp f e)) es       ann = go f (e:es) ann
   go (L l (HsPar e))   es@(_:_) ann = go e es (ann ++ mkParensApiAnn l)

        -- For infix function defns, there should be only one infix *function*
        -- (though there may be infix *datacons* involved too).  So we don't
        -- need fixity info to figure out which function is being defined.
        --      a `K1` b `op` c `K2` d
        -- must parse as
        --      (a `K1` b) `op` (c `K2` d)
        -- The renamer checks later that the precedences would yield such a parse.
        --
        -- There is a complication to deal with bang patterns.
        --
        -- ToDo: what about this?
        --              x + 1 `op` y = ...

   go e@(L loc (OpApp l (L loc' (HsVar (L _ op))) fix r)) es ann
        | Just (e',es') <- splitBang e
        = do { bang_on <- extension bangPatEnabled
             ; if bang_on then go e' (es' ++ es) ann
               else return (Just (L loc' op, True, (l:r:es), ann)) }
                -- No bangs; behave just like the next case
        | not (isRdrDataCon op)         -- We have found the function!
        = return (Just (L loc' op, True, (l:r:es), ann))
        | otherwise                     -- Infix data con; keep going
        = do { mb_l <- go l es ann
             ; case mb_l of
                 Just (op', True, j : k : es', ann')
                   -> return (Just (op', True, j : op_app : es', ann'))
                   where
                     op_app = L loc (OpApp k (L loc' (HsVar (L loc' op))) fix r)
                 _ -> return Nothing }
   go _ _ _ = return Nothing


-- | Transform btype_no_ops with strict_mark's into HsEqTy's
-- (((~a) ~b) c) ~d ==> ((~a) ~ (b c)) ~ d
splitTilde :: LHsType RdrName -> LHsType RdrName
splitTilde t = go t
  where go (L loc (HsAppTy t1 t2))
          | L _ (HsBangTy (HsSrcBang Nothing NoSrcUnpack SrcLazy) t2') <- t2
          = L loc (HsEqTy (go t1) t2')
          | otherwise
          = case go t1 of
              (L _ (HsEqTy tl tr)) ->
                L loc (HsEqTy tl (L (combineLocs tr t2) (HsAppTy tr t2)))
              t -> L loc (HsAppTy t t2)

        go t = t

-- | Transform tyapps with strict_marks into uses of twiddle
-- [~a, ~b, c, ~d] ==> (~a) ~ b c ~ d
splitTildeApps :: [HsAppType RdrName] -> [HsAppType RdrName]
splitTildeApps []         = []
splitTildeApps (t : rest) = t : concatMap go rest
  where go (HsAppPrefix
            (L loc (HsBangTy
                    (HsSrcBang Nothing NoSrcUnpack SrcLazy)
                    ty)))
          = [HsAppInfix (L tilde_loc eqTyCon_RDR), HsAppPrefix ty]
          where
            tilde_loc = srcSpanFirstCharacter loc

        go t = [t]



---------------------------------------------------------------------------
-- Check for monad comprehensions
--
-- If the flag MonadComprehensions is set, return a `MonadComp' context,
-- otherwise use the usual `ListComp' context

checkMonadComp :: P (HsStmtContext Name)
checkMonadComp = do
    pState <- getPState
    return $ if xopt Opt_MonadComprehensions (dflags pState)
                then MonadComp
                else ListComp

-- -------------------------------------------------------------------------
-- Checking arrow syntax.

-- We parse arrow syntax as expressions and check for valid syntax below,
-- converting the expression into a pattern at the same time.

checkCommand :: LHsExpr RdrName -> P (LHsCmd RdrName)
checkCommand lc = locMap checkCmd lc

locMap :: (SrcSpan -> a -> P b) -> Located a -> P (Located b)
locMap f (L l a) = f l a >>= (\b -> return $ L l b)

checkCmd :: SrcSpan -> HsExpr RdrName -> P (HsCmd RdrName)
checkCmd _ (HsArrApp e1 e2 ptt haat b) =
    return $ HsCmdArrApp e1 e2 ptt haat b
checkCmd _ (HsArrForm e mf args) =
    return $ HsCmdArrForm e mf args
checkCmd _ (HsApp e1 e2) =
    checkCommand e1 >>= (\c -> return $ HsCmdApp c e2)
checkCmd _ (HsLam mg) =
    checkCmdMatchGroup mg >>= (\mg' -> return $ HsCmdLam mg')
checkCmd _ (HsPar e) =
    checkCommand e >>= (\c -> return $ HsCmdPar c)
checkCmd _ (HsCase e mg) =
    checkCmdMatchGroup mg >>= (\mg' -> return $ HsCmdCase e mg')
checkCmd _ (HsIf cf ep et ee) = do
    pt <- checkCommand et
    pe <- checkCommand ee
    return $ HsCmdIf cf ep pt pe
checkCmd _ (HsLet lb e) =
    checkCommand e >>= (\c -> return $ HsCmdLet lb c)
checkCmd _ (HsDo DoExpr (L l stmts) ty) =
    mapM checkCmdLStmt stmts >>= (\ss -> return $ HsCmdDo (L l ss) ty)

checkCmd _ (OpApp eLeft op _fixity eRight) = do
    -- OpApp becomes a HsCmdArrForm with a (Just fixity) in it
    c1 <- checkCommand eLeft
    c2 <- checkCommand eRight
    let arg1 = L (getLoc c1) $ HsCmdTop c1 placeHolderType placeHolderType []
        arg2 = L (getLoc c2) $ HsCmdTop c2 placeHolderType placeHolderType []
    return $ HsCmdArrForm op Nothing [arg1, arg2]

checkCmd l e = cmdFail l e

checkCmdLStmt :: ExprLStmt RdrName -> P (CmdLStmt RdrName)
checkCmdLStmt = locMap checkCmdStmt

checkCmdStmt :: SrcSpan -> ExprStmt RdrName -> P (CmdStmt RdrName)
checkCmdStmt _ (LastStmt e s r) =
    checkCommand e >>= (\c -> return $ LastStmt c s r)
checkCmdStmt _ (BindStmt pat e b f) =
    checkCommand e >>= (\c -> return $ BindStmt pat c b f)
checkCmdStmt _ (BodyStmt e t g ty) =
    checkCommand e >>= (\c -> return $ BodyStmt c t g ty)
checkCmdStmt _ (LetStmt bnds) = return $ LetStmt bnds
checkCmdStmt _ stmt@(RecStmt { recS_stmts = stmts }) = do
    ss <- mapM checkCmdLStmt stmts
    return $ stmt { recS_stmts = ss }
checkCmdStmt l stmt = cmdStmtFail l stmt

checkCmdMatchGroup :: MatchGroup RdrName (LHsExpr RdrName) -> P (MatchGroup RdrName (LHsCmd RdrName))
checkCmdMatchGroup mg@(MG { mg_alts = L l ms }) = do
    ms' <- mapM (locMap $ const convert) ms
    return $ mg { mg_alts = L l ms' }
    where convert (Match mf pat mty grhss) = do
            grhss' <- checkCmdGRHSs grhss
            return $ Match mf pat mty grhss'

checkCmdGRHSs :: GRHSs RdrName (LHsExpr RdrName) -> P (GRHSs RdrName (LHsCmd RdrName))
checkCmdGRHSs (GRHSs grhss binds) = do
    grhss' <- mapM checkCmdGRHS grhss
    return $ GRHSs grhss' binds

checkCmdGRHS :: LGRHS RdrName (LHsExpr RdrName) -> P (LGRHS RdrName (LHsCmd RdrName))
checkCmdGRHS = locMap $ const convert
  where
    convert (GRHS stmts e) = do
        c <- checkCommand e
--        cmdStmts <- mapM checkCmdLStmt stmts
        return $ GRHS {- cmdStmts -} stmts c


cmdFail :: SrcSpan -> HsExpr RdrName -> P a
cmdFail loc e = parseErrorSDoc loc (text "Parse error in command:" <+> ppr e)
cmdStmtFail :: SrcSpan -> Stmt RdrName (LHsExpr RdrName) -> P a
cmdStmtFail loc e = parseErrorSDoc loc
                    (text "Parse error in command statement:" <+> ppr e)

---------------------------------------------------------------------------
-- Miscellaneous utilities

checkPrecP :: Located Int -> P (Located Int)
checkPrecP (L l i)
 | 0 <= i && i <= maxPrecedence = return (L l i)
 | otherwise
    = parseErrorSDoc l (text ("Precedence out of range: " ++ show i))

mkRecConstrOrUpdate
        :: LHsExpr RdrName
        -> SrcSpan
        -> ([LHsRecField RdrName (LHsExpr RdrName)], Bool)
        -> P (HsExpr RdrName)

mkRecConstrOrUpdate (L l (HsVar (L _ c))) _ (fs,dd)
  | isRdrDataCon c
  = return (mkRdrRecordCon (L l c) (mk_rec_fields fs dd))
mkRecConstrOrUpdate exp@(L l _) _ (fs,dd)
  | dd        = parseErrorSDoc l (text "You cannot use `..' in a record update")
  | otherwise = return (mkRdrRecordUpd exp (map (fmap mk_rec_upd_field) fs))

mkRdrRecordUpd :: LHsExpr RdrName -> [LHsRecUpdField RdrName] -> HsExpr RdrName
mkRdrRecordUpd exp flds
  = RecordUpd { rupd_expr = exp
              , rupd_flds = flds
              , rupd_cons    = PlaceHolder, rupd_in_tys  = PlaceHolder
              , rupd_out_tys = PlaceHolder, rupd_wrap    = PlaceHolder }

mkRdrRecordCon :: Located RdrName -> HsRecordBinds RdrName -> HsExpr RdrName
mkRdrRecordCon con flds
  = RecordCon { rcon_con_name = con, rcon_flds = flds
              , rcon_con_expr = noPostTcExpr, rcon_con_like = PlaceHolder }

mk_rec_fields :: [LHsRecField id arg] -> Bool -> HsRecFields id arg
mk_rec_fields fs False = HsRecFields { rec_flds = fs, rec_dotdot = Nothing }
mk_rec_fields fs True  = HsRecFields { rec_flds = fs, rec_dotdot = Just (length fs) }

mk_rec_upd_field :: HsRecField RdrName (LHsExpr RdrName) -> HsRecUpdField RdrName
mk_rec_upd_field (HsRecField (L loc (FieldOcc rdr _)) arg pun)
  = HsRecField (L loc (Unambiguous rdr PlaceHolder)) arg pun

mkInlinePragma :: String -> (InlineSpec, RuleMatchInfo) -> Maybe Activation
               -> InlinePragma
-- The (Maybe Activation) is because the user can omit
-- the activation spec (and usually does)
mkInlinePragma src (inl, match_info) mb_act
  = InlinePragma { inl_src = src -- Note [Pragma source text] in BasicTypes
                 , inl_inline = inl
                 , inl_sat    = Nothing
                 , inl_act    = act
                 , inl_rule   = match_info }
  where
    act = case mb_act of
            Just act -> act
            Nothing  -> -- No phase specified
                        case inl of
                          NoInline -> NeverActive
                          _other   -> AlwaysActive

-----------------------------------------------------------------------------
-- utilities for foreign declarations

-- construct a foreign import declaration
--
mkImport :: Located CCallConv
         -> Located Safety
         -> (Located StringLiteral, Located RdrName, LHsSigType RdrName)
         -> P (HsDecl RdrName)
mkImport (L lc cconv) (L ls safety) (L loc (StringLiteral esrc entity), v, ty)
  | cconv == PrimCallConv                      = do
  let funcTarget = CFunction (StaticTarget esrc entity Nothing True)
      importSpec = CImport (L lc PrimCallConv) (L ls safety) Nothing funcTarget
                           (L loc (unpackFS entity))
  return (ForD (ForeignImport { fd_name = v, fd_sig_ty = ty
                              , fd_co = noForeignImportCoercionYet
                              , fd_fi = importSpec }))
  | cconv == JavaScriptCallConv = do
  let funcTarget = CFunction (StaticTarget esrc entity Nothing True)
      importSpec = CImport (L lc JavaScriptCallConv) (L ls safety) Nothing
                           funcTarget (L loc (unpackFS entity))
  return (ForD (ForeignImport { fd_name = v, fd_sig_ty = ty
                              , fd_co = noForeignImportCoercionYet
                              , fd_fi = importSpec }))
  | otherwise = do
    case parseCImport (L lc cconv) (L ls safety) (mkExtName (unLoc v))
                      (unpackFS entity) (L loc (unpackFS entity)) of
      Nothing         -> parseErrorSDoc loc (text "Malformed entity string")
      Just importSpec -> return (ForD (ForeignImport { fd_name = v, fd_sig_ty = ty
                                                     , fd_co = noForeignImportCoercionYet
                                                     , fd_fi = importSpec }))

-- the string "foo" is ambigous: either a header or a C identifier.  The
-- C identifier case comes first in the alternatives below, so we pick
-- that one.
parseCImport :: Located CCallConv -> Located Safety -> FastString -> String
             -> Located SourceText
             -> Maybe ForeignImport
parseCImport cconv safety nm str sourceText =
 listToMaybe $ map fst $ filter (null.snd) $
     readP_to_S parse str
 where
   parse = do
       skipSpaces
       r <- choice [
          string "dynamic" >> return (mk Nothing (CFunction DynamicTarget)),
          string "wrapper" >> return (mk Nothing CWrapper),
          do optional (token "static" >> skipSpaces)
             ((mk Nothing <$> cimp nm) +++
              (do h <- munch1 hdr_char
                  skipSpaces
                  mk (Just (Header h (mkFastString h))) <$> cimp nm))
         ]
       skipSpaces
       return r

   token str = do _ <- string str
                  toks <- look
                  case toks of
                      c : _
                       | id_char c -> pfail
                      _            -> return ()

   mk h n = CImport cconv safety h n sourceText

   hdr_char c = not (isSpace c) -- header files are filenames, which can contain
                                -- pretty much any char (depending on the platform),
                                -- so just accept any non-space character
   id_first_char c = isAlpha    c || c == '_'
   id_char       c = isAlphaNum c || c == '_'

   cimp nm = (ReadP.char '&' >> skipSpaces >> CLabel <$> cid)
             +++ (do isFun <- case cconv of
                              L _ CApiConv ->
                                  option True
                                         (do token "value"
                                             skipSpaces
                                             return False)
                              _ -> return True
                     cid' <- cid
                     return (CFunction (StaticTarget (unpackFS cid') cid'
                                        Nothing isFun)))
          where
            cid = return nm +++
                  (do c  <- satisfy id_first_char
                      cs <-  many (satisfy id_char)
                      return (mkFastString (c:cs)))


-- construct a foreign export declaration
--
mkExport :: Located CCallConv
         -> (Located StringLiteral, Located RdrName, LHsSigType RdrName)
         -> P (HsDecl RdrName)
mkExport (L lc cconv) (L le (StringLiteral esrc entity), v, ty)
 = return $ ForD $
   ForeignExport { fd_name = v, fd_sig_ty = ty
                 , fd_co = noForeignExportCoercionYet
                 , fd_fe = CExport (L lc (CExportStatic esrc entity' cconv))
                                   (L le (unpackFS entity)) }
  where
    entity' | nullFS entity = mkExtName (unLoc v)
            | otherwise     = entity

-- Supplying the ext_name in a foreign decl is optional; if it
-- isn't there, the Haskell name is assumed. Note that no transformation
-- of the Haskell name is then performed, so if you foreign export (++),
-- it's external name will be "++". Too bad; it's important because we don't
-- want z-encoding (e.g. names with z's in them shouldn't be doubled)
--
mkExtName :: RdrName -> CLabelString
mkExtName rdrNm = mkFastString (occNameString (rdrNameOcc rdrNm))

--------------------------------------------------------------------------------
-- Help with module system imports/exports

data ImpExpSubSpec = ImpExpAbs
                   | ImpExpAll
                   | ImpExpList [Located RdrName]
                   | ImpExpAllWith [Located (Maybe RdrName)]

mkModuleImpExp :: Located RdrName -> ImpExpSubSpec -> P (IE RdrName)
mkModuleImpExp n@(L l name) subs =
  case subs of
    ImpExpAbs
      | isVarNameSpace (rdrNameSpace name) -> return $ IEVar  n
      | otherwise                          -> return $ IEThingAbs  (L l name)
    ImpExpAll                              -> return $ IEThingAll  (L l name)
    ImpExpList xs                          ->
      return $ IEThingWith (L l name) NoIEWildcard xs []
    ImpExpAllWith xs                       ->
      do allowed <- extension patternSynonymsEnabled
         if allowed
          then
            let withs = map unLoc xs
                pos   = maybe NoIEWildcard IEWildcard
                          (findIndex isNothing withs)
                ies   = [L l n | L l (Just n) <- xs]
            in return (IEThingWith (L l name) pos ies [])
          else parseErrorSDoc l
            (text "Illegal export form (use PatternSynonyms to enable)")

mkTypeImpExp :: Located RdrName   -- TcCls or Var name space
             -> P (Located RdrName)
mkTypeImpExp name =
  do allowed <- extension explicitNamespacesEnabled
     if allowed
       then return (fmap (`setRdrNameSpace` tcClsName) name)
       else parseErrorSDoc (getLoc name)
              (text "Illegal keyword 'type' (use ExplicitNamespaces to enable)")

checkImportSpec :: Located [LIE RdrName] -> P (Located [LIE RdrName])
checkImportSpec ie@(L _ specs) =
    case [l | (L l (IEThingWith _ (IEWildcard _) _ _)) <- specs] of
      [] -> return ie
      (l:_) -> importSpecError l
  where
    importSpecError l =
      parseErrorSDoc l
        (text "Illegal import form, this syntax can only be used to bundle"
        $+$ text "pattern synonyms with types in module exports.")

-- In the correct order
mkImpExpSubSpec :: [Located (Maybe RdrName)] -> P ([AddAnn], ImpExpSubSpec)
mkImpExpSubSpec [] = return ([], ImpExpList [])
mkImpExpSubSpec [L l Nothing] =
  return ([\s -> addAnnotation l AnnDotdot s], ImpExpAll)
mkImpExpSubSpec xs =
  if (any (isNothing . unLoc) xs)
    then return $ ([], ImpExpAllWith xs)
    else return $ ([], ImpExpList ([L l x | L l (Just x) <- xs]))


-----------------------------------------------------------------------------
-- Misc utils

parseErrorSDoc :: SrcSpan -> SDoc -> P a
parseErrorSDoc span s = failSpanMsgP span s<|MERGE_RESOLUTION|>--- conflicted
+++ resolved
@@ -444,16 +444,10 @@
 splitCon ty
  = split ty []
  where
-<<<<<<< HEAD
    -- This is used somewhere where HsAppsTy is not used
-   split (L _ (HsAppTy t u)) ts     = split t (u : ts)
-   split (L l (HsTyVar tc))  ts     = do data_con <- tyConToDataCon l tc
-                                         return (data_con, mk_rest ts)
-=======
-   split (L _ (HsAppTy t u)) ts      = split t (u : ts)
-   split (L l (HsTyVar (L _ tc))) ts = do data_con <- tyConToDataCon l tc
-                                          return (data_con, mk_rest ts)
->>>>>>> 1e041b73
+   split (L _ (HsAppTy t u)) ts       = split t (u : ts)
+   split (L l (HsTyVar (L _ tc)))  ts = do data_con <- tyConToDataCon l tc
+                                           return (data_con, mk_rest ts)
    split (L l (HsTupleTy HsBoxedOrConstraintTuple ts)) []
       = return (L l (getRdrName (tupleDataCon Boxed (length ts))), PrefixCon ts)
    split (L l _) _ = parseErrorSDoc l (text "Cannot parse data constructor in a data/newtype declaration:" <+> ppr ty)
@@ -531,19 +525,13 @@
     (tvs, cxt, tau) = splitLHsSigmaTy lbody_ty
     (details, res_ty)           -- See Note [Sorting out the result type]
       = case tau of
-<<<<<<< HEAD
           L _ (HsFunTy (L l (HsAppsTy [HsAppPrefix (L _ (HsRecTy flds))])) res_ty)
-                                            -> (RecCon (L l flds), res_ty)
-          _other                            -> (PrefixCon [], tau)
-=======
-          L _ (HsFunTy (L l (HsRecTy flds)) res_ty)
                   -> (RecCon (L l flds), res_ty)
           _other  -> (PrefixCon [], tau)
 
     explicit = case body_ty of
                  HsForAllTy {} -> True
                  _             -> False
->>>>>>> 1e041b73
 
     mk_gadt_con names
        = ConDecl { con_names    = names
@@ -692,11 +680,7 @@
     chk (L _ (HsAppsTy [HsAppPrefix ty])) = chk ty
 
         -- Check that the name space is correct!
-<<<<<<< HEAD
-    chk (L l (HsKindSig (L _ (HsAppsTy [HsAppPrefix (L lv (HsTyVar tv))])) k))
-=======
-    chk (L l (HsKindSig (L lv (HsTyVar (L _ tv))) k))
->>>>>>> 1e041b73
+    chk (L l (HsKindSig (L _ (HsAppsTy [HsAppPrefix (L lv (HsTyVar (L _ tv)))])) k))
         | isRdrTyVar tv    = return (L l (KindedTyVar (L lv tv) k))
     chk (L l (HsTyVar (L ltv tv)))
         | isRdrTyVar tv    = return (L l (UserTyVar (L ltv tv)))
