--- conflicted
+++ resolved
@@ -192,11 +192,7 @@
 
 
   bindToFreshName hsc_env ty userName = do
-<<<<<<< HEAD
-    name <- newGrimName userName
-=======
     name <- newGrimName hsc_env userName
->>>>>>> 96dc041a
     let id       = mkVanillaGlobal name ty
         new_ic   = extendInteractiveContextWithIds (hsc_IC hsc_env) [id]
     return (hsc_env {hsc_IC = new_ic }, name)
