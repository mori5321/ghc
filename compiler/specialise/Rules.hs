{-
(c) The GRASP/AQUA Project, Glasgow University, 1992-1998

\section[CoreRules]{Transformation rules}
-}

{-# LANGUAGE CPP #-}

-- | Functions for collecting together and applying rewrite rules to a module.
-- The 'CoreRule' datatype itself is declared elsewhere.
module Rules (
        -- ** Constructing
        emptyRuleBase, mkRuleBase, extendRuleBaseList,
        unionRuleBase, pprRuleBase,

        -- ** Checking rule applications
        ruleCheckProgram,

        -- ** Manipulating 'RuleInfo' rules
        mkRuleInfo, extendRuleInfo, addRuleInfo,
        addIdSpecialisations,

        -- * Misc. CoreRule helpers
        rulesOfBinds, getRules, pprRulesForUser,

        lookupRule, mkRule, roughTopNames
    ) where

#include "HsVersions.h"

import CoreSyn          -- All of it
import Module           ( Module, ModuleSet, elemModuleSet )
import CoreSubst
import OccurAnal        ( occurAnalyseExpr )
import CoreFVs          ( exprFreeVars, exprsFreeVars, bindFreeVars
                        , rulesFreeVars, exprsOrphNames )
import CoreUtils        ( exprType, eqExpr, mkTick, mkTicks,
                          stripTicksTopT, stripTicksTopE )
import PprCore          ( pprRules )
import Type             ( Type, substTy, mkTvSubst )
import TcType           ( tcSplitTyConApp_maybe )
import TysPrim          ( anyTypeOfKind )
import Coercion
import CoreTidy         ( tidyRules )
import Id
import IdInfo           ( RuleInfo( RuleInfo ) )
import Var
import VarEnv
import VarSet
import Name             ( Name, NamedThing(..), nameIsLocalOrFrom )
import NameSet
import NameEnv
import Unify            ( ruleMatchTyX, MatchEnv(..) )
import BasicTypes       ( Activation, CompilerPhase, isActive, pprRuleName )
import StaticFlags      ( opt_PprStyle_Debug )
import DynFlags         ( DynFlags )
import Outputable
import FastString
import Maybes
import Bag
import Util
import Data.List
import Data.Ord
import Control.Monad    ( guard )

{-
Note [Overall plumbing for rules]
~~~~~~~~~~~~~~~~~~~~~~~~~~~~~~~~~
* After the desugarer:
   - The ModGuts initially contains mg_rules :: [CoreRule] of
     locally-declared rules for imported Ids.
   - Locally-declared rules for locally-declared Ids are attached to
     the IdInfo for that Id.  See Note [Attach rules to local ids] in
     DsBinds

* TidyPgm strips off all the rules from local Ids and adds them to
  mg_rules, so that the ModGuts has *all* the locally-declared rules.

* The HomePackageTable contains a ModDetails for each home package
  module.  Each contains md_rules :: [CoreRule] of rules declared in
  that module.  The HomePackageTable grows as ghc --make does its
  up-sweep.  In batch mode (ghc -c), the HPT is empty; all imported modules
  are treated by the "external" route, discussed next, regardless of
  which package they come from.

* The ExternalPackageState has a single eps_rule_base :: RuleBase for
  Ids in other packages.  This RuleBase simply grow monotonically, as
  ghc --make compiles one module after another.

  During simplification, interface files may get demand-loaded,
  as the simplifier explores the unfoldings for Ids it has in
  its hand.  (Via an unsafePerformIO; the EPS is really a cache.)
  That in turn may make the EPS rule-base grow.  In contrast, the
  HPT never grows in this way.

* The result of all this is that during Core-to-Core optimisation
  there are four sources of rules:

    (a) Rules in the IdInfo of the Id they are a rule for.  These are
        easy: fast to look up, and if you apply a substitution then
        it'll be applied to the IdInfo as a matter of course.

    (b) Rules declared in this module for imported Ids, kept in the
        ModGuts. If you do a substitution, you'd better apply the
        substitution to these.  There are seldom many of these.

    (c) Rules declared in the HomePackageTable.  These never change.

    (d) Rules in the ExternalPackageTable. These can grow in response
        to lazy demand-loading of interfaces.

* At the moment (c) is carried in a reader-monad way by the CoreMonad.
  The HomePackageTable doesn't have a single RuleBase because technically
  we should only be able to "see" rules "below" this module; so we
  generate a RuleBase for (c) by combing rules from all the modules
  "below" us.  That's why we can't just select the home-package RuleBase
  from HscEnv.

  [NB: we are inconsistent here.  We should do the same for external
  packages, but we don't.  Same for type-class instances.]

* So in the outer simplifier loop, we combine (b-d) into a single
  RuleBase, reading
     (b) from the ModGuts,
     (c) from the CoreMonad, and
     (d) from its mutable variable
  [Of coures this means that we won't see new EPS rules that come in
  during a single simplifier iteration, but that probably does not
  matter.]


************************************************************************
*                                                                      *
\subsection[specialisation-IdInfo]{Specialisation info about an @Id@}
*                                                                      *
************************************************************************

A @CoreRule@ holds details of one rule for an @Id@, which
includes its specialisations.

For example, if a rule for @f@ contains the mapping:
\begin{verbatim}
        forall a b d. [Type (List a), Type b, Var d]  ===>  f' a b
\end{verbatim}
then when we find an application of f to matching types, we simply replace
it by the matching RHS:
\begin{verbatim}
        f (List Int) Bool dict ===>  f' Int Bool
\end{verbatim}
All the stuff about how many dictionaries to discard, and what types
to apply the specialised function to, are handled by the fact that the
Rule contains a template for the result of the specialisation.

There is one more exciting case, which is dealt with in exactly the same
way.  If the specialised value is unboxed then it is lifted at its
definition site and unlifted at its uses.  For example:

        pi :: forall a. Num a => a

might have a specialisation

        [Int#] ===>  (case pi' of Lift pi# -> pi#)

where pi' :: Lift Int# is the specialised version of pi.
-}

mkRule :: Module -> Bool -> Bool -> RuleName -> Activation
       -> Name -> [CoreBndr] -> [CoreExpr] -> CoreExpr -> CoreRule
-- ^ Used to make 'CoreRule' for an 'Id' defined in the module being
-- compiled. See also 'CoreSyn.CoreRule'
mkRule this_mod is_auto is_local name act fn bndrs args rhs
  = Rule { ru_name = name, ru_fn = fn, ru_act = act,
           ru_bndrs = bndrs, ru_args = args,
           ru_rhs = occurAnalyseExpr rhs,
           ru_rough = roughTopNames args,
           ru_origin = this_mod,
           ru_orphan = orph,
           ru_auto = is_auto, ru_local = is_local }
  where
        -- Compute orphanhood.  See Note [Orphans] in InstEnv
        -- A rule is an orphan only if none of the variables
        -- mentioned on its left-hand side are locally defined
    lhs_names = nameSetElems (extendNameSet (exprsOrphNames args) fn)

        -- Since rules get eventually attached to one of the free names
        -- from the definition when compiling the ABI hash, we should make
        -- it deterministic. This chooses the one with minimal OccName
        -- as opposed to uniq value.
    local_lhs_names = filter (nameIsLocalOrFrom this_mod) lhs_names
    orph = chooseOrphanAnchor local_lhs_names

--------------
roughTopNames :: [CoreExpr] -> [Maybe Name]
-- ^ Find the \"top\" free names of several expressions.
-- Such names are either:
--
-- 1. The function finally being applied to in an application chain
--    (if that name is a GlobalId: see "Var#globalvslocal"), or
--
-- 2. The 'TyCon' if the expression is a 'Type'
--
-- This is used for the fast-match-check for rules;
--      if the top names don't match, the rest can't
roughTopNames args = map roughTopName args

roughTopName :: CoreExpr -> Maybe Name
roughTopName (Type ty) = case tcSplitTyConApp_maybe ty of
                               Just (tc,_) -> Just (getName tc)
                               Nothing     -> Nothing
roughTopName (Coercion _) = Nothing
roughTopName (App f _) = roughTopName f
roughTopName (Var f)   | isGlobalId f   -- Note [Care with roughTopName]
                       , isDataConWorkId f || idArity f > 0
                       = Just (idName f)
roughTopName (Tick t e) | tickishFloatable t
                        = roughTopName e
roughTopName _ = Nothing

ruleCantMatch :: [Maybe Name] -> [Maybe Name] -> Bool
-- ^ @ruleCantMatch tpl actual@ returns True only if @actual@
-- definitely can't match @tpl@ by instantiating @tpl@.
-- It's only a one-way match; unlike instance matching we
-- don't consider unification.
--
-- Notice that [_$_]
--      @ruleCantMatch [Nothing] [Just n2] = False@
--      Reason: a template variable can be instantiated by a constant
-- Also:
--      @ruleCantMatch [Just n1] [Nothing] = False@
--      Reason: a local variable @v@ in the actuals might [_$_]

ruleCantMatch (Just n1 : ts) (Just n2 : as) = n1 /= n2 || ruleCantMatch ts as
ruleCantMatch (_       : ts) (_       : as) = ruleCantMatch ts as
ruleCantMatch _              _              = False

{-
Note [Care with roughTopName]
~~~~~~~~~~~~~~~~~~~~~~~~~~~~~
Consider this
    module M where { x = a:b }
    module N where { ...f x...
                     RULE f (p:q) = ... }
You'd expect the rule to match, because the matcher can
look through the unfolding of 'x'.  So we must avoid roughTopName
returning 'M.x' for the call (f x), or else it'll say "can't match"
and we won't even try!!

However, suppose we have
         RULE g (M.h x) = ...
         foo = ...(g (M.k v))....
where k is a *function* exported by M.  We never really match
functions (lambdas) except by name, so in this case it seems like
a good idea to treat 'M.k' as a roughTopName of the call.
-}

pprRulesForUser :: [CoreRule] -> SDoc
-- (a) tidy the rules
-- (b) sort them into order based on the rule name
-- (c) suppress uniques (unless -dppr-debug is on)
-- This combination makes the output stable so we can use in testing
-- It's here rather than in PprCore because it calls tidyRules
pprRulesForUser rules
  = withPprStyle defaultUserStyle $
    pprRules $
    sortBy (comparing ru_name) $
    tidyRules emptyTidyEnv rules

{-
************************************************************************
*                                                                      *
                RuleInfo: the rules in an IdInfo
*                                                                      *
************************************************************************
-}

-- | Make a 'RuleInfo' containing a number of 'CoreRule's, suitable
-- for putting into an 'IdInfo'
mkRuleInfo :: [CoreRule] -> RuleInfo
mkRuleInfo rules = RuleInfo rules (rulesFreeVars rules)

extendRuleInfo :: RuleInfo -> [CoreRule] -> RuleInfo
extendRuleInfo (RuleInfo rs1 fvs1) rs2
  = RuleInfo (rs2 ++ rs1) (rulesFreeVars rs2 `unionVarSet` fvs1)

addRuleInfo :: RuleInfo -> RuleInfo -> RuleInfo
addRuleInfo (RuleInfo rs1 fvs1) (RuleInfo rs2 fvs2)
  = RuleInfo (rs1 ++ rs2) (fvs1 `unionVarSet` fvs2)

addIdSpecialisations :: Id -> [CoreRule] -> Id
addIdSpecialisations id []
  = id
addIdSpecialisations id rules
  = setIdSpecialisation id $
    extendRuleInfo (idSpecialisation id) rules

-- | Gather all the rules for locally bound identifiers from the supplied bindings
rulesOfBinds :: [CoreBind] -> [CoreRule]
rulesOfBinds binds = concatMap (concatMap idCoreRules . bindersOf) binds

getRules :: RuleEnv -> Id -> [CoreRule]
-- See Note [Where rules are found]
getRules (RuleEnv { re_base = rule_base, re_visible_orphs = orphs }) fn
  = idCoreRules fn ++ filter (ruleIsVisible orphs) imp_rules
  where
    imp_rules = lookupNameEnv rule_base (idName fn) `orElse` []

ruleIsVisible :: ModuleSet -> CoreRule -> Bool
ruleIsVisible _ BuiltinRule{} = True
ruleIsVisible vis_orphs Rule { ru_orphan = orph, ru_origin = origin }
    = notOrphan orph || origin `elemModuleSet` vis_orphs

{-
Note [Where rules are found]
~~~~~~~~~~~~~~~~~~~~~~~~~~~~
The rules for an Id come from two places:
  (a) the ones it is born with, stored inside the Id iself (idCoreRules fn),
  (b) rules added in other modules, stored in the global RuleBase (imp_rules)

It's tempting to think that
     - LocalIds have only (a)
     - non-LocalIds have only (b)

but that isn't quite right:

     - PrimOps and ClassOps are born with a bunch of rules inside the Id,
       even when they are imported

     - The rules in PrelRules.builtinRules should be active even
       in the module defining the Id (when it's a LocalId), but
       the rules are kept in the global RuleBase


************************************************************************
*                                                                      *
                RuleBase
*                                                                      *
************************************************************************
-}

-- RuleBase itself is defined in CoreSyn, along with CoreRule

emptyRuleBase :: RuleBase
emptyRuleBase = emptyNameEnv

mkRuleBase :: [CoreRule] -> RuleBase
mkRuleBase rules = extendRuleBaseList emptyRuleBase rules

extendRuleBaseList :: RuleBase -> [CoreRule] -> RuleBase
extendRuleBaseList rule_base new_guys
  = foldl extendRuleBase rule_base new_guys

unionRuleBase :: RuleBase -> RuleBase -> RuleBase
unionRuleBase rb1 rb2 = plusNameEnv_C (++) rb1 rb2

extendRuleBase :: RuleBase -> CoreRule -> RuleBase
extendRuleBase rule_base rule
  = extendNameEnv_Acc (:) singleton rule_base (ruleIdName rule) rule

pprRuleBase :: RuleBase -> SDoc
pprRuleBase rules = vcat [ pprRules (tidyRules emptyTidyEnv rs)
                         | rs <- nameEnvElts rules ]

{-
************************************************************************
*                                                                      *
                        Matching
*                                                                      *
************************************************************************
-}

-- | The main rule matching function. Attempts to apply all (active)
-- supplied rules to this instance of an application in a given
-- context, returning the rule applied and the resulting expression if
-- successful.
lookupRule :: DynFlags -> InScopeEnv
           -> (Activation -> Bool)      -- When rule is active
           -> Id -> [CoreExpr]
           -> [CoreRule] -> Maybe (CoreRule, CoreExpr)

-- See Note [Extra args in rule matching]
-- See comments on matchRule
lookupRule dflags in_scope is_active fn args rules
  = -- pprTrace "matchRules" (ppr fn <+> ppr args $$ ppr rules ) $
    case go [] rules of
        []     -> Nothing
        (m:ms) -> Just (findBest (fn,args') m ms)
  where
    rough_args = map roughTopName args

    -- Strip ticks from arguments, see note [Tick annotations in RULE
    -- matching]. We only collect ticks if a rule actually matches -
    -- this matters for performance tests.
    args' = map (stripTicksTopE tickishFloatable) args
    ticks = concatMap (stripTicksTopT tickishFloatable) args

    go :: [(CoreRule,CoreExpr)] -> [CoreRule] -> [(CoreRule,CoreExpr)]
    go ms [] = ms
    go ms (r:rs)
      | Just e <- matchRule dflags in_scope is_active fn args' rough_args r
      = go ((r,mkTicks ticks e):ms) rs
      | otherwise
      = -- pprTrace "match failed" (ppr r $$ ppr args $$
        --   ppr [ (arg_id, unfoldingTemplate unf)
        --       | Var arg_id <- args
        --       , let unf = idUnfolding arg_id
        --       , isCheapUnfolding unf] )
        go ms rs

findBest :: (Id, [CoreExpr])
         -> (CoreRule,CoreExpr) -> [(CoreRule,CoreExpr)] -> (CoreRule,CoreExpr)
-- All these pairs matched the expression
-- Return the pair the the most specific rule
-- The (fn,args) is just for overlap reporting

findBest _      (rule,ans)   [] = (rule,ans)
findBest target (rule1,ans1) ((rule2,ans2):prs)
  | rule1 `isMoreSpecific` rule2 = findBest target (rule1,ans1) prs
  | rule2 `isMoreSpecific` rule1 = findBest target (rule2,ans2) prs
  | debugIsOn = let pp_rule rule
                        | opt_PprStyle_Debug = ppr rule
                        | otherwise          = doubleQuotes (ftext (ru_name rule))
                in pprTrace "Rules.findBest: rule overlap (Rule 1 wins)"
                         (vcat [if opt_PprStyle_Debug then
                                   ptext (sLit "Expression to match:") <+> ppr fn <+> sep (map ppr args)
                                else empty,
                                ptext (sLit "Rule 1:") <+> pp_rule rule1,
                                ptext (sLit "Rule 2:") <+> pp_rule rule2]) $
                findBest target (rule1,ans1) prs
  | otherwise = findBest target (rule1,ans1) prs
  where
    (fn,args) = target

isMoreSpecific :: CoreRule -> CoreRule -> Bool
-- This tests if one rule is more specific than another
-- We take the view that a BuiltinRule is less specific than
-- anything else, because we want user-define rules to "win"
-- In particular, class ops have a built-in rule, but we
-- any user-specific rules to win
--   eg (Trac #4397)
--      truncate :: (RealFrac a, Integral b) => a -> b
--      {-# RULES "truncate/Double->Int" truncate = double2Int #-}
--      double2Int :: Double -> Int
--   We want the specific RULE to beat the built-in class-op rule
isMoreSpecific (BuiltinRule {}) _                = False
isMoreSpecific (Rule {})        (BuiltinRule {}) = True
isMoreSpecific (Rule { ru_bndrs = bndrs1, ru_args = args1 })
               (Rule { ru_bndrs = bndrs2, ru_args = args2, ru_name = rule_name2 })
  = isJust (matchN (in_scope, id_unfolding_fun) rule_name2 bndrs2 args2 args1)
  where
   id_unfolding_fun _ = NoUnfolding     -- Don't expand in templates
   in_scope = mkInScopeSet (mkVarSet bndrs1)
        -- Actually we should probably include the free vars
        -- of rule1's args, but I can't be bothered

noBlackList :: Activation -> Bool
noBlackList _ = False           -- Nothing is black listed

{-
Note [Extra args in rule matching]
~~~~~~~~~~~~~~~~~~~~~~~~~~~~~~~~~~
If we find a matching rule, we return (Just (rule, rhs)),
but the rule firing has only consumed as many of the input args
as the ruleArity says.  It's up to the caller to keep track
of any left-over args.  E.g. if you call
        lookupRule ... f [e1, e2, e3]
and it returns Just (r, rhs), where r has ruleArity 2
then the real rewrite is
        f e1 e2 e3 ==> rhs e3

You might think it'd be cleaner for lookupRule to deal with the
leftover arguments, by applying 'rhs' to them, but the main call
in the Simplifier works better as it is.  Reason: the 'args' passed
to lookupRule are the result of a lazy substitution
-}

------------------------------------
matchRule :: DynFlags -> InScopeEnv -> (Activation -> Bool)
          -> Id -> [CoreExpr] -> [Maybe Name]
          -> CoreRule -> Maybe CoreExpr

-- If (matchRule rule args) returns Just (name,rhs)
-- then (f args) matches the rule, and the corresponding
-- rewritten RHS is rhs
--
-- The returned expression is occurrence-analysed
--
--      Example
--
-- The rule
--      forall f g x. map f (map g x) ==> map (f . g) x
-- is stored
--      CoreRule "map/map"
--               [f,g,x]                -- tpl_vars
--               [f,map g x]            -- tpl_args
--               map (f.g) x)           -- rhs
--
-- Then the call: matchRule the_rule [e1,map e2 e3]
--        = Just ("map/map", (\f,g,x -> rhs) e1 e2 e3)
--
-- Any 'surplus' arguments in the input are simply put on the end
-- of the output.

matchRule dflags rule_env _is_active fn args _rough_args
          (BuiltinRule { ru_try = match_fn })
-- Built-in rules can't be switched off, it seems
  = case match_fn dflags rule_env fn args of
        Nothing   -> Nothing
        Just expr -> Just (occurAnalyseExpr expr)
        -- We could do this when putting things into the rulebase, I guess

matchRule _ in_scope is_active _ args rough_args
          (Rule { ru_name = rule_name, ru_act = act, ru_rough = tpl_tops
                , ru_bndrs = tpl_vars, ru_args = tpl_args, ru_rhs = rhs })
  | not (is_active act)               = Nothing
  | ruleCantMatch tpl_tops rough_args = Nothing
  | otherwise
  = case matchN in_scope rule_name tpl_vars tpl_args args of
        Nothing                        -> Nothing
        Just (bind_wrapper, tpl_vals) -> Just (bind_wrapper $
                                               rule_fn `mkApps` tpl_vals)
  where
    rule_fn = occurAnalyseExpr (mkLams tpl_vars rhs)
        -- We could do this when putting things into the rulebase, I guess

---------------------------------------
matchN  :: InScopeEnv
        -> RuleName -> [Var] -> [CoreExpr]
        -> [CoreExpr]           -- ^ Target; can have more elements than the template
        -> Maybe (BindWrapper,  -- Floated bindings; see Note [Matching lets]
                  [CoreExpr])
-- For a given match template and context, find bindings to wrap around
-- the entire result and what should be substituted for each template variable.
-- Fail if there are two few actual arguments from the target to match the template

matchN (in_scope, id_unf) rule_name tmpl_vars tmpl_es target_es
  = do  { subst <- go init_menv emptyRuleSubst tmpl_es target_es
        ; let (_, matched_es) = mapAccumL lookup_tmpl subst tmpl_vars
        ; return (rs_binds subst, matched_es) }
  where
    init_rn_env = mkRnEnv2 (extendInScopeSetList in_scope tmpl_vars)
                  -- See Note [Template binders]

    init_menv = RV { rv_tmpls = mkVarSet tmpl_vars, rv_lcl = init_rn_env
                   , rv_fltR = mkEmptySubst (rnInScopeSet init_rn_env)
                   , rv_unf = id_unf }

    go _    subst []     _      = Just subst
    go _    _     _      []     = Nothing       -- Fail if too few actual args
    go menv subst (t:ts) (e:es) = do { subst1 <- match menv subst t e
                                     ; go menv subst1 ts es }

    lookup_tmpl :: RuleSubst -> Var -> (RuleSubst, CoreExpr)
    lookup_tmpl rs@(RS { rs_tv_subst = tv_subst, rs_id_subst = id_subst }) tmpl_var
        | isId tmpl_var
        = case lookupVarEnv id_subst tmpl_var of
             Just e -> (rs, e)
             _      -> unbound tmpl_var
        | otherwise
        = case lookupVarEnv tv_subst tmpl_var of
             Just ty -> (rs, Type ty)
             Nothing -> (rs { rs_tv_subst = extendVarEnv tv_subst tmpl_var fake_ty }, Type fake_ty)
             -- See Note [Unbound template type variables]
        where
          fake_ty = anyTypeOfKind kind
          kind = Type.substTy (mkTvSubst in_scope tv_subst) (tyVarKind tmpl_var)

    unbound var = pprPanic "Template variable unbound in rewrite rule" $
                  vcat [ ptext (sLit "Variable:") <+> ppr var
                       , ptext (sLit "Rule") <+> pprRuleName rule_name
                       , ptext (sLit "Rule bndrs:") <+> ppr tmpl_vars
                       , ptext (sLit "LHS args:") <+> ppr tmpl_es
                       , ptext (sLit "Actual args:") <+> ppr target_es ]

{- Note [Unbound template type variables]
~~~~~~~~~~~~~~~~~~~~~~~~~~~~~~~~~~~~~~~~~
Type synonyms with phantom args can give rise to unbound template type
variables.  Consider this (Trac #10689, simplCore/should_compile/T10689):

    type Foo a b = b

    f :: Eq a => a -> Bool
    f x = x==x

    {-# RULES "foo" forall (x :: Foo a Char). f x = True #-}
    finkle = f 'c'

The rule looks like
   foall (a::*) (d::Eq Char) (x :: Foo a Char).
         f (Foo a Char) d x = True

Matching the rule won't bind 'a', and legitimately so.  We fudge by
pretending that 'a' is bound to (Any :: *).

Note [Template binders]
~~~~~~~~~~~~~~~~~~~~~~~
Consider the following match (example 1):
        Template:  forall x.  f x
        Target:               f (x+1)
This should succeed, because the template variable 'x' has nothing to
do with the 'x' in the target.

Likewise this one (example 2):
        Template:  forall x. f (\x.x)
        Target:              f (\y.y)

We achieve this simply by:
  * Adding forall'd template binders to the in-scope set

This works even if the template binder are already in scope
(in the target) because

  * The RuleSubst rs_tv_subst, rs_id_subst maps LHS template vars to
    the target world.  It is not applied recursively.

  * Having the template vars in the in-scope set ensures that in
    example 2 above, the (\x.x) is cloned to (\x'. x').

In the past we used rnBndrL to clone the template variables if
they were already in scope.  But (a) that's not necessary and (b)
it complicate the fancy footwork for Note [Unbound template type variables]


************************************************************************
*                                                                      *
                   The main matcher
*                                                                      *
********************************************************************* -}

-- * The domain of the TvSubstEnv and IdSubstEnv are the template
--   variables passed into the match.
--
-- * The BindWrapper in a RuleSubst are the bindings floated out
--   from nested matches; see the Let case of match, below
--
data RuleMatchEnv
  = RV { rv_tmpls :: VarSet          -- Template variables
       , rv_lcl   :: RnEnv2          -- Renamings for *local bindings*
                                     --   (lambda/case)
       , rv_fltR  :: Subst           -- Renamings for floated let-bindings
                                     --   domain disjoint from envR of rv_lcl
                                     -- See Note [Matching lets]
       , rv_unf :: IdUnfoldingFun
       }

rvInScopeEnv :: RuleMatchEnv -> InScopeEnv
rvInScopeEnv renv = (rnInScopeSet (rv_lcl renv), rv_unf renv)

data RuleSubst = RS { rs_tv_subst :: TvSubstEnv   -- Range is the
                    , rs_cv_subst :: CvSubstEnv   --   template variables
                    , rs_id_subst :: IdSubstEnv
                    , rs_binds    :: BindWrapper  -- Floated bindings
                    , rs_bndrs    :: VarSet       -- Variables bound by floated lets
                    }

type BindWrapper = CoreExpr -> CoreExpr
  -- See Notes [Matching lets] and [Matching cases]
  -- we represent the floated bindings as a core-to-core function

emptyRuleSubst :: RuleSubst
emptyRuleSubst = RS { rs_tv_subst = emptyVarEnv, rs_cv_subst = emptyVarEnv
                    , rs_id_subst = emptyVarEnv
                    , rs_binds = \e -> e, rs_bndrs = emptyVarSet }

--      At one stage I tried to match even if there are more
--      template args than real args.

--      I now think this is probably a bad idea.
--      Should the template (map f xs) match (map g)?  I think not.
--      For a start, in general eta expansion wastes work.
--      SLPJ July 99


match :: RuleMatchEnv
      -> RuleSubst
      -> CoreExpr               -- Template
      -> CoreExpr               -- Target
      -> Maybe RuleSubst

-- We look through certain ticks. See note [Tick annotations in RULE matching]
match renv subst e1 (Tick t e2)
  | tickishFloatable t
  = match renv subst' e1 e2
  where subst' = subst { rs_binds = rs_binds subst . mkTick t }
match _ _ e@Tick{} _
  = pprPanic "Tick in rule" (ppr e)

-- See the notes with Unify.match, which matches types
-- Everything is very similar for terms

-- Interesting examples:
-- Consider matching
--      \x->f      against    \f->f
-- When we meet the lambdas we must remember to rename f to f' in the
-- second expresion.  The RnEnv2 does that.
--
-- Consider matching
--      forall a. \b->b    against   \a->3
-- We must rename the \a.  Otherwise when we meet the lambdas we
-- might substitute [a/b] in the template, and then erroneously
-- succeed in matching what looks like the template variable 'a' against 3.

-- The Var case follows closely what happens in Unify.match
match renv subst (Var v1)    e2 = match_var renv subst v1 e2

match renv subst e1 (Var v2)      -- Note [Expanding variables]
  | not (inRnEnvR rn_env v2) -- Note [Do not expand locally-bound variables]
  , Just e2' <- expandUnfolding_maybe (rv_unf renv v2')
  = match (renv { rv_lcl = nukeRnEnvR rn_env }) subst e1 e2'
  where
    v2'    = lookupRnInScope rn_env v2
    rn_env = rv_lcl renv
        -- Notice that we look up v2 in the in-scope set
        -- See Note [Lookup in-scope]
        -- No need to apply any renaming first (hence no rnOccR)
        -- because of the not-inRnEnvR

match renv subst e1 (Let bind e2)
  | -- pprTrace "match:Let" (vcat [ppr bind, ppr $ okToFloat (rv_lcl renv) (bindFreeVars bind)]) $
    okToFloat (rv_lcl renv) (bindFreeVars bind)        -- See Note [Matching lets]
  = match (renv { rv_fltR = flt_subst' })
          (subst { rs_binds = rs_binds subst . Let bind'
                 , rs_bndrs = extendVarSetList (rs_bndrs subst) new_bndrs })
          e1 e2
  where
    flt_subst = addInScopeSet (rv_fltR renv) (rs_bndrs subst)
    (flt_subst', bind') = substBind flt_subst bind
    new_bndrs = bindersOf bind'

{- Disabled: see Note [Matching cases] below
match renv (tv_subst, id_subst, binds) e1
      (Case scrut case_bndr ty [(con, alt_bndrs, rhs)])
  | exprOkForSpeculation scrut  -- See Note [Matching cases]
  , okToFloat rn_env bndrs (exprFreeVars scrut)
  = match (renv { me_env = rn_env' })
          (tv_subst, id_subst, binds . case_wrap)
          e1 rhs
  where
    rn_env   = me_env renv
    rn_env'  = extendRnInScopeList rn_env bndrs
    bndrs    = case_bndr : alt_bndrs
    case_wrap rhs' = Case scrut case_bndr ty [(con, alt_bndrs, rhs')]
-}

match _ subst (Lit lit1) (Lit lit2)
  | lit1 == lit2
  = Just subst

match renv subst (App f1 a1) (App f2 a2)
  = do  { subst' <- match renv subst f1 f2
        ; match renv subst' a1 a2 }

match renv subst (Lam x1 e1) e2
  | Just (x2, e2, ts) <- exprIsLambda_maybe (rvInScopeEnv renv) e2
  = let renv' = renv { rv_lcl = rnBndr2 (rv_lcl renv) x1 x2
                     , rv_fltR = delBndr (rv_fltR renv) x2 }
        subst' = subst { rs_binds = rs_binds subst . flip (foldr mkTick) ts }
    in  match renv' subst' e1 e2

match renv subst (Case e1 x1 ty1 alts1) (Case e2 x2 ty2 alts2)
  = do  { subst1 <- match_ty renv subst ty1 ty2
        ; subst2 <- match renv subst1 e1 e2
        ; let renv' = rnMatchBndr2 renv subst x1 x2
        ; match_alts renv' subst2 alts1 alts2   -- Alts are both sorted
        }

match renv subst (Type ty1) (Type ty2)
  = match_ty renv subst ty1 ty2
match renv subst (Coercion co1) (Coercion co2)
  = match_co renv subst co1 co2

match renv subst (Cast e1 co1) (Cast e2 co2)
  = do  { subst1 <- match_co renv subst co1 co2
        ; match renv subst1 e1 e2 }

-- Everything else fails
match _ _ _e1 _e2 = -- pprTrace "Failing at" ((text "e1:" <+> ppr _e1) $$ (text "e2:" <+> ppr _e2)) $
                    Nothing

-------------
-- TODO (RAE): This is bad. It's looking at the structure of a coercion.
-- Instead, is it possible to just have variables as the top level of
-- every coercion made in a RULE? Then, we don't look at structure.
match_co :: RuleMatchEnv
         -> RuleSubst
         -> Coercion
         -> Coercion
         -> Maybe RuleSubst
<<<<<<< HEAD
match_co renv subst co1 co2
  | Just cv <- getCoVar_maybe co1
  = match_var renv subst cv (Coercion co2)
  | Just (ty1, r1) <- isReflCo_maybe co1
  = do { (ty2, r2) <- isReflCo_maybe co2
       ; guard (r1 == r2)
       ; match_ty renv subst ty1 ty2 }
match_co renv subst co1 co2
  | Just (tc1, cos1) <- splitTyConAppCo_maybe co1
  = case splitTyConAppCo_maybe co2 of
      Just (tc2, cos2)
        |  tc1 == tc2
        -> match_cos renv subst cos1 cos2
      _ -> Nothing
match_co _ _ co1 co2
  = pprTrace "match_co: needs more cases" (ppr co1 $$ ppr co2) Nothing
=======
match_co renv subst (CoVarCo cv) co
  = match_var renv subst cv (Coercion co)
match_co renv subst (Refl r1 ty1) co
  = case co of
       Refl r2 ty2
         | r1 == r2 -> match_ty renv subst ty1 ty2
       _            -> Nothing
match_co renv subst (TyConAppCo r1 tc1 cos1) co2
  = case co2 of
       TyConAppCo r2 tc2 cos2
         | r1 == r2 && tc1 == tc2
         -> match_cos renv subst cos1 cos2
       _ -> Nothing
match_co _ _ _co1 _co2
>>>>>>> 96dc041a
    -- Currently just deals with CoVarCo, TyConAppCo and Refl
#ifdef DEBUG
  = pprTrace "match_co: needs more cases" (ppr _co1 $$ ppr _co2) Nothing
#else
  = Nothing
#endif

match_cos :: RuleMatchEnv
         -> RuleSubst
         -> [Coercion]
         -> [Coercion]
         -> Maybe RuleSubst
match_cos renv subst (co1:cos1) (co2:cos2) =
  do { subst' <- match_co renv subst co1 co2
     ; match_cos renv subst' cos1 cos2 }
match_cos _ subst [] [] = Just subst
match_cos _ _ cos1 cos2 = pprTrace "match_cos: not same length" (ppr cos1 $$ ppr cos2) Nothing
         
-------------
rnMatchBndr2 :: RuleMatchEnv -> RuleSubst -> Var -> Var -> RuleMatchEnv
rnMatchBndr2 renv subst x1 x2
  = renv { rv_lcl  = rnBndr2 rn_env x1 x2
         , rv_fltR = delBndr (rv_fltR renv) x2 }
  where
    rn_env = addRnInScopeSet (rv_lcl renv) (rs_bndrs subst)
    -- Typically this is a no-op, but it may matter if
    -- there are some floated let-bindings

------------------------------------------
match_alts :: RuleMatchEnv
           -> RuleSubst
           -> [CoreAlt]         -- Template
           -> [CoreAlt]         -- Target
           -> Maybe RuleSubst
match_alts _ subst [] []
  = return subst
match_alts renv subst ((c1,vs1,r1):alts1) ((c2,vs2,r2):alts2)
  | c1 == c2
  = do  { subst1 <- match renv' subst r1 r2
        ; match_alts renv subst1 alts1 alts2 }
  where
    renv' = foldl mb renv (vs1 `zip` vs2)
    mb renv (v1,v2) = rnMatchBndr2 renv subst v1 v2

match_alts _ _ _ _
  = Nothing

------------------------------------------
okToFloat :: RnEnv2 -> VarSet -> Bool
okToFloat rn_env bind_fvs
  = foldVarSet ((&&) . not_captured) True bind_fvs
  where
    not_captured fv = not (inRnEnvR rn_env fv)

------------------------------------------
match_var :: RuleMatchEnv
          -> RuleSubst
          -> Var                -- Template
          -> CoreExpr        -- Target
          -> Maybe RuleSubst
match_var renv@(RV { rv_tmpls = tmpls, rv_lcl = rn_env, rv_fltR = flt_env })
          subst v1 e2
  | v1' `elemVarSet` tmpls
  = match_tmpl_var renv subst v1' e2

  | otherwise   -- v1' is not a template variable; check for an exact match with e2
  = case e2 of  -- Remember, envR of rn_env is disjoint from rv_fltR
       Var v2 | v1' == rnOccR rn_env v2
              -> Just subst

              | Var v2' <- lookupIdSubst (text "match_var") flt_env v2
              , v1' == v2'
              -> Just subst

       _ -> Nothing

  where
    v1' = rnOccL rn_env v1
        -- If the template is
        --      forall x. f x (\x -> x) = ...
        -- Then the x inside the lambda isn't the
        -- template x, so we must rename first!

------------------------------------------
match_tmpl_var :: RuleMatchEnv
               -> RuleSubst
               -> Var                -- Template
               -> CoreExpr              -- Target
               -> Maybe RuleSubst

match_tmpl_var renv@(RV { rv_lcl = rn_env, rv_fltR = flt_env })
               subst@(RS { rs_id_subst = id_subst, rs_bndrs = let_bndrs })
               v1' e2
  | any (inRnEnvR rn_env) (varSetElems (exprFreeVars e2))
  = Nothing     -- Occurs check failure
                -- e.g. match forall a. (\x-> a x) against (\y. y y)

  | Just e1' <- lookupVarEnv id_subst v1'
  = if eqExpr (rnInScopeSet rn_env) e1' e2'
    then Just subst
    else Nothing

  | otherwise
  =             -- Note [Matching variable types]
                -- ~~~~~~~~~~~~~~~~~~~~~~~~~~~~~~
                -- However, we must match the *types*; e.g.
                --   forall (c::Char->Int) (x::Char).
                --      f (c x) = "RULE FIRED"
                -- We must only match on args that have the right type
                -- It's actually quite difficult to come up with an example that shows
                -- you need type matching, esp since matching is left-to-right, so type
                -- args get matched first.  But it's possible (e.g. simplrun008) and
                -- this is the Right Thing to do
    do { subst' <- match_ty renv subst (idType v1') (exprType e2)
       ; return (subst' { rs_id_subst = id_subst' }) }
  where
    -- e2' is the result of applying flt_env to e2
    e2' | isEmptyVarSet let_bndrs = e2
        | otherwise = substExpr (text "match_tmpl_var") flt_env e2

    id_subst' = extendVarEnv (rs_id_subst subst) v1' e2'
         -- No further renaming to do on e2',
         -- because no free var of e2' is in the rnEnvR of the envt

------------------------------------------
match_ty :: RuleMatchEnv
         -> RuleSubst
         -> Type                -- Template
         -> Type                -- Target
         -> Maybe RuleSubst
-- Matching Core types: use the matcher in TcType.
-- Notice that we treat newtypes as opaque.  For example, suppose
-- we have a specialised version of a function at a newtype, say
--      newtype T = MkT Int
-- We only want to replace (f T) with f', not (f Int).

match_ty renv subst ty1 ty2
  = do  { (tv_subst', cv_subst')
            <- Unify.ruleMatchTyX menv tv_subst cv_subst ty1 ty2
        ; return (subst { rs_tv_subst = tv_subst', rs_cv_subst = cv_subst' }) }
  where
    tv_subst = rs_tv_subst subst
    cv_subst = rs_cv_subst subst
    menv = ME { me_tmpls = rv_tmpls renv, me_env = rv_lcl renv }

{-
Note [Expanding variables]
~~~~~~~~~~~~~~~~~~~~~~~~~~
Here is another Very Important rule: if the term being matched is a
variable, we expand it so long as its unfolding is "expandable". (Its
occurrence information is not necessarily up to date, so we don't use
it.)  By "expandable" we mean a WHNF or a "constructor-like" application.
This is the key reason for "constructor-like" Ids.  If we have
     {-# NOINLINE [1] CONLIKE g #-}
     {-# RULE f (g x) = h x #-}
then in the term
   let v = g 3 in ....(f v)....
we want to make the rule fire, to replace (f v) with (h 3).

Note [Do not expand locally-bound variables]
~~~~~~~~~~~~~~~~~~~~~~~~~~~~~~~~~~~~~~~~~~~~
Do *not* expand locally-bound variables, else there's a worry that the
unfolding might mention variables that are themselves renamed.
Example
          case x of y { (p,q) -> ...y... }
Don't expand 'y' to (p,q) because p,q might themselves have been
renamed.  Essentially we only expand unfoldings that are "outside"
the entire match.

Hence, (a) the guard (not (isLocallyBoundR v2))
       (b) when we expand we nuke the renaming envt (nukeRnEnvR).

Note [Tick annotations in RULE matching]
~~~~~~~~~~~~~~~~~~~~~~~~~~~~~~~~~~~~~~~~

We used to unconditionally look through Notes in both template and
expression being matched. This is actually illegal for counting or
cost-centre-scoped ticks, because we have no place to put them without
changing entry counts and/or costs. So now we just fail the match in
these cases.

On the other hand, where we are allowed to insert new cost into the
tick scope, we can float them upwards to the rule application site.

cf Note [Notes in call patterns] in SpecConstr

Note [Matching lets]
~~~~~~~~~~~~~~~~~~~~
Matching a let-expression.  Consider
        RULE forall x.  f (g x) = <rhs>
and target expression
        f (let { w=R } in g E))
Then we'd like the rule to match, to generate
        let { w=R } in (\x. <rhs>) E
In effect, we want to float the let-binding outward, to enable
the match to happen.  This is the WHOLE REASON for accumulating
bindings in the RuleSubst

We can only do this if the free variables of R are not bound by the
part of the target expression outside the let binding; e.g.
        f (\v. let w = v+1 in g E)
Here we obviously cannot float the let-binding for w.  Hence the
use of okToFloat.

There are a couple of tricky points.
  (a) What if floating the binding captures a variable?
        f (let v = x+1 in v) v
      --> NOT!
        let v = x+1 in f (x+1) v

  (b) What if two non-nested let bindings bind the same variable?
        f (let v = e1 in b1) (let v = e2 in b2)
      --> NOT!
        let v = e1 in let v = e2 in (f b2 b2)
      See testsuite test "RuleFloatLet".

Our cunning plan is this:
  * Along with the growing substitution for template variables
    we maintain a growing set of floated let-bindings (rs_binds)
    plus the set of variables thus bound.

  * The RnEnv2 in the MatchEnv binds only the local binders
    in the term (lambdas, case)

  * When we encounter a let in the term to be matched, we
    check that does not mention any locally bound (lambda, case)
    variables.  If so we fail

  * We use CoreSubst.substBind to freshen the binding, using an
    in-scope set that is the original in-scope variables plus the
    rs_bndrs (currently floated let-bindings).  So in (a) above
    we'll freshen the 'v' binding; in (b) above we'll freshen
    the *second* 'v' binding.

  * We apply that freshening substitution, in a lexically-scoped
    way to the term, although lazily; this is the rv_fltR field.


Note [Matching cases]
~~~~~~~~~~~~~~~~~~~~~
{- NOTE: This idea is currently disabled.  It really only works if
         the primops involved are OkForSpeculation, and, since
         they have side effects readIntOfAddr and touch are not.
         Maybe we'll get back to this later .  -}

Consider
   f (case readIntOffAddr# p# i# realWorld# of { (# s#, n# #) ->
      case touch# fp s# of { _ ->
      I# n# } } )
This happened in a tight loop generated by stream fusion that
Roman encountered.  We'd like to treat this just like the let
case, because the primops concerned are ok-for-speculation.
That is, we'd like to behave as if it had been
   case readIntOffAddr# p# i# realWorld# of { (# s#, n# #) ->
   case touch# fp s# of { _ ->
   f (I# n# } } )

Note [Lookup in-scope]
~~~~~~~~~~~~~~~~~~~~~~
Consider this example
        foo :: Int -> Maybe Int -> Int
        foo 0 (Just n) = n
        foo m (Just n) = foo (m-n) (Just n)

SpecConstr sees this fragment:

        case w_smT of wild_Xf [Just A] {
          Data.Maybe.Nothing -> lvl_smf;
          Data.Maybe.Just n_acT [Just S(L)] ->
            case n_acT of wild1_ams [Just A] { GHC.Base.I# y_amr [Just L] ->
            \$wfoo_smW (GHC.Prim.-# ds_Xmb y_amr) wild_Xf
            }};

and correctly generates the rule

        RULES: "SC:$wfoo1" [0] __forall {y_amr [Just L] :: GHC.Prim.Int#
                                          sc_snn :: GHC.Prim.Int#}
          \$wfoo_smW sc_snn (Data.Maybe.Just @ GHC.Base.Int (GHC.Base.I# y_amr))
          = \$s\$wfoo_sno y_amr sc_snn ;]

BUT we must ensure that this rule matches in the original function!
Note that the call to \$wfoo is
            \$wfoo_smW (GHC.Prim.-# ds_Xmb y_amr) wild_Xf

During matching we expand wild_Xf to (Just n_acT).  But then we must also
expand n_acT to (I# y_amr).  And we can only do that if we look up n_acT
in the in-scope set, because in wild_Xf's unfolding it won't have an unfolding
at all.

That is why the 'lookupRnInScope' call in the (Var v2) case of 'match'
is so important.


************************************************************************
*                                                                      *
                   Rule-check the program
*                                                                      *
************************************************************************

   We want to know what sites have rules that could have fired but didn't.
   This pass runs over the tree (without changing it) and reports such.
-}

-- | Report partial matches for rules beginning with the specified
-- string for the purposes of error reporting
ruleCheckProgram :: CompilerPhase               -- ^ Rule activation test
                 -> String                      -- ^ Rule pattern
                 -> RuleEnv                     -- ^ Database of rules
                 -> CoreProgram                 -- ^ Bindings to check in
                 -> SDoc                        -- ^ Resulting check message
ruleCheckProgram phase rule_pat rule_base binds
  | isEmptyBag results
  = text "Rule check results: no rule application sites"
  | otherwise
  = vcat [text "Rule check results:",
          line,
          vcat [ p $$ line | p <- bagToList results ]
         ]
  where
    env = RuleCheckEnv { rc_is_active = isActive phase
                       , rc_id_unf    = idUnfolding     -- Not quite right
                                                        -- Should use activeUnfolding
                       , rc_pattern   = rule_pat
                       , rc_rule_base = rule_base }
    results = unionManyBags (map (ruleCheckBind env) binds)
    line = text (replicate 20 '-')

data RuleCheckEnv = RuleCheckEnv {
    rc_is_active :: Activation -> Bool,
    rc_id_unf  :: IdUnfoldingFun,
    rc_pattern :: String,
    rc_rule_base :: RuleEnv
}

ruleCheckBind :: RuleCheckEnv -> CoreBind -> Bag SDoc
   -- The Bag returned has one SDoc for each call site found
ruleCheckBind env (NonRec _ r) = ruleCheck env r
ruleCheckBind env (Rec prs)    = unionManyBags [ruleCheck env r | (_,r) <- prs]

ruleCheck :: RuleCheckEnv -> CoreExpr -> Bag SDoc
ruleCheck _   (Var _)       = emptyBag
ruleCheck _   (Lit _)       = emptyBag
ruleCheck _   (Type _)      = emptyBag
ruleCheck _   (Coercion _)  = emptyBag
ruleCheck env (App f a)     = ruleCheckApp env (App f a) []
ruleCheck env (Tick _ e)  = ruleCheck env e
ruleCheck env (Cast e _)    = ruleCheck env e
ruleCheck env (Let bd e)    = ruleCheckBind env bd `unionBags` ruleCheck env e
ruleCheck env (Lam _ e)     = ruleCheck env e
ruleCheck env (Case e _ _ as) = ruleCheck env e `unionBags`
                                unionManyBags [ruleCheck env r | (_,_,r) <- as]

ruleCheckApp :: RuleCheckEnv -> Expr CoreBndr -> [Arg CoreBndr] -> Bag SDoc
ruleCheckApp env (App f a) as = ruleCheck env a `unionBags` ruleCheckApp env f (a:as)
ruleCheckApp env (Var f) as   = ruleCheckFun env f as
ruleCheckApp env other _      = ruleCheck env other

ruleCheckFun :: RuleCheckEnv -> Id -> [CoreExpr] -> Bag SDoc
-- Produce a report for all rules matching the predicate
-- saying why it doesn't match the specified application

ruleCheckFun env fn args
  | null name_match_rules = emptyBag
  | otherwise             = unitBag (ruleAppCheck_help env fn args name_match_rules)
  where
    name_match_rules = filter match (getRules (rc_rule_base env) fn)
    match rule = (rc_pattern env) `isPrefixOf` unpackFS (ruleName rule)

ruleAppCheck_help :: RuleCheckEnv -> Id -> [CoreExpr] -> [CoreRule] -> SDoc
ruleAppCheck_help env fn args rules
  =     -- The rules match the pattern, so we want to print something
    vcat [text "Expression:" <+> ppr (mkApps (Var fn) args),
          vcat (map check_rule rules)]
  where
    n_args = length args
    i_args = args `zip` [1::Int ..]
    rough_args = map roughTopName args

    check_rule rule = sdocWithDynFlags $ \dflags ->
                      rule_herald rule <> colon <+> rule_info dflags rule

    rule_herald (BuiltinRule { ru_name = name })
        = ptext (sLit "Builtin rule") <+> doubleQuotes (ftext name)
    rule_herald (Rule { ru_name = name })
        = ptext (sLit "Rule") <+> doubleQuotes (ftext name)

    rule_info dflags rule
        | Just _ <- matchRule dflags (emptyInScopeSet, rc_id_unf env)
                              noBlackList fn args rough_args rule
        = text "matches (which is very peculiar!)"

    rule_info _ (BuiltinRule {}) = text "does not match"

    rule_info _ (Rule { ru_act = act,
                        ru_bndrs = rule_bndrs, ru_args = rule_args})
        | not (rc_is_active env act)  = text "active only in later phase"
        | n_args < n_rule_args        = text "too few arguments"
        | n_mismatches == n_rule_args = text "no arguments match"
        | n_mismatches == 0           = text "all arguments match (considered individually), but rule as a whole does not"
        | otherwise                   = text "arguments" <+> ppr mismatches <+> text "do not match (1-indexing)"
        where
          n_rule_args  = length rule_args
          n_mismatches = length mismatches
          mismatches   = [i | (rule_arg, (arg,i)) <- rule_args `zip` i_args,
                              not (isJust (match_fn rule_arg arg))]

          lhs_fvs = exprsFreeVars rule_args     -- Includes template tyvars
          match_fn rule_arg arg = match renv emptyRuleSubst rule_arg arg
                where
                  in_scope = mkInScopeSet (lhs_fvs `unionVarSet` exprFreeVars arg)
                  renv = RV { rv_lcl   = mkRnEnv2 in_scope
                            , rv_tmpls = mkVarSet rule_bndrs
                            , rv_fltR  = mkEmptySubst in_scope
                            , rv_unf   = rc_id_unf env }<|MERGE_RESOLUTION|>--- conflicted
+++ resolved
@@ -50,7 +50,7 @@
 import Name             ( Name, NamedThing(..), nameIsLocalOrFrom )
 import NameSet
 import NameEnv
-import Unify            ( ruleMatchTyX, MatchEnv(..) )
+import Unify            ( ruleMatchTyX )
 import BasicTypes       ( Activation, CompilerPhase, isActive, pprRuleName )
 import StaticFlags      ( opt_PprStyle_Debug )
 import DynFlags         ( DynFlags )
@@ -785,7 +785,6 @@
          -> Coercion
          -> Coercion
          -> Maybe RuleSubst
-<<<<<<< HEAD
 match_co renv subst co1 co2
   | Just cv <- getCoVar_maybe co1
   = match_var renv subst cv (Coercion co2)
@@ -800,24 +799,7 @@
         |  tc1 == tc2
         -> match_cos renv subst cos1 cos2
       _ -> Nothing
-match_co _ _ co1 co2
-  = pprTrace "match_co: needs more cases" (ppr co1 $$ ppr co2) Nothing
-=======
-match_co renv subst (CoVarCo cv) co
-  = match_var renv subst cv (Coercion co)
-match_co renv subst (Refl r1 ty1) co
-  = case co of
-       Refl r2 ty2
-         | r1 == r2 -> match_ty renv subst ty1 ty2
-       _            -> Nothing
-match_co renv subst (TyConAppCo r1 tc1 cos1) co2
-  = case co2 of
-       TyConAppCo r2 tc2 cos2
-         | r1 == r2 && tc1 == tc2
-         -> match_cos renv subst cos1 cos2
-       _ -> Nothing
 match_co _ _ _co1 _co2
->>>>>>> 96dc041a
     -- Currently just deals with CoVarCo, TyConAppCo and Refl
 #ifdef DEBUG
   = pprTrace "match_co: needs more cases" (ppr _co1 $$ ppr _co2) Nothing
@@ -835,7 +817,7 @@
      ; match_cos renv subst' cos1 cos2 }
 match_cos _ subst [] [] = Just subst
 match_cos _ _ cos1 cos2 = pprTrace "match_cos: not same length" (ppr cos1 $$ ppr cos2) Nothing
-         
+
 -------------
 rnMatchBndr2 :: RuleMatchEnv -> RuleSubst -> Var -> Var -> RuleMatchEnv
 rnMatchBndr2 renv subst x1 x2
@@ -955,13 +937,11 @@
 -- We only want to replace (f T) with f', not (f Int).
 
 match_ty renv subst ty1 ty2
-  = do  { (tv_subst', cv_subst')
-            <- Unify.ruleMatchTyX menv tv_subst cv_subst ty1 ty2
-        ; return (subst { rs_tv_subst = tv_subst', rs_cv_subst = cv_subst' }) }
+  = do  { tv_subst'
+            <- Unify.ruleMatchTyX (rv_tmpls renv) (rv_lcl renv) tv_subst ty1 ty2
+        ; return (subst { rs_tv_subst = tv_subst' }) }
   where
     tv_subst = rs_tv_subst subst
-    cv_subst = rs_cv_subst subst
-    menv = ME { me_tmpls = rv_tmpls renv, me_env = rv_lcl renv }
 
 {-
 Note [Expanding variables]
