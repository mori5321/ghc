{-# LANGUAGE CPP, MagicHash #-}

-- | Dynamically lookup up values from modules and loading them.
module DynamicLoading (
#ifdef GHCI
        -- * Loading plugins
        loadPlugins,

        -- * Force loading information
        forceLoadModuleInterfaces,
        forceLoadNameModuleInterface,
        forceLoadTyCon,

        -- * Finding names
        lookupRdrNameInModuleForPlugins,

        -- * Loading values
        getValueSafely,
        getHValueSafely,
        lessUnsafeCoerce
#endif
    ) where

#ifdef GHCI
import Linker           ( linkModule, getHValue )
import SrcLoc           ( noSrcSpan )
import Finder           ( findImportedModule, cannotFindModule )
import TcRnMonad        ( initTcInteractive, initIfaceTcRn )
import LoadIface        ( loadPluginInterface )
import RdrName          ( RdrName, Provenance(..), ImportSpec(..), ImpDeclSpec(..)
                        , ImpItemSpec(..), mkGlobalRdrEnv, lookupGRE_RdrName
                        , gre_name, mkRdrQual )
import OccName          ( mkVarOcc )
import RnNames          ( gresFromAvails )
import DynFlags
import Plugins          ( Plugin, CommandLineOption )
import PrelNames        ( pluginTyConName )

import HscTypes
import BasicTypes       ( HValue )
<<<<<<< HEAD
import TyCoRep          ( pprTyThingCategory )
=======
import TypeRep          ( mkTyConTy, pprTyThingCategory )
>>>>>>> 0511c0ab
import Type             ( Type, eqType )
import TyCon            ( TyCon )
import Name             ( Name, nameModule_maybe )
import Id               ( idType )
import Module           ( Module, ModuleName )
import Panic
import FastString
import ErrUtils
import Outputable
import Exception
import Hooks

import Data.Maybe        ( mapMaybe )
import GHC.Exts          ( unsafeCoerce# )


loadPlugins :: HscEnv -> IO [(ModuleName, Plugin, [CommandLineOption])]
loadPlugins hsc_env
  = do { plugins <- mapM (loadPlugin hsc_env) to_load
       ; return $ map attachOptions $ to_load `zip` plugins }
  where
    dflags  = hsc_dflags hsc_env
    to_load = pluginModNames dflags

    attachOptions (mod_nm, plug) = (mod_nm, plug, options)
      where
        options = [ option | (opt_mod_nm, option) <- pluginModNameOpts dflags
                            , opt_mod_nm == mod_nm ]

loadPlugin :: HscEnv -> ModuleName -> IO Plugin
loadPlugin hsc_env mod_name
  = do { let plugin_rdr_name = mkRdrQual mod_name (mkVarOcc "plugin")
             dflags = hsc_dflags hsc_env
       ; mb_name <- lookupRdrNameInModuleForPlugins hsc_env mod_name
                        plugin_rdr_name
       ; case mb_name of {
            Nothing ->
                throwGhcExceptionIO (CmdLineError $ showSDoc dflags $ hsep
                          [ ptext (sLit "The module"), ppr mod_name
                          , ptext (sLit "did not export the plugin name")
                          , ppr plugin_rdr_name ]) ;
            Just name ->

     do { plugin_tycon <- forceLoadTyCon hsc_env pluginTyConName
        ; mb_plugin <- getValueSafely hsc_env name (mkTyConTy plugin_tycon)
        ; case mb_plugin of
            Nothing ->
                throwGhcExceptionIO (CmdLineError $ showSDoc dflags $ hsep
                          [ ptext (sLit "The value"), ppr name
                          , ptext (sLit "did not have the type")
                          , ppr pluginTyConName, ptext (sLit "as required")])
            Just plugin -> return plugin } } }


-- | Force the interfaces for the given modules to be loaded. The 'SDoc' parameter is used
-- for debugging (@-ddump-if-trace@) only: it is shown as the reason why the module is being loaded.
forceLoadModuleInterfaces :: HscEnv -> SDoc -> [Module] -> IO ()
forceLoadModuleInterfaces hsc_env doc modules
    = (initTcInteractive hsc_env $
       initIfaceTcRn $
       mapM_ (loadPluginInterface doc) modules) 
      >> return ()

-- | Force the interface for the module containing the name to be loaded. The 'SDoc' parameter is used
-- for debugging (@-ddump-if-trace@) only: it is shown as the reason why the module is being loaded.
forceLoadNameModuleInterface :: HscEnv -> SDoc -> Name -> IO ()
forceLoadNameModuleInterface hsc_env reason name = do
    let name_modules = mapMaybe nameModule_maybe [name]
    forceLoadModuleInterfaces hsc_env reason name_modules

-- | Load the 'TyCon' associated with the given name, come hell or high water. Fails if:
--
-- * The interface could not be loaded
-- * The name is not that of a 'TyCon'
-- * The name did not exist in the loaded module
forceLoadTyCon :: HscEnv -> Name -> IO TyCon
forceLoadTyCon hsc_env con_name = do
    forceLoadNameModuleInterface hsc_env (ptext (sLit "contains a name used in an invocation of loadTyConTy")) con_name
    
    mb_con_thing <- lookupTypeHscEnv hsc_env con_name
    case mb_con_thing of
        Nothing -> throwCmdLineErrorS dflags $ missingTyThingError con_name
        Just (ATyCon tycon) -> return tycon
        Just con_thing -> throwCmdLineErrorS dflags $ wrongTyThingError con_name con_thing
  where dflags = hsc_dflags hsc_env

-- | Loads the value corresponding to a 'Name' if that value has the given 'Type'. This only provides limited safety
-- in that it is up to the user to ensure that that type corresponds to the type you try to use the return value at!
--
-- If the value found was not of the correct type, returns @Nothing@. Any other condition results in an exception:
--
-- * If we could not load the names module
-- * If the thing being loaded is not a value
-- * If the Name does not exist in the module
-- * If the link failed

getValueSafely :: HscEnv -> Name -> Type -> IO (Maybe a)
getValueSafely hsc_env val_name expected_type = do
  mb_hval <- lookupHook getValueSafelyHook getHValueSafely dflags hsc_env val_name expected_type
  case mb_hval of
    Nothing   -> return Nothing
    Just hval -> do
      value <- lessUnsafeCoerce dflags "getValueSafely" hval
      return (Just value)
  where
    dflags = hsc_dflags hsc_env

getHValueSafely :: HscEnv -> Name -> Type -> IO (Maybe HValue)
getHValueSafely hsc_env val_name expected_type = do
    forceLoadNameModuleInterface hsc_env (ptext (sLit "contains a name used in an invocation of getHValueSafely")) val_name
    -- Now look up the names for the value and type constructor in the type environment
    mb_val_thing <- lookupTypeHscEnv hsc_env val_name
    case mb_val_thing of
        Nothing -> throwCmdLineErrorS dflags $ missingTyThingError val_name
        Just (AnId id) -> do
            -- Check the value type in the interface against the type recovered from the type constructor
            -- before finally casting the value to the type we assume corresponds to that constructor
            if expected_type `eqType` idType id
             then do
                -- Link in the module that contains the value, if it has such a module
                case nameModule_maybe val_name of
                    Just mod -> do linkModule hsc_env mod
                                   return ()
                    Nothing ->  return ()
                -- Find the value that we just linked in and cast it given that we have proved it's type
                hval <- getHValue hsc_env val_name
                return (Just hval)
             else return Nothing
        Just val_thing -> throwCmdLineErrorS dflags $ wrongTyThingError val_name val_thing
   where dflags = hsc_dflags hsc_env

-- | Coerce a value as usual, but:
--
-- 1) Evaluate it immediately to get a segfault early if the coercion was wrong
--
-- 2) Wrap it in some debug messages at verbosity 3 or higher so we can see what happened
--    if it /does/ segfault
lessUnsafeCoerce :: DynFlags -> String -> a -> IO b
lessUnsafeCoerce dflags context what = do
    debugTraceMsg dflags 3 $ (ptext $ sLit "Coercing a value in") <+> (text context) <> (ptext $ sLit "...")
    output <- evaluate (unsafeCoerce# what)
    debugTraceMsg dflags 3 $ ptext $ sLit "Successfully evaluated coercion"
    return output


-- | Finds the 'Name' corresponding to the given 'RdrName' in the context of the 'ModuleName'. Returns @Nothing@ if no
-- such 'Name' could be found. Any other condition results in an exception:
--
-- * If the module could not be found
-- * If we could not determine the imports of the module
--
-- Can only be used for lookuping up names while handling plugins.
-- This was introduced by 57d6798.
lookupRdrNameInModuleForPlugins :: HscEnv -> ModuleName -> RdrName -> IO (Maybe Name)
lookupRdrNameInModuleForPlugins hsc_env mod_name rdr_name = do
    -- First find the package the module resides in by searching exposed packages and home modules
    found_module <- findImportedModule hsc_env mod_name Nothing
    case found_module of
        Found _ mod -> do
            -- Find the exports of the module
            (_, mb_iface) <- initTcInteractive hsc_env $
                             initIfaceTcRn $
                             loadPluginInterface doc mod
            case mb_iface of
                Just iface -> do
                    -- Try and find the required name in the exports
                    let decl_spec = ImpDeclSpec { is_mod = mod_name, is_as = mod_name
                                                , is_qual = False, is_dloc = noSrcSpan }
                        provenance = Imported [ImpSpec decl_spec ImpAll]
                        env = mkGlobalRdrEnv (gresFromAvails provenance (mi_exports iface))
                    case lookupGRE_RdrName rdr_name env of
                        [gre] -> return (Just (gre_name gre))
                        []    -> return Nothing
                        _     -> panic "lookupRdrNameInModule"

                Nothing -> throwCmdLineErrorS dflags $ hsep [ptext (sLit "Could not determine the exports of the module"), ppr mod_name]
        err -> throwCmdLineErrorS dflags $ cannotFindModule dflags mod_name err
  where
    dflags = hsc_dflags hsc_env
    doc = ptext (sLit "contains a name used in an invocation of lookupRdrNameInModule")

wrongTyThingError :: Name -> TyThing -> SDoc
wrongTyThingError name got_thing = hsep [ptext (sLit "The name"), ppr name, ptext (sLit "is not that of a value but rather a"), pprTyThingCategory got_thing]

missingTyThingError :: Name -> SDoc
missingTyThingError name = hsep [ptext (sLit "The name"), ppr name, ptext (sLit "is not in the type environment: are you sure it exists?")]

throwCmdLineErrorS :: DynFlags -> SDoc -> IO a
throwCmdLineErrorS dflags = throwCmdLineError . showSDoc dflags

throwCmdLineError :: String -> IO a
throwCmdLineError = throwGhcExceptionIO . CmdLineError
#endif<|MERGE_RESOLUTION|>--- conflicted
+++ resolved
@@ -38,11 +38,7 @@
 
 import HscTypes
 import BasicTypes       ( HValue )
-<<<<<<< HEAD
-import TyCoRep          ( pprTyThingCategory )
-=======
-import TypeRep          ( mkTyConTy, pprTyThingCategory )
->>>>>>> 0511c0ab
+import TyCoRep          ( mkTyConTy, pprTyThingCategory )
 import Type             ( Type, eqType )
 import TyCon            ( TyCon )
 import Name             ( Name, nameModule_maybe )
