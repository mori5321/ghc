--- conflicted
+++ resolved
@@ -343,12 +343,7 @@
     dict_id    	   = mkTemplateLocal 1 pred
     arg_ids    	   = mkTemplateLocalsNum 2 arg_tys
 
-<<<<<<< HEAD
-    rhs = mkLams tyvars  (Lam dict_id   rhs_body)
-    rhs_body | new_tycon = unwrapNewTypeBody tycon (mkTyCoVarTys tyvars) (Var dict_id)
-=======
-    rhs_body | new_tycon = unwrapNewTypeBody tycon (map mkTyVarTy tyvars) (Var dict_id)
->>>>>>> 2070a8f3
+    rhs_body | new_tycon = unwrapNewTypeBody tycon (mkTyCoVarTy tyvars) (Var dict_id)
              | otherwise = Case (Var dict_id) dict_id (idType the_arg_id)
                                 [(DataAlt data_con, arg_ids, varToCoreExpr the_arg_id)]
 				-- varToCoreExpr needed for equality superclass selectors
