{-
(c) The University of Glasgow 2006
(c) The GRASP/AQUA Project, Glasgow University, 1992-1998


@Uniques@ are used to distinguish entities in the compiler (@Ids@,
@Classes@, etc.) from each other.  Thus, @Uniques@ are the basic
comparison key in the compiler.

If there is any single operation that needs to be fast, it is @Unique@
comparison.  Unsurprisingly, there is quite a bit of huff-and-puff
directed to that end.

Some of the other hair in this code is to be able to use a
``splittable @UniqueSupply@'' if requested/possible (not standard
Haskell).
-}

{-# LANGUAGE CPP, BangPatterns, MagicHash #-}

module Unique (
        -- * Main data types
        Unique, Uniquable(..),

        -- ** Constructors, desctructors and operations on 'Unique's
        hasKey, cmpByUnique,

        pprUnique,

        mkUniqueGrimily,                -- Used in UniqSupply only!
        getKey,                         -- Used in Var, UniqFM, Name only!
        mkUnique, unpkUnique,           -- Used in BinIface only

        incrUnique,                     -- Used for renumbering
        deriveUnique,                   -- Ditto
        newTagUnique,                   -- Used in CgCase
        initTyVarUnique,

        -- ** Making built-in uniques

        -- now all the built-in Uniques (and functions to make them)
        -- [the Oh-So-Wonderful Haskell module system wins again...]
        mkAlphaTyVarUnique,
        mkPrimOpIdUnique,
        mkTupleTyConUnique, mkTupleDataConUnique,
        mkCTupleTyConUnique,
        mkPreludeMiscIdUnique, mkPreludeDataConUnique,
        mkPreludeTyConUnique, mkPreludeClassUnique,
        mkPArrDataConUnique, mkCoVarUnique,

    mkVarOccUnique, mkDataOccUnique, mkTvOccUnique, mkTcOccUnique,
        mkRegSingleUnique, mkRegPairUnique, mkRegClassUnique, mkRegSubUnique,
        mkCostCentreUnique,

        mkBuiltinUnique,
        mkPseudoUniqueD,
        mkPseudoUniqueE,
        mkPseudoUniqueH
    ) where

#include "HsVersions.h"

import BasicTypes
import FastString
import Outputable
import Util

-- just for implementing a fast [0,61) -> Char function
import GHC.Exts (indexCharOffAddr#, Char(..), Int(..))

import Data.Char        ( chr, ord )
import Data.Bits

{-
************************************************************************
*                                                                      *
\subsection[Unique-type]{@Unique@ type and operations}
*                                                                      *
************************************************************************

The @Chars@ are ``tag letters'' that identify the @UniqueSupply@.
Fast comparison is everything on @Uniques@:
-}

--why not newtype Int?

-- | The type of unique identifiers that are used in many places in GHC
-- for fast ordering and equality tests. You should generate these with
-- the functions from the 'UniqSupply' module
data Unique = MkUnique {-# UNPACK #-} !Int

{-
Now come the functions which construct uniques from their pieces, and vice versa.
The stuff about unique *supplies* is handled further down this module.
-}

unpkUnique      :: Unique -> (Char, Int)        -- The reverse

mkUniqueGrimily :: Int -> Unique                -- A trap-door for UniqSupply
getKey          :: Unique -> Int                -- for Var

incrUnique      :: Unique -> Unique
deriveUnique    :: Unique -> Int -> Unique
newTagUnique    :: Unique -> Char -> Unique

mkUniqueGrimily = MkUnique

{-# INLINE getKey #-}
getKey (MkUnique x) = x

incrUnique (MkUnique i) = MkUnique (i + 1)

-- deriveUnique uses an 'X' tag so that it won't clash with
-- any of the uniques produced any other way
deriveUnique (MkUnique i) delta = mkUnique 'X' (i + delta)

-- newTagUnique changes the "domain" of a unique to a different char
newTagUnique u c = mkUnique c i where (_,i) = unpkUnique u

-- pop the Char in the top 8 bits of the Unique(Supply)

-- No 64-bit bugs here, as long as we have at least 32 bits. --JSM

-- and as long as the Char fits in 8 bits, which we assume anyway!

mkUnique :: Char -> Int -> Unique       -- Builds a unique from pieces
-- NOT EXPORTED, so that we can see all the Chars that
--               are used in this one module
mkUnique c i
  = MkUnique (tag .|. bits)
  where
    tag  = ord c `shiftL` 24
    bits = i .&. 16777215 {-``0x00ffffff''-}

unpkUnique (MkUnique u)
  = let
        -- as long as the Char may have its eighth bit set, we
        -- really do need the logical right-shift here!
        tag = chr (u `shiftR` 24)
        i   = u .&. 16777215 {-``0x00ffffff''-}
    in
    (tag, i)

{-
************************************************************************
*                                                                      *
\subsection[Uniquable-class]{The @Uniquable@ class}
*                                                                      *
************************************************************************
-}

-- | Class of things that we can obtain a 'Unique' from
class Uniquable a where
    getUnique :: a -> Unique

hasKey          :: Uniquable a => a -> Unique -> Bool
x `hasKey` k    = getUnique x == k

instance Uniquable FastString where
 getUnique fs = mkUniqueGrimily (uniqueOfFS fs)

instance Uniquable Int where
 getUnique i = mkUniqueGrimily i

cmpByUnique :: Uniquable a => a -> a -> Ordering
cmpByUnique x y = (getUnique x) `cmpUnique` (getUnique y)

{-
************************************************************************
*                                                                      *
\subsection[Unique-instances]{Instance declarations for @Unique@}
*                                                                      *
************************************************************************

And the whole point (besides uniqueness) is fast equality.  We don't
use `deriving' because we want {\em precise} control of ordering
(equality on @Uniques@ is v common).
-}

eqUnique, ltUnique, leUnique :: Unique -> Unique -> Bool
eqUnique (MkUnique u1) (MkUnique u2) = u1 == u2
ltUnique (MkUnique u1) (MkUnique u2) = u1 <  u2
leUnique (MkUnique u1) (MkUnique u2) = u1 <= u2

cmpUnique :: Unique -> Unique -> Ordering
cmpUnique (MkUnique u1) (MkUnique u2)
  = if u1 == u2 then EQ else if u1 < u2 then LT else GT

instance Eq Unique where
    a == b = eqUnique a b
    a /= b = not (eqUnique a b)

instance Ord Unique where
    a  < b = ltUnique a b
    a <= b = leUnique a b
    a  > b = not (leUnique a b)
    a >= b = not (ltUnique a b)
    compare a b = cmpUnique a b

-----------------
instance Uniquable Unique where
    getUnique u = u

-- We do sometimes make strings with @Uniques@ in them:

showUnique :: Unique -> String
showUnique uniq
  = case unpkUnique uniq of
      (tag, u) -> finish_show tag u (iToBase62 u)

finish_show :: Char -> Int -> String -> String
finish_show 't' u _pp_u | u < 26
  = -- Special case to make v common tyvars, t1, t2, ...
    -- come out as a, b, ... (shorter, easier to read)
    [chr (ord 'a' + u)]
finish_show tag _ pp_u = tag : pp_u

pprUnique :: Unique -> SDoc
pprUnique u = text (showUnique u)

instance Outputable Unique where
    ppr = pprUnique

instance Show Unique where
    show uniq = showUnique uniq

{-
************************************************************************
*                                                                      *
\subsection[Utils-base62]{Base-62 numbers}
*                                                                      *
************************************************************************

A character-stingy way to read/write numbers (notably Uniques).
The ``62-its'' are \tr{[0-9a-zA-Z]}.  We don't handle negative Ints.
Code stolen from Lennart.
-}

iToBase62 :: Int -> String
iToBase62 n_
  = ASSERT(n_ >= 0) go n_ ""
  where
    go n cs | n < 62
            = let !c = chooseChar62 n in c : cs
            | otherwise
            = go q (c : cs) where (q, r) = quotRem n 62
                                  !c = chooseChar62 r

    chooseChar62 :: Int -> Char
    {-# INLINE chooseChar62 #-}
    chooseChar62 (I# n) = C# (indexCharOffAddr# chars62 n)
    chars62 = "0123456789abcdefghijklmnopqrstuvwxyzABCDEFGHIJKLMNOPQRSTUVWXYZ"#

{-
************************************************************************
*                                                                      *
\subsection[Uniques-prelude]{@Uniques@ for wired-in Prelude things}
*                                                                      *
************************************************************************

Allocation of unique supply characters:
        v,t,u : for renumbering value-, type- and usage- vars.
        B:   builtin
        C-E: pseudo uniques     (used in native-code generator)
        X:   uniques derived by deriveUnique
        _:   unifiable tyvars   (above)
        0-9: prelude things below
             (no numbers left any more..)
        ::   (prelude) parallel array data constructors

        other a-z: lower case chars for unique supplies.  Used so far:

        d       desugarer
        f       AbsC flattener
        g       SimplStg
        n       Native codegen
        r       Hsc name cache
        s       simplifier
-}

mkAlphaTyVarUnique     :: Int -> Unique
mkPreludeClassUnique   :: Int -> Unique
mkPreludeTyConUnique   :: Int -> Unique
mkTupleTyConUnique     :: Boxity -> Arity -> Unique
mkCTupleTyConUnique    :: Arity -> Unique
mkPreludeDataConUnique :: Arity -> Unique
mkTupleDataConUnique   :: Boxity -> Arity -> Unique
mkPrimOpIdUnique       :: Int -> Unique
mkPreludeMiscIdUnique  :: Int -> Unique
mkPArrDataConUnique    :: Int -> Unique
mkCoVarUnique          :: Int -> Unique

<<<<<<< HEAD
mkAlphaTyVarUnique i            = mkUnique '1' i
mkCoVarUnique i                 = mkUnique 'g' i

mkPreludeClassUnique i          = mkUnique '2' i
=======
mkAlphaTyVarUnique   i = mkUnique '1' i
mkPreludeClassUnique i = mkUnique '2' i
>>>>>>> 96dc041a

-- Prelude type constructors occupy *three* slots.
-- The first is for the tycon itself; the latter two
-- are for the generic to/from Ids.  See TysWiredIn.mk_tc_gen_info.

mkPreludeTyConUnique i       = mkUnique '3' (3*i)
mkTupleTyConUnique Boxed   a = mkUnique '4' (3*a)
mkTupleTyConUnique Unboxed a = mkUnique '5' (3*a)
mkCTupleTyConUnique        a = mkUnique 'k' (3*a)

-- Data constructor keys occupy *two* slots.  The first is used for the
-- data constructor itself and its wrapper function (the function that
-- evaluates arguments as necessary and calls the worker). The second is
-- used for the worker function (the function that builds the constructor
-- representation).

mkPreludeDataConUnique i       = mkUnique '6' (2*i)    -- Must be alphabetic
mkTupleDataConUnique Boxed   a = mkUnique '7' (2*a)        -- ditto (*may* be used in C labels)
mkTupleDataConUnique Unboxed a = mkUnique '8' (2*a)

mkPrimOpIdUnique op         = mkUnique '9' op
mkPreludeMiscIdUnique  i    = mkUnique '0' i

-- No numbers left anymore, so I pick something different for the character tag
mkPArrDataConUnique a           = mkUnique ':' (2*a)

-- The "tyvar uniques" print specially nicely: a, b, c, etc.
-- See pprUnique for details

initTyVarUnique :: Unique
initTyVarUnique = mkUnique 't' 0

mkPseudoUniqueD, mkPseudoUniqueE, mkPseudoUniqueH,
   mkBuiltinUnique :: Int -> Unique

mkBuiltinUnique i = mkUnique 'B' i
mkPseudoUniqueD i = mkUnique 'D' i -- used in NCG for getUnique on RealRegs
mkPseudoUniqueE i = mkUnique 'E' i -- used in NCG spiller to create spill VirtualRegs
mkPseudoUniqueH i = mkUnique 'H' i -- used in NCG spiller to create spill VirtualRegs

mkRegSingleUnique, mkRegPairUnique, mkRegSubUnique, mkRegClassUnique :: Int -> Unique
mkRegSingleUnique = mkUnique 'R'
mkRegSubUnique    = mkUnique 'S'
mkRegPairUnique   = mkUnique 'P'
mkRegClassUnique  = mkUnique 'L'

mkCostCentreUnique :: Int -> Unique
mkCostCentreUnique = mkUnique 'C'

mkVarOccUnique, mkDataOccUnique, mkTvOccUnique, mkTcOccUnique :: FastString -> Unique
-- See Note [The Unique of an OccName] in OccName
mkVarOccUnique  fs = mkUnique 'i' (uniqueOfFS fs)
mkDataOccUnique fs = mkUnique 'd' (uniqueOfFS fs)
mkTvOccUnique   fs = mkUnique 'v' (uniqueOfFS fs)
mkTcOccUnique   fs = mkUnique 'c' (uniqueOfFS fs)<|MERGE_RESOLUTION|>--- conflicted
+++ resolved
@@ -290,15 +290,9 @@
 mkPArrDataConUnique    :: Int -> Unique
 mkCoVarUnique          :: Int -> Unique
 
-<<<<<<< HEAD
-mkAlphaTyVarUnique i            = mkUnique '1' i
-mkCoVarUnique i                 = mkUnique 'g' i
-
-mkPreludeClassUnique i          = mkUnique '2' i
-=======
 mkAlphaTyVarUnique   i = mkUnique '1' i
+mkCoVarUnique        i = mkUnique 'g' i
 mkPreludeClassUnique i = mkUnique '2' i
->>>>>>> 96dc041a
 
 -- Prelude type constructors occupy *three* slots.
 -- The first is for the tycon itself; the latter two
