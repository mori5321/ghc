{-
(c) The University of Glasgow 2006
(c) The AQUA Project, Glasgow University, 1998


This module contains definitions for the IdInfo for things that
have a standard form, namely:

- data constructors
- record selectors
- method and superclass selectors
- primitive operations
-}

{-# LANGUAGE CPP #-}

module MkId (
        mkDictFunId, mkDictFunTy, mkDictSelId, mkDictSelRhs,

        mkPrimOpId, mkFCallId,

        wrapNewTypeBody, unwrapNewTypeBody,
        wrapFamInstBody, unwrapFamInstScrut,
        wrapTypeUnbranchedFamInstBody, unwrapTypeUnbranchedFamInstScrut,

        DataConBoxer(..), mkDataConRep, mkDataConWorkId,

        -- And some particular Ids; see below for why they are wired in
        wiredInIds, ghcPrimIds,
        unsafeCoerceName, unsafeCoerceId, realWorldPrimId,
        voidPrimId, voidArgId,
        nullAddrId, seqId, lazyId, lazyIdKey, runRWId,
        coercionTokenId, magicDictId, coerceId,
        proxyHashId,

        -- Re-export error Ids
        module PrelRules
    ) where

#include "HsVersions.h"

import Rules
import TysPrim
import TysWiredIn
import PrelRules
import Type
import FamInstEnv
import Coercion
import TcType
import MkCore
import CoreUtils        ( exprType, mkCast )
import CoreUnfold
import Literal
import TyCon
import CoAxiom
import Class
import NameSet
import VarSet
import Name
import PrimOp
import ForeignCall
import DataCon
import Id
import IdInfo
import Demand
import CoreSyn
import Unique
import UniqSupply
import PrelNames
import BasicTypes       hiding ( SuccessFlag(..) )
import Util
import Pair
import DynFlags
import Outputable
import FastString
import ListSetOps

import Data.Maybe       ( maybeToList )

{-
************************************************************************
*                                                                      *
\subsection{Wired in Ids}
*                                                                      *
************************************************************************

Note [Wired-in Ids]
~~~~~~~~~~~~~~~~~~~
There are several reasons why an Id might appear in the wiredInIds:

(1) The ghcPrimIds are wired in because they can't be defined in
    Haskell at all, although the can be defined in Core.  They have
    compulsory unfoldings, so they are always inlined and they  have
    no definition site.  Their home module is GHC.Prim, so they
    also have a description in primops.txt.pp, where they are called
    'pseudoops'.

(2) The 'error' function, eRROR_ID, is wired in because we don't yet have
    a way to express in an interface file that the result type variable
    is 'open'; that is can be unified with an unboxed type

    [The interface file format now carry such information, but there's
    no way yet of expressing at the definition site for these
    error-reporting functions that they have an 'open'
    result type. -- sof 1/99]

(3) Other error functions (rUNTIME_ERROR_ID) are wired in (a) because
    the desugarer generates code that mentions them directly, and
    (b) for the same reason as eRROR_ID

(4) lazyId is wired in because the wired-in version overrides the
    strictness of the version defined in GHC.Base

In cases (2-4), the function has a definition in a library module, and
can be called; but the wired-in version means that the details are
never read from that module's interface file; instead, the full definition
is right here.
-}

wiredInIds :: [Id]
wiredInIds
  =  [lazyId, dollarId, oneShotId, runRWId]
  ++ errorIds           -- Defined in MkCore
  ++ ghcPrimIds

-- These Ids are exported from GHC.Prim
ghcPrimIds :: [Id]
ghcPrimIds
  = [   -- These can't be defined in Haskell, but they have
        -- perfectly reasonable unfoldings in Core
    realWorldPrimId,
    voidPrimId,
    unsafeCoerceId,
    nullAddrId,
    seqId,
    magicDictId,
    coerceId,
    proxyHashId
    ]

{-
************************************************************************
*                                                                      *
\subsection{Data constructors}
*                                                                      *
************************************************************************

The wrapper for a constructor is an ordinary top-level binding that evaluates
any strict args, unboxes any args that are going to be flattened, and calls
the worker.

We're going to build a constructor that looks like:

        data (Data a, C b) =>  T a b = T1 !a !Int b

        T1 = /\ a b ->
             \d1::Data a, d2::C b ->
             \p q r -> case p of { p ->
                       case q of { q ->
                       Con T1 [a,b] [p,q,r]}}

Notice that

* d2 is thrown away --- a context in a data decl is used to make sure
  one *could* construct dictionaries at the site the constructor
  is used, but the dictionary isn't actually used.

* We have to check that we can construct Data dictionaries for
  the types a and Int.  Once we've done that we can throw d1 away too.

* We use (case p of q -> ...) to evaluate p, rather than "seq" because
  all that matters is that the arguments are evaluated.  "seq" is
  very careful to preserve evaluation order, which we don't need
  to be here.

  You might think that we could simply give constructors some strictness
  info, like PrimOps, and let CoreToStg do the let-to-case transformation.
  But we don't do that because in the case of primops and functions strictness
  is a *property* not a *requirement*.  In the case of constructors we need to
  do something active to evaluate the argument.

  Making an explicit case expression allows the simplifier to eliminate
  it in the (common) case where the constructor arg is already evaluated.

Note [Wrappers for data instance tycons]
~~~~~~~~~~~~~~~~~~~~~~~~~~~~~~~~~~~~~~~~
In the case of data instances, the wrapper also applies the coercion turning
the representation type into the family instance type to cast the result of
the wrapper.  For example, consider the declarations

  data family Map k :: * -> *
  data instance Map (a, b) v = MapPair (Map a (Pair b v))

The tycon to which the datacon MapPair belongs gets a unique internal
name of the form :R123Map, and we call it the representation tycon.
In contrast, Map is the family tycon (accessible via
tyConFamInst_maybe). A coercion allows you to move between
representation and family type.  It is accessible from :R123Map via
tyConFamilyCoercion_maybe and has kind

  Co123Map a b v :: {Map (a, b) v ~ :R123Map a b v}

The wrapper and worker of MapPair get the types

        -- Wrapper
  $WMapPair :: forall a b v. Map a (Map a b v) -> Map (a, b) v
  $WMapPair a b v = MapPair a b v `cast` sym (Co123Map a b v)

        -- Worker
  MapPair :: forall a b v. Map a (Map a b v) -> :R123Map a b v

This coercion is conditionally applied by wrapFamInstBody.

It's a bit more complicated if the data instance is a GADT as well!

   data instance T [a] where
        T1 :: forall b. b -> T [Maybe b]

Hence we translate to

        -- Wrapper
  $WT1 :: forall b. b -> T [Maybe b]
  $WT1 b v = T1 (Maybe b) b (Maybe b) v
                        `cast` sym (Co7T (Maybe b))

        -- Worker
  T1 :: forall c b. (c ~ Maybe b) => b -> :R7T c

        -- Coercion from family type to representation type
  Co7T a :: T [a] ~ :R7T a

Note [Newtype datacons]
~~~~~~~~~~~~~~~~~~~~~~~
The "data constructor" for a newtype should always be vanilla.  At one
point this wasn't true, because the newtype arising from
     class C a => D a
looked like
       newtype T:D a = D:D (C a)
so the data constructor for T:C had a single argument, namely the
predicate (C a).  But now we treat that as an ordinary argument, not
part of the theta-type, so all is well.


************************************************************************
*                                                                      *
\subsection{Dictionary selectors}
*                                                                      *
************************************************************************

Selecting a field for a dictionary.  If there is just one field, then
there's nothing to do.

Dictionary selectors may get nested forall-types.  Thus:

        class Foo a where
          op :: forall b. Ord b => a -> b -> b

Then the top-level type for op is

        op :: forall a. Foo a =>
              forall b. Ord b =>
              a -> b -> b

This is unlike ordinary record selectors, which have all the for-alls
at the outside.  When dealing with classes it's very convenient to
recover the original type signature from the class op selector.
-}

mkDictSelId :: Name          -- Name of one of the *value* selectors
                             -- (dictionary superclass or method)
            -> Class -> Id
mkDictSelId name clas
  = mkGlobalId (ClassOpId clas) name sel_ty info
  where
    tycon          = classTyCon clas
    sel_names      = map idName (classAllSelIds clas)
    new_tycon      = isNewTyCon tycon
    [data_con]     = tyConDataCons tycon
    tyvars         = dataConUnivTyVars data_con
    arg_tys        = dataConRepArgTys data_con  -- Includes the dictionary superclasses
    val_index      = assoc "MkId.mkDictSelId" (sel_names `zip` [0..]) name

    sel_ty = mkInvForAllTys tyvars (mkFunTy (mkClassPred clas (mkTyVarTys tyvars))
                                            (getNth arg_tys val_index))

    base_info = noCafIdInfo
                `setArityInfo`         1
                `setStrictnessInfo`    strict_sig

    info | new_tycon
         = base_info `setInlinePragInfo` alwaysInlinePragma
                     `setUnfoldingInfo`  mkInlineUnfolding (Just 1) (mkDictSelRhs clas val_index)
                   -- See Note [Single-method classes] in TcInstDcls
                   -- for why alwaysInlinePragma

         | otherwise
         = base_info `setRuleInfo` mkRuleInfo [rule]
                   -- Add a magic BuiltinRule, but no unfolding
                   -- so that the rule is always available to fire.
                   -- See Note [ClassOp/DFun selection] in TcInstDcls

    n_ty_args = length tyvars

    -- This is the built-in rule that goes
    --      op (dfT d1 d2) --->  opT d1 d2
    rule = BuiltinRule { ru_name = fsLit "Class op " `appendFS`
                                     occNameFS (getOccName name)
                       , ru_fn    = name
                       , ru_nargs = n_ty_args + 1
                       , ru_try   = dictSelRule val_index n_ty_args }

        -- The strictness signature is of the form U(AAAVAAAA) -> T
        -- where the V depends on which item we are selecting
        -- It's worth giving one, so that absence info etc is generated
        -- even if the selector isn't inlined

    strict_sig = mkClosedStrictSig [arg_dmd] topRes
    arg_dmd | new_tycon = evalDmd
            | otherwise = mkManyUsedDmd $
                          mkProdDmd [ if name == sel_name then evalDmd else absDmd
                                    | sel_name <- sel_names ]

mkDictSelRhs :: Class
             -> Int         -- 0-indexed selector among (superclasses ++ methods)
             -> CoreExpr
mkDictSelRhs clas val_index
  = mkLams tyvars (Lam dict_id rhs_body)
  where
    tycon          = classTyCon clas
    new_tycon      = isNewTyCon tycon
    [data_con]     = tyConDataCons tycon
    tyvars         = dataConUnivTyVars data_con
    arg_tys        = dataConRepArgTys data_con  -- Includes the dictionary superclasses

    the_arg_id     = getNth arg_ids val_index
    pred           = mkClassPred clas (mkTyVarTys tyvars)
    dict_id        = mkTemplateLocal 1 pred
    arg_ids        = mkTemplateLocalsNum 2 arg_tys

    rhs_body | new_tycon = unwrapNewTypeBody tycon (mkTyVarTys tyvars) (Var dict_id)
             | otherwise = Case (Var dict_id) dict_id (idType the_arg_id)
                                [(DataAlt data_con, arg_ids, varToCoreExpr the_arg_id)]
                                -- varToCoreExpr needed for equality superclass selectors
                                --   sel a b d = case x of { MkC _ (g:a~b) _ -> CO g }

dictSelRule :: Int -> Arity -> RuleFun
-- Tries to persuade the argument to look like a constructor
-- application, using exprIsConApp_maybe, and then selects
-- from it
--       sel_i t1..tk (D t1..tk op1 ... opm) = opi
--
dictSelRule val_index n_ty_args _ id_unf _ args
  | (dict_arg : _) <- drop n_ty_args args
  , Just (_, _, con_args) <- exprIsConApp_maybe id_unf dict_arg
  = Just (getNth con_args val_index)
  | otherwise
  = Nothing

{-
************************************************************************
*                                                                      *
        Data constructors
*                                                                      *
************************************************************************
-}

mkDataConWorkId :: Name -> DataCon -> Id
mkDataConWorkId wkr_name data_con
  | isNewTyCon tycon
  = mkGlobalId (DataConWrapId data_con) wkr_name nt_wrap_ty nt_work_info
  | otherwise
  = mkGlobalId (DataConWorkId data_con) wkr_name alg_wkr_ty wkr_info

  where
    tycon = dataConTyCon data_con

        ----------- Workers for data types --------------
    alg_wkr_ty = dataConRepType data_con
    wkr_arity = dataConRepArity data_con
    wkr_info  = noCafIdInfo
                `setArityInfo`       wkr_arity
                `setStrictnessInfo`  wkr_sig
                `setUnfoldingInfo`   evaldUnfolding  -- Record that it's evaluated,
                                                     -- even if arity = 0

    wkr_sig = mkClosedStrictSig (replicate wkr_arity topDmd) (dataConCPR data_con)
        --      Note [Data-con worker strictness]
        -- Notice that we do *not* say the worker is strict
        -- even if the data constructor is declared strict
        --      e.g.    data T = MkT !(Int,Int)
        -- Why?  Because the *wrapper* is strict (and its unfolding has case
        -- expressions that do the evals) but the *worker* itself is not.
        -- If we pretend it is strict then when we see
        --      case x of y -> $wMkT y
        -- the simplifier thinks that y is "sure to be evaluated" (because
        --  $wMkT is strict) and drops the case.  No, $wMkT is not strict.
        --
        -- When the simplifer sees a pattern
        --      case e of MkT x -> ...
        -- it uses the dataConRepStrictness of MkT to mark x as evaluated;
        -- but that's fine... dataConRepStrictness comes from the data con
        -- not from the worker Id.

        ----------- Workers for newtypes --------------
    (nt_tvs, _, nt_arg_tys, _) = dataConSig data_con
    res_ty_args  = mkTyVarTys nt_tvs
    nt_wrap_ty   = dataConWrapperType data_con
    nt_work_info = noCafIdInfo          -- The NoCaf-ness is set by noCafIdInfo
                  `setArityInfo` 1      -- Arity 1
                  `setInlinePragInfo`    alwaysInlinePragma
                  `setUnfoldingInfo`     newtype_unf
    id_arg1      = mkTemplateLocal 1 (head nt_arg_tys)
    newtype_unf  = ASSERT2( isVanillaDataCon data_con &&
                            isSingleton nt_arg_tys, ppr data_con  )
                              -- Note [Newtype datacons]
                   mkCompulsoryUnfolding $
                   mkLams nt_tvs $ Lam id_arg1 $
                   wrapNewTypeBody tycon res_ty_args (Var id_arg1)

dataConCPR :: DataCon -> DmdResult
dataConCPR con
  | isDataTyCon tycon     -- Real data types only; that is,
                          -- not unboxed tuples or newtypes
  , null (dataConExTyVars con)  -- No existentials
  , wkr_arity > 0
  , wkr_arity <= mAX_CPR_SIZE
  = if is_prod then vanillaCprProdRes (dataConRepArity con)
               else cprSumRes (dataConTag con)
  | otherwise
  = topRes
  where
    is_prod   = isProductTyCon tycon
    tycon     = dataConTyCon con
    wkr_arity = dataConRepArity con

    mAX_CPR_SIZE :: Arity
    mAX_CPR_SIZE = 10
    -- We do not treat very big tuples as CPR-ish:
    --      a) for a start we get into trouble because there aren't
    --         "enough" unboxed tuple types (a tiresome restriction,
    --         but hard to fix),
    --      b) more importantly, big unboxed tuples get returned mainly
    --         on the stack, and are often then allocated in the heap
    --         by the caller.  So doing CPR for them may in fact make
    --         things worse.

{-
-------------------------------------------------
--         Data constructor representation
--
-- This is where we decide how to wrap/unwrap the
-- constructor fields
--
--------------------------------------------------
-}

type Unboxer = Var -> UniqSM ([Var], CoreExpr -> CoreExpr)
  -- Unbox: bind rep vars by decomposing src var

data Boxer = UnitBox | Boxer (TCvSubst -> UniqSM ([Var], CoreExpr))
  -- Box:   build src arg using these rep vars

newtype DataConBoxer = DCB ([Type] -> [Var] -> UniqSM ([Var], [CoreBind]))
                       -- Bind these src-level vars, returning the
                       -- rep-level vars to bind in the pattern

mkDataConRep :: DynFlags
             -> FamInstEnvs
             -> Name
             -> Maybe [HsImplBang]
                -- See Note [Bangs on imported data constructors]
             -> DataCon
             -> UniqSM DataConRep
mkDataConRep dflags fam_envs wrap_name mb_bangs data_con
  | not wrapper_reqd
  = return NoDataConRep

  | otherwise
  = do { wrap_args <- mapM newLocal wrap_arg_tys
       ; wrap_body <- mk_rep_app (wrap_args `zip` unboxers)
                                 initial_wrap_app

       ; let wrap_id = mkGlobalId (DataConWrapId data_con) wrap_name wrap_ty wrap_info
             wrap_info = noCafIdInfo
                         `setArityInfo`         wrap_arity
                             -- It's important to specify the arity, so that partial
                             -- applications are treated as values
                         `setInlinePragInfo`    alwaysInlinePragma
                         `setUnfoldingInfo`     wrap_unf
                         `setStrictnessInfo`    wrap_sig
                             -- We need to get the CAF info right here because TidyPgm
                             -- does not tidy the IdInfo of implicit bindings (like the wrapper)
                             -- so it not make sure that the CAF info is sane

             wrap_sig = mkClosedStrictSig wrap_arg_dmds (dataConCPR data_con)
             wrap_arg_dmds = map mk_dmd arg_ibangs
             mk_dmd str | isBanged str = evalDmd
                        | otherwise           = topDmd
                 -- The Cpr info can be important inside INLINE rhss, where the
                 -- wrapper constructor isn't inlined.
                 -- And the argument strictness can be important too; we
                 -- may not inline a contructor when it is partially applied.
                 -- For example:
                 --      data W = C !Int !Int !Int
                 --      ...(let w = C x in ...(w p q)...)...
                 -- we want to see that w is strict in its two arguments

             wrap_unf = mkInlineUnfolding (Just wrap_arity) wrap_rhs
             wrap_rhs = mkLams all_tvs $
                        mkLams wrap_args $
                        wrapFamInstBody tycon (mkTyVarTys univ_tvs) $
                        wrap_body

       ; return (DCR { dcr_wrap_id = wrap_id
                     , dcr_boxer   = mk_boxer boxers
                     , dcr_arg_tys = rep_tys
                     , dcr_stricts = rep_strs
                     , dcr_bangs   = arg_ibangs }) }

  where
    (univ_tvs, ex_tvs, eq_spec, theta, orig_arg_tys, _orig_res_ty)
      = dataConFullSig data_con
    all_tvs      = univ_tvs ++ ex_tvs
    tycon        = dataConTyCon data_con       -- The representation TyCon (not family)
    ev_tys       = eqSpecPreds eq_spec ++ theta
    ev_ibangs    = map (const HsLazy) ev_tys
    orig_bangs   = dataConSrcBangs data_con

    wrap_arg_tys = ev_tys ++ orig_arg_tys
    wrap_ty      = dataConWrapperType data_con
    wrap_arity   = length wrap_arg_tys

    arg_ibangs =
      case mb_bangs of
        Nothing    -> zipWith (dataConSrcToImplBang dflags fam_envs)
                              orig_arg_tys orig_bangs
        Just bangs -> bangs

    (rep_tys_w_strs, wrappers)
      = unzip (zipWith dataConArgRep wrap_arg_tys (ev_ibangs ++ arg_ibangs))

    (unboxers, boxers) = unzip wrappers
    (rep_tys, rep_strs) = unzip (concat rep_tys_w_strs)

    wrapper_reqd = not (isNewTyCon tycon)  -- Newtypes have only a worker
                && (any isBanged (ev_ibangs ++ arg_ibangs)
                      -- Some forcing/unboxing (includes eq_spec)
                    || isFamInstTyCon tycon  -- Cast result
                    || (not $ null eq_spec)) -- GADT

    initial_wrap_app = Var (dataConWorkId data_con)
                      `mkVarApps` all_tvs

    mk_boxer :: [Boxer] -> DataConBoxer
    mk_boxer boxers = DCB (\ ty_args src_vars ->
                      do { let (ex_vars, term_vars) = splitAtList ex_tvs src_vars
                               subst1 = mkTopTCvSubst (all_tvs `zip` ty_args)
                               subst2 = extendTCvSubstList subst1 ex_tvs
                                                          (mkTyVarTys ex_vars)
                         ; (rep_ids, binds) <- go subst2 boxers term_vars
                         ; return (ex_vars ++ rep_ids, binds) } )

    go _ [] src_vars = ASSERT2( null src_vars, ppr data_con ) return ([], [])
    go subst (UnitBox : boxers) (src_var : src_vars)
      = do { (rep_ids2, binds) <- go subst boxers src_vars
           ; return (src_var : rep_ids2, binds) }
    go subst (Boxer boxer : boxers) (src_var : src_vars)
      = do { (rep_ids1, arg)  <- boxer subst
           ; (rep_ids2, binds) <- go subst boxers src_vars
           ; return (rep_ids1 ++ rep_ids2, NonRec src_var arg : binds) }
    go _ (_:_) [] = pprPanic "mk_boxer" (ppr data_con)

    mk_rep_app :: [(Id,Unboxer)] -> CoreExpr -> UniqSM CoreExpr
    mk_rep_app [] con_app
      = return con_app
    mk_rep_app ((wrap_arg, unboxer) : prs) con_app
      = do { (rep_ids, unbox_fn) <- unboxer wrap_arg
           ; expr <- mk_rep_app prs (mkVarApps con_app rep_ids)
           ; return (unbox_fn expr) }

{-
Note [Bangs on imported data constructors]
~~~~~~~~~~~~~~~~~~~~~~~~~~~~~~~~~~~~~~~~~~

We pass Maybe [HsImplBang] to mkDataConRep to make use of HsImplBangs
from imported modules.

- Nothing <=> use HsSrcBangs
- Just bangs <=> use HsImplBangs

For imported types we can't work it all out from the HsSrcBangs,
because we want to be very sure to follow what the original module
(where the data type was declared) decided, and that depends on what
flags were enabled when it was compiled. So we record the decisions in
the interface file.

The HsImplBangs passed are in 1-1 correspondence with the
dataConOrigArgTys of the DataCon.

-}

-------------------------
newLocal :: Type -> UniqSM Var
newLocal ty = do { uniq <- getUniqueM
                 ; return (mkSysLocalOrCoVar (fsLit "dt") uniq ty) }

-- | Unpack/Strictness decisions from source module
dataConSrcToImplBang
   :: DynFlags
   -> FamInstEnvs
   -> Type
   -> HsSrcBang
   -> HsImplBang

dataConSrcToImplBang dflags fam_envs arg_ty
              (HsSrcBang ann unpk NoSrcStrict)
  | xopt Opt_StrictData dflags -- StrictData => strict field
  = dataConSrcToImplBang dflags fam_envs arg_ty
                  (HsSrcBang ann unpk SrcStrict)
  | otherwise -- no StrictData => lazy field
  = HsLazy

dataConSrcToImplBang _ _ _ (HsSrcBang _ _ SrcLazy)
  = HsLazy

dataConSrcToImplBang dflags fam_envs arg_ty
    (HsSrcBang _ unpk_prag SrcStrict)
  | not (gopt Opt_OmitInterfacePragmas dflags) -- Don't unpack if -fomit-iface-pragmas
          -- Don't unpack if we aren't optimising; rather arbitrarily,
          -- we use -fomit-iface-pragmas as the indication
  , let mb_co   = topNormaliseType_maybe fam_envs arg_ty
                     -- Unwrap type families and newtypes
        arg_ty' = case mb_co of { Just (_,ty) -> ty; Nothing -> arg_ty }
  , isUnpackableType dflags fam_envs arg_ty'
  , (rep_tys, _) <- dataConArgUnpack arg_ty'
  , case unpk_prag of
      NoSrcUnpack ->
        gopt Opt_UnboxStrictFields dflags
            || (gopt Opt_UnboxSmallStrictFields dflags
                && length rep_tys <= 1) -- See Note [Unpack one-wide fields]
      srcUnpack -> isSrcUnpacked srcUnpack
  = case mb_co of
      Nothing     -> HsUnpack Nothing
      Just (co,_) -> HsUnpack (Just co)

  | otherwise -- Record the strict-but-no-unpack decision
  = HsStrict


-- | Wrappers/Workers and representation following Unpack/Strictness
-- decisions
dataConArgRep
  :: Type
  -> HsImplBang
  -> ([(Type,StrictnessMark)] -- Rep types
     ,(Unboxer,Boxer))

dataConArgRep arg_ty HsLazy
  = ([(arg_ty, NotMarkedStrict)], (unitUnboxer, unitBoxer))

dataConArgRep arg_ty HsStrict
  = ([(arg_ty, MarkedStrict)], (seqUnboxer, unitBoxer))

dataConArgRep arg_ty (HsUnpack Nothing)
  | (rep_tys, wrappers) <- dataConArgUnpack arg_ty
  = (rep_tys, wrappers)

dataConArgRep _ (HsUnpack (Just co))
  | let co_rep_ty = pSnd (coercionKind co)
  , (rep_tys, wrappers) <- dataConArgUnpack co_rep_ty
  = (rep_tys, wrapCo co co_rep_ty wrappers)


-------------------------
wrapCo :: Coercion -> Type -> (Unboxer, Boxer) -> (Unboxer, Boxer)
wrapCo co rep_ty (unbox_rep, box_rep)  -- co :: arg_ty ~ rep_ty
  = (unboxer, boxer)
  where
    unboxer arg_id = do { rep_id <- newLocal rep_ty
                        ; (rep_ids, rep_fn) <- unbox_rep rep_id
                        ; let co_bind = NonRec rep_id (Var arg_id `Cast` co)
                        ; return (rep_ids, Let co_bind . rep_fn) }
    boxer = Boxer $ \ subst ->
            do { (rep_ids, rep_expr)
                    <- case box_rep of
                         UnitBox -> do { rep_id <- newLocal (TcType.substTy subst rep_ty)
                                       ; return ([rep_id], Var rep_id) }
                         Boxer boxer -> boxer subst
               ; let sco = substCo subst co
               ; return (rep_ids, rep_expr `Cast` mkSymCo sco) }

------------------------
seqUnboxer :: Unboxer
seqUnboxer v = return ([v], \e -> Case (Var v) v (exprType e) [(DEFAULT, [], e)])

unitUnboxer :: Unboxer
unitUnboxer v = return ([v], \e -> e)

unitBoxer :: Boxer
unitBoxer = UnitBox

-------------------------
dataConArgUnpack
   :: Type
   ->  ( [(Type, StrictnessMark)]   -- Rep types
       , (Unboxer, Boxer) )

dataConArgUnpack arg_ty
  | Just (tc, tc_args) <- splitTyConApp_maybe arg_ty
  , Just con <- tyConSingleAlgDataCon_maybe tc
      -- NB: check for an *algebraic* data type
      -- A recursive newtype might mean that
      -- 'arg_ty' is a newtype
  , let rep_tys = dataConInstArgTys con tc_args
  = ASSERT( isVanillaDataCon con )
    ( rep_tys `zip` dataConRepStrictness con
    ,( \ arg_id ->
       do { rep_ids <- mapM newLocal rep_tys
          ; let unbox_fn body
                  = Case (Var arg_id) arg_id (exprType body)
                         [(DataAlt con, rep_ids, body)]
          ; return (rep_ids, unbox_fn) }
     , Boxer $ \ subst ->
       do { rep_ids <- mapM (newLocal . TcType.substTy subst) rep_tys
          ; return (rep_ids, Var (dataConWorkId con)
                             `mkTyApps` (substTys subst tc_args)
                             `mkVarApps` rep_ids ) } ) )
  | otherwise
  = pprPanic "dataConArgUnpack" (ppr arg_ty)
    -- An interface file specified Unpacked, but we couldn't unpack it

isUnpackableType :: DynFlags -> FamInstEnvs -> Type -> Bool
-- True if we can unpack the UNPACK the argument type
-- See Note [Recursive unboxing]
-- We look "deeply" inside rather than relying on the DataCons
-- we encounter on the way, because otherwise we might well
-- end up relying on ourselves!
isUnpackableType dflags fam_envs ty
  | Just (tc, _) <- splitTyConApp_maybe ty
  , Just con <- tyConSingleAlgDataCon_maybe tc
  , isVanillaDataCon con
  = ok_con_args (unitNameSet (getName tc)) con
  | otherwise
  = False
  where
    ok_arg tcs (ty, bang) = not (attempt_unpack bang) || ok_ty tcs norm_ty
        where
          norm_ty = topNormaliseType fam_envs ty
    ok_ty tcs ty
      | Just (tc, _) <- splitTyConApp_maybe ty
      , let tc_name = getName tc
      =  not (tc_name `elemNameSet` tcs)
      && case tyConSingleAlgDataCon_maybe tc of
            Just con | isVanillaDataCon con
                    -> ok_con_args (tcs `extendNameSet` getName tc) con
            _ -> True
      | otherwise
      = True

    ok_con_args tcs con
       = all (ok_arg tcs) (dataConOrigArgTys con `zip` dataConSrcBangs con)
         -- NB: dataConSrcBangs gives the *user* request;
         -- We'd get a black hole if we used dataConImplBangs

    attempt_unpack (HsSrcBang _ SrcUnpack NoSrcStrict)
      = xopt Opt_StrictData dflags
    attempt_unpack (HsSrcBang _ SrcUnpack SrcStrict)
      = True
    attempt_unpack (HsSrcBang _  NoSrcUnpack SrcStrict)
      = True  -- Be conservative
    attempt_unpack (HsSrcBang _  NoSrcUnpack NoSrcStrict)
      = xopt Opt_StrictData dflags -- Be conservative
    attempt_unpack _ = False

{-
Note [Unpack one-wide fields]
~~~~~~~~~~~~~~~~~~~~~~~~~~~~~
The flag UnboxSmallStrictFields ensures that any field that can
(safely) be unboxed to a word-sized unboxed field, should be so unboxed.
For example:

    data A = A Int#
    newtype B = B A
    data C = C !B
    data D = D !C
    data E = E !()
    data F = F !D
    data G = G !F !F

All of these should have an Int# as their representation, except
G which should have two Int#s.

However

    data T = T !(S Int)
    data S = S !a

Here we can represent T with an Int#.

Note [Recursive unboxing]
~~~~~~~~~~~~~~~~~~~~~~~~~
Consider
  data R = MkR {-# UNPACK #-} !S Int
  data S = MkS {-# UNPACK #-} !Int
The representation arguments of MkR are the *representation* arguments
of S (plus Int); the rep args of MkS are Int#.  This is all fine.

But be careful not to try to unbox this!
        data T = MkT {-# UNPACK #-} !T Int
Because then we'd get an infinite number of arguments.

Here is a more complicated case:
        data S = MkS {-# UNPACK #-} !T Int
        data T = MkT {-# UNPACK #-} !S Int
Each of S and T must decide independently whether to unpack
and they had better not both say yes. So they must both say no.

Also behave conservatively when there is no UNPACK pragma
        data T = MkS !T Int
with -funbox-strict-fields or -funbox-small-strict-fields
we need to behave as if there was an UNPACK pragma there.

But it's the *argument* type that matters. This is fine:
        data S = MkS S !Int
because Int is non-recursive.

<<<<<<< HEAD
=======

Note [Unpack equality predicates]
~~~~~~~~~~~~~~~~~~~~~~~~~~~~~~~~~
If we have a GADT with a constructor C :: (a~[b]) => b -> T a
we definitely want that equality predicate *unboxed* so that it
takes no space at all.  This is easily done: just give it
an UNPACK pragma. The rest of the unpack/repack code does the
heavy lifting.  This one line makes every GADT take a word less
space for each equality predicate, so it's pretty important!
-}

mk_pred_strict_mark :: PredType -> HsImplBang
mk_pred_strict_mark pred
  | isEqPred pred = HsUnpack Nothing
  -- Note [Unpack equality predicates]
  | otherwise     = HsLazy

{-
>>>>>>> 1e041b73
************************************************************************
*                                                                      *
        Wrapping and unwrapping newtypes and type families
*                                                                      *
************************************************************************
-}

wrapNewTypeBody :: TyCon -> [Type] -> CoreExpr -> CoreExpr
-- The wrapper for the data constructor for a newtype looks like this:
--      newtype T a = MkT (a,Int)
--      MkT :: forall a. (a,Int) -> T a
--      MkT = /\a. \(x:(a,Int)). x `cast` sym (CoT a)
-- where CoT is the coercion TyCon associated with the newtype
--
-- The call (wrapNewTypeBody T [a] e) returns the
-- body of the wrapper, namely
--      e `cast` (CoT [a])
--
-- If a coercion constructor is provided in the newtype, then we use
-- it, otherwise the wrap/unwrap are both no-ops
--
-- If the we are dealing with a newtype *instance*, we have a second coercion
-- identifying the family instance with the constructor of the newtype
-- instance.  This coercion is applied in any case (ie, composed with the
-- coercion constructor of the newtype or applied by itself).

wrapNewTypeBody tycon args result_expr
  = ASSERT( isNewTyCon tycon )
    wrapFamInstBody tycon args $
    mkCast result_expr (mkSymCo co)
  where
    co = mkUnbranchedAxInstCo Representational (newTyConCo tycon) args []

-- When unwrapping, we do *not* apply any family coercion, because this will
-- be done via a CoPat by the type checker.  We have to do it this way as
-- computing the right type arguments for the coercion requires more than just
-- a spliting operation (cf, TcPat.tcConPat).

unwrapNewTypeBody :: TyCon -> [Type] -> CoreExpr -> CoreExpr
unwrapNewTypeBody tycon args result_expr
  = ASSERT( isNewTyCon tycon )
    mkCast result_expr (mkUnbranchedAxInstCo Representational (newTyConCo tycon) args [])

-- If the type constructor is a representation type of a data instance, wrap
-- the expression into a cast adjusting the expression type, which is an
-- instance of the representation type, to the corresponding instance of the
-- family instance type.
-- See Note [Wrappers for data instance tycons]
wrapFamInstBody :: TyCon -> [Type] -> CoreExpr -> CoreExpr
wrapFamInstBody tycon args body
  | Just co_con <- tyConFamilyCoercion_maybe tycon
  = mkCast body (mkSymCo (mkUnbranchedAxInstCo Representational co_con args []))
  | otherwise
  = body

-- Same as `wrapFamInstBody`, but for type family instances, which are
-- represented by a `CoAxiom`, and not a `TyCon`
wrapTypeFamInstBody :: CoAxiom br -> Int -> [Type] -> [Coercion]
                    -> CoreExpr -> CoreExpr
wrapTypeFamInstBody axiom ind args cos body
  = mkCast body (mkSymCo (mkAxInstCo Representational axiom ind args cos))

wrapTypeUnbranchedFamInstBody :: CoAxiom Unbranched -> [Type] -> [Coercion]
                              -> CoreExpr -> CoreExpr
wrapTypeUnbranchedFamInstBody axiom
  = wrapTypeFamInstBody axiom 0

unwrapFamInstScrut :: TyCon -> [Type] -> CoreExpr -> CoreExpr
unwrapFamInstScrut tycon args scrut
  | Just co_con <- tyConFamilyCoercion_maybe tycon
  = mkCast scrut (mkUnbranchedAxInstCo Representational co_con args []) -- data instances only
  | otherwise
  = scrut

unwrapTypeFamInstScrut :: CoAxiom br -> Int -> [Type] -> [Coercion]
                       -> CoreExpr -> CoreExpr
unwrapTypeFamInstScrut axiom ind args cos scrut
  = mkCast scrut (mkAxInstCo Representational axiom ind args cos)

unwrapTypeUnbranchedFamInstScrut :: CoAxiom Unbranched -> [Type] -> [Coercion]
                                 -> CoreExpr -> CoreExpr
unwrapTypeUnbranchedFamInstScrut axiom
  = unwrapTypeFamInstScrut axiom 0

{-
************************************************************************
*                                                                      *
\subsection{Primitive operations}
*                                                                      *
************************************************************************
-}

mkPrimOpId :: PrimOp -> Id
mkPrimOpId prim_op
  = id
  where
    (tyvars,arg_tys,res_ty, arity, strict_sig) = primOpSig prim_op
    ty   = mkInvForAllTys tyvars (mkFunTys arg_tys res_ty)
    name = mkWiredInName gHC_PRIM (primOpOcc prim_op)
                         (mkPrimOpIdUnique (primOpTag prim_op))
                         (AnId id) UserSyntax
    id   = mkGlobalId (PrimOpId prim_op) name ty info

    info = noCafIdInfo
           `setRuleInfo`          mkRuleInfo (maybeToList $ primOpRules name prim_op)
           `setArityInfo`         arity
           `setStrictnessInfo`    strict_sig
           `setInlinePragInfo`    neverInlinePragma
               -- We give PrimOps a NOINLINE pragma so that we don't
               -- get silly warnings from Desugar.dsRule (the inline_shadows_rule
               -- test) about a RULE conflicting with a possible inlining
               -- cf Trac #7287

-- For each ccall we manufacture a separate CCallOpId, giving it
-- a fresh unique, a type that is correct for this particular ccall,
-- and a CCall structure that gives the correct details about calling
-- convention etc.
--
-- The *name* of this Id is a local name whose OccName gives the full
-- details of the ccall, type and all.  This means that the interface
-- file reader can reconstruct a suitable Id

mkFCallId :: DynFlags -> Unique -> ForeignCall -> Type -> Id
mkFCallId dflags uniq fcall ty
  = ASSERT( isEmptyVarSet (tyCoVarsOfType ty) )
    -- A CCallOpId should have no free type variables;
    -- when doing substitutions won't substitute over it
    mkGlobalId (FCallId fcall) name ty info
  where
    occ_str = showSDoc dflags (braces (ppr fcall <+> ppr ty))
    -- The "occurrence name" of a ccall is the full info about the
    -- ccall; it is encoded, but may have embedded spaces etc!

    name = mkFCallName uniq occ_str

    info = noCafIdInfo
           `setArityInfo`         arity
           `setStrictnessInfo`    strict_sig

    (bndrs, _)        = tcSplitForAllTys ty
    arity             = count isIdLikeBinder bndrs

    strict_sig      = mkClosedStrictSig (replicate arity topDmd) topRes
    -- the call does not claim to be strict in its arguments, since they
    -- may be lifted (foreign import prim) and the called code doesn't
    -- necessarily force them. See Trac #11076.
{-
************************************************************************
*                                                                      *
\subsection{DictFuns and default methods}
*                                                                      *
************************************************************************

Note [Dict funs and default methods]
~~~~~~~~~~~~~~~~~~~~~~~~~~~~~~~~~~~~
Dict funs and default methods are *not* ImplicitIds.  Their definition
involves user-written code, so we can't figure out their strictness etc
based on fixed info, as we can for constructors and record selectors (say).

NB: See also Note [Exported LocalIds] in Id
-}

mkDictFunId :: Name      -- Name to use for the dict fun;
            -> [TyVar]
            -> ThetaType
            -> Class
            -> [Type]
            -> Id
-- Implements the DFun Superclass Invariant (see TcInstDcls)
-- See Note [Dict funs and default methods]

mkDictFunId dfun_name tvs theta clas tys
  = mkExportedLocalId (DFunId is_nt)
                      dfun_name
                      dfun_ty
  where
    is_nt = isNewTyCon (classTyCon clas)
    dfun_ty = mkDictFunTy tvs theta clas tys

mkDictFunTy :: [TyVar] -> ThetaType -> Class -> [Type] -> Type
mkDictFunTy tvs theta clas tys
 = mkInvSigmaTy tvs theta (mkClassPred clas tys)

{-
************************************************************************
*                                                                      *
\subsection{Un-definable}
*                                                                      *
************************************************************************

These Ids can't be defined in Haskell.  They could be defined in
unfoldings in the wired-in GHC.Prim interface file, but we'd have to
ensure that they were definitely, definitely inlined, because there is
no curried identifier for them.  That's what mkCompulsoryUnfolding
does.  If we had a way to get a compulsory unfolding from an interface
file, we could do that, but we don't right now.

unsafeCoerce# isn't so much a PrimOp as a phantom identifier, that
just gets expanded into a type coercion wherever it occurs.  Hence we
add it as a built-in Id with an unfolding here.

The type variables we use here are "open" type variables: this means
they can unify with both unlifted and lifted types.  Hence we provide
another gun with which to shoot yourself in the foot.
-}

lazyIdName, unsafeCoerceName, nullAddrName, seqName,
   realWorldName, voidPrimIdName, coercionTokenName,
   magicDictName, coerceName, proxyName, dollarName, oneShotName,
   runRWName :: Name
unsafeCoerceName  = mkWiredInIdName gHC_PRIM  (fsLit "unsafeCoerce#")  unsafeCoerceIdKey  unsafeCoerceId
nullAddrName      = mkWiredInIdName gHC_PRIM  (fsLit "nullAddr#")      nullAddrIdKey      nullAddrId
seqName           = mkWiredInIdName gHC_PRIM  (fsLit "seq")            seqIdKey           seqId
realWorldName     = mkWiredInIdName gHC_PRIM  (fsLit "realWorld#")     realWorldPrimIdKey realWorldPrimId
voidPrimIdName    = mkWiredInIdName gHC_PRIM  (fsLit "void#")          voidPrimIdKey      voidPrimId
lazyIdName        = mkWiredInIdName gHC_MAGIC (fsLit "lazy")           lazyIdKey          lazyId
coercionTokenName = mkWiredInIdName gHC_PRIM  (fsLit "coercionToken#") coercionTokenIdKey coercionTokenId
magicDictName     = mkWiredInIdName gHC_PRIM  (fsLit "magicDict")      magicDictKey       magicDictId
coerceName        = mkWiredInIdName gHC_PRIM  (fsLit "coerce")         coerceKey          coerceId
proxyName         = mkWiredInIdName gHC_PRIM  (fsLit "proxy#")         proxyHashKey       proxyHashId
dollarName        = mkWiredInIdName gHC_BASE  (fsLit "$")              dollarIdKey        dollarId
oneShotName       = mkWiredInIdName gHC_MAGIC (fsLit "oneShot")        oneShotKey         oneShotId
runRWName         = mkWiredInIdName gHC_MAGIC (fsLit "runRW#")         runRWKey           runRWId

dollarId :: Id  -- Note [dollarId magic]
dollarId = pcMiscPrelId dollarName ty
             (noCafIdInfo `setUnfoldingInfo` unf)
  where
    fun_ty = mkFunTy alphaTy openBetaTy
    ty     = mkInvForAllTys [levity2TyVar, alphaTyVar, openBetaTyVar] $
             mkFunTy fun_ty fun_ty
    unf    = mkInlineUnfolding (Just 2) rhs
    [f,x]  = mkTemplateLocals [fun_ty, alphaTy]
    rhs    = mkLams [levity2TyVar, alphaTyVar, openBetaTyVar, f, x] $
             App (Var f) (Var x)

------------------------------------------------
-- proxy# :: forall a. Proxy# a
proxyHashId :: Id
proxyHashId
  = pcMiscPrelId proxyName ty
       (noCafIdInfo `setUnfoldingInfo` evaldUnfolding) -- Note [evaldUnfoldings]
  where
    ty      = mkInvForAllTys [kv, tv] (mkProxyPrimTy k t)
    kv      = kKiVar
    k       = mkTyVarTy kv
    [tv]    = mkTemplateTyVars [k]
    t       = mkTyVarTy tv

------------------------------------------------
-- unsafeCoerce# :: forall a b. a -> b
unsafeCoerceId :: Id
unsafeCoerceId
  = pcMiscPrelId unsafeCoerceName ty info
  where
    info = noCafIdInfo `setInlinePragInfo` alwaysInlinePragma
                       `setUnfoldingInfo`  mkCompulsoryUnfolding rhs

    ty  = mkInvForAllTys [ levity1TyVar, levity2TyVar
                         , openAlphaTyVar, openBetaTyVar ]
                         (mkFunTy openAlphaTy openBetaTy)

    [x] = mkTemplateLocals [openAlphaTy]
    rhs = mkLams [ levity1TyVar, levity2TyVar
                 , openAlphaTyVar, openBetaTyVar
                 , x] $
          Cast (Var x) (mkUnsafeCo Representational openAlphaTy openBetaTy)

------------------------------------------------
nullAddrId :: Id
-- nullAddr# :: Addr#
-- The reason is is here is because we don't provide
-- a way to write this literal in Haskell.
nullAddrId = pcMiscPrelId nullAddrName addrPrimTy info
  where
    info = noCafIdInfo `setInlinePragInfo` alwaysInlinePragma
                       `setUnfoldingInfo`  mkCompulsoryUnfolding (Lit nullAddrLit)

------------------------------------------------
seqId :: Id     -- See Note [seqId magic]
seqId = pcMiscPrelId seqName ty info
  where
    info = noCafIdInfo `setInlinePragInfo` inline_prag
                       `setUnfoldingInfo`  mkCompulsoryUnfolding rhs
                       `setRuleInfo`       mkRuleInfo [seq_cast_rule]

    inline_prag = alwaysInlinePragma `setInlinePragmaActivation` ActiveAfter 0
                  -- Make 'seq' not inline-always, so that simpleOptExpr
                  -- (see CoreSubst.simple_app) won't inline 'seq' on the
                  -- LHS of rules.  That way we can have rules for 'seq';
                  -- see Note [seqId magic]

    ty  = mkInvForAllTys [alphaTyVar,betaTyVar]
                         (mkFunTy alphaTy (mkFunTy betaTy betaTy))

    [x,y] = mkTemplateLocals [alphaTy, betaTy]
    rhs = mkLams [alphaTyVar,betaTyVar,x,y] (Case (Var x) x betaTy [(DEFAULT, [], Var y)])

    -- See Note [Built-in RULES for seq]
    -- NB: ru_nargs = 3, not 4, to match the code in
    --     Simplify.rebuildCase which tries to apply this rule
    seq_cast_rule = BuiltinRule { ru_name  = fsLit "seq of cast"
                                , ru_fn    = seqName
                                , ru_nargs = 3
                                , ru_try   = match_seq_of_cast }

match_seq_of_cast :: RuleFun
    -- See Note [Built-in RULES for seq]
match_seq_of_cast _ _ _ [Type _, Type res_ty, Cast scrut co]
  = Just (fun `App` scrut)
  where
    fun      = Lam x $ Lam y $
               Case (Var x) x res_ty [(DEFAULT,[],Var y)]
               -- Generate a Case directly, not a call to seq, which
               -- might be ill-kinded if res_ty is unboxed
    [x,y]    = mkTemplateLocals [scrut_ty, res_ty]
    scrut_ty = pFst (coercionKind co)

match_seq_of_cast _ _ _ _ = Nothing

------------------------------------------------
lazyId :: Id    -- See Note [lazyId magic]
lazyId = pcMiscPrelId lazyIdName ty info
  where
    info = noCafIdInfo
    ty  = mkInvForAllTys [alphaTyVar] (mkFunTy alphaTy alphaTy)

oneShotId :: Id -- See Note [The oneShot function]
oneShotId = pcMiscPrelId oneShotName ty info
  where
    info = noCafIdInfo `setInlinePragInfo` alwaysInlinePragma
                       `setUnfoldingInfo`  mkCompulsoryUnfolding rhs
    ty  = mkInvForAllTys [ levity1TyVar, levity2TyVar
                         , openAlphaTyVar, openBetaTyVar ]
                         (mkFunTy fun_ty fun_ty)
    fun_ty = mkFunTy alphaTy betaTy
    [body, x] = mkTemplateLocals [fun_ty, openAlphaTy]
    x' = setOneShotLambda x
    rhs = mkLams [ levity1TyVar, levity2TyVar
                 , openAlphaTyVar, openBetaTyVar
                 , body, x'] $
          Var body `App` Var x

runRWId :: Id -- See Note [runRW magic] in this module
runRWId = pcMiscPrelId runRWName ty info
  where
    info    = noCafIdInfo `setInlinePragInfo` neverInlinePragma
    -- State# RealWorld
    stateRW = mkTyConApp statePrimTyCon [realWorldTy]
    -- (# State# RealWorld, o #)
    ret_ty  = mkTupleTy Unboxed [stateRW, openAlphaTy]
    -- State# RealWorld -> (# State# RealWorld, o #)
    arg_ty  = stateRW `mkFunTy` ret_ty
    -- (State# RealWorld -> (# State# RealWorld, o #))
    --   -> (# State# RealWorld, o #)
    ty      = mkInvForAllTys [levity1TyVar, openAlphaTyVar] $
              arg_ty `mkFunTy` ret_ty

--------------------------------------------------------------------------------
magicDictId :: Id  -- See Note [magicDictId magic]
magicDictId = pcMiscPrelId magicDictName ty info
  where
  info = noCafIdInfo `setInlinePragInfo` neverInlinePragma
  ty   = mkInvForAllTys [alphaTyVar] alphaTy

--------------------------------------------------------------------------------

coerceId :: Id
coerceId = pcMiscPrelId coerceName ty info
  where
    info = noCafIdInfo `setInlinePragInfo` alwaysInlinePragma
                       `setUnfoldingInfo`  mkCompulsoryUnfolding rhs
    eqRTy     = mkTyConApp coercibleTyCon [ liftedTypeKind
                                          , alphaTy, betaTy ]
    eqRPrimTy = mkTyConApp eqReprPrimTyCon [ liftedTypeKind
                                           , liftedTypeKind
                                           , alphaTy, betaTy ]
    ty        = mkInvForAllTys [alphaTyVar, betaTyVar] $
                mkFunTys [eqRTy, alphaTy] betaTy

    [eqR,x,eq] = mkTemplateLocals [eqRTy, alphaTy, eqRPrimTy]
    rhs = mkLams [alphaTyVar, betaTyVar, eqR, x] $
          mkWildCase (Var eqR) eqRTy betaTy $
          [(DataAlt coercibleDataCon, [eq], Cast (Var x) (mkCoVarCo eq))]

{-
Note [dollarId magic]
~~~~~~~~~~~~~~~~~~~~~
The only reason that ($) is wired in is so that its type can be
    forall (a:*, b:Open). (a->b) -> a -> b
That is, the return type can be unboxed.  E.g. this is OK
    foo $ True    where  foo :: Bool -> Int#
because ($) doesn't inspect or move the result of the call to foo.
See Trac #8739.

There is a special typing rule for ($) in TcExpr, so the type of ($)
isn't looked at there, BUT Lint subsequently (and rightly) complains
if sees ($) applied to Int# (say), unless we give it a wired-in type
as we do here.

Note [Unsafe coerce magic]
~~~~~~~~~~~~~~~~~~~~~~~~~~
We define a *primitive*
   GHC.Prim.unsafeCoerce#
and then in the base library we define the ordinary function
   Unsafe.Coerce.unsafeCoerce :: forall (a:*) (b:*). a -> b
   unsafeCoerce x = unsafeCoerce# x

Notice that unsafeCoerce has a civilized (albeit still dangerous)
polymorphic type, whose type args have kind *.  So you can't use it on
unboxed values (unsafeCoerce 3#).

In contrast unsafeCoerce# is even more dangerous because you *can* use
it on unboxed things, (unsafeCoerce# 3#) :: Int. Its type is
   forall (a:OpenKind) (b:OpenKind). a -> b

Note [seqId magic]
~~~~~~~~~~~~~~~~~~
'GHC.Prim.seq' is special in several ways.

a) In source Haskell its second arg can have an unboxed type
      x `seq` (v +# w)
   But see Note [Typing rule for seq] in TcExpr, which
   explains why we give seq itself an ordinary type
         seq :: forall a b. a -> b -> b
   and treat it as a language construct from a typing point of view.

b) Its fixity is set in LoadIface.ghcPrimIface

c) It has quite a bit of desugaring magic.
   See DsUtils.hs Note [Desugaring seq (1)] and (2) and (3)

d) There is some special rule handing: Note [User-defined RULES for seq]

Note [User-defined RULES for seq]
~~~~~~~~~~~~~~~~~~~~~~~~~~~~~~~~~
Roman found situations where he had
      case (f n) of _ -> e
where he knew that f (which was strict in n) would terminate if n did.
Notice that the result of (f n) is discarded. So it makes sense to
transform to
      case n of _ -> e

Rather than attempt some general analysis to support this, I've added
enough support that you can do this using a rewrite rule:

  RULE "f/seq" forall n.  seq (f n) = seq n

You write that rule.  When GHC sees a case expression that discards
its result, it mentally transforms it to a call to 'seq' and looks for
a RULE.  (This is done in Simplify.rebuildCase.)  As usual, the
correctness of the rule is up to you.

VERY IMPORTANT: to make this work, we give the RULE an arity of 1, not 2.
If we wrote
  RULE "f/seq" forall n e.  seq (f n) e = seq n e
with rule arity 2, then two bad things would happen:

  - The magical desugaring done in Note [seqId magic] item (c)
    for saturated application of 'seq' would turn the LHS into
    a case expression!

  - The code in Simplify.rebuildCase would need to actually supply
    the value argument, which turns out to be awkward.

Note [Built-in RULES for seq]
~~~~~~~~~~~~~~~~~~~~~~~~~~~~
We also have the following built-in rule for seq

  seq (x `cast` co) y = seq x y

This eliminates unnecessary casts and also allows other seq rules to
match more often.  Notably,

   seq (f x `cast` co) y  -->  seq (f x) y

and now a user-defined rule for seq (see Note [User-defined RULES for seq])
may fire.


Note [lazyId magic]
~~~~~~~~~~~~~~~~~~~
    lazy :: forall a?. a? -> a?   (i.e. works for unboxed types too)

Used to lazify pseq:   pseq a b = a `seq` lazy b

Also, no strictness: by being a built-in Id, all the info about lazyId comes from here,
not from GHC.Base.hi.   This is important, because the strictness
analyser will spot it as strict!

Also no unfolding in lazyId: it gets "inlined" by a HACK in CorePrep.
It's very important to do this inlining *after* unfoldings are exposed
in the interface file.  Otherwise, the unfolding for (say) pseq in the
interface file will not mention 'lazy', so if we inline 'pseq' we'll totally
miss the very thing that 'lazy' was there for in the first place.
See Trac #3259 for a real world example.

lazyId is defined in GHC.Base, so we don't *have* to inline it.  If it
appears un-applied, we'll end up just calling it.

Note [runRW magic]
~~~~~~~~~~~~~~~~~~
Some definitions, for instance @runST@, must have careful control over float out
of the bindings in their body. Consider this use of @runST@,

    f x = runST ( \ s -> let (a, s')  = newArray# 100 [] s
                             (_, s'') = fill_in_array_or_something a x s'
                         in freezeArray# a s'' )

If we inline @runST@, we'll get:

    f x = let (a, s')  = newArray# 100 [] realWorld#{-NB-}
              (_, s'') = fill_in_array_or_something a x s'
          in freezeArray# a s''

And now if we allow the @newArray#@ binding to float out to become a CAF,
we end up with a result that is totally and utterly wrong:

    f = let (a, s')  = newArray# 100 [] realWorld#{-NB-} -- YIKES!!!
        in \ x ->
            let (_, s'') = fill_in_array_or_something a x s'
            in freezeArray# a s''

All calls to @f@ will share a {\em single} array! Clearly this is nonsense and
must be prevented.

This is what @runRW#@ gives us: by being inlined extremely late in the
optimization (right before lowering to STG, in CorePrep), we can ensure that
no further floating will occur. This allows us to safely inline things like
@runST@, which are otherwise needlessly expensive (see #10678 and #5916).

While the definition of @GHC.Magic.runRW#@, we override its type in @MkId@
to be open-kinded,

    runRW# :: (o :: OpenKind) => (State# RealWorld -> (# State# RealWorld, o #))
                              -> (# State# RealWorld, o #)


Note [The oneShot function]
~~~~~~~~~~~~~~~~~~~~~~~~~~~
In the context of making left-folds fuse somewhat okish (see ticket #7994
and Note [Left folds via right fold]) it was determined that it would be useful
if library authors could explicitly tell the compiler that a certain lambda is
called at most once. The oneShot function allows that.

'oneShot' is open kinded, i.e. the type variables can refer to unlifted
types as well (Trac #10744); e.g.
   oneShot (\x:Int# -> x +# 1#)

Like most magic functions it has a compulsary unfolding, so there is no need
for a real definition somewhere. We have one in GHC.Magic for the convenience
of putting the documentation there.

It uses `setOneShotLambda` on the lambda's binder. That is the whole magic:

A typical call looks like
     oneShot (\y. e)
after unfolding the definition `oneShot = \f \x[oneshot]. f x` we get
     (\f \x[oneshot]. f x) (\y. e)
 --> \x[oneshot]. ((\y.e) x)
 --> \x[oneshot] e[x/y]
which is what we want.

It is only effective if the one-shot info survives as long as possible; in
particular it must make it into the interface in unfoldings. See Note [Preserve
OneShotInfo] in CoreTidy.

Also see https://ghc.haskell.org/trac/ghc/wiki/OneShot.


Note [magicDictId magic]
~~~~~~~~~~~~~~~~~~~~~~~~~
The identifier `magicDict` is just a place-holder, which is used to
implement a primitve that we cannot define in Haskell but we can write
in Core.  It is declared with a place-holder type:

    magicDict :: forall a. a

The intention is that the identifier will be used in a very specific way,
to create dictionaries for classes with a single method.  Consider a class
like this:

   class C a where
     f :: T a

We are going to use `magicDict`, in conjunction with a built-in Prelude
rule, to cast values of type `T a` into dictionaries for `C a`.  To do
this, we define a function like this in the library:

  data WrapC a b = WrapC (C a => Proxy a -> b)

  withT :: (C a => Proxy a -> b)
        ->  T a -> Proxy a -> b
  withT f x y = magicDict (WrapC f) x y

The purpose of `WrapC` is to avoid having `f` instantiated.
Also, it avoids impredicativity, because `magicDict`'s type
cannot be instantiated with a forall.  The field of `WrapC` contains
a `Proxy` parameter which is used to link the type of the constraint,
`C a`, with the type of the `Wrap` value being made.

Next, we add a built-in Prelude rule (see prelude/PrelRules.hs),
which will replace the RHS of this definition with the appropriate
definition in Core.  The rewrite rule works as follows:

  magicDict @t (wrap @a @b f) x y
---->
  f (x `cast` co a) y

The `co` coercion is the newtype-coercion extracted from the type-class.
The type class is obtain by looking at the type of wrap.


-------------------------------------------------------------
@realWorld#@ used to be a magic literal, \tr{void#}.  If things get
nasty as-is, change it back to a literal (@Literal@).

voidArgId is a Local Id used simply as an argument in functions
where we just want an arg to avoid having a thunk of unlifted type.
E.g.
        x = \ void :: Void# -> (# p, q #)

This comes up in strictness analysis

Note [evaldUnfoldings]
~~~~~~~~~~~~~~~~~~~~~~
The evaldUnfolding makes it look that some primitive value is
evaluated, which in turn makes Simplify.interestingArg return True,
which in turn makes INLINE things applied to said value likely to be
inlined.
-}

realWorldPrimId :: Id   -- :: State# RealWorld
realWorldPrimId = pcMiscPrelId realWorldName realWorldStatePrimTy
                     (noCafIdInfo `setUnfoldingInfo` evaldUnfolding    -- Note [evaldUnfoldings]
                                  `setOneShotInfo` stateHackOneShot)

voidPrimId :: Id     -- Global constant :: Void#
voidPrimId  = pcMiscPrelId voidPrimIdName voidPrimTy
                (noCafIdInfo `setUnfoldingInfo` evaldUnfolding)    -- Note [evaldUnfoldings]

voidArgId :: Id       -- Local lambda-bound :: Void#
voidArgId = mkSysLocal (fsLit "void") voidArgIdKey voidPrimTy

coercionTokenId :: Id         -- :: () ~ ()
coercionTokenId -- Used to replace Coercion terms when we go to STG
  = pcMiscPrelId coercionTokenName
                 (mkTyConApp eqPrimTyCon [liftedTypeKind, liftedTypeKind, unitTy, unitTy])
                 noCafIdInfo

pcMiscPrelId :: Name -> Type -> IdInfo -> Id
pcMiscPrelId name ty info
  = mkVanillaGlobalWithInfo name ty info
    -- We lie and say the thing is imported; otherwise, we get into
    -- a mess with dependency analysis; e.g., core2stg may heave in
    -- random calls to GHCbase.unpackPS__.  If GHCbase is the module
    -- being compiled, then it's just a matter of luck if the definition
    -- will be in "the right place" to be in scope.<|MERGE_RESOLUTION|>--- conflicted
+++ resolved
@@ -824,27 +824,6 @@
         data S = MkS S !Int
 because Int is non-recursive.
 
-<<<<<<< HEAD
-=======
-
-Note [Unpack equality predicates]
-~~~~~~~~~~~~~~~~~~~~~~~~~~~~~~~~~
-If we have a GADT with a constructor C :: (a~[b]) => b -> T a
-we definitely want that equality predicate *unboxed* so that it
-takes no space at all.  This is easily done: just give it
-an UNPACK pragma. The rest of the unpack/repack code does the
-heavy lifting.  This one line makes every GADT take a word less
-space for each equality predicate, so it's pretty important!
--}
-
-mk_pred_strict_mark :: PredType -> HsImplBang
-mk_pred_strict_mark pred
-  | isEqPred pred = HsUnpack Nothing
-  -- Note [Unpack equality predicates]
-  | otherwise     = HsLazy
-
-{-
->>>>>>> 1e041b73
 ************************************************************************
 *                                                                      *
         Wrapping and unwrapping newtypes and type families
