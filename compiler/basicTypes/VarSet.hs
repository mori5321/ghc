--- conflicted
+++ resolved
@@ -30,11 +30,7 @@
         extendDVarSet, extendDVarSetList,
         elemDVarSet, dVarSetElems, subDVarSet,
         unionDVarSet, unionDVarSets, mapUnionDVarSet,
-<<<<<<< HEAD
-        intersectDVarSet, intersectsDVarSet,
-=======
         intersectDVarSet, intersectsDVarSet, disjointDVarSet,
->>>>>>> c865c425
         isEmptyDVarSet, delDVarSet, delDVarSetList,
         minusDVarSet, foldDVarSet, filterDVarSet,
         transCloDVarSet,
@@ -216,10 +212,6 @@
 intersectDVarSet :: DVarSet -> DVarSet -> DVarSet
 intersectDVarSet = intersectUniqDSets
 
-<<<<<<< HEAD
-intersectsDVarSet :: DVarSet -> DVarSet -> Bool
-intersectsDVarSet = intersectsUniqDSets
-=======
 -- | True if empty intersection
 disjointDVarSet :: DVarSet -> DVarSet -> Bool
 disjointDVarSet s1 s2 = disjointUDFM s1 s2
@@ -227,7 +219,6 @@
 -- | True if non-empty intersection
 intersectsDVarSet :: DVarSet -> DVarSet -> Bool
 intersectsDVarSet s1 s2 = not (s1 `disjointDVarSet` s2)
->>>>>>> c865c425
 
 isEmptyDVarSet :: DVarSet -> Bool
 isEmptyDVarSet = isEmptyUniqDSet
