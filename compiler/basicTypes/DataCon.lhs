--- conflicted
+++ resolved
@@ -585,16 +585,10 @@
 	-- dictionary arguments right here.
 
     tag = assoc "mkDataCon" (tyConDataCons rep_tycon `zip` [fIRST_TAG..]) con
-<<<<<<< HEAD
-    ty  = mkForAllTys univ_tvs $ mkForAllTys ex_tvs $ 
-	  mkFunTys rep_arg_tys $
-	  mkTyConApp rep_tycon (mkTyCoVarTys univ_tvs)
-=======
     rep_arg_tys = dataConRepArgTys con
     rep_ty = mkForAllTys univ_tvs $ mkForAllTys ex_tvs $ 
 	     mkFunTys rep_arg_tys $
-	     mkTyConApp rep_tycon (mkTyVarTys univ_tvs)
->>>>>>> d2a5a9cf
+	     mkTyConApp rep_tycon (mkTyCoVarTys univ_tvs)
 
     mb_promoted   -- See Note [Promoted data constructors] in TyCon
       | all (isLiftedTypeKind . tyVarKind) (univ_tvs ++ ex_tvs)
@@ -609,16 +603,7 @@
     arity     = dataConSourceArity con
 
 eqSpecPreds :: [(TyVar,Type)] -> ThetaType
-<<<<<<< HEAD
 eqSpecPreds spec = [ mkEqPred (mkTyCoVarTy tv) ty | (tv,ty) <- spec ]
-
-mk_pred_strict_mark :: PredType -> HsBang
-mk_pred_strict_mark pred 
-  | isEqPred pred = HsUnpack	-- Note [Unpack equality predicates]
-  | otherwise     = HsNoBang
-=======
-eqSpecPreds spec = [ mkEqPred (mkTyVarTy tv) ty | (tv,ty) <- spec ]
->>>>>>> d2a5a9cf
 \end{code}
 
 Note [Unpack equality predicates]
@@ -938,12 +923,8 @@
   where
     dc_tvs  = dataConUnivTyVars con
     theta   = dataConTheta con
-<<<<<<< HEAD
-    subst   = zipTopTCvSubst dc_tvs tys
-=======
     subst   = ASSERT2( length dc_tvs == length tys, ppr con $$ ppr dc_tvs $$ ppr tys ) 
-              zipTopTvSubst dc_tvs tys
->>>>>>> d2a5a9cf
+              zipTopTCvSubst dc_tvs tys
 
     -- TODO: could gather equalities from superclasses too
     predEqs pred = case classifyPredType pred of
