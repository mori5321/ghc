--- conflicted
+++ resolved
@@ -18,15 +18,9 @@
 --
 -- * 'Id.Id': see "Id#name_types"
 --
-<<<<<<< HEAD
--- * 'Var.Var' is a synonym for the 'Id.Id' type but it may additionally 
---   potentially contain type variables, which have a 'TyCoRep.Kind' 
---   rather than a 'TyCoRep.Type' and only contain some extra 
-=======
 -- * 'Var.Var' is a synonym for the 'Id.Id' type but it may additionally
---   potentially contain type variables, which have a 'TypeRep.Kind'
---   rather than a 'TypeRep.Type' and only contain some extra
->>>>>>> d5e48748
+--   potentially contain type variables, which have a 'TyCoRep.Kind'
+--   rather than a 'TyCoRep.Type' and only contain some extra
 --   details during typechecking.
 --
 --   These 'Var.Var' names may either be global or local, see "Var#globalvslocal"
@@ -55,7 +49,6 @@
         setIdExported, setIdNotExported,
 
         -- ** Predicates
-<<<<<<< HEAD
         isId, isTKVar, isTyVar, isTcTyVar, isTcTyCoVar,
         isLocalVar, isLocalId, isCoVar,
 	isGlobalId, isExportedId,
@@ -63,15 +56,6 @@
 
 	-- ** Constructing 'TyVar's
 	mkTyVar, mkTcTyVar,
-=======
-        isId, isTKVar, isTyVar, isTcTyVar,
-        isLocalVar, isLocalId,
-        isGlobalId, isExportedId,
-        mustHaveLocalBinding,
-
-        -- ** Constructing 'TyVar's
-        mkTyVar, mkTcTyVar, mkKindVar,
->>>>>>> d5e48748
 
         -- ** Taking 'TyVar's apart
         tyVarName, tyVarKind, tcTyVarDetails, setTcTyVarDetails,
@@ -84,15 +68,9 @@
 
 #include "HsVersions.h"
 
-<<<<<<< HEAD
 import {-# SOURCE #-}	TyCoRep( Type, Kind )
 import {-# SOURCE #-}	TcType( TcTyVarDetails, pprTcTyVarDetails )
 import {-# SOURCE #-}	IdInfo( IdDetails, IdInfo, coVarDetails, isCoVarDetails, vanillaIdInfo, pprIdDetails )
-=======
-import {-# SOURCE #-}   TypeRep( Type, Kind, SuperKind )
-import {-# SOURCE #-}   TcType( TcTyVarDetails, pprTcTyVarDetails )
-import {-# SOURCE #-}   IdInfo( IdDetails, IdInfo, coVarDetails, vanillaIdInfo, pprIdDetails )
->>>>>>> d5e48748
 
 import Name hiding (varName)
 import Unique
@@ -131,13 +109,9 @@
 type IpId   = EvId      -- A term-level implicit parameter
 type EqVar  = EvId      -- Boxed equality evidence
 
-<<<<<<< HEAD
 type CoVar = Id		-- See Note [Evidence: EvIds and CoVars]
 
 type TyCoVar = Id       -- Type, kind, *or* coercion variable
-=======
-type CoVar = Id         -- See Note [Evidence: EvIds and CoVars]
->>>>>>> d5e48748
 \end{code}
 
 Note [Evidence: EvIds and CoVars]
@@ -189,7 +163,6 @@
         varType    :: Kind           -- ^ The type or kind of the 'Var' in question
  }
 
-<<<<<<< HEAD
   | TcTyVar { 				-- Used only during type inference
 					-- Used for kind variables during 
 					-- inference, as well
@@ -198,15 +171,6 @@
 	varType        :: Kind,
 	tc_tv_details  :: TcTyVarDetails
   }
-=======
-  | TcTyVar {                           -- Used only during type inference
-                                        -- Used for kind variables during
-                                        -- inference, as well
-        varName        :: !Name,
-        realUnique     :: FastInt,
-        varType        :: Kind,
-        tc_tv_details  :: TcTyVarDetails }
->>>>>>> d5e48748
 
   | Id {
         varName    :: !Name,
@@ -221,16 +185,10 @@
   = GlobalId
   | LocalId ExportFlag
 
-<<<<<<< HEAD
 data ExportFlag 
   = NotExported	-- ^ Not exported: may be discarded as dead code.
   | Exported	-- ^ Exported: kept alive
 
-=======
-data ExportFlag
-  = NotExported -- ^ Not exported: may be discarded as dead code.
-  | Exported    -- ^ Exported: kept alive
->>>>>>> d5e48748
 \end{code}
 
 Note [GlobalId/LocalId]
@@ -346,15 +304,9 @@
 \begin{code}
 mkTyVar :: Name -> Kind -> TyVar
 mkTyVar name kind = TyVar { varName    = name
-<<<<<<< HEAD
-		          , realUnique = getKeyFastInt (nameUnique name)
-		          , varType  = kind
-		          }
-=======
                           , realUnique = getKeyFastInt (nameUnique name)
                           , varType  = kind
-                        }
->>>>>>> d5e48748
+                          }
 
 mkTcTyVar :: Name -> Kind -> TcTyVarDetails -> TyVar
 mkTcTyVar name kind details
