{-
(c) The University of Glasgow 2006
(c) The GRASP/AQUA Project, Glasgow University, 1993-1998

\section[IdInfo]{@IdInfos@: Non-essential information about @Ids@}

(And a pretty good illustration of quite a few things wrong with
Haskell. [WDP 94/11])
-}

module IdInfo (
        -- * The IdDetails type
        IdDetails(..), pprIdDetails, coVarDetails, isCoVarDetails,

        -- * The IdInfo type
        IdInfo,         -- Abstract
        vanillaIdInfo, noCafIdInfo,

        -- ** The OneShotInfo type
        OneShotInfo(..),
        oneShotInfo, noOneShotInfo, hasNoOneShotInfo,
        setOneShotInfo,

        -- ** Zapping various forms of Info
        zapLamInfo, zapFragileInfo,
        zapDemandInfo, zapUsageInfo,

        -- ** The ArityInfo type
        ArityInfo,
        unknownArity,
        arityInfo, setArityInfo, ppArityInfo,

        callArityInfo, setCallArityInfo,

        -- ** Demand and strictness Info
        strictnessInfo, setStrictnessInfo,
        demandInfo, setDemandInfo, pprStrictness,

        -- ** Unfolding Info
        unfoldingInfo, setUnfoldingInfo, setUnfoldingInfoLazily,

        -- ** The InlinePragInfo type
        InlinePragInfo,
        inlinePragInfo, setInlinePragInfo,

        -- ** The OccInfo type
        OccInfo(..),
        isDeadOcc, isStrongLoopBreaker, isWeakLoopBreaker,
        occInfo, setOccInfo,

        InsideLam, OneBranch,
        insideLam, notInsideLam, oneBranch, notOneBranch,

        -- ** The RuleInfo type
        RuleInfo(..),
        emptyRuleInfo,
        isEmptyRuleInfo, ruleInfoFreeVars,
        ruleInfoRules, setRuleInfoHead,
        ruleInfo, setRuleInfo,

        -- ** The CAFInfo type
        CafInfo(..),
        ppCafInfo, mayHaveCafRefs,
        cafInfo, setCafInfo,

        -- ** Tick-box Info
        TickBoxOp(..), TickBoxId,
    ) where

import CoreSyn

import Class
import {-# SOURCE #-} PrimOp (PrimOp)
import Name
import VarSet
import BasicTypes
import DataCon
import TyCon
import ForeignCall
import Outputable
import Module
import FastString
import Demand

-- infixl so you can say (id `set` a `set` b)
infixl  1 `setRuleInfo`,
          `setArityInfo`,
          `setInlinePragInfo`,
          `setUnfoldingInfo`,
          `setOneShotInfo`,
          `setOccInfo`,
          `setCafInfo`,
          `setStrictnessInfo`,
          `setDemandInfo`

{-
************************************************************************
*                                                                      *
                     IdDetails
*                                                                      *
************************************************************************
-}

-- | The 'IdDetails' of an 'Id' give stable, and necessary,
-- information about the Id.
data IdDetails
  = VanillaId

  -- | The 'Id' for a record selector
  | RecSelId
    { sel_tycon   :: TyCon      -- ^ For a data type family, this is the /instance/ 'TyCon'
                                --   not the family 'TyCon'
    , sel_naughty :: Bool       -- True <=> a "naughty" selector which can't actually exist, for example @x@ in:
                                --    data T = forall a. MkT { x :: a }
    }                           -- See Note [Naughty record selectors] in TcTyClsDecls

  | DataConWorkId DataCon       -- ^ The 'Id' is for a data constructor /worker/
  | DataConWrapId DataCon       -- ^ The 'Id' is for a data constructor /wrapper/

                                -- [the only reasons we need to know is so that
                                --  a) to support isImplicitId
                                --  b) when desugaring a RecordCon we can get
                                --     from the Id back to the data con]

  | ClassOpId Class             -- ^ The 'Id' is a superclass selector,
                                -- or class operation of a class

  | PrimOpId PrimOp             -- ^ The 'Id' is for a primitive operator
  | FCallId ForeignCall         -- ^ The 'Id' is for a foreign call

  | TickBoxOpId TickBoxOp       -- ^ The 'Id' is for a HPC tick box (both traditional and binary)

  | DFunId Bool                 -- ^ A dictionary function.
       -- Bool = True <=> the class has only one method, so may be
       --                  implemented with a newtype, so it might be bad
       --                  to be strict on this dictionary

<<<<<<< HEAD
  | CoVarId                    -- ^ A coercion variable

-- | Just a synonym for 'CoVarId'. Written separately so it can be
-- exported in the hs-boot file.
=======
  -- The rest are distinguished only for debugging reasons
  -- e.g. to suppress them in -ddump-types
  -- Currently we don't persist these through interface file
  -- (see MkIface.toIfaceIdDetails), but we easily could if it mattered

  | DefMethId                   -- ^ A default-method Id, either polymorphic or generic

  | ReflectionId                -- ^ A top-level Id to support runtime reflection
                                -- e.g. $trModule, or $tcT

  | PatSynId                    -- ^ A top-level Id to support pattern synonyms;
                                -- the builder or matcher for the patern synonym

>>>>>>> 96dc041a
coVarDetails :: IdDetails
coVarDetails = CoVarId

-- | Check if an 'IdDetails' says 'CoVarId'.
isCoVarDetails :: IdDetails -> Bool
isCoVarDetails CoVarId = True
isCoVarDetails _       = False

instance Outputable IdDetails where
    ppr = pprIdDetails

pprIdDetails :: IdDetails -> SDoc
pprIdDetails VanillaId = empty
pprIdDetails other     = brackets (pp other)
 where
   pp VanillaId         = panic "pprIdDetails"
   pp DefMethId         = ptext (sLit "DefMethId")
   pp ReflectionId      = ptext (sLit "ReflectionId")
   pp PatSynId          = ptext (sLit "PatSynId")
   pp (DataConWorkId _) = ptext (sLit "DataCon")
   pp (DataConWrapId _) = ptext (sLit "DataConWrapper")
   pp (ClassOpId {})    = ptext (sLit "ClassOp")
   pp (PrimOpId _)      = ptext (sLit "PrimOp")
   pp (FCallId _)       = ptext (sLit "ForeignCall")
   pp (TickBoxOpId _)   = ptext (sLit "TickBoxOp")
   pp (DFunId nt)       = ptext (sLit "DFunId") <> ppWhen nt (ptext (sLit "(nt)"))
   pp (RecSelId { sel_naughty = is_naughty })
                         = brackets $ ptext (sLit "RecSel")
                            <> ppWhen is_naughty (ptext (sLit "(naughty)"))
   pp CoVarId           = ptext (sLit "CoVarId")

{-
************************************************************************
*                                                                      *
\subsection{The main IdInfo type}
*                                                                      *
************************************************************************
-}

-- | An 'IdInfo' gives /optional/ information about an 'Id'.  If
-- present it never lies, but it may not be present, in which case there
-- is always a conservative assumption which can be made.
--
-- Two 'Id's may have different info even though they have the same
-- 'Unique' (and are hence the same 'Id'); for example, one might lack
-- the properties attached to the other.
--
-- Most of the 'IdInfo' gives information about the value, or definition, of
-- the 'Id', independent of its usage. Exceptions to this
-- are 'demandInfo', 'occInfo', 'oneShotInfo' and 'callArityInfo'.
data IdInfo
  = IdInfo {
        arityInfo       :: !ArityInfo,          -- ^ 'Id' arity
        ruleInfo        :: RuleInfo,            -- ^ Specialisations of the 'Id's function which exist
                                                -- See Note [Specialisations and RULES in IdInfo]
        unfoldingInfo   :: Unfolding,           -- ^ The 'Id's unfolding
        cafInfo         :: CafInfo,             -- ^ 'Id' CAF info
        oneShotInfo     :: OneShotInfo,         -- ^ Info about a lambda-bound variable, if the 'Id' is one
        inlinePragInfo  :: InlinePragma,        -- ^ Any inline pragma atached to the 'Id'
        occInfo         :: OccInfo,             -- ^ How the 'Id' occurs in the program

        strictnessInfo  :: StrictSig,      --  ^ A strictness signature

        demandInfo      :: Demand,       -- ^ ID demand information
        callArityInfo :: !ArityInfo    -- ^ How this is called.
                                         -- n <=> all calls have at least n arguments
    }

-- Setters

setRuleInfo :: IdInfo -> RuleInfo -> IdInfo
setRuleInfo       info sp = sp `seq` info { ruleInfo = sp }
setInlinePragInfo :: IdInfo -> InlinePragma -> IdInfo
setInlinePragInfo info pr = pr `seq` info { inlinePragInfo = pr }
setOccInfo :: IdInfo -> OccInfo -> IdInfo
setOccInfo        info oc = oc `seq` info { occInfo = oc }
        -- Try to avoid spack leaks by seq'ing

setUnfoldingInfoLazily :: IdInfo -> Unfolding -> IdInfo
setUnfoldingInfoLazily info uf  -- Lazy variant to avoid looking at the
  =                             -- unfolding of an imported Id unless necessary
    info { unfoldingInfo = uf } -- (In this case the demand-zapping is redundant.)

setUnfoldingInfo :: IdInfo -> Unfolding -> IdInfo
setUnfoldingInfo info uf
  = -- We don't seq the unfolding, as we generate intermediate
    -- unfoldings which are just thrown away, so evaluating them is a
    -- waste of time.
    -- seqUnfolding uf `seq`
    info { unfoldingInfo = uf }

setArityInfo :: IdInfo -> ArityInfo -> IdInfo
setArityInfo      info ar  = info { arityInfo = ar  }
setCallArityInfo :: IdInfo -> ArityInfo -> IdInfo
setCallArityInfo info ar  = info { callArityInfo = ar  }
setCafInfo :: IdInfo -> CafInfo -> IdInfo
setCafInfo        info caf = info { cafInfo = caf }

setOneShotInfo :: IdInfo -> OneShotInfo -> IdInfo
setOneShotInfo      info lb = {-lb `seq`-} info { oneShotInfo = lb }

setDemandInfo :: IdInfo -> Demand -> IdInfo
setDemandInfo info dd = dd `seq` info { demandInfo = dd }

setStrictnessInfo :: IdInfo -> StrictSig -> IdInfo
setStrictnessInfo info dd = dd `seq` info { strictnessInfo = dd }

-- | Basic 'IdInfo' that carries no useful information whatsoever
vanillaIdInfo :: IdInfo
vanillaIdInfo
  = IdInfo {
            cafInfo             = vanillaCafInfo,
            arityInfo           = unknownArity,
            ruleInfo            = emptyRuleInfo,
            unfoldingInfo       = noUnfolding,
            oneShotInfo         = NoOneShotInfo,
            inlinePragInfo      = defaultInlinePragma,
            occInfo             = NoOccInfo,
            demandInfo          = topDmd,
            strictnessInfo      = nopSig,
            callArityInfo     = unknownArity
           }

-- | More informative 'IdInfo' we can use when we know the 'Id' has no CAF references
noCafIdInfo :: IdInfo
noCafIdInfo  = vanillaIdInfo `setCafInfo`    NoCafRefs
        -- Used for built-in type Ids in MkId.

{-
************************************************************************
*                                                                      *
\subsection[arity-IdInfo]{Arity info about an @Id@}
*                                                                      *
************************************************************************

For locally-defined Ids, the code generator maintains its own notion
of their arities; so it should not be asking...  (but other things
besides the code-generator need arity info!)
-}

-- | An 'ArityInfo' of @n@ tells us that partial application of this
-- 'Id' to up to @n-1@ value arguments does essentially no work.
--
-- That is not necessarily the same as saying that it has @n@ leading
-- lambdas, because coerces may get in the way.
--
-- The arity might increase later in the compilation process, if
-- an extra lambda floats up to the binding site.
type ArityInfo = Arity

-- | It is always safe to assume that an 'Id' has an arity of 0
unknownArity :: Arity
unknownArity = 0 :: Arity

ppArityInfo :: Int -> SDoc
ppArityInfo 0 = empty
ppArityInfo n = hsep [ptext (sLit "Arity"), int n]

{-
************************************************************************
*                                                                      *
\subsection{Inline-pragma information}
*                                                                      *
************************************************************************
-}

-- | Tells when the inlining is active.
-- When it is active the thing may be inlined, depending on how
-- big it is.
--
-- If there was an @INLINE@ pragma, then as a separate matter, the
-- RHS will have been made to look small with a Core inline 'Note'
--
-- The default 'InlinePragInfo' is 'AlwaysActive', so the info serves
-- entirely as a way to inhibit inlining until we want it
type InlinePragInfo = InlinePragma

{-
************************************************************************
*                                                                      *
               Strictness
*                                                                      *
************************************************************************
-}

pprStrictness :: StrictSig -> SDoc
pprStrictness sig = ppr sig

{-
************************************************************************
*                                                                      *
        RuleInfo
*                                                                      *
************************************************************************

Note [Specialisations and RULES in IdInfo]
~~~~~~~~~~~~~~~~~~~~~~~~~~~~~~~~~~~~~~~~~~
Generally speaking, a GlobalIdshas an *empty* RuleInfo.  All their
RULES are contained in the globally-built rule-base.  In principle,
one could attach the to M.f the RULES for M.f that are defined in M.
But we don't do that for instance declarations and so we just treat
them all uniformly.

The EXCEPTION is PrimOpIds, which do have rules in their IdInfo. That is
jsut for convenience really.

However, LocalIds may have non-empty RuleInfo.  We treat them
differently because:
  a) they might be nested, in which case a global table won't work
  b) the RULE might mention free variables, which we use to keep things alive

In TidyPgm, when the LocalId becomes a GlobalId, its RULES are stripped off
and put in the global list.
-}

-- | Records the specializations of this 'Id' that we know about
-- in the form of rewrite 'CoreRule's that target them
data RuleInfo
  = RuleInfo
        [CoreRule]
        VarSet          -- Locally-defined free vars of *both* LHS and RHS
                        -- of rules.  I don't think it needs to include the
                        -- ru_fn though.
                        -- Note [Rule dependency info] in OccurAnal

-- | Assume that no specilizations exist: always safe
emptyRuleInfo :: RuleInfo
emptyRuleInfo = RuleInfo [] emptyVarSet

isEmptyRuleInfo :: RuleInfo -> Bool
isEmptyRuleInfo (RuleInfo rs _) = null rs

-- | Retrieve the locally-defined free variables of both the left and
-- right hand sides of the specialization rules
ruleInfoFreeVars :: RuleInfo -> VarSet
ruleInfoFreeVars (RuleInfo _ fvs) = fvs

ruleInfoRules :: RuleInfo -> [CoreRule]
ruleInfoRules (RuleInfo rules _) = rules

-- | Change the name of the function the rule is keyed on on all of the 'CoreRule's
setRuleInfoHead :: Name -> RuleInfo -> RuleInfo
setRuleInfoHead fn (RuleInfo rules fvs)
  = RuleInfo (map (setRuleIdName fn) rules) fvs

{-
************************************************************************
*                                                                      *
\subsection[CG-IdInfo]{Code generator-related information}
*                                                                      *
************************************************************************
-}

-- CafInfo is used to build Static Reference Tables (see simplStg/SRT.hs).

-- | Records whether an 'Id' makes Constant Applicative Form references
data CafInfo
        = MayHaveCafRefs                -- ^ Indicates that the 'Id' is for either:
                                        --
                                        -- 1. A function or static constructor
                                        --    that refers to one or more CAFs, or
                                        --
                                        -- 2. A real live CAF

        | NoCafRefs                     -- ^ A function or static constructor
                                        -- that refers to no CAFs.
        deriving (Eq, Ord)

-- | Assumes that the 'Id' has CAF references: definitely safe
vanillaCafInfo :: CafInfo
vanillaCafInfo = MayHaveCafRefs

mayHaveCafRefs :: CafInfo -> Bool
mayHaveCafRefs  MayHaveCafRefs = True
mayHaveCafRefs _               = False

instance Outputable CafInfo where
   ppr = ppCafInfo

ppCafInfo :: CafInfo -> SDoc
ppCafInfo NoCafRefs = ptext (sLit "NoCafRefs")
ppCafInfo MayHaveCafRefs = empty

{-
************************************************************************
*                                                                      *
\subsection{Bulk operations on IdInfo}
*                                                                      *
************************************************************************
-}

-- | This is used to remove information on lambda binders that we have
-- setup as part of a lambda group, assuming they will be applied all at once,
-- but turn out to be part of an unsaturated lambda as in e.g:
--
-- > (\x1. \x2. e) arg1
zapLamInfo :: IdInfo -> Maybe IdInfo
zapLamInfo info@(IdInfo {occInfo = occ, demandInfo = demand})
  | is_safe_occ occ && is_safe_dmd demand
  = Nothing
  | otherwise
  = Just (info {occInfo = safe_occ, demandInfo = topDmd})
  where
        -- The "unsafe" occ info is the ones that say I'm not in a lambda
        -- because that might not be true for an unsaturated lambda
    is_safe_occ (OneOcc in_lam _ _) = in_lam
    is_safe_occ _other              = True

    safe_occ = case occ of
                 OneOcc _ once int_cxt -> OneOcc insideLam once int_cxt
                 _other                -> occ

    is_safe_dmd dmd = not (isStrictDmd dmd)

-- | Remove all demand info on the 'IdInfo'
zapDemandInfo :: IdInfo -> Maybe IdInfo
zapDemandInfo info = Just (info {demandInfo = topDmd})

-- | Remove usage (but not strictness) info on the 'IdInfo'
zapUsageInfo :: IdInfo -> Maybe IdInfo
zapUsageInfo info = Just (info {demandInfo = zapUsageDemand (demandInfo info)})

zapFragileInfo :: IdInfo -> Maybe IdInfo
-- ^ Zap info that depends on free variables
zapFragileInfo info
  = Just (info `setRuleInfo` emptyRuleInfo
               `setUnfoldingInfo` noUnfolding
               `setOccInfo` zapFragileOcc occ)
  where
    occ = occInfo info

{-
************************************************************************
*                                                                      *
\subsection{TickBoxOp}
*                                                                      *
************************************************************************
-}

type TickBoxId = Int

-- | Tick box for Hpc-style coverage
data TickBoxOp
   = TickBox Module {-# UNPACK #-} !TickBoxId

instance Outputable TickBoxOp where
    ppr (TickBox mod n)         = ptext (sLit "tick") <+> ppr (mod,n)<|MERGE_RESOLUTION|>--- conflicted
+++ resolved
@@ -135,12 +135,8 @@
        --                  implemented with a newtype, so it might be bad
        --                  to be strict on this dictionary
 
-<<<<<<< HEAD
   | CoVarId                    -- ^ A coercion variable
 
--- | Just a synonym for 'CoVarId'. Written separately so it can be
--- exported in the hs-boot file.
-=======
   -- The rest are distinguished only for debugging reasons
   -- e.g. to suppress them in -ddump-types
   -- Currently we don't persist these through interface file
@@ -154,7 +150,8 @@
   | PatSynId                    -- ^ A top-level Id to support pattern synonyms;
                                 -- the builder or matcher for the patern synonym
 
->>>>>>> 96dc041a
+-- | Just a synonym for 'CoVarId'. Written separately so it can be
+-- exported in the hs-boot file.
 coVarDetails :: IdDetails
 coVarDetails = CoVarId
 
