--- conflicted
+++ resolved
@@ -16,24 +16,13 @@
         deShadowBinds, substSpec, substRulesForImportedIds,
         substTy, substCo, substExpr, substExprSC, substBind, substBindSC,
         substUnfolding, substUnfoldingSC,
-<<<<<<< HEAD
-	lookupIdSubst, lookupTCvSubst, substIdOcc,
-        substTickish, substVarSet,
-
-        -- ** Operations on substitutions
-	emptySubst, mkEmptySubst, mkSubst, mkOpenSubst, substInScope, isEmptySubst, 
- 	extendIdSubst, extendIdSubstList, extendTCvSubst, extendTCvSubstList,
-	extendSubst, extendSubstList, extendSubstWithVar, zapSubstEnv,
-=======
-        lookupIdSubst, lookupTvSubst, lookupCvSubst, substIdOcc,
+        lookupIdSubst, lookupTCvSubst, substIdOcc,
         substTickish, substVarSet,
 
         -- ** Operations on substitutions
         emptySubst, mkEmptySubst, mkSubst, mkOpenSubst, substInScope, isEmptySubst,
-        extendIdSubst, extendIdSubstList, extendTvSubst, extendTvSubstList,
-        extendCvSubst, extendCvSubstList,
+        extendIdSubst, extendIdSubstList, extendTCvSubst, extendTCvSubstList,
         extendSubst, extendSubstList, extendSubstWithVar, zapSubstEnv,
->>>>>>> d5e48748
         addInScopeSet, extendInScope, extendInScopeList, extendInScopeIds,
         isInScope, setInScope,
         delBndr, delBndrs,
@@ -59,13 +48,8 @@
 import qualified Type
 import qualified Coercion
 
-<<<<<<< HEAD
-	-- We are defining local versions
+        -- We are defining local versions
 import Type     hiding ( substTy, extendTCvSubst, extendTCvSubstList
-=======
-        -- We are defining local versions
-import Type     hiding ( substTy, extendTvSubst, extendTvSubstList
->>>>>>> d5e48748
                        , isInScope, substTyVarBndr, cloneTyVarBndr )
 import Coercion hiding ( substCo, substCoVarBndr )
 
@@ -521,13 +505,8 @@
         | otherwise      = setIdType id1 (substTy subst old_ty)
 
     old_ty = idType old_id
-<<<<<<< HEAD
-    no_type_change = (isEmptyVarEnv tvs && isEmptyVarEnv cvs) || 
+    no_type_change = (isEmptyVarEnv tvs && isEmptyVarEnv cvs) ||
                      isEmptyVarSet (tyCoVarsOfType old_ty)
-=======
-    no_type_change = isEmptyVarEnv tvs ||
-                     isEmptyVarSet (Type.tyVarsOfType old_ty)
->>>>>>> d5e48748
 
         -- new_id has the right IdInfo
         -- The lazy-set is because we're in a loop here, with
@@ -611,47 +590,25 @@
 \begin{code}
 substTyVarBndr :: Subst -> TyVar -> (Subst, TyVar)
 substTyVarBndr (Subst in_scope id_env tv_env cv_env) tv
-<<<<<<< HEAD
   = case Type.substTyVarBndr (TCvSubst in_scope tv_env cv_env) tv of
-	(TCvSubst in_scope' tv_env' cv_env', tv') 
-	   -> (Subst in_scope' id_env tv_env' cv_env', tv')
+        (TCvSubst in_scope' tv_env' cv_env', tv')
+           -> (Subst in_scope' id_env tv_env' cv_env', tv')
 
 cloneTyVarBndr :: Subst -> TyVar -> Unique -> (Subst, TyVar)
 cloneTyVarBndr (Subst in_scope id_env tv_env cv_env) tv uniq
   = case Type.cloneTyVarBndr (TCvSubst in_scope tv_env cv_env) tv uniq of
-	(TCvSubst in_scope' tv_env' cv_env', tv') 
-	   -> (Subst in_scope' id_env tv_env' cv_env', tv')
+        (TCvSubst in_scope' tv_env' cv_env', tv')
+           -> (Subst in_scope' id_env tv_env' cv_env', tv')
 
 substCoVarBndr :: Subst -> TyVar -> (Subst, TyVar)
 substCoVarBndr (Subst in_scope id_env tv_env cv_env) cv
   = case Coercion.substCoVarBndr (TCvSubst in_scope tv_env cv_env) cv of
-	(TCvSubst in_scope' tv_env' cv_env', cv') 
-	   -> (Subst in_scope' id_env tv_env' cv_env', cv')
-
--- | See 'Type.substTy'
-substTy :: Subst -> Type -> Type 
-substTy subst ty = Type.substTy (getTCvSubst subst) ty
-=======
-  = case Type.substTyVarBndr (TvSubst in_scope tv_env) tv of
-        (TvSubst in_scope' tv_env', tv')
-           -> (Subst in_scope' id_env tv_env' cv_env, tv')
-
-cloneTyVarBndr :: Subst -> TyVar -> Unique -> (Subst, TyVar)
-cloneTyVarBndr (Subst in_scope id_env tv_env cv_env) tv uniq
-  = case Type.cloneTyVarBndr (TvSubst in_scope tv_env) tv uniq of
-        (TvSubst in_scope' tv_env', tv')
-           -> (Subst in_scope' id_env tv_env' cv_env, tv')
-
-substCoVarBndr :: Subst -> TyVar -> (Subst, TyVar)
-substCoVarBndr (Subst in_scope id_env tv_env cv_env) cv
-  = case Coercion.substCoVarBndr (CvSubst in_scope tv_env cv_env) cv of
-        (CvSubst in_scope' tv_env' cv_env', cv')
+        (TCvSubst in_scope' tv_env' cv_env', cv')
            -> (Subst in_scope' id_env tv_env' cv_env', cv')
 
 -- | See 'Type.substTy'
 substTy :: Subst -> Type -> Type
-substTy subst ty = Type.substTy (getTvSubst subst) ty
->>>>>>> d5e48748
+substTy subst ty = Type.substTy (getTCvSubst subst) ty
 
 getTCvSubst :: Subst -> TCvSubst
 getTCvSubst (Subst in_scope _ tenv cenv) = TCvSubst in_scope tenv cenv
@@ -671,19 +628,11 @@
 \begin{code}
 substIdType :: Subst -> Id -> Id
 substIdType subst@(Subst _ _ tv_env cv_env) id
-<<<<<<< HEAD
   | (isEmptyVarEnv tv_env && isEmptyVarEnv cv_env) || isEmptyVarSet (tyCoVarsOfType old_ty) = id
-  | otherwise	= setIdType id (substTy subst old_ty)
-		-- The tyCoVarsOfType is cheaper than it looks
-		-- because we cache the free tyvars of the type
-		-- in a Note in the id's type itself
-=======
-  | (isEmptyVarEnv tv_env && isEmptyVarEnv cv_env) || isEmptyVarSet (Type.tyVarsOfType old_ty) = id
   | otherwise   = setIdType id (substTy subst old_ty)
-                -- The tyVarsOfType is cheaper than it looks
+                -- The tyCoVarsOfType is cheaper than it looks
                 -- because we cache the free tyvars of the type
                 -- in a Note in the id's type itself
->>>>>>> d5e48748
   where
     old_ty = idType id
 
@@ -928,7 +877,7 @@
 simpleOptPgm dflags this_mod binds rules vects
   = do { dumpIfSet_dyn dflags Opt_D_dump_occur_anal "Occurrence analysis"
                        (pprCoreBindings occ_anald_binds $$ pprRules rules );
-         
+
        ; return (reverse binds', substRulesForImportedIds subst' rules, substVects subst' vects) }
   where
     occ_anald_binds  = occurAnalysePgm this_mod (\_ -> False) {- No rules active -}
