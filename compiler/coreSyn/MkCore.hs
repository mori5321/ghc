{-# LANGUAGE CPP #-}

-- | Handy functions for creating much Core syntax
module MkCore (
        -- * Constructing normal syntax
        mkCoreLet, mkCoreLets,
        mkCoreApp, mkCoreApps, mkCoreConApps,
        mkCoreLams, mkWildCase, mkIfThenElse,
        mkWildValBinder, mkWildEvBinder,
        sortQuantVars, castBottomExpr,

        -- * Constructing boxed literals
        mkWordExpr, mkWordExprWord,
        mkIntExpr, mkIntExprInt,
        mkIntegerExpr,
        mkFloatExpr, mkDoubleExpr,
        mkCharExpr, mkStringExpr, mkStringExprFS,

        -- * Floats
        FloatBind(..), wrapFloat,

        -- * Constructing small tuples
        mkCoreVarTup, mkCoreVarTupTy, mkCoreTup, mkCoreUbxTup,
        mkCoreTupBoxity,

        -- * Constructing big tuples
        mkBigCoreVarTup, mkBigCoreVarTupTy,
        mkBigCoreTup, mkBigCoreTupTy,

        -- * Deconstructing small tuples
        mkSmallTupleSelector, mkSmallTupleCase,

        -- * Deconstructing big tuples
        mkTupleSelector, mkTupleCase,

        -- * Constructing list expressions
        mkNilExpr, mkConsExpr, mkListExpr,
        mkFoldrExpr, mkBuildExpr,

        -- * Constructing Maybe expressions
        mkNothingExpr, mkJustExpr,

        -- * Error Ids
        mkRuntimeErrorApp, mkImpossibleExpr, errorIds,
        rEC_CON_ERROR_ID, iRREFUT_PAT_ERROR_ID, rUNTIME_ERROR_ID,
        nON_EXHAUSTIVE_GUARDS_ERROR_ID, nO_METHOD_BINDING_ERROR_ID,
        pAT_ERROR_ID, eRROR_ID, rEC_SEL_ERROR_ID, aBSENT_ERROR_ID,
        uNDEFINED_ID, tYPE_ERROR_ID, undefinedName
    ) where

#include "HsVersions.h"

import Id
import Var      ( EvVar, setTyVarUnique )

import CoreSyn
import CoreUtils        ( exprType, needsCaseBinding, bindNonRec )
import Literal
import HscTypes

import TysWiredIn
import PrelNames

import HsUtils          ( mkChunkified, chunkify )
import TcType           ( mkInvSigmaTy )
import Type
import Coercion         ( isCoVar )
import TysPrim
import DataCon          ( DataCon, dataConWorkId )
import IdInfo           ( vanillaIdInfo, setStrictnessInfo,
                          setArityInfo )
import Demand
import Name      hiding ( varName )
import Outputable
import FastString
import UniqSupply
import BasicTypes
import Util
import DynFlags
<<<<<<< HEAD

import Data.List        ( partition )
=======
import Data.List
import Data.Ord

>>>>>>> 1e041b73
import Data.Char        ( ord )
#if __GLASGOW_HASKELL__ < 709
import Data.Word        ( Word )
#endif

infixl 4 `mkCoreApp`, `mkCoreApps`

{-
************************************************************************
*                                                                      *
\subsection{Basic CoreSyn construction}
*                                                                      *
************************************************************************
-}
sortQuantVars :: [Var] -> [Var]
<<<<<<< HEAD
-- Sort the variables, putting type and covars first, in scoped order,
-- and then other Ids
sortQuantVars vs = sorted_tcvs ++ ids
  where
    (tcvs, ids) = partition (isTyVar <||> isCoVar) vs
    sorted_tcvs = toposortTyVars tcvs
=======
-- Sort the variables (KindVars, TypeVars, and Ids)
-- into order: Kind, then Type, then Id
-- It is a deterministic sort, meaining it doesn't look at the values of
-- Uniques. For explanation why it's important See Note [Unique Determinism]
-- in Unique.
sortQuantVars = sortBy (comparing category)
  where
    category :: Var -> Int
    category v
     | isKindVar v = 1
     | isTyVar   v = 2
     | otherwise   = 3
>>>>>>> 1e041b73

-- | Bind a binding group over an expression, using a @let@ or @case@ as
-- appropriate (see "CoreSyn#let_app_invariant")
mkCoreLet :: CoreBind -> CoreExpr -> CoreExpr
mkCoreLet (NonRec bndr rhs) body        -- See Note [CoreSyn let/app invariant]
  | needsCaseBinding (idType bndr) rhs
  = Case rhs bndr (exprType body) [(DEFAULT,[],body)]
mkCoreLet bind body
  = Let bind body

-- | Bind a list of binding groups over an expression. The leftmost binding
-- group becomes the outermost group in the resulting expression
mkCoreLets :: [CoreBind] -> CoreExpr -> CoreExpr
mkCoreLets binds body = foldr mkCoreLet body binds

-- | Construct an expression which represents the application of one expression
-- to the other
mkCoreApp :: SDoc -> CoreExpr -> CoreExpr -> CoreExpr
-- Respects the let/app invariant by building a case expression where necessary
--   See CoreSyn Note [CoreSyn let/app invariant]
mkCoreApp _ fun (Type ty) = App fun (Type ty)
mkCoreApp _ fun (Coercion co) = App fun (Coercion co)
mkCoreApp d fun arg       = ASSERT2( isFunTy fun_ty, ppr fun $$ ppr arg $$ d )
                          mk_val_app fun arg arg_ty res_ty
                      where
                        fun_ty = exprType fun
                        (arg_ty, res_ty) = splitFunTy fun_ty

-- | Construct an expression which represents the application of a number of
-- expressions to another. The leftmost expression in the list is applied first
-- Respects the let/app invariant by building a case expression where necessary
--   See CoreSyn Note [CoreSyn let/app invariant]
mkCoreApps :: CoreExpr -> [CoreExpr] -> CoreExpr
-- Slightly more efficient version of (foldl mkCoreApp)
mkCoreApps orig_fun orig_args
  = go orig_fun (exprType orig_fun) orig_args
  where
    go fun _      []                   = fun
    go fun fun_ty (Type ty     : args) = go (App fun (Type ty)) (piResultTy fun_ty ty) args
    go fun fun_ty (arg         : args) = ASSERT2( isFunTy fun_ty, ppr fun_ty $$ ppr orig_fun
                                                                  $$ ppr orig_args )
                                         go (mk_val_app fun arg arg_ty res_ty) res_ty args
                                       where
                                         (arg_ty, res_ty) = splitFunTy fun_ty

-- | Construct an expression which represents the application of a number of
-- expressions to that of a data constructor expression. The leftmost expression
-- in the list is applied first
mkCoreConApps :: DataCon -> [CoreExpr] -> CoreExpr
mkCoreConApps con args = mkCoreApps (Var (dataConWorkId con)) args

mk_val_app :: CoreExpr -> CoreExpr -> Type -> Type -> CoreExpr
-- Build an application (e1 e2),
-- or a strict binding  (case e2 of x -> e1 x)
-- using the latter when necessary to respect the let/app invariant
--   See Note [CoreSyn let/app invariant]
mk_val_app fun arg arg_ty res_ty
  | not (needsCaseBinding arg_ty arg)
  = App fun arg                -- The vastly common case

  | otherwise
  = Case arg arg_id res_ty [(DEFAULT,[],App fun (Var arg_id))]
  where
    arg_id = mkWildValBinder arg_ty
        -- Lots of shadowing, but it doesn't matter,
        -- because 'fun ' should not have a free wild-id
        --
        -- This is Dangerous.  But this is the only place we play this
        -- game, mk_val_app returns an expression that does not have
        -- have a free wild-id.  So the only thing that can go wrong
        -- is if you take apart this case expression, and pass a
        -- fragmet of it as the fun part of a 'mk_val_app'.

-----------
mkWildEvBinder :: PredType -> EvVar
mkWildEvBinder pred = mkWildValBinder pred

-- | Make a /wildcard binder/. This is typically used when you need a binder
-- that you expect to use only at a *binding* site.  Do not use it at
-- occurrence sites because it has a single, fixed unique, and it's very
-- easy to get into difficulties with shadowing.  That's why it is used so little.
-- See Note [WildCard binders] in SimplEnv
mkWildValBinder :: Type -> Id
mkWildValBinder ty = mkLocalIdOrCoVar wildCardName ty

mkWildCase :: CoreExpr -> Type -> Type -> [CoreAlt] -> CoreExpr
-- Make a case expression whose case binder is unused
-- The alts should not have any occurrences of WildId
mkWildCase scrut scrut_ty res_ty alts
  = Case scrut (mkWildValBinder scrut_ty) res_ty alts

mkIfThenElse :: CoreExpr -> CoreExpr -> CoreExpr -> CoreExpr
mkIfThenElse guard then_expr else_expr
-- Not going to be refining, so okay to take the type of the "then" clause
  = mkWildCase guard boolTy (exprType then_expr)
         [ (DataAlt falseDataCon, [], else_expr),       -- Increasing order of tag!
           (DataAlt trueDataCon,  [], then_expr) ]

castBottomExpr :: CoreExpr -> Type -> CoreExpr
-- (castBottomExpr e ty), assuming that 'e' diverges,
-- return an expression of type 'ty'
-- See Note [Empty case alternatives] in CoreSyn
castBottomExpr e res_ty
  | e_ty `eqType` res_ty = e
  | otherwise            = Case e (mkWildValBinder e_ty) res_ty []
  where
    e_ty = exprType e

{-
The functions from this point don't really do anything cleverer than
their counterparts in CoreSyn, but they are here for consistency
-}

-- | Create a lambda where the given expression has a number of variables
-- bound over it. The leftmost binder is that bound by the outermost
-- lambda in the result
mkCoreLams :: [CoreBndr] -> CoreExpr -> CoreExpr
mkCoreLams = mkLams

{-
************************************************************************
*                                                                      *
\subsection{Making literals}
*                                                                      *
************************************************************************
-}

-- | Create a 'CoreExpr' which will evaluate to the given @Int@
mkIntExpr :: DynFlags -> Integer -> CoreExpr        -- Result = I# i :: Int
mkIntExpr dflags i = mkCoreConApps intDataCon  [mkIntLit dflags i]

-- | Create a 'CoreExpr' which will evaluate to the given @Int@
mkIntExprInt :: DynFlags -> Int -> CoreExpr         -- Result = I# i :: Int
mkIntExprInt dflags i = mkCoreConApps intDataCon  [mkIntLitInt dflags i]

-- | Create a 'CoreExpr' which will evaluate to the a @Word@ with the given value
mkWordExpr :: DynFlags -> Integer -> CoreExpr
mkWordExpr dflags w = mkCoreConApps wordDataCon [mkWordLit dflags w]

-- | Create a 'CoreExpr' which will evaluate to the given @Word@
mkWordExprWord :: DynFlags -> Word -> CoreExpr
mkWordExprWord dflags w = mkCoreConApps wordDataCon [mkWordLitWord dflags w]

-- | Create a 'CoreExpr' which will evaluate to the given @Integer@
mkIntegerExpr  :: MonadThings m => Integer -> m CoreExpr  -- Result :: Integer
mkIntegerExpr i = do t <- lookupTyCon integerTyConName
                     return (Lit (mkLitInteger i (mkTyConTy t)))

-- | Create a 'CoreExpr' which will evaluate to the given @Float@
mkFloatExpr :: Float -> CoreExpr
mkFloatExpr f = mkCoreConApps floatDataCon [mkFloatLitFloat f]

-- | Create a 'CoreExpr' which will evaluate to the given @Double@
mkDoubleExpr :: Double -> CoreExpr
mkDoubleExpr d = mkCoreConApps doubleDataCon [mkDoubleLitDouble d]


-- | Create a 'CoreExpr' which will evaluate to the given @Char@
mkCharExpr     :: Char             -> CoreExpr      -- Result = C# c :: Int
mkCharExpr c = mkCoreConApps charDataCon [mkCharLit c]

-- | Create a 'CoreExpr' which will evaluate to the given @String@
mkStringExpr   :: MonadThings m => String     -> m CoreExpr  -- Result :: String

-- | Create a 'CoreExpr' which will evaluate to a string morally equivalent to the given @FastString@
mkStringExprFS :: MonadThings m => FastString -> m CoreExpr  -- Result :: String

mkStringExpr str = mkStringExprFS (mkFastString str)

mkStringExprFS str
  | nullFS str
  = return (mkNilExpr charTy)

  | all safeChar chars
  = do unpack_id <- lookupId unpackCStringName
       return (App (Var unpack_id) (Lit (MachStr (fastStringToByteString str))))

  | otherwise
  = do unpack_id <- lookupId unpackCStringUtf8Name
       return (App (Var unpack_id) (Lit (MachStr (fastStringToByteString str))))

  where
    chars = unpackFS str
    safeChar c = ord c >= 1 && ord c <= 0x7F

{-
************************************************************************
*                                                                      *
\subsection{Tuple constructors}
*                                                                      *
************************************************************************
-}

{-
Creating tuples and their types for Core expressions

@mkBigCoreVarTup@ builds a tuple; the inverse to @mkTupleSelector@.

* If it has only one element, it is the identity function.

* If there are more elements than a big tuple can have, it nests
  the tuples.
-}

-- | Build a small tuple holding the specified variables
mkCoreVarTup :: [Id] -> CoreExpr
mkCoreVarTup ids = mkCoreTup (map Var ids)

-- | Bulid the type of a small tuple that holds the specified variables
mkCoreVarTupTy :: [Id] -> Type
mkCoreVarTupTy ids = mkBoxedTupleTy (map idType ids)

-- | Build a small tuple holding the specified expressions
mkCoreTup :: [CoreExpr] -> CoreExpr
mkCoreTup []  = Var unitDataConId
mkCoreTup [c] = c
mkCoreTup cs  = mkCoreConApps (tupleDataCon Boxed (length cs))
                              (map (Type . exprType) cs ++ cs)

-- | Build a small unboxed tuple holding the specified expressions,
-- with the given types. The types must be the types of the expressions.
-- Do not include the levity specifiers; this function calculates them
-- for you.
mkCoreUbxTup :: [Type] -> [CoreExpr] -> CoreExpr
mkCoreUbxTup tys exps
  = ASSERT( tys `equalLength` exps)
    mkCoreConApps (tupleDataCon Unboxed (length tys))
             (map (Type . getLevity "mkCoreUbxTup") tys ++ map Type tys ++ exps)

-- | Make a core tuple of the given boxity
mkCoreTupBoxity :: Boxity -> [CoreExpr] -> CoreExpr
mkCoreTupBoxity Boxed   exps = mkCoreTup exps
mkCoreTupBoxity Unboxed exps = mkCoreUbxTup (map exprType exps) exps

-- | Build a big tuple holding the specified variables
mkBigCoreVarTup :: [Id] -> CoreExpr
mkBigCoreVarTup ids = mkBigCoreTup (map Var ids)

-- | Build the type of a big tuple that holds the specified variables
mkBigCoreVarTupTy :: [Id] -> Type
mkBigCoreVarTupTy ids = mkBigCoreTupTy (map idType ids)

-- | Build a big tuple holding the specified expressions
mkBigCoreTup :: [CoreExpr] -> CoreExpr
mkBigCoreTup = mkChunkified mkCoreTup

-- | Build the type of a big tuple that holds the specified type of thing
mkBigCoreTupTy :: [Type] -> Type
mkBigCoreTupTy = mkChunkified mkBoxedTupleTy

{-
************************************************************************
*                                                                      *
                Floats
*                                                                      *
************************************************************************
-}

data FloatBind
  = FloatLet  CoreBind
  | FloatCase CoreExpr Id AltCon [Var]
      -- case e of y { C ys -> ... }
      -- See Note [Floating cases] in SetLevels

instance Outputable FloatBind where
  ppr (FloatLet b) = ptext (sLit "LET") <+> ppr b
  ppr (FloatCase e b c bs) = hang (ptext (sLit "CASE") <+> ppr e <+> ptext (sLit "of") <+> ppr b)
                                2 (ppr c <+> ppr bs)

wrapFloat :: FloatBind -> CoreExpr -> CoreExpr
wrapFloat (FloatLet defns)       body = Let defns body
wrapFloat (FloatCase e b con bs) body = Case e b (exprType body) [(con, bs, body)]

{-
************************************************************************
*                                                                      *
\subsection{Tuple destructors}
*                                                                      *
************************************************************************
-}

-- | Builds a selector which scrutises the given
-- expression and extracts the one name from the list given.
-- If you want the no-shadowing rule to apply, the caller
-- is responsible for making sure that none of these names
-- are in scope.
--
-- If there is just one 'Id' in the tuple, then the selector is
-- just the identity.
--
-- If necessary, we pattern match on a \"big\" tuple.
mkTupleSelector :: [Id]         -- ^ The 'Id's to pattern match the tuple against
                -> Id           -- ^ The 'Id' to select
                -> Id           -- ^ A variable of the same type as the scrutinee
                -> CoreExpr     -- ^ Scrutinee
                -> CoreExpr     -- ^ Selector expression

-- mkTupleSelector [a,b,c,d] b v e
--          = case e of v {
--                (p,q) -> case p of p {
--                           (a,b) -> b }}
-- We use 'tpl' vars for the p,q, since shadowing does not matter.
--
-- In fact, it's more convenient to generate it innermost first, getting
--
--        case (case e of v
--                (p,q) -> p) of p
--          (a,b) -> b
mkTupleSelector vars the_var scrut_var scrut
  = mk_tup_sel (chunkify vars) the_var
  where
    mk_tup_sel [vars] the_var = mkSmallTupleSelector vars the_var scrut_var scrut
    mk_tup_sel vars_s the_var = mkSmallTupleSelector group the_var tpl_v $
                                mk_tup_sel (chunkify tpl_vs) tpl_v
        where
          tpl_tys = [mkBoxedTupleTy (map idType gp) | gp <- vars_s]
          tpl_vs  = mkTemplateLocals tpl_tys
          [(tpl_v, group)] = [(tpl,gp) | (tpl,gp) <- zipEqual "mkTupleSelector" tpl_vs vars_s,
                                         the_var `elem` gp ]

-- | Like 'mkTupleSelector' but for tuples that are guaranteed
-- never to be \"big\".
--
-- > mkSmallTupleSelector [x] x v e = [| e |]
-- > mkSmallTupleSelector [x,y,z] x v e = [| case e of v { (x,y,z) -> x } |]
mkSmallTupleSelector :: [Id]        -- The tuple args
          -> Id         -- The selected one
          -> Id         -- A variable of the same type as the scrutinee
          -> CoreExpr        -- Scrutinee
          -> CoreExpr
mkSmallTupleSelector [var] should_be_the_same_var _ scrut
  = ASSERT(var == should_be_the_same_var)
    scrut
mkSmallTupleSelector vars the_var scrut_var scrut
  = ASSERT( notNull vars )
    Case scrut scrut_var (idType the_var)
         [(DataAlt (tupleDataCon Boxed (length vars)), vars, Var the_var)]

-- | A generalization of 'mkTupleSelector', allowing the body
-- of the case to be an arbitrary expression.
--
-- To avoid shadowing, we use uniques to invent new variables.
--
-- If necessary we pattern match on a \"big\" tuple.
mkTupleCase :: UniqSupply       -- ^ For inventing names of intermediate variables
            -> [Id]             -- ^ The tuple identifiers to pattern match on
            -> CoreExpr         -- ^ Body of the case
            -> Id               -- ^ A variable of the same type as the scrutinee
            -> CoreExpr         -- ^ Scrutinee
            -> CoreExpr
-- ToDo: eliminate cases where none of the variables are needed.
--
--         mkTupleCase uniqs [a,b,c,d] body v e
--           = case e of v { (p,q) ->
--             case p of p { (a,b) ->
--             case q of q { (c,d) ->
--             body }}}
mkTupleCase uniqs vars body scrut_var scrut
  = mk_tuple_case uniqs (chunkify vars) body
  where
    -- This is the case where don't need any nesting
    mk_tuple_case _ [vars] body
      = mkSmallTupleCase vars body scrut_var scrut

    -- This is the case where we must make nest tuples at least once
    mk_tuple_case us vars_s body
      = let (us', vars', body') = foldr one_tuple_case (us, [], body) vars_s
            in mk_tuple_case us' (chunkify vars') body'

    one_tuple_case chunk_vars (us, vs, body)
      = let (uniq, us') = takeUniqFromSupply us
            scrut_var = mkSysLocal (fsLit "ds") uniq
              (mkBoxedTupleTy (map idType chunk_vars))
            body' = mkSmallTupleCase chunk_vars body scrut_var (Var scrut_var)
        in (us', scrut_var:vs, body')

-- | As 'mkTupleCase', but for a tuple that is small enough to be guaranteed
-- not to need nesting.
mkSmallTupleCase
        :: [Id]         -- ^ The tuple args
        -> CoreExpr     -- ^ Body of the case
        -> Id           -- ^ A variable of the same type as the scrutinee
        -> CoreExpr     -- ^ Scrutinee
        -> CoreExpr

mkSmallTupleCase [var] body _scrut_var scrut
  = bindNonRec var scrut body
mkSmallTupleCase vars body scrut_var scrut
-- One branch no refinement?
  = Case scrut scrut_var (exprType body)
         [(DataAlt (tupleDataCon Boxed (length vars)), vars, body)]

{-
************************************************************************
*                                                                      *
\subsection{Common list manipulation expressions}
*                                                                      *
************************************************************************

Call the constructor Ids when building explicit lists, so that they
interact well with rules.
-}

-- | Makes a list @[]@ for lists of the specified type
mkNilExpr :: Type -> CoreExpr
mkNilExpr ty = mkCoreConApps nilDataCon [Type ty]

-- | Makes a list @(:)@ for lists of the specified type
mkConsExpr :: Type -> CoreExpr -> CoreExpr -> CoreExpr
mkConsExpr ty hd tl = mkCoreConApps consDataCon [Type ty, hd, tl]

-- | Make a list containing the given expressions, where the list has the given type
mkListExpr :: Type -> [CoreExpr] -> CoreExpr
mkListExpr ty xs = foldr (mkConsExpr ty) (mkNilExpr ty) xs

-- | Make a fully applied 'foldr' expression
mkFoldrExpr :: MonadThings m
            => Type             -- ^ Element type of the list
            -> Type             -- ^ Fold result type
            -> CoreExpr         -- ^ "Cons" function expression for the fold
            -> CoreExpr         -- ^ "Nil" expression for the fold
            -> CoreExpr         -- ^ List expression being folded acress
            -> m CoreExpr
mkFoldrExpr elt_ty result_ty c n list = do
    foldr_id <- lookupId foldrName
    return (Var foldr_id `App` Type elt_ty
           `App` Type result_ty
           `App` c
           `App` n
           `App` list)

-- | Make a 'build' expression applied to a locally-bound worker function
mkBuildExpr :: (MonadThings m, MonadUnique m)
            => Type                                     -- ^ Type of list elements to be built
            -> ((Id, Type) -> (Id, Type) -> m CoreExpr) -- ^ Function that, given information about the 'Id's
                                                        -- of the binders for the build worker function, returns
                                                        -- the body of that worker
            -> m CoreExpr
mkBuildExpr elt_ty mk_build_inside = do
    [n_tyvar] <- newTyVars [alphaTyVar]
    let n_ty = mkTyVarTy n_tyvar
        c_ty = mkFunTys [elt_ty, n_ty] n_ty
    [c, n] <- sequence [mkSysLocalM (fsLit "c") c_ty, mkSysLocalM (fsLit "n") n_ty]

    build_inside <- mk_build_inside (c, c_ty) (n, n_ty)

    build_id <- lookupId buildName
    return $ Var build_id `App` Type elt_ty `App` mkLams [n_tyvar, c, n] build_inside
  where
    newTyVars tyvar_tmpls = do
      uniqs <- getUniquesM
      return (zipWith setTyVarUnique tyvar_tmpls uniqs)

{-
************************************************************************
*                                                                      *
             Manipulating Maybe data type
*                                                                      *
************************************************************************
-}


-- | Makes a Nothing for the specified type
mkNothingExpr :: Type -> CoreExpr
mkNothingExpr ty = mkConApp nothingDataCon [Type ty]

-- | Makes a Just from a value of the specified type
mkJustExpr :: Type -> CoreExpr -> CoreExpr
mkJustExpr ty val = mkConApp justDataCon [Type ty, val]


{-
************************************************************************
*                                                                      *
                      Error expressions
*                                                                      *
************************************************************************
-}

mkRuntimeErrorApp
        :: Id           -- Should be of type (forall a. Addr# -> a)
                        --      where Addr# points to a UTF8 encoded string
        -> Type         -- The type to instantiate 'a'
        -> String       -- The string to print
        -> CoreExpr

mkRuntimeErrorApp err_id res_ty err_msg
  = mkApps (Var err_id) [Type (getLevity "mkRuntimeErrorApp" res_ty), Type res_ty, err_string]
  where
    err_string = Lit (mkMachString err_msg)

mkImpossibleExpr :: Type -> CoreExpr
mkImpossibleExpr res_ty
  = mkRuntimeErrorApp rUNTIME_ERROR_ID res_ty "Impossible case alternative"

{-
************************************************************************
*                                                                      *
                     Error Ids
*                                                                      *
************************************************************************

GHC randomly injects these into the code.

@patError@ is just a version of @error@ for pattern-matching
failures.  It knows various ``codes'' which expand to longer
strings---this saves space!

@absentErr@ is a thing we put in for ``absent'' arguments.  They jolly
well shouldn't be yanked on, but if one is, then you will get a
friendly message from @absentErr@ (rather than a totally random
crash).

@parError@ is a special version of @error@ which the compiler does
not know to be a bottoming Id.  It is used in the @_par_@ and @_seq_@
templates, but we don't ever expect to generate code for it.
-}

errorIds :: [Id]
errorIds
  = [ eRROR_ID,   -- This one isn't used anywhere else in the compiler
                  -- But we still need it in wiredInIds so that when GHC
                  -- compiles a program that mentions 'error' we don't
                  -- import its type from the interface file; we just get
                  -- the Id defined here.  Which has an 'open-tyvar' type.

      uNDEFINED_ID,   -- Ditto for 'undefined'. The big deal is to give it
                      -- an 'open-tyvar' type.

      rUNTIME_ERROR_ID,
      iRREFUT_PAT_ERROR_ID,
      nON_EXHAUSTIVE_GUARDS_ERROR_ID,
      nO_METHOD_BINDING_ERROR_ID,
      pAT_ERROR_ID,
      rEC_CON_ERROR_ID,
      rEC_SEL_ERROR_ID,
      aBSENT_ERROR_ID,
      tYPE_ERROR_ID   -- Used with Opt_DeferTypeErrors, see #10284
      ]

recSelErrorName, runtimeErrorName, absentErrorName :: Name
irrefutPatErrorName, recConErrorName, patErrorName :: Name
nonExhaustiveGuardsErrorName, noMethodBindingErrorName :: Name
typeErrorName :: Name

recSelErrorName     = err_nm "recSelError"     recSelErrorIdKey     rEC_SEL_ERROR_ID
absentErrorName     = err_nm "absentError"     absentErrorIdKey     aBSENT_ERROR_ID
runtimeErrorName    = err_nm "runtimeError"    runtimeErrorIdKey    rUNTIME_ERROR_ID
irrefutPatErrorName = err_nm "irrefutPatError" irrefutPatErrorIdKey iRREFUT_PAT_ERROR_ID
recConErrorName     = err_nm "recConError"     recConErrorIdKey     rEC_CON_ERROR_ID
patErrorName        = err_nm "patError"        patErrorIdKey        pAT_ERROR_ID
typeErrorName       = err_nm "typeError"       typeErrorIdKey       tYPE_ERROR_ID

noMethodBindingErrorName     = err_nm "noMethodBindingError"
                                  noMethodBindingErrorIdKey nO_METHOD_BINDING_ERROR_ID
nonExhaustiveGuardsErrorName = err_nm "nonExhaustiveGuardsError"
                                  nonExhaustiveGuardsErrorIdKey nON_EXHAUSTIVE_GUARDS_ERROR_ID

err_nm :: String -> Unique -> Id -> Name
err_nm str uniq id = mkWiredInIdName cONTROL_EXCEPTION_BASE (fsLit str) uniq id

rEC_SEL_ERROR_ID, rUNTIME_ERROR_ID, iRREFUT_PAT_ERROR_ID, rEC_CON_ERROR_ID :: Id
pAT_ERROR_ID, nO_METHOD_BINDING_ERROR_ID, nON_EXHAUSTIVE_GUARDS_ERROR_ID :: Id
tYPE_ERROR_ID :: Id
aBSENT_ERROR_ID :: Id
rEC_SEL_ERROR_ID                = mkRuntimeErrorId recSelErrorName
rUNTIME_ERROR_ID                = mkRuntimeErrorId runtimeErrorName
iRREFUT_PAT_ERROR_ID            = mkRuntimeErrorId irrefutPatErrorName
rEC_CON_ERROR_ID                = mkRuntimeErrorId recConErrorName
pAT_ERROR_ID                    = mkRuntimeErrorId patErrorName
nO_METHOD_BINDING_ERROR_ID      = mkRuntimeErrorId noMethodBindingErrorName
nON_EXHAUSTIVE_GUARDS_ERROR_ID  = mkRuntimeErrorId nonExhaustiveGuardsErrorName
aBSENT_ERROR_ID                 = mkRuntimeErrorId absentErrorName
tYPE_ERROR_ID                   = mkRuntimeErrorId typeErrorName

mkRuntimeErrorId :: Name -> Id
mkRuntimeErrorId name = pc_bottoming_Id1 name runtimeErrorTy

runtimeErrorTy :: Type
-- The runtime error Ids take a UTF8-encoded string as argument
runtimeErrorTy = mkInvSigmaTy [levity1TyVar, openAlphaTyVar] []
                              (mkFunTy addrPrimTy openAlphaTy)

errorName :: Name
errorName = mkWiredInIdName gHC_ERR (fsLit "error") errorIdKey eRROR_ID

eRROR_ID :: Id
eRROR_ID = pc_bottoming_Id2 errorName errorTy

errorTy  :: Type   -- See Note [Error and friends have an "open-tyvar" forall]
errorTy  = mkInvSigmaTy [levity1TyVar, openAlphaTyVar] []
             (mkFunTys [ mkClassPred
                           ipClass
                           [ mkStrLitTy (fsLit "callStack")
                           , mkTyConTy callStackTyCon ]
                       , mkListTy charTy]
                       openAlphaTy)

undefinedName :: Name
undefinedName = mkWiredInIdName gHC_ERR (fsLit "undefined") undefinedKey uNDEFINED_ID

uNDEFINED_ID :: Id
uNDEFINED_ID = pc_bottoming_Id1 undefinedName undefinedTy

undefinedTy  :: Type   -- See Note [Error and friends have an "open-tyvar" forall]
undefinedTy  = mkInvSigmaTy [levity1TyVar, openAlphaTyVar] []
                 (mkFunTy (mkClassPred
                             ipClass
                             [ mkStrLitTy (fsLit "callStack")
                             , mkTyConTy callStackTyCon ])
                          openAlphaTy)

{-
Note [Error and friends have an "open-tyvar" forall]
~~~~~~~~~~~~~~~~~~~~~~~~~~~~~~~~~~~~~~~~~~~~~~~~~~~~
'error' and 'undefined' have types
        error     :: forall (v :: Levity) (a :: TYPE v). String -> a
        undefined :: forall (v :: Levity) (a :: TYPE v). a
Notice the levity polymophism. This ensures that
"error" can be instantiated at
  * unboxed as well as boxed types
  * polymorphic types
This is OK because it never returns, so the return type is irrelevant.
See Note [Sort-polymorphic tyvars accept foralls] in TcUnify.


************************************************************************
*                                                                      *
\subsection{Utilities}
*                                                                      *
************************************************************************
-}

pc_bottoming_Id1 :: Name -> Type -> Id
-- Function of arity 1, which diverges after being given one argument
pc_bottoming_Id1 name ty
 = mkVanillaGlobalWithInfo name ty bottoming_info
 where
    bottoming_info = vanillaIdInfo `setStrictnessInfo`    strict_sig
                                   `setArityInfo`         1
                        -- Make arity and strictness agree

        -- Do *not* mark them as NoCafRefs, because they can indeed have
        -- CAF refs.  For example, pAT_ERROR_ID calls GHC.Err.untangle,
        -- which has some CAFs
        -- In due course we may arrange that these error-y things are
        -- regarded by the GC as permanently live, in which case we
        -- can give them NoCaf info.  As it is, any function that calls
        -- any pc_bottoming_Id will itself have CafRefs, which bloats
        -- SRTs.

    strict_sig = mkClosedStrictSig [evalDmd] botRes
    -- These "bottom" out, no matter what their arguments

pc_bottoming_Id2 :: Name -> Type -> Id
-- Same but arity two
pc_bottoming_Id2 name ty
 = mkVanillaGlobalWithInfo name ty bottoming_info
 where
    bottoming_info = vanillaIdInfo `setStrictnessInfo` strict_sig
                                   `setArityInfo`      2
    strict_sig = mkClosedStrictSig [evalDmd, evalDmd] botRes<|MERGE_RESOLUTION|>--- conflicted
+++ resolved
@@ -77,14 +77,9 @@
 import BasicTypes
 import Util
 import DynFlags
-<<<<<<< HEAD
-
-import Data.List        ( partition )
-=======
 import Data.List
 import Data.Ord
 
->>>>>>> 1e041b73
 import Data.Char        ( ord )
 #if __GLASGOW_HASKELL__ < 709
 import Data.Word        ( Word )
@@ -100,27 +95,15 @@
 ************************************************************************
 -}
 sortQuantVars :: [Var] -> [Var]
-<<<<<<< HEAD
 -- Sort the variables, putting type and covars first, in scoped order,
 -- and then other Ids
-sortQuantVars vs = sorted_tcvs ++ ids
-  where
-    (tcvs, ids) = partition (isTyVar <||> isCoVar) vs
-    sorted_tcvs = toposortTyVars tcvs
-=======
--- Sort the variables (KindVars, TypeVars, and Ids)
--- into order: Kind, then Type, then Id
 -- It is a deterministic sort, meaining it doesn't look at the values of
 -- Uniques. For explanation why it's important See Note [Unique Determinism]
 -- in Unique.
-sortQuantVars = sortBy (comparing category)
-  where
-    category :: Var -> Int
-    category v
-     | isKindVar v = 1
-     | isTyVar   v = 2
-     | otherwise   = 3
->>>>>>> 1e041b73
+sortQuantVars vs = sorted_tcvs ++ ids
+  where
+    (tcvs, ids) = partition (isTyVar <||> isCoVar) vs
+    sorted_tcvs = toposortTyVars tcvs
 
 -- | Bind a binding group over an expression, using a @let@ or @case@ as
 -- appropriate (see "CoreSyn#let_app_invariant")
