--- conflicted
+++ resolved
@@ -1437,27 +1437,16 @@
 
 lintCoercion co@(AxiomInstCo con ind cos)
   = do { unless (0 <= ind && ind < numBranches (coAxiomBranches con))
-<<<<<<< HEAD
-                (bad_ax (ptext (sLit "index out of range")))
-=======
                 (bad_ax (text "index out of range"))
-         -- See Note [Kind instantiation in coercions]
->>>>>>> f40fe62d
        ; let CoAxBranch { cab_tvs   = ktvs
                         , cab_cvs   = cvs
                         , cab_roles = roles
                         , cab_lhs   = lhs
                         , cab_rhs   = rhs } = coAxiomNthBranch con ind
-<<<<<<< HEAD
        ; unless (length ktvs + length cvs == length cos) $
-           bad_ax (ptext (sLit "lengths"))
+           bad_ax (text "lengths")
        ; subst <- getTCvSubst
        ; let empty_subst = zapTCvSubst subst
-=======
-       ; unless (equalLength ktvs cos) (bad_ax (text "lengths"))
-       ; in_scope <- getInScope
-       ; let empty_subst = mkTvSubst in_scope emptyTvSubstEnv
->>>>>>> f40fe62d
        ; (subst_l, subst_r) <- foldlM check_ki
                                       (empty_subst, empty_subst)
                                       (zip3 (ktvs ++ cvs) roles cos)
@@ -1473,16 +1462,15 @@
     bad_ax what = addErrL (hang (text  "Bad axiom application" <+> parens what)
                         2 (ppr co))
 
-<<<<<<< HEAD
     check_ki (subst_l, subst_r) (ktv, role, arg)
       = do { (k', k'', s', t', r) <- lintCoercion arg
            ; lintRole arg role r
            ; let ktv_kind_l = substTy subst_l (tyVarKind ktv)
                  ktv_kind_r = substTy subst_r (tyVarKind ktv)
            ; unless (k' `eqType` ktv_kind_l)
-                    (bad_ax (ptext (sLit "check_ki1") <+> vcat [ ppr co, ppr k', ppr ktv, ppr ktv_kind_l ] ))
+                    (bad_ax (text "check_ki1" <+> vcat [ ppr co, ppr k', ppr ktv, ppr ktv_kind_l ] ))
            ; unless (k'' `eqType` ktv_kind_r)
-                    (bad_ax (ptext (sLit "check_ki2") <+> vcat [ ppr co, ppr k'', ppr ktv, ppr ktv_kind_r ] ))
+                    (bad_ax (text "check_ki2" <+> vcat [ ppr co, ppr k'', ppr ktv, ppr ktv_kind_r ] ))
            ; return (extendTCvSubst subst_l ktv s',
                      extendTCvSubst subst_r ktv t') }
 
@@ -1508,51 +1496,6 @@
            Nothing -> err "Malformed use of AxiomRuleCo" [ ppr this ]
            Just (Pair l r) ->
              return (typeKind l, typeKind r, l, r, coaxrRole co) }
-=======
-    check_ki (subst_l, subst_r) (ktv, role, co)
-      = do { (k, t1, t2, r) <- lintCoercion co
-           ; checkRole co role r
-           ; let ktv_kind = Type.substTy subst_l (tyVarKind ktv)
-                  -- Using subst_l is ok, because subst_l and subst_r
-                  -- must agree on kind equalities
-           ; unless (k `isSubKind` ktv_kind)
-                    (bad_ax (text "check_ki2" <+>
-                             vcat [ ppr co, ppr k, ppr ktv, ppr ktv_kind ] ))
-           ; return (Type.extendTvSubst subst_l ktv t1,
-                     Type.extendTvSubst subst_r ktv t2) }
-
-lintCoercion co@(SubCo co')
-  = do { (k,s,t,r) <- lintCoercion co'
-       ; checkRole co Nominal r
-       ; return (k,s,t,Representational) }
-
-
-lintCoercion this@(AxiomRuleCo co ts cs)
-  = do _ks <- mapM lintType ts
-       eqs <- mapM lintCoercion cs
-
-       let tyNum = length ts
-
-       case compare (coaxrTypeArity co) tyNum of
-         EQ -> return ()
-         LT -> err "Too many type arguments"
-                    [ txt "expected" <+> int (coaxrTypeArity co)
-                    , txt "provided" <+> int tyNum ]
-         GT -> err "Not enough type arguments"
-                    [ txt "expected" <+> int (coaxrTypeArity co)
-                          , txt "provided" <+> int tyNum ]
-       checkRoles 0 (coaxrAsmpRoles co) eqs
-
-       case coaxrProves co ts [ Pair l r | (_,l,r,_) <- eqs ] of
-         Nothing -> err "Malformed use of AxiomRuleCo" [ ppr this ]
-         Just (Pair l r) ->
-           do kL <- lintType l
-              kR <- lintType r
-              unless (eqKind kL kR)
-                $ err "Kind error in CoAxiomRule"
-                       [ppr kL <+> txt "/=" <+> ppr kR]
-              return (kL, l, r, coaxrRole co)
->>>>>>> f40fe62d
   where
   err m xs  = failWithL $
                 hang (text m) 2 $ vcat (text "Rule:" <+> ppr (coaxrName co) : xs)
