--- conflicted
+++ resolved
@@ -61,16 +61,6 @@
 data Coercion
 -- We distinguish primitive coercions because External Core treats
 -- them specially, so we have to print them out with special syntax.
-<<<<<<< HEAD
-  | TransCoercion Ty Ty
-  | SymCoercion Ty
-  | UnsafeCoercion Ty Ty
-  | InstCoercion Ty Ty
-  | NthCoercion Int Ty
-  | AxiomCoercion (Qual Tcon) Int [Ty]
-  | LRCoercion LeftOrRight Ty
-  | CoCoArgCoercion Ty Ty
-=======
   = ReflCoercion Role Ty
   | SymCoercion Coercion
   | TransCoercion Coercion Coercion
@@ -83,10 +73,10 @@
   | NthCoercion Int Coercion
   | AxiomCoercion (Qual Tcon) Int [Coercion]
   | LRCoercion LeftOrRight Coercion
+  | CoCoArgCoercion Ty Ty
   | SubCoercion Coercion
 
 data Role = Nominal | Representational | Phantom
->>>>>>> 3e633d9b
 
 data LeftOrRight = CLeft | CRight
 
