--- conflicted
+++ resolved
@@ -33,16 +33,9 @@
 
         -- Functions over types
         mkTyConTy, mkOnlyTyVarTy, mkOnlyTyVarTys,
-<<<<<<< HEAD
         mkTyCoVarTy, mkTyCoVarTys, mkFunTy,
-        isLiftedTypeKind,
-        isCoercionType,
-=======
-        mkTyCoVarTy, mkTyCoVarTys,
         isLiftedTypeKind, isUnliftedTypeKind,
-        isSuperKind, isTypeVar, isKindVar,
         isCoercionType, isLevityTy, isLevityVar,
->>>>>>> 0a6cfb57
 
         -- Functions over binders
         binderType, delBinderVar, isInvisibleBinder, isVisibleBinder,
@@ -53,16 +46,10 @@
         -- Pretty-printing
         pprType, pprParendType, pprTypeApp, pprTCvBndr, pprTCvBndrs,
         pprTyThing, pprTyThingCategory, pprSigmaType,
-<<<<<<< HEAD
-        pprEqPred, pprTheta, pprForAll, pprForAllImplicit,
+        pprTheta, pprForAll, pprForAllImplicit, pprUserForAll,
         pprThetaArrowTy, pprClassPred,
         pprKind, pprParendKind, pprTyLit, suppressImplicits,
-        Prec(..), maybeParen, pprTcApp,
-=======
-        pprTheta, pprForAll, pprUserForAll, pprThetaArrowTy, pprClassPred,
-        pprKind, pprParendKind, pprTyLit, suppressKinds,
         TyPrec(..), maybeParen, pprTcApp,
->>>>>>> 0a6cfb57
         pprPrefixApp, pprArrowChain, ppr_type,
 
         -- Free variables
@@ -80,6 +67,7 @@
         setTvSubstEnv, setCvSubstEnv, zapTCvSubst,
         extendTCvInScope, extendTCvInScopeList,
         extendTCvSubst, extendTCvSubstAndInScope, extendTCvSubstList,
+        extendTCvSubstBinder,
         unionTCvSubst, zipTyCoEnv, mkTyCoInScopeSet,
         mkOpenTCvSubst, zipOpenTCvSubst, mkTopTCvSubst, zipTopTCvSubst,
 
@@ -108,14 +96,8 @@
 
 #include "HsVersions.h"
 
-<<<<<<< HEAD
-import {-# SOURCE #-} DataCon( DataCon, dataConTyCon, dataConName )
-import {-# SOURCE #-} Type( noParenPred, isPredTy, isCoercionTy
-                          , mkAppTy ) -- Transitively pulls in a LOT of stuff, better to break the loop
-=======
 import {-# SOURCE #-} DataCon( dataConTyCon )
 import {-# SOURCE #-} Type( isPredTy, isCoercionTy, mkAppTy ) -- Transitively pulls in a LOT of stuff, better to break the loop
->>>>>>> 0a6cfb57
 import {-# SOURCE #-} Coercion
 
 -- friends:
@@ -434,19 +416,12 @@
   = tc `hasKey` tYPETyConKey && lev `hasKey` liftedDataConKey
 isLiftedTypeKind _                = False
 
-<<<<<<< HEAD
-=======
 isUnliftedTypeKind :: Kind -> Bool
 isUnliftedTypeKind (TyConApp tc []) = tc `hasKey` unliftedTypeKindTyConKey
 isUnliftedTypeKind (TyConApp tc [TyConApp lev []])
   = tc `hasKey` tYPETyConKey && lev `hasKey` unliftedDataConKey
 isUnliftedTypeKind _ = False
 
--- | Is this a super-kind (i.e. a type-of-kinds)?
-isSuperKind :: Type -> Bool
-isSuperKind (TyConApp skc []) = skc `hasKey` superKindTyConKey
-isSuperKind _                 = False
-
 -- | Is this the type 'Levity'?
 isLevityTy :: Type -> Bool
 isLevityTy (TyConApp tc []) = tc `hasKey` levityTyConKey
@@ -456,15 +431,6 @@
 isLevityVar :: TyVar -> Bool
 isLevityVar = isLevityTy . tyVarKind
 
-isTypeVar :: Var -> Bool
-isTypeVar v = isTKVar v && not (isKindVar v)
-
-isKindVar :: Var -> Bool
-isKindVar v = isTKVar v && (isSuperKind k || isLevityTy k)
-  where k = varType v
-
-
->>>>>>> 0a6cfb57
 \end{code}
 
 %************************************************************************
@@ -555,10 +521,7 @@
     -- :: _ -> N -> N
   | InstCo Coercion CoercionArg
     -- :: e -> N -> e
-<<<<<<< HEAD
     -- See Note [InstCo roles]
-=======
->>>>>>> 0a6cfb57
 
   -- Coherence applies a coercion to the left-hand type of another coercion
   -- See Note [Coherence]
@@ -1457,6 +1420,10 @@
 extendTCvSubstList :: TCvSubst -> [Var] -> [Type] -> TCvSubst
 extendTCvSubstList subst tvs tys
   = foldl2 extendTCvSubst subst tvs tys
+
+extendTCvSubstBinder :: TCvSubst -> Binder -> Type -> TCvSubst
+extendTCvSubstBinder env (Anon {})    _  = env
+extendTCvSubstBinder env (Named tv _) ty = extendTCvSubst env tv ty
 
 unionTCvSubst :: TCvSubst -> TCvSubst -> TCvSubst
 -- Works when the ranges are disjoint
@@ -2070,15 +2037,6 @@
     StrTyLit s -> text (show s)
 
 -------------------
-<<<<<<< HEAD
--- | Render a type, potentially headed with a forall.
-ppr_sigma_type :: Bool   -- ^ @True@ <=> show the foralls
-               -> Type -> SDoc
-ppr_sigma_type show_foralls ty
-  = sep [ ppWhen show_foralls (pprForAll bndrs)
-        , pprThetaArrowTy ctxt
-        , pprArrowChain TopPrec (ppr_fun_tail tau) ]
-=======
 ppr_sigma_type :: Bool -> Type -> SDoc
 -- Bool <=> Show the foralls unconditionally
 ppr_sigma_type show_foralls_unconditionally ty
@@ -2087,21 +2045,15 @@
           else pprUserForAll tvs
         , pprThetaArrowTy ctxt
         , pprType tau ]
->>>>>>> 0a6cfb57
   where
     (bndrs, rho) = split1 [] ty
     (ctxt, tau)  = split2 [] rho
 
-<<<<<<< HEAD
     split1 bndrs (ForAllTy bndr@(Named {}) ty) = split1 (bndr:bndrs) ty
     split1 bndrs ty                            = (reverse bndrs, ty)
-=======
-    split1 tvs (ForAllTy tv ty) = split1 (tv:tvs) ty
-    split1 tvs ty               = (reverse tvs, ty)
->>>>>>> 0a6cfb57
 
     split2 ps (ForAllTy (Anon ty1) ty2) | isPredTy ty1 = split2 (ty1:ps) ty2
-    split2 ps ty                                           = (reverse ps, ty)
+    split2 ps ty                                       = (reverse ps, ty)
 
     -- We don't want to lose synonyms, so we mustn't use splitFunTys here.
     ppr_fun_tail (ForAllTy (Anon ty1) ty2)
@@ -2112,7 +2064,7 @@
 pprSigmaType ty = ppr_sigma_type False ty
 
 pprUserForAll :: [TyVar] -> SDoc
--- Print a user-level forall; see Note [WHen to print foralls]
+-- Print a user-level forall; see Note [When to print foralls]
 pprUserForAll tvs
   = sdocWithDynFlags $ \dflags ->
     ppWhen (any tv_has_kind_var tvs || gopt Opt_PrintExplicitForalls dflags) $
@@ -2120,7 +2072,6 @@
   where
     tv_has_kind_var tv = not (isEmptyVarSet (tyVarsOnlyOfType (tyVarKind tv)))
 
-<<<<<<< HEAD
 pprForAllImplicit :: [TyCoVar] -> SDoc
 pprForAllImplicit tvs = pprForAll (zipWith Named tvs (repeat Invisible))
 
@@ -2129,7 +2080,7 @@
 pprForAll :: [Binder] -> SDoc
 pprForAll [] = empty
 pprForAll bndrs@(Named _ vis : _)
-  = add_separator (text "forall" <+> doc) <+> pprForAll bndrs'
+  = add_separator (forAllLit <+> doc) <+> pprForAll bndrs'
   where
     (bndrs', doc) = ppr_tcv_bndrs bndrs vis
 
@@ -2137,11 +2088,6 @@
                             Invisible -> stuff <>  dot
                             Visible   -> stuff <+> arrow
 pprForAll bndrs = pprPanic "pprForAll: anonymous binder" (ppr bndrs)
-=======
-pprForAll :: [TyCoVar] -> SDoc
-pprForAll []  = empty
-pprForAll tvs = forAllLit <+> pprTCvBndrs tvs <> dot
->>>>>>> 0a6cfb57
 
 pprTCvBndrs :: [TyCoVar] -> SDoc
 pprTCvBndrs tvs = sep (map pprTCvBndr tvs)
@@ -2300,18 +2246,10 @@
     tys_wo_kinds = suppressImplicits dflags (tyConKind tc) tys
 
 ------------------
-<<<<<<< HEAD
 -- | Given the kind of a 'TyCon', and the args to which it is applied,
 -- suppress the args that are implicit
 suppressImplicits :: DynFlags -> Kind -> [a] -> [a]
 suppressImplicits dflags kind xs
-=======
-suppressKinds :: DynFlags -> Kind -> [a] -> [a]
--- Given the kind of a TyCon, and the args to which it is applied,
--- suppress the args that are kind args
--- C.f. Note [Suppressing kinds] in IfaceType
-suppressKinds dflags kind xs
->>>>>>> 0a6cfb57
   | gopt Opt_PrintExplicitKinds dflags = xs
   | otherwise                          = suppress kind xs
   where
