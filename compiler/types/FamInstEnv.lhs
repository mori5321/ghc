--- conflicted
+++ resolved
@@ -40,13 +40,8 @@
 import InstEnv
 import Unify
 import Type
-<<<<<<< HEAD
-import Coercion
+import TcType ( orphNamesOfTypes )
 import TyCoRep
-=======
-import TcType ( orphNamesOfTypes )
-import TypeRep
->>>>>>> 3e633d9b
 import TyCon
 import Coercion
 import CoAxiom
@@ -513,9 +508,9 @@
 
 \begin{code}
 -- all axiom roles are Nominal, as this is only used with type families
-mkCoAxBranch :: [TyVar] -- original, possibly stale, tyvars
-             -> [Type]  -- LHS patterns
-             -> Type    -- RHS
+mkCoAxBranch :: [TyCoVar] -- original, possibly stale, tyvars
+             -> [Type]    -- LHS patterns
+             -> Type      -- RHS
              -> SrcSpan
              -> CoAxBranch
 mkCoAxBranch tvs lhs rhs loc
@@ -526,7 +521,7 @@
                , cab_loc     = loc
                , cab_incomps = placeHolderIncomps }
   where
-    (env, tvs1) = tidyTyVarBndrs emptyTidyEnv tvs
+    (env, tvs1) = tidyTyCoVarBndrs emptyTidyEnv tvs
     -- See Note [Tidy axioms when we build them]
 
 -- all of the following code is here to avoid mutual dependencies with
@@ -606,47 +601,9 @@
 -- Precondition: the tycon is saturated (or over-saturated)
 
 lookupFamInstEnv
-<<<<<<< HEAD
-  = lookup_fam_inst_env match True
-  where
-    match :: MatchFun
-    match seen (FamInstBranch { fib_tvs = tpl_tvs
-                              , fib_lhs = tpl_tys })
-          _ match_tys 
-      = ASSERT( tyCoVarsOfTypes match_tys `disjointVarSet` tpl_tv_set )
-                -- Unification will break badly if the variables overlap
-                -- They shouldn't because we allocate separate uniques for them
-        case tcMatchTys tpl_tv_set tpl_tys match_tys of
-          -- success
-          Just subst
-            | checkConflict seen match_tys
-            -> (Nothing, StopSearching) -- we found an incoherence, so stop searching
-            -- see Note [Early failure optimisation for instance groups]
-
-            | otherwise
-            -> (Just subst, KeepSearching)
-
-          -- failure; instance not relevant
-          Nothing -> (Nothing, KeepSearching) 
-      where
-        tpl_tv_set = mkVarSet tpl_tvs
-
-    -- see Note [Instance checking within groups]
-    checkConflict :: [FamInstBranch] -- the previous branches in the instance that matched
-                  -> [Type]          -- the types in the tyfam application we are matching
-                  -> Bool            -- is there a conflict?
-    checkConflict [] _ = False
-    checkConflict ((FamInstBranch { fib_lhs = tpl_tys }) : rest) match_tys
-          -- see Note [Confluence checking within groups]
-      | SurelyApart <- tcApartTys instanceBindFun tpl_tys match_tys
-      = checkConflict rest match_tys
-      | otherwise
-      = True
-=======
    = lookup_fam_inst_env match
    where
      match _ tpl_tvs tpl_tys tys = tcMatchTys tpl_tvs tpl_tys tys
->>>>>>> 3e633d9b
 
 lookupFamInstEnvConflicts
     :: FamInstEnvs
@@ -662,47 +619,11 @@
 lookupFamInstEnvConflicts envs fam_inst@(FamInst { fi_axiom = new_axiom })
   = lookup_fam_inst_env my_unify envs fam tys
   where
-<<<<<<< HEAD
-    my_unify :: MatchFun
-    my_unify _ (FamInstBranch { fib_tvs = tpl_tvs, fib_lhs = tpl_tys
-                              , fib_rhs = tpl_rhs }) old_grp match_tys
-       = ASSERT( tyCoVarsOfTypes tys `disjointVarSet` mkVarSet tpl_tvs )
-                -- Unification will break badly if the variables overlap
-                -- They shouldn't because we allocate separate uniques for them
-         case tcUnifyTys instanceBindFun tpl_tys match_tys of
-              Just subst
-                |  isDataFamilyTyCon tc
-                || grp
-                || old_grp
-                || rhs_conflict tpl_rhs rhs subst
-                -> (Just subst, KeepSearching)
-                | otherwise -- confluent overlap
-                -> (Nothing, KeepSearching)
-              -- irrelevant instance
-              Nothing -> (Nothing, KeepSearching)
-
-    -- checks whether two RHSs are distinct, under a unifying substitution
-    -- Note [Family instance overlap conflicts]
-    rhs_conflict :: Type -> Type -> TCvSubst -> Bool
-    rhs_conflict rhs1 rhs2 subst 
-      = not (rhs1' `eqType` rhs2')
-        where
-          rhs1' = substTy subst rhs1
-          rhs2' = substTy subst rhs2
-
--- This variant is called when we want to check if the conflict is only in the
--- home environment (see FamInst.addLocalFamInst)
-lookupFamInstEnvConflicts' :: FamInstEnv -> Bool -> TyCon 
-                           -> FamInstBranch -> [FamInstMatch]
-lookupFamInstEnvConflicts' env
-  = lookupFamInstEnvConflicts (emptyFamInstEnv, env)
-\end{code}
-=======
     (fam, tys) = famInstSplitLHS fam_inst
         -- In example above,   fam tys' = F [b]
 
     my_unify (FamInst { fi_axiom = old_axiom }) tpl_tvs tpl_tys _
-       = ASSERT2( tyVarsOfTypes tys `disjointVarSet` tpl_tvs,
+       = ASSERT2( tyCoVarsOfTypes tys `disjointVarSet` tpl_tvs,
                   (ppr fam <+> ppr tys) $$
                   (ppr tpl_tvs <+> ppr tpl_tys) )
                 -- Unification will break badly if the variables overlap
@@ -711,7 +632,6 @@
            then Nothing
            else Just noSubst
       -- Note [Family instance overlap conflicts]
->>>>>>> 3e633d9b
 
     noSubst = panic "lookupFamInstEnvConflicts noSubst"
     new_branch = coAxiomSingleBranch new_axiom
@@ -734,21 +654,10 @@
 \begin{code}
 ------------------------------------------------------------
 -- Might be a one-way match or a unifier
-<<<<<<< HEAD
-type MatchFun =  [FamInstBranch]     -- the previous branches in the instance
-              -> FamInstBranch       -- the individual branch to check
-              -> Bool                -- is this branch a part of a group?
-              -> [Type]              -- the types to match against
-              -> (Maybe TCvSubst, ContSearch)
-
-type OneSidedMatch = Bool     -- Are optimisations that are only valid for
-                              -- one sided matches allowed?
-=======
 type MatchFun =  FamInst                -- The FamInst template
               -> TyVarSet -> [Type]     --   fi_tvs, fi_tys of that FamInst
               -> [Type]                         -- Target to match against
-              -> Maybe TvSubst
->>>>>>> 3e633d9b
+              -> Maybe TCvSubst
 
 lookup_fam_inst_env'          -- The worker, local to this module
     :: MatchFun
@@ -777,15 +686,6 @@
 
         -- No match => try next
       | otherwise
-<<<<<<< HEAD
-      = case match_fun seen branch is_group match_tys of
-          (Nothing, KeepSearching) -> findBranch (branch : seen) rest (ind+1)
-          (Nothing, StopSearching) -> (Nothing, StopSearching)
-          (Just subst, cont)       -> (Just match, cont)
-            where match = FamInstMatch { fim_instance = inst
-                                       , fim_index    = ind
-                                       , fim_tys      = substTyCoVars subst tvs }
-=======
       = find rest
 
       where
@@ -807,7 +707,6 @@
     (pre_match_tys1, pre_match_tys2) = splitAt (tyConArity fam) match_tys
     pre_rough_split_tys
       = (roughMatchTcs pre_match_tys1, pre_match_tys1, pre_match_tys2)
->>>>>>> 3e633d9b
 
 lookup_fam_inst_env           -- The worker, local to this module
     :: MatchFun
@@ -885,8 +784,18 @@
 --
 -- The TyCon can be oversaturated.
 -- Works on both open and closed families
-
-reduceTyFamApp_maybe envs role tc tys
+--
+-- Always returns a *homogeneous* coercion -- type family reductions are always
+-- homogeneous
+reduceTyFamApp_maybe env role tc tys
+  = reduce_ty_fam_app_maybe env role lc tc tys
+  where
+    lc = emptyLiftingContext (mkInScopeSet (tyCoVarsOfTypes tys))
+
+-- See Note [Normalising types] to learn about the LiftingContext parameter
+reduce_ty_fam_app_maybe :: FamInstEnvs -> LiftingContext -> Role
+                        -> TyCon -> [Type] -> Maybe (Coercion, Type)
+reduce_ty_fam_app_maybe envs lc role tc tys
   | isOpenFamilyTyCon tc
   , [FamInstMatch { fim_instance = fam_inst
                   , fim_tys =      inst_tys }] <- lookupFamInstEnv envs tc ntys
@@ -910,8 +819,7 @@
   = Nothing
 
   where
-    (args_co, ntys) = normaliseTcArgs envs role tc tys
-
+    (args_co, ntys) = normalise_tc_args envs lc role tc tys
 
 -- The axiom can be oversaturated. (Closed families only.)
 chooseBranch :: CoAxiom Branched -> [Type] -> Maybe (BranchIndex, [Type])
@@ -920,7 +828,7 @@
              (target_tys, extra_tys) = splitAt num_pats tys
              branches = coAxiomBranches axiom
        ; (ind, inst_tys) <- findBranch (fromBranchList branches) 0 target_tys
-       ; return (ind, inst_tys ++ extra_tys) }
+       ; return (ind, inst_tys `chkAppend` extra_tys) }
 
 -- The axiom must *not* be oversaturated
 findBranch :: [CoAxBranch]             -- branches to check
@@ -935,7 +843,7 @@
                 . tcUnifyTysFG instanceBindFun flattened_target
                 . coAxBranchLHS) incomps
         -> -- matching worked & we're apart from all incompatible branches. success
-           Just (ind, substTyVars subst tpl_tvs)
+           Just (ind, substTyCoVars subst tpl_tvs)
 
       -- failure. keep looking
       _ -> findBranch rest (ind+1) target_tys
@@ -945,7 +853,7 @@
 
         flattened_target = flattenTys in_scope target_tys
         in_scope = mkInScopeSet (unionVarSets $
-                                 map (tyVarsOfTypes . coAxBranchLHS) incomps)
+                                 map (tyCoVarsOfTypes . coAxBranchLHS) incomps)
 
 -- fail if no branches left
 findBranch [] _ _ = Nothing
@@ -1043,31 +951,10 @@
   g2 = nth:3 (sym eta)
 And, so we use the following mapping:
   [alpha |-> (alpha, nth:2 eta ; beta ; nth:3 (sym eta))]
-Hurrah again.
-
-\begin{code}
--- | Unwrap a newtype of a newtype intances. This is analogous to
---   Coercion.instNewTyCon_maybe; differences are:
---     * it also lookups up newtypes families, and
---     * it does not require the newtype to be saturated.
---       (a requirement using it for Coercible)
-instNewTyConTF_maybe :: FamInstEnvs -> TyCon -> [Type] -> Maybe (Type, Coercion)
-instNewTyConTF_maybe env tc tys = result
-  where
-  (co1, tc2, tys2)
-    | Just (co, rhs1) <- reduceTyFamApp_maybe env Representational tc tys
-    , Just (tc2, tys2) <- splitTyConApp_maybe rhs1
-    = (co, tc2, tys2)
-    | otherwise
-    = (mkReflCo Representational (mkTyConApp tc tys), tc, tys)
-
-  result
-     | Just (_, _, co_tc) <- unwrapNewTyCon_maybe tc2 -- Check for newtype
-     , newTyConEtadArity tc2 <= length tys2           -- Check for enough arguments
-     = Just (newTyConInstRhs tc2 tys2
-            , co1 `mkTransCo` mkUnbranchedAxInstCo Representational co_tc tys2)
-     | otherwise
-     = Nothing
+Hurrah again. This last bit is implemented in liftCoSubstVarBndrCallback
+in Coercion.
+
+\begin{code}
 
 topNormaliseType :: FamInstEnvs -> Type -> Type
 topNormaliseType env ty = case topNormaliseType_maybe env ty of
@@ -1096,28 +983,6 @@
 topNormaliseType_maybe env ty
   = go initRecTc Nothing ty
   where
-<<<<<<< HEAD
-    go :: NameSet -> Type -> Maybe (Coercion, Type)
-    go rec_nts ty 
-        | Just ty' <- coreView ty     -- Expand synonyms
-        = go rec_nts ty'
-
-        | Just (rec_nts', nt_co, nt_rhs) <- topNormaliseNewTypeX rec_nts ty
-        = add_co nt_co rec_nts' nt_rhs
-
-    go rec_nts (TyConApp tc tys) 
-        | isFamilyTyCon tc              -- Expand open tycons
-        , (co, ty) <- normalise_tc_app env (emptyLiftingContext is) tc tys
-                -- Note that normaliseType fully normalises 'tys',
-                -- wrt type functions but *not* newtypes
-                -- It has do to so to be sure that nested calls like
-                --    F (G Int)
-                -- are correctly top-normalised
-        , not (isReflCo co)
-        = add_co co rec_nts ty
-        where
-          is = mkInScopeSet (tyCoVarsOfTypes tys)
-=======
     go :: RecTcChecker -> Maybe Coercion -> Type -> Maybe (Coercion, Type)
     go rec_nts mb_co1 ty
        = case splitTyConApp_maybe ty of
@@ -1136,7 +1001,6 @@
 
             | Just (co2, rhs) <- reduceTyFamApp_maybe env Representational tc tys
             = go rec_nts (mb_co1 `trans` co2) rhs
->>>>>>> 3e633d9b
 
             | otherwise
             = all_done mb_co1
@@ -1146,40 +1010,22 @@
 
 
 ---------------
-<<<<<<< HEAD
-normaliseTcApp :: FamInstEnvs -> TyCon -> [Type] -> (Coercion, Type)
-normaliseTcApp env tc tys
-  = normalise_tc_app env lc tc tys
-  where
-    in_scope = mkInScopeSet (tyCoVarsOfTypes tys)
-    lc = emptyLiftingContext in_scope
-
-normalise_tc_app :: FamInstEnvs -> LiftingContext
-                 -> TyCon -> [Type] -> (Coercion, Type)
-normalise_tc_app env lc tc tys
-  | isFamilyTyCon tc
-  , tyConArity tc <= length tys    -- Unsaturated data families are possible
-  , [FamInstMatch { fim_instance = fam_inst
-                  , fim_index    = fam_ind
-                  , fim_tys      = inst_tys }] <- lookupFamInstEnv env tc ntys 
-  = let    -- A matching family instance exists
-        ax              = famInstAxiom fam_inst
-        co              = mkAxInstCo  ax fam_ind inst_tys
-        rhs             = mkAxInstRHS ax fam_ind inst_tys
-        first_coi       = mkTransCo tycon_coi co
-        (rest_coi,nty)  = normalise_type env lc rhs
-        fix_coi         = mkTransCo first_coi rest_coi
-    in 
-    (fix_coi, nty)
-=======
 normaliseTcApp :: FamInstEnvs -> Role -> TyCon -> [Type] -> (Coercion, Type)
 normaliseTcApp env role tc tys
-  | Just (first_co, ty') <- reduceTyFamApp_maybe env role tc tys
+  = normalise_tc_app env role lc tc tys
+  where
+    in_scope = mkInScopeSet (tyCoVarsOfTypes tys)
+    lc       = emptyLiftingContext in_scope
+
+-- See Note [Normalising types] about the LiftingContext
+normalise_tc_app :: FamInstEnvs -> LiftingContext -> Role
+                 -> TyCon -> [Type] -> (Coercion, Type)
+normalise_tc_app env lc role tc tys
+  | Just (first_co, ty') <- reduce_ty_fam_app_maybe env lc role tc tys
   = let    -- A reduction is possible
-        (rest_co,nty) = normaliseType env role ty'
+        (rest_co,nty) = normalise_type env lc role lc ty'
     in
     (first_co `mkTransCo` rest_co, nty)
->>>>>>> 3e633d9b
 
   | otherwise   -- No unique matching family instance exists;
                 -- we do not do anything
@@ -1188,30 +1034,29 @@
     ty = mkTyConApp tc tys
 
 ---------------
-normaliseTcArgs :: FamInstEnvs            -- environment with family instances
-                -> Role                   -- desired role of output coercion
-                -> TyCon -> [Type]        -- tc tys
-                -> (Coercion, [Type])      -- (co, new_tys), where
+normalise_tc_args :: FamInstEnvs            -- environment with family instances
+                  -> LiftingContext         -- See Note [Normalising types]
+                  -> Role                   -- desired role of output coercion
+                  -> TyCon -> [Type]        -- tc tys
+                  -> (Coercion, [Type])      -- (co, new_tys), where
                                           -- co :: tc tys ~ tc new_tys
-normaliseTcArgs env role tc tys
+normalise_tc_args env lc role tc tys
   = (mkTyConAppCo role tc cois, ntys)
   where
-<<<<<<< HEAD
-        -- Normalise the arg types so that they'll match
-        -- when we lookup in in the instance envt
-    (cois, ntys) = mapAndUnzip (normaliseTyArg env lc) tys
-    tycon_coi    = mkTyConAppCo tc cois
+    (cois, ntys) = zipWithAndUnzip (normalise_ty_arg env lc)
+                                   (tyConRolesX role tc) tys
 
 ---------------
-normaliseType :: FamInstEnvs -> Type -> (Coercion, Type)
-normaliseType env ty
-  = normalise_type env lc ty
+normaliseType :: FamInstEnvs -> Role -> Type -> (Coercion, Type)
+normaliseType env role ty
+  = normalise_type env lc role ty
   where
     in_scope = mkInScopeSet (tyCoVarsOfType ty)
     lc = emptyLiftingContext in_scope
 
 normalise_type :: FamInstEnvs            -- environment with family instances
                -> LiftingContext         -- necessary because of kind coercions
+               -> Role                   -- desired role of coercion
                -> Type                   -- old type
                -> (Coercion, Type)       -- (coercion,new type), where
                                         -- co :: old-type ~ new_type
@@ -1221,77 +1066,80 @@
 -- The returned coercion *must* be *homogeneous*
 -- See Note [Normalising types]
 
-normalise_type env lc ty
-  = let co = go ty
-        Pair _tyl tyr = coercionKind co in
-    ASSERT( _tyl `eqType` ty )
-    ASSERT( typeKind tyr `eqType` typeKind ty )
-    (co, tyr)
-  where
-    go ty | Just ty' <- coreView ty = go ty'
-    go (TyConApp tc tys) = fst $ normalise_tc_app env lc tc tys
-    go ty@(LitTy {})     = mkReflCo ty
-    go (AppTy ty1 ty2)   = mkAppCo (go ty1) (fst $ normaliseTyArg env lc ty2)
-    go (FunTy ty1 ty2)   = mkFunCo (go ty1) (go ty2)
-    go (ForAllTy tyvar ty)
-      = let (lc', cobndr) = normaliseTyCoVarBndr env lc tyvar in
-        mkForAllCo cobndr (fst $ normalise_type env lc' ty)
-    go (TyVarTy tv)      = normaliseTyVar lc tv
-    go (CastTy ty co)    = castCoercionKind (go ty) co (substRightCo lc co)
-    go (CoercionTy co)   = pprPanic "normalise_type" (ppr co)
-
-normaliseTyArg :: FamInstEnvs -> LiftingContext -> Type -> (CoercionArg, Type)
-normaliseTyArg _ lc (CoercionTy co)
+normalise_type env lc
+  = go
+  where
+    go r ty | Just ty' <- coreView ty = go r ty'
+    go r (TyConApp tc tys) = normalise_tc_app env lc tc tys
+    go r ty@(LitTy {})     = (mkReflCo r ty, ty)
+    go r (AppTy ty1 ty2)
+      = let (co,  nty1) = go r ty1
+            (arg, nty2) = normalise_ty_arg env lc Nominal ty2
+        in (mkAppCo co arg, mkAppTy nty1 nty2)
+    go r (FunTy ty1 ty2)
+      = let (co1, nty1) = go r ty1
+            (co2, nty2) = go r ty2
+        in (mkFunCo r co1 co2, mkFunTy nty1 nty2)
+    go r (ForAllTy tyvar ty)
+      = let (lc', cobndr, tyvar') = normalise_tycovar_bndr env lc tyvar
+            (co, nty)             = normalise_type env lc' r ty
+        in (mkForAllCo cobndr co, mkForAllTy tyvar' nty)
+    go r (TyVarTy tv)    = normalise_tyvar lc r tv
+    go r (CastTy ty co)  =
+      let (nco, nty) = go r ty
+          co' = substRightCo lc co
+      in (castCoercionKind nco co co', mkCastTy nty co')
+    go _ (CoercionTy co) = pprPanic "normalise_type" (ppr co)
+
+normalise_ty_arg :: FamInstEnvs -> LiftingContext -> Role
+                 -> Type -> (CoercionArg, Type)
+normalise_ty_arg _ lc r (CoercionTy co)
   = let right_co = substRightCo lc co in
-    (CoCoArg co right_co, CoercionTy right_co)
-normaliseTyArg env lc ty              
-  = let (co, ty') = normalise_type env lc ty in
+    (CoCoArg r co right_co, CoercionTy right_co)
+normalise_ty_arg env lc r ty
+  = let (co, ty') = normalise_type env lc r ty in
     (TyCoArg co, ty')
-
-normaliseTyVar :: LiftingContext -> TyVar -> Coercion
-normaliseTyVar lc tv
+normalise_ty_arg _ lc r ty
+  = pprPanic "normalise_ty_arg" (vcat [ppr lc, ppr r, ppr ty])
+
+normalise_tyvar :: LiftingContext -> Role -> TyVar -> (Coercion, Type)
+normalise_tyvar lc r tv
   = ASSERT( isTyVar tv )
-    case liftCoSubstTyCoVar lc tv of
-      Just (TyCoArg co) -> co
-      Nothing           -> mkReflCo (mkOnlyTyVarTy tv)
+    case liftCoSubstTyCoVar lc r tv of
+      Just (TyCoArg co) -> (co, pSnd $ coercionKind co)
+      Nothing           -> (mkReflCo r ty, ty)
+        where ty = mkOnlyTyVarTy tv
       bad_news          -> pprPanic "normaliseTyVar" (ppr bad_news)
 
-normaliseTyCoVarBndr :: FamInstEnvs -> LiftingContext -> TyCoVar
-                     -> (LiftingContext, ForAllCoBndr)
-normaliseTyCoVarBndr env
-  = liftCoSubstVarBndrCallback (\lc ty -> fst $ normalise_type env lc ty) True
+normalise_tycovar_bndr :: FamInstEnvs -> LiftingContext -> TyCoVar
+                       -> (LiftingContext, ForAllCoBndr)
+normalise_tycovar_bndr env
+  = liftCoSubstVarBndrCallback (\lc r ty -> fst $ normalise_type env lc r ty) True
   -- the True there means that we want homogeneous coercions
   -- See Note [Homogenizing TyHetero substs] in Coercion
-=======
-    (cois, ntys) = zipWithAndUnzip (normaliseType env) (tyConRolesX role tc) tys
-
----------------
-normaliseType :: FamInstEnvs            -- environment with family instances
-              -> Role                   -- desired role of output coercion
-              -> Type                   -- old type
-              -> (Coercion, Type)       -- (coercion,new type), where
-                                        -- co :: old-type ~ new_type
--- Normalise the input type, by eliminating *all* type-function redexes
--- Returns with Refl if nothing happens
-
-normaliseType env role ty
-  | Just ty' <- coreView ty = normaliseType env role ty'
-normaliseType env role (TyConApp tc tys)
-  = normaliseTcApp env role tc tys
-normaliseType _env role ty@(LitTy {}) = (Refl role ty, ty)
-normaliseType env role (AppTy ty1 ty2)
-  = let (coi1,nty1) = normaliseType env role    ty1
-        (coi2,nty2) = normaliseType env Nominal ty2
-    in  (mkAppCo coi1 coi2, mkAppTy nty1 nty2)
-normaliseType env role (FunTy ty1 ty2)
-  = let (coi1,nty1) = normaliseType env role ty1
-        (coi2,nty2) = normaliseType env role ty2
-    in  (mkFunCo role coi1 coi2, mkFunTy nty1 nty2)
-normaliseType env role (ForAllTy tyvar ty1)
-  = let (coi,nty1) = normaliseType env role ty1
-    in  (mkForAllCo tyvar coi, ForAllTy tyvar nty1)
-normaliseType _  role ty@(TyVarTy _)
-  = (Refl role ty,ty)
+
+-- | Unwrap a newtype of a newtype intances. This is analogous to
+--   Coercion.instNewTyCon_maybe; differences are:
+--     * it also lookups up newtypes families, and
+--     * it does not require the newtype to be saturated.
+--       (a requirement using it for Coercible)
+instNewTyConTF_maybe :: FamInstEnvs -> TyCon -> [Type] -> Maybe (Type, Coercion)
+instNewTyConTF_maybe env tc tys = result
+  where
+  (co1, tc2, tys2)
+    | Just (co, rhs1) <- reduceTyFamApp_maybe env Representational tc tys
+    , Just (tc2, tys2) <- splitTyConApp_maybe rhs1
+    = (co, tc2, tys2)
+    | otherwise
+    = (mkReflCo Representational (mkTyConApp tc tys), tc, tys)
+
+  result
+     | Just (_, _, co_tc) <- unwrapNewTyCon_maybe tc2 -- Check for newtype
+     , newTyConEtadArity tc2 <= length tys2           -- Check for enough arguments
+     = Just (newTyConInstRhs tc2 tys2
+            , co1 `mkTransCo` mkUnbranchedAxInstCo Representational co_tc tys2)
+     | otherwise
+     = Nothing
 \end{code}
 
 %************************************************************************
@@ -1314,11 +1162,19 @@
 
 \begin{code}
 
-type FlattenMap = TypeMap TyVar
+data FlattenEnv = FlattenEnv { fe_type_map :: TypeMap TyVar
+                             , fe_in_scope :: InScopeSet
+                             , fe_subst    :: TCvSubst }
+
+emptyFlattenEnv :: InScopeSet -> FlattenEnv
+emptyFlattenEnv in_scope
+  = FlattenEnv { fe_type_map = emptyTypeMap
+               , fe_in_scope = in_scope
+               , fe_subst    = mkTCvSubst in_scope emptyTCvSubstEnv }
 
 -- See Note [Flattening]
 flattenTys :: InScopeSet -> [Type] -> [Type]
-flattenTys in_scope tys = snd $ coreFlattenTys all_in_scope emptyTypeMap tys
+flattenTys in_scope tys = snd $ coreFlattenTys env tys
   where
     -- when we hit a type function, we replace it with a fresh variable
     -- but, we need to make sure that this fresh variable isn't mentioned
@@ -1326,57 +1182,95 @@
     -- a forall. That way, we can ensure consistency both within and outside
     -- of that forall.
     all_in_scope = in_scope `extendInScopeSetSet` allTyVarsInTys tys
-
-coreFlattenTys :: InScopeSet -> FlattenMap -> [Type] -> (FlattenMap, [Type])
-coreFlattenTys in_scope = go []
-  where
-    go rtys m []         = (m, reverse rtys)
-    go rtys m (ty : tys)
-      = let (m', ty') = coreFlattenTy in_scope m ty in
-        go (ty' : rtys) m' tys
-
-coreFlattenTy :: InScopeSet -> FlattenMap -> Type -> (FlattenMap, Type)
-coreFlattenTy in_scope = go
-  where
-    go m ty@(TyVarTy {}) = (m, ty)
-    go m (AppTy ty1 ty2) = let (m1, ty1') = go m  ty1
-                               (m2, ty2') = go m1 ty2 in
-                           (m2, AppTy ty1' ty2')
-    go m (TyConApp tc tys)
+    env          = emptyFlattenEnv all_in_scope
+
+coreFlattenTys :: FlattenEnv -> [Type] -> (FlattenEnv, [Type])
+coreFlattenTys = go []
+  where
+    go rtys env []         = (env, reverse rtys)
+    go rtys env (ty : tys)
+      = let (env', ty') = coreFlattenTy env ty in
+        go (ty' : rtys) env' tys
+
+coreFlattenTy :: FlattenEnv -> Type -> (FlattenEnv, Type)
+coreFlattenTy = go
+  where
+    go env (TyVarTy tv)    = (env, substTyVar (fe_subst env) tv)
+    go env (AppTy ty1 ty2) = let (env1, ty1') = go env  ty1
+                                 (env2, ty2') = go env1 ty2 in
+                             (env2, AppTy ty1' ty2')
+    go env (TyConApp tc tys)
       | isFamilyTyCon tc
-      = let (m', tv) = coreFlattenTyFamApp in_scope m tc tys in
-        (m', mkTyVarTy tv)
+      = let (env', tv) = coreFlattenTyFamApp env tc tys in
+        (env', mkOnlyTyVarTy tv)
 
       | otherwise
-      = let (m', tys') = coreFlattenTys in_scope m tys in
-        (m', mkTyConApp tc tys')
-
-    go m (FunTy ty1 ty2) = let (m1, ty1') = go m  ty1
-                               (m2, ty2') = go m1 ty2 in
-                           (m2, FunTy ty1' ty2')
-
-      -- Note to RAE: this will have to be changed with kind families
-    go m (ForAllTy tv ty) = let (m', ty') = go m ty in
-                            (m', ForAllTy tv ty')
-
-    go m ty@(LitTy {}) = (m, ty)
-
-coreFlattenTyFamApp :: InScopeSet -> FlattenMap
+      = let (env', tys') = coreFlattenTys env tys in
+        (env', mkTyConApp tc tys')
+
+    go env (FunTy ty1 ty2) = let (env1, ty1') = go env  ty1
+                                 (env2, ty2') = go env1 ty2 in
+                             (env2, FunTy ty1' ty2')
+
+    go env (ForAllTy tv ty) = let (env1, tv') = coreFlattenVarBndr env tv
+                                  (env2, ty') = go env1 ty in
+                              (env2, ForAllTy tv' ty')
+
+    go env ty@(LitTy {}) = (env, ty)
+
+    go env (CastTy ty co) = let (env1, ty') = go env ty
+                                (env2, co') = coreFlattenCo env1 co in
+                            (env2, CastTy ty' co')
+
+    go env (CoercionTy co) = let (env, co') = coreFlattenCo env co in
+                             (env, CoercionTy co')
+
+-- when flattening, we don't care about the contents of coercions.
+-- so, just return a fresh variable of the right (flattened) type
+coreFlattenCo :: FlattenEnv -> Coercion -> (FlattenEnv, Coercion)
+coreFlattenCo env co
+  = (env2, mkCoVarCo covar)
+  where
+    (env1, kind') = coreFlattenTy env (coercionType co)
+    fresh_name    = mkFlattenFreshCoName env1
+    covar         = mkCoVar fresh_name kind'
+    env2          = env1 { fe_in_scope = fe_in_scope env1 `extendInScopeSet` covar }
+
+coreFlattenVarBndr :: FlattenEnv -> TyCoVar -> (FlattenEnv, TyCoVar)
+coreFlattenVarBndr env tv
+  | kind' `eqType` kind
+  = ( env { fe_subst = extendTCvSubst old_subst tv (mkTyCoVarTy tv) }
+             -- override any previous binding for tv
+    , tv)
+  | otherwise
+  = let new_tv    = uniqAway (fe_in_scope env) (setTyVarKind tv kind')
+        new_subst = extendTCvSubst old_subst tv (mkTyCoVarTy new_tv)
+        new_is    = extendInScopeSet old_in_scope new_tv
+    in
+    (env' { fe_in_scope = new_is
+          , fe_subst    = new_subst }, new_tv)
+  where
+    kind          = tyVarKind tv
+    (env', kind') = coreFlattenTy env kind
+    old_subst     = fe_subst env
+    old_in_scope  = fe_in_scope env
+
+coreFlattenTyFamApp :: FlattenEnv
                     -> TyCon         -- type family tycon
                     -> [Type]        -- args
-                    -> (FlattenMap, TyVar)
-coreFlattenTyFamApp in_scope m fam_tc fam_args
-  = case lookupTypeMap m fam_ty of
-      Just tv -> (m, tv)
+                    -> (FlattenEnv, TyVar)
+coreFlattenTyFamApp env fam_tc fam_args
+  = case lookupTypeMap env fam_ty of
+      Just tv -> (env, tv)
               -- we need fresh variables here, but this is called far from
               -- any good source of uniques. So, we generate one from thin
               -- air, using the arbitrary prime number 71 as a seed
-      Nothing -> let tyvar_unique = deriveUnique (getUnique fam_tc) 71
-                     tyvar_name   = mkSysTvName tyvar_unique (fsLit "fl")
+      Nothing -> let tyvar_name = mkFlattenFreshTyName env fam_tc
                      tv = uniqAway in_scope $ mkTyVar tyvar_name (typeKind fam_ty)
-                     m' = extendTypeMap m fam_ty tv in
-                 (m', tv)
-  where fam_ty = TyConApp fam_tc fam_args
+                     env' = env { fe_type_map = extendTypeMap (fe_type_map env) fam_ty tv
+                                , fe_in_scope = extendInScopeSet (fe_in_scope env) tv }
+                 in (env', tv)
+  where fam_ty = mkTyConApp fam_tc fam_args
 
 allTyVarsInTys :: [Type] -> VarSet
 allTyVarsInTys []       = emptyVarSet
@@ -1393,6 +1287,13 @@
                            unitVarSet tv `unionVarSet`
                            (go ty) -- don't remove tv
     go (LitTy {})        = emptyVarSet
->>>>>>> 3e633d9b
+
+mkFlattenFreshTyName :: Uniquable a => FlattenEnv -> a -> Name
+mkFlattenFreshTyName env unq
+  = mkSysTvName (deriveUnique (getUnique unq) 71) (fsLit "flt")
+
+mkFlattenFreshCoName :: FlattenEnv -> Name
+mkFlattenFreshCoName env
+  = mkSystemVarName (deriveUnique (getUnique eqPrimTyCon) 71) (fsLit "flc")
 
 \end{code}