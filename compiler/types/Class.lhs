--- conflicted
+++ resolved
@@ -9,29 +9,24 @@
 {-# LANGUAGE CPP, DeriveDataTypeable #-}
 
 module Class (
-        Class,
+	Class,
         ClassOpItem, DefMeth (..),
         ClassATItem(..),
         ClassMinimalDef,
-        defMethSpecOfDefMeth,
-
-        FunDep, pprFundeps, pprFunDep,
-
-        mkClass, classTyVars, classArity,
-        classKey, className, classATs, classATItems, classTyCon, classMethods,
-        classOpItems, classBigSig, classExtraBigSig, classTvsFds, classSCTheta,
+	defMethSpecOfDefMeth,
+
+	FunDep,	pprFundeps, pprFunDep,
+
+	mkClass, classTyVars, classArity, 
+	classKey, className, classATs, classATItems, classTyCon, classMethods,
+	classOpItems, classBigSig, classExtraBigSig, classTvsFds, classSCTheta,
         classAllSelIds, classSCSelId, classMinimalDef
     ) where
 
 #include "HsVersions.h"
 
-<<<<<<< HEAD
 import {-# SOURCE #-} TyCon	( TyCon, tyConName, tyConUnique )
 import {-# SOURCE #-} TyCoRep	( Type, PredType )
-=======
-import {-# SOURCE #-} TyCon     ( TyCon, tyConName, tyConUnique )
-import {-# SOURCE #-} TypeRep   ( Type, PredType )
->>>>>>> 23bb9046
 import Var
 import Name
 import BasicTypes
@@ -46,9 +41,9 @@
 \end{code}
 
 %************************************************************************
-%*                                                                      *
+%*									*
 \subsection[Class-basic]{@Class@: basic definition}
-%*                                                                      *
+%*									*
 %************************************************************************
 
 A @Class@ corresponds to a Greek kappa in the static semantics:
@@ -56,56 +51,46 @@
 \begin{code}
 data Class
   = Class {
-<<<<<<< HEAD
 	classTyCon :: TyCon,	-- The data type constructor for
 				-- dictionaries of this class
                                 -- See Note [ATyCon for classes] in TyCoRep
-=======
-        classTyCon :: TyCon,    -- The data type constructor for
-                                -- dictionaries of this class
-                                -- See Note [ATyCon for classes] in TypeRep
->>>>>>> 23bb9046
-
-        className :: Name,              -- Just the cached name of the TyCon
-        classKey  :: Unique,            -- Cached unique of TyCon
-
-<<<<<<< HEAD
+
+	className :: Name,              -- Just the cached name of the TyCon
+	classKey  :: Unique,		-- Cached unique of TyCon
+	
+	classTyVars  :: [TyVar],	-- The class kind and type variables;
+		     			-- identical to those of the TyCon
+
 	classFunDeps :: [FunDep TyCoVar],  -- The functional dependencies
-=======
-        classTyVars  :: [TyVar],        -- The class kind and type variables;
-                                        -- identical to those of the TyCon
->>>>>>> 23bb9046
-
-        classFunDeps :: [FunDep TyVar], -- The functional dependencies
-
-        -- Superclasses: eg: (F a ~ b, F b ~ G a, Eq a, Show b)
-        -- We need value-level selectors for both the dictionary
-        -- superclasses and the equality superclasses
-        classSCTheta :: [PredType],     -- Immediate superclasses,
-        classSCSels  :: [Id],           -- Selector functions to extract the
-                                        --   superclasses from a
-                                        --   dictionary of this class
-        -- Associated types
-        classATStuff :: [ClassATItem],  -- Associated type families
+
+	-- Superclasses: eg: (F a ~ b, F b ~ G a, Eq a, Show b)
+        -- We need value-level selectors for both the dictionary 
+	-- superclasses and the equality superclasses
+	classSCTheta :: [PredType],	-- Immediate superclasses, 
+	classSCSels  :: [Id],		-- Selector functions to extract the
+		     			--   superclasses from a 
+					--   dictionary of this class
+	-- Associated types
+        classATStuff :: [ClassATItem],	-- Associated type families
 
         -- Class operations (methods, not superclasses)
-        classOpStuff :: [ClassOpItem],  -- Ordered by tag
-
-        -- Minimal complete definition
-        classMinimalDef :: ClassMinimalDef
+	classOpStuff :: [ClassOpItem],	-- Ordered by tag
+
+	-- Minimal complete definition
+	classMinimalDef :: ClassMinimalDef
      }
   deriving Typeable
 
 type FunDep a = ([a],[a])  --  e.g. class C a b c | a b -> c, a c -> b where...
-                           --  Here fun-deps are [([a,b],[c]), ([a,c],[b])]
+			   --  Here fun-deps are [([a,b],[c]), ([a,c],[b])]
 
 type ClassOpItem = (Id, DefMeth)
         -- Selector function; contains unfolding
-        -- Default-method info
-
-data DefMeth = NoDefMeth                -- No default method
-             | DefMeth Name             -- A polymorphic default method
-             | GenDefMeth Name          -- A generic default method
+	-- Default-method info
+
+data DefMeth = NoDefMeth 		-- No default method
+	     | DefMeth Name  		-- A polymorphic default method
+	     | GenDefMeth Name 		-- A generic default method
              deriving Eq
 
 data ClassATItem
@@ -120,9 +105,9 @@
 defMethSpecOfDefMeth :: DefMeth -> DefMethSpec
 defMethSpecOfDefMeth meth
  = case meth of
-        NoDefMeth       -> NoDM
-        DefMeth _       -> VanillaDM
-        GenDefMeth _    -> GenericDM
+	NoDefMeth	-> NoDM
+	DefMeth _	-> VanillaDM
+	GenDefMeth _	-> GenericDM
 \end{code}
 
 Note [Associated type defaults]
@@ -190,7 +175,7 @@
       type F b x a :: *
 We make F use the same Name for 'a' as C does, and similary 'b'.
 
-The reason for this is when checking instances it's easier to match
+The reason for this is when checking instances it's easier to match 
 them up, to ensure they match.  Eg
     instance C Int [d] where
       type F [d] x Int = ....
@@ -202,9 +187,9 @@
 
 
 %************************************************************************
-%*                                                                      *
+%*									*
 \subsection[Class-selectors]{@Class@: simple selectors}
-%*                                                                      *
+%*									*
 %************************************************************************
 
 The rest of these functions are just simple selectors.
@@ -212,7 +197,7 @@
 \begin{code}
 classArity :: Class -> Arity
 classArity clas = length (classTyVars clas)
-        -- Could memoise this
+	-- Could memoise this
 
 classAllSelIds :: Class -> [Id]
 -- Both superclass-dictionary and method selectors
@@ -221,7 +206,7 @@
 
 classSCSelId :: Class -> Int -> Id
 -- Get the n'th superclass selector Id
--- where n is 0-indexed, and counts
+-- where n is 0-indexed, and counts 
 --    *all* superclasses including equalities
 classSCSelId (Class { classSCSels = sc_sels }) n
   = ASSERT( n >= 0 && n < length sc_sels )
@@ -245,29 +230,23 @@
 classTvsFds c
   = (classTyVars c, classFunDeps c)
 
-<<<<<<< HEAD
 classBigSig :: Class -> ([TyCoVar], [PredType], [Id], [ClassOpItem])
 classBigSig (Class {classTyVars = tyvars, classSCTheta = sc_theta, 
 	 	    classSCSels = sc_sels, classOpStuff = op_stuff})
-=======
-classBigSig :: Class -> ([TyVar], [PredType], [Id], [ClassOpItem])
-classBigSig (Class {classTyVars = tyvars, classSCTheta = sc_theta,
-                    classSCSels = sc_sels, classOpStuff = op_stuff})
->>>>>>> 23bb9046
   = (tyvars, sc_theta, sc_sels, op_stuff)
 
 classExtraBigSig :: Class -> ([TyCoVar], [FunDep TyCoVar], [PredType], [Id], [ClassATItem], [ClassOpItem])
 classExtraBigSig (Class {classTyVars = tyvars, classFunDeps = fundeps,
-                         classSCTheta = sc_theta, classSCSels = sc_sels,
-                         classATStuff = ats, classOpStuff = op_stuff})
+			 classSCTheta = sc_theta, classSCSels = sc_sels,
+			 classATStuff = ats, classOpStuff = op_stuff})
   = (tyvars, fundeps, sc_theta, sc_sels, ats, op_stuff)
 \end{code}
 
 
 %************************************************************************
-%*                                                                      *
+%*									*
 \subsection[Class-instances]{Instance declarations for @Class@}
-%*                                                                      *
+%*									*
 %************************************************************************
 
 We compare @Classes@ by their keys (which include @Uniques@).
