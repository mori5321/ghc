{-
(c) The University of Glasgow 2006
-}

{-# LANGUAGE RankNTypes, CPP, DeriveDataTypeable, MultiWayIf #-}

-- | Module for (a) type kinds and (b) type coercions,
-- as used in System FC. See 'CoreSyn.Expr' for
-- more on System FC and how coercions fit into it.
--
module Coercion (
        -- * Main data type
        Coercion, UnivCoProvenance, LeftOrRight(..),
        Var, CoVar, TyCoVar,
        Role(..), ltRole,

        -- ** Functions over coercions
        coVarTypes, coVarKind, coVarKindsTypesRole, coVarRole,
        coercionType, coercionKind, coercionKinds,
        mkCoercionType,
        coercionRole, coercionKindRole,

        -- ** Constructing coercions
        mkReflCo, mkRepReflCo, mkNomReflCo,
        mkCoVarCo, mkCoVarCos,
        mkAxInstCo, mkUnbranchedAxInstCo,
        mkAxInstRHS, mkUnbranchedAxInstRHS,
        mkAxInstLHS, mkUnbranchedAxInstLHS,
        mkPiCo, mkPiCos, mkCoCast,
        mkSymCo, mkTransCo, mkTransAppCo,
        mkNthCo, mkNthCoRole, mkLRCo,
        mkInstCo, mkAppCo, mkAppCos, mkTyConAppCo, mkFunCo, mkFunCos,
        mkForAllCo, mkHomoForAllCos, mkHomoForAllCos_NoRefl,
        mkPhantomCo, mkHomoPhantomCo, toPhantomCo,
        mkUnsafeCo, mkUnivCo, mkSubCo,
        mkNewTypeCo, mkAxiomInstCo, mkProofIrrelCo,
        downgradeRole, maybeSubCo, mkAxiomRuleCo,
        mkCoherenceCo, mkCoherenceRightCo, mkCoherenceLeftCo,
        mkKindCo, castCoercionKind,

        mkHeteroCoercionType,

        -- ** Decomposition
        instNewTyCon_maybe,

        NormaliseStepper, NormaliseStepResult(..), composeSteppers,
        modifyStepResultCo, unwrapNewTypeStepper,
        topNormaliseNewType_maybe, topNormaliseTypeX_maybe,

        decomposeCo, getCoVar_maybe,
        splitTyConAppCo_maybe,
        splitAppCo_maybe,
        splitForAllCo_maybe,

        nthRole, tyConRolesX, setNominalRole_maybe,

        pickLR,

        isReflCo, isReflCo_maybe,

        -- ** Coercion variables
        mkCoVar, isCoVar, coVarName, setCoVarName, setCoVarUnique,

        -- ** Free variables
        tyCoVarsOfCo, tyCoVarsOfCos, coVarsOfCo,
        coercionSize,

        -- ** Substitution
        CvSubstEnv, emptyCvSubstEnv,
        lookupCoVar,
        substCo, substCos, substCoVar, substCoVars, substCoWith,
        substCoVarBndr,
        extendTCvSubstAndInScope, getCvSubstEnv,

        -- ** Lifting
        liftCoSubst, liftCoSubstTyVar, liftCoSubstWith, liftCoSubstWithEx,
        emptyLiftingContext, extendLiftingContext,
        liftCoSubstVarBndrCallback, isMappedByLC,

        mkSubstLiftingContext, zapLiftingContext,
        substForAllCoBndrCallbackLC, lcTCvSubst, lcInScopeSet,

        LiftCoEnv, LiftingContext(..), liftEnvSubstLeft, liftEnvSubstRight,
        substRightCo, substLeftCo, swapLiftCoEnv, lcSubstLeft, lcSubstRight,

        -- ** Comparison
        eqCoercion, eqCoercionX,

        -- ** Forcing evaluation of coercions
        seqCo,

        -- * Pretty-printing
        pprCo, pprParendCo, pprCoBndr,
        pprCoAxiom, pprCoAxBranch, pprCoAxBranchHdr,

        -- * Tidying
        tidyCo, tidyCos,

        -- * Other
        promoteCoercion,
        buildCoherenceCo, buildCoherenceCoX
       ) where

#include "HsVersions.h"

import TyCoRep
import Type
import TyCon
import CoAxiom
import Var
import VarEnv
import Name hiding ( varName )
import Util
import BasicTypes
import Outputable
import Unique
import Pair
import SrcLoc
<<<<<<< HEAD
import PrelNames
import TysPrim          ( eqPhantPrimTyCon )
import ListSetOps
import Maybes

import Control.Applicative hiding ( empty )
#if __GLASGOW_HASKELL__ < 709
import Prelude hiding ( and )
=======
import PrelNames        ( funTyConKey, eqPrimTyConKey, eqReprPrimTyConKey )
#if __GLASGOW_HASKELL__ < 709
import Control.Applicative hiding ( empty )
>>>>>>> 96dc041a
import Data.Traversable (traverse, sequenceA)
import Data.Foldable ( and )
#endif
import Control.Monad (foldM, zipWithM)
import FastString
import Control.Arrow ( first )
import Data.Function ( on )

{-
<<<<<<< HEAD
%************************************************************************
%*                                                                      *
=======
************************************************************************
*                                                                      *
            Coercions
*                                                                      *
************************************************************************
-}

-- | A 'Coercion' is concrete evidence of the equality/convertibility
-- of two types.

-- If you edit this type, you may need to update the GHC formalism
-- See Note [GHC Formalism] in coreSyn/CoreLint.hs
data Coercion
  -- Each constructor has a "role signature", indicating the way roles are
  -- propagated through coercions. P, N, and R stand for coercions of the
  -- given role. e stands for a coercion of a specific unknown role (think
  -- "role polymorphism"). "e" stands for an explicit role parameter
  -- indicating role e. _ stands for a parameter that is not a Role or
  -- Coercion.

  -- These ones mirror the shape of types
  = -- Refl :: "e" -> _ -> e
    Refl Role Type  -- See Note [Refl invariant]
          -- Invariant: applications of (Refl T) to a bunch of identity coercions
          --            always show up as Refl.
          -- For example  (Refl T) (Refl a) (Refl b) shows up as (Refl (T a b)).

          -- Applications of (Refl T) to some coercions, at least one of
          -- which is NOT the identity, show up as TyConAppCo.
          -- (They may not be fully saturated however.)
          -- ConAppCo coercions (like all coercions other than Refl)
          -- are NEVER the identity.

          -- Use (Refl Representational _), not (SubCo (Refl Nominal _))

  -- These ones simply lift the correspondingly-named
  -- Type constructors into Coercions

  -- TyConAppCo :: "e" -> _ -> ?? -> e
  -- See Note [TyConAppCo roles]
  | TyConAppCo Role TyCon [Coercion]    -- lift TyConApp
               -- The TyCon is never a synonym;
               -- we expand synonyms eagerly
               -- But it can be a type function

  | AppCo Coercion Coercion        -- lift AppTy
          -- AppCo :: e -> N -> e

  -- See Note [Forall coercions]
  | ForAllCo TyVar Coercion       -- forall a. g
         -- :: _ -> e -> e

  -- These are special
  | CoVarCo CoVar      -- :: _ -> (N or R)
                       -- result role depends on the tycon of the variable's type

    -- AxiomInstCo :: e -> _ -> [N] -> e
  | AxiomInstCo (CoAxiom Branched) BranchIndex [Coercion]
     -- See also [CoAxiom index]
>>>>>>> 96dc041a
     -- The coercion arguments always *precisely* saturate
     -- arity of (that branch of) the CoAxiom.  If there are
     -- any left over, we use AppCo.  See
     -- See [Coercion axioms applied to coercions]

<<<<<<< HEAD
=======
         -- see Note [UnivCo]
  | UnivCo FastString Role Type Type -- :: "e" -> _ -> _ -> e
                               -- the FastString is just a note for provenance
  | SymCo Coercion             -- :: e -> e
  | TransCo Coercion Coercion  -- :: e -> e -> e

    -- The number of types and coercions should match exactly the expectations
    -- of the CoAxiomRule (i.e., the rule is fully saturated).
  | AxiomRuleCo CoAxiomRule [Type] [Coercion]

  -- These are destructors

  | NthCo  Int         Coercion  -- Zero-indexed; decomposes (T t0 ... tn)
                                 -- and (F t0 ... tn), assuming F is injective.
    -- :: _ -> e -> ?? (inverse of TyConAppCo, see Note [TyConAppCo roles])
    -- See Note [NthCo and newtypes]

  | LRCo   LeftOrRight Coercion     -- Decomposes (t_left t_right)
    -- :: _ -> N -> N
  | InstCo Coercion Type
    -- :: e -> _ -> e

  | SubCo Coercion                  -- Turns a ~N into a ~R
    -- :: N -> R
  deriving (Data.Data, Data.Typeable)

-- If you edit this type, you may need to update the GHC formalism
-- See Note [GHC Formalism] in coreSyn/CoreLint.hs
data LeftOrRight = CLeft | CRight
                 deriving( Eq, Data.Data, Data.Typeable )

instance Binary LeftOrRight where
   put_ bh CLeft  = putByte bh 0
   put_ bh CRight = putByte bh 1

   get bh = do { h <- getByte bh
               ; case h of
                   0 -> return CLeft
                   _ -> return CRight }

pickLR :: LeftOrRight -> (a,a) -> a
pickLR CLeft  (l,_) = l
pickLR CRight (_,r) = r

{-
Note [Refl invariant]
~~~~~~~~~~~~~~~~~~~~~
Coercions have the following invariant
     Refl is always lifted as far as possible.

You might think that a consequencs is:
     Every identity coercions has Refl at the root

But that's not quite true because of coercion variables.  Consider
     g         where g :: Int~Int
     Left h    where h :: Maybe Int ~ Maybe Int
etc.  So the consequence is only true of coercions that
have no coercion variables.

Note [Coercion axioms applied to coercions]
~~~~~~~~~~~~~~~~~~~~~~~~~~~~~~~~~~~~~~~~~~~
The reason coercion axioms can be applied to coercions and not just
types is to allow for better optimization.  There are some cases where
we need to be able to "push transitivity inside" an axiom in order to
expose further opportunities for optimization.

For example, suppose we have

  C a : t[a] ~ F a
  g   : b ~ c

and we want to optimize

  sym (C b) ; t[g] ; C c

which has the kind

  F b ~ F c

(stopping through t[b] and t[c] along the way).

We'd like to optimize this to just F g -- but how?  The key is
that we need to allow axioms to be instantiated by *coercions*,
not just by types.  Then we can (in certain cases) push
transitivity inside the axiom instantiations, and then react
opposite-polarity instantiations of the same axiom.  In this
case, e.g., we match t[g] against the LHS of (C c)'s kind, to
obtain the substitution  a |-> g  (note this operation is sort
of the dual of lifting!) and hence end up with

  C g : t[b] ~ F c

which indeed has the same kind as  t[g] ; C c.

Now we have

  sym (C b) ; C g

which can be optimized to F g.

Note [CoAxiom index]
~~~~~~~~~~~~~~~~~~~~
A CoAxiom has 1 or more branches. Each branch has contains a list
of the free type variables in that branch, the LHS type patterns,
and the RHS type for that branch. When we apply an axiom to a list
of coercions, we must choose which branch of the axiom we wish to
use, as the different branches may have different numbers of free
type variables. (The number of type patterns is always the same
among branches, but that doesn't quite concern us here.)

The Int in the AxiomInstCo constructor is the 0-indexed number
of the chosen branch.

Note [Forall coercions]
~~~~~~~~~~~~~~~~~~~~~~~
Constructing coercions between forall-types can be a bit tricky.
Currently, the situation is as follows:

  ForAllCo TyVar Coercion

represents a coercion between polymorphic types, with the rule

           v : k       g : t1 ~ t2
  ----------------------------------------------
  ForAllCo v g : (all v:k . t1) ~ (all v:k . t2)

Note that it's only necessary to coerce between polymorphic types
where the type variables have identical kinds, because equality on
kinds is trivial.

Note [Predicate coercions]
~~~~~~~~~~~~~~~~~~~~~~~~~~
Suppose we have
   g :: a~b
How can we coerce between types
   ([c]~a) => [a] -> c
and
   ([c]~b) => [b] -> c
where the equality predicate *itself* differs?

Answer: we simply treat (~) as an ordinary type constructor, so these
types really look like

   ((~) [c] a) -> [a] -> c
   ((~) [c] b) -> [b] -> c

So the coercion between the two is obviously

   ((~) [c] g) -> [g] -> c

Another way to see this to say that we simply collapse predicates to
their representation type (see Type.coreView and Type.predTypeRep).

This collapse is done by mkPredCo; there is no PredCo constructor
in Coercion.  This is important because we need Nth to work on
predicates too:
    Nth 1 ((~) [c] g) = g
See Simplify.simplCoercionF, which generates such selections.

Note [Kind coercions]
~~~~~~~~~~~~~~~~~~~~~
Suppose T :: * -> *, and g :: A ~ B
Then the coercion
   TyConAppCo T [g]      T g : T A ~ T B

Now suppose S :: forall k. k -> *, and g :: A ~ B
Then the coercion
   TyConAppCo S [Refl *, g]   T <*> g : T * A ~ T * B

Notice that the arguments to TyConAppCo are coercions, but the first
represents a *kind* coercion. Now, we don't allow any non-trivial kind
coercions, so it's an invariant that any such kind coercions are Refl.
Lint checks this.

However it's inconvenient to insist that these kind coercions are always
*structurally* (Refl k), because the key function exprIsConApp_maybe
pushes coercions into constructor arguments, so
       C k ty e |> g
may turn into
       C (Nth 0 g) ....
Now (Nth 0 g) will optimise to Refl, but perhaps not instantly.

Note [Roles]
~~~~~~~~~~~~
Roles are a solution to the GeneralizedNewtypeDeriving problem, articulated
in Trac #1496. The full story is in docs/core-spec/core-spec.pdf. Also, see
http://ghc.haskell.org/trac/ghc/wiki/RolesImplementation

Here is one way to phrase the problem:

Given:
newtype Age = MkAge Int
type family F x
type instance F Age = Bool
type instance F Int = Char

This compiles down to:
axAge :: Age ~ Int
axF1 :: F Age ~ Bool
axF2 :: F Int ~ Char

Then, we can make:
(sym (axF1) ; F axAge ; axF2) :: Bool ~ Char

Yikes!

The solution is _roles_, as articulated in "Generative Type Abstraction and
Type-level Computation" (POPL 2010), available at
http://www.seas.upenn.edu/~sweirich/papers/popl163af-weirich.pdf

The specification for roles has evolved somewhat since that paper. For the
current full details, see the documentation in docs/core-spec. Here are some
highlights.

We label every equality with a notion of type equivalence, of which there are
three options: Nominal, Representational, and Phantom. A ground type is
nominally equivalent only with itself. A newtype (which is considered a ground
type in Haskell) is representationally equivalent to its representation.
Anything is "phantomly" equivalent to anything else. We use "N", "R", and "P"
to denote the equivalences.

The axioms above would be:
axAge :: Age ~R Int
axF1 :: F Age ~N Bool
axF2 :: F Age ~N Char

Then, because transitivity applies only to coercions proving the same notion
of equivalence, the above construction is impossible.

However, there is still an escape hatch: we know that any two types that are
nominally equivalent are representationally equivalent as well. This is what
the form SubCo proves -- it "demotes" a nominal equivalence into a
representational equivalence. So, it would seem the following is possible:

sub (sym axF1) ; F axAge ; sub axF2 :: Bool ~R Char   -- WRONG

What saves us here is that the arguments to a type function F, lifted into a
coercion, *must* prove nominal equivalence. So, (F axAge) is ill-formed, and
we are safe.

Roles are attached to parameters to TyCons. When lifting a TyCon into a
coercion (through TyConAppCo), we need to ensure that the arguments to the
TyCon respect their roles. For example:

data T a b = MkT a (F b)

If we know that a1 ~R a2, then we know (T a1 b) ~R (T a2 b). But, if we know
that b1 ~R b2, we know nothing about (T a b1) and (T a b2)! This is because
the type function F branches on b's *name*, not representation. So, we say
that 'a' has role Representational and 'b' has role Nominal. The third role,
Phantom, is for parameters not used in the type's definition. Given the
following definition

data Q a = MkQ Int

the Phantom role allows us to say that (Q Bool) ~R (Q Char), because we
can construct the coercion Bool ~P Char (using UnivCo).

See the paper cited above for more examples and information.

Note [UnivCo]
~~~~~~~~~~~~~
The UnivCo ("universal coercion") serves two rather separate functions:
 - the implementation for unsafeCoerce#
 - placeholder for phantom parameters in a TyConAppCo

At Representational, it asserts that two (possibly unrelated)
types have the same representation and can be casted to one another.
This form is necessary for unsafeCoerce#.

For optimisation purposes, it is convenient to allow UnivCo to appear
at Nominal role. If we have

data Foo a = MkFoo (F a)   -- F is a type family

and we want an unsafe coercion from Foo Int to Foo Bool, then it would
be nice to have (TyConAppCo Foo (UnivCo Nominal Int Bool)). So, we allow
Nominal UnivCo's.

At Phantom role, it is used as an argument to TyConAppCo in the place
of a phantom parameter (a type parameter unused in the type definition).

For example:

data Q a = MkQ Int

We want a coercion for (Q Bool) ~R (Q Char).

(TyConAppCo Representational Q [UnivCo Phantom Bool Char]) does the trick.

Note [TyConAppCo roles]
~~~~~~~~~~~~~~~~~~~~~~~
The TyConAppCo constructor has a role parameter, indicating the role at
which the coercion proves equality. The choice of this parameter affects
the required roles of the arguments of the TyConAppCo. To help explain
it, assume the following definition:

  type instance F Int = Bool   -- Axiom axF : F Int ~N Bool
  newtype Age = MkAge Int      -- Axiom axAge : Age ~R Int
  data Foo a = MkFoo a         -- Role on Foo's parameter is Representational

TyConAppCo Nominal Foo axF : Foo (F Int) ~N Foo Bool
  For (TyConAppCo Nominal) all arguments must have role Nominal. Why?
  So that Foo Age ~N Foo Int does *not* hold.

TyConAppCo Representational Foo (SubCo axF) : Foo (F Int) ~R Foo Bool
TyConAppCo Representational Foo axAge       : Foo Age     ~R Foo Int
  For (TyConAppCo Representational), all arguments must have the roles
  corresponding to the result of tyConRoles on the TyCon. This is the
  whole point of having roles on the TyCon to begin with. So, we can
  have Foo Age ~R Foo Int, if Foo's parameter has role R.

  If a Representational TyConAppCo is over-saturated (which is otherwise fine),
  the spill-over arguments must all be at Nominal. This corresponds to the
  behavior for AppCo.

TyConAppCo Phantom Foo (UnivCo Phantom Int Bool) : Foo Int ~P Foo Bool
  All arguments must have role Phantom. This one isn't strictly
  necessary for soundness, but this choice removes ambiguity.

The rules here dictate the roles of the parameters to mkTyConAppCo
(should be checked by Lint).

Note [NthCo and newtypes]
~~~~~~~~~~~~~~~~~~~~~~~~~
Suppose we have

  newtype N a = MkN Int
  type role N representational

This yields axiom

  NTCo:N :: forall a. N a ~R Int

We can then build

  co :: forall a b. N a ~R N b
  co = NTCo:N a ; sym (NTCo:N b)

for any `a` and `b`. Because of the role annotation on N, if we use
NthCo, we'll get out a representational coercion. That is:

  NthCo 0 co :: forall a b. a ~R b

Yikes! Clearly, this is terrible. The solution is simple: forbid
NthCo to be used on newtypes if the internal coercion is representational.

This is not just some corner case discovered by a segfault somewhere;
it was discovered in the proof of soundness of roles and described
in the "Safe Coercions" paper (ICFP '14).

************************************************************************
*                                                                      *
>>>>>>> 96dc041a
\subsection{Coercion variables}
%*                                                                      *
%************************************************************************
-}

coVarName :: CoVar -> Name
coVarName = varName

setCoVarUnique :: CoVar -> Unique -> CoVar
setCoVarUnique = setVarUnique

setCoVarName :: CoVar -> Name -> CoVar
setCoVarName   = setVarName

coercionSize :: Coercion -> Int
coercionSize (Refl _ ty)         = typeSize ty
coercionSize (TyConAppCo _ _ args) = 1 + sum (map coercionSize args)
coercionSize (AppCo co arg)      = coercionSize co + coercionSize arg
coercionSize (ForAllCo _ h co)   = 1 + coercionSize co + coercionSize h
coercionSize (CoVarCo _)         = 1
coercionSize (AxiomInstCo _ _ args) = 1 + sum (map coercionSize args)
coercionSize (UnivCo _ _ h t1 t2)= 1 + coercionSize h + typeSize t1 + typeSize t2
coercionSize (SymCo co)          = 1 + coercionSize co
coercionSize (TransCo co1 co2)   = 1 + coercionSize co1 + coercionSize co2
coercionSize (NthCo _ co)        = 1 + coercionSize co
coercionSize (LRCo  _ co)        = 1 + coercionSize co
coercionSize (InstCo co arg)     = 1 + coercionSize co + coercionSize arg
coercionSize (CoherenceCo c1 c2) = 1 + coercionSize c1 + coercionSize c2
coercionSize (KindCo co)         = 1 + coercionSize co
coercionSize (SubCo co)          = 1 + coercionSize co
coercionSize (AxiomRuleCo _ cs)  = 1 + sum (map coercionSize cs)

{-
%************************************************************************
%*                                                                      *
                   Pretty-printing coercions
%*                                                                      *
%************************************************************************

@pprCo@ is the standard @Coercion@ printer; the overloaded @ppr@
function is defined to use this.  @pprParendCo@ is the same, except it
puts parens around the type, except for the atomic cases.
@pprParendCo@ works just by setting the initial context precedence
very high.
-}

-- Outputable instances are in TyCoRep, to avoid orphans

pprCo, pprParendCo :: Coercion -> SDoc
pprCo       co = ppr_co TopPrec   co
pprParendCo co = ppr_co TyConPrec co

ppr_co :: TyPrec -> Coercion -> SDoc
ppr_co _ (Refl r ty) = angleBrackets (ppr ty) <> ppr_role r

ppr_co p co@(TyConAppCo _ tc [_,_])
  | tc `hasKey` funTyConKey = ppr_fun_co p co

ppr_co _ (TyConAppCo r tc cos)  = pprTcApp TyConPrec ppr_co tc cos <> ppr_role r
ppr_co p (AppCo co arg)        = maybeParen p TyConPrec $
                                 pprCo co <+> ppr_co TyConPrec arg
ppr_co p co@(ForAllCo {})      = ppr_forall_co p co
ppr_co _ (CoVarCo cv)          = parenSymOcc (getOccName cv) (ppr cv)
ppr_co p (AxiomInstCo con index args)
  = pprPrefixApp p (ppr (getName con) <> brackets (ppr index))
                   (map (ppr_co TyConPrec) args)

ppr_co p co@(TransCo {}) = maybeParen p FunPrec $
                           case trans_co_list co [] of
                             [] -> panic "ppr_co"
                             (co:cos) -> sep ( ppr_co FunPrec co
                                             : [ char ';' <+> ppr_co FunPrec co | co <- cos])
ppr_co p (InstCo co arg) = maybeParen p TyConPrec $
                           pprParendCo co <> ptext (sLit "@") <> ppr_co TopPrec arg

ppr_co p (UnivCo UnsafeCoerceProv r _ ty1 ty2)
  = pprPrefixApp p (ptext (sLit "UnsafeCo") <+> ppr r)
                   [pprParendType ty1, pprParendType ty2]
ppr_co _ (UnivCo _ r _ t1 t2)= angleBrackets ( ppr t1 <> comma <+> ppr t2 ) <> ppr_role r
ppr_co p (SymCo co)          = pprPrefixApp p (ptext (sLit "Sym")) [pprParendCo co]
ppr_co p (NthCo n co)        = pprPrefixApp p (ptext (sLit "Nth:") <> int n) [pprParendCo co]
ppr_co p (LRCo sel co)       = pprPrefixApp p (ppr sel) [pprParendCo co]
ppr_co p (CoherenceCo c1 c2) = maybeParen p TyConPrec $
                               (ppr_co FunPrec c1) <+> (ptext (sLit "|>")) <+>
                               (ppr_co FunPrec c2)
ppr_co p (KindCo co)         = pprPrefixApp p (ptext (sLit "kind")) [pprParendCo co]
ppr_co p (SubCo co)         = pprPrefixApp p (ptext (sLit "Sub")) [pprParendCo co]
ppr_co p (AxiomRuleCo co cs) = maybeParen p TopPrec $ ppr_axiom_rule_co co cs

ppr_axiom_rule_co :: CoAxiomRule -> [Coercion] -> SDoc
ppr_axiom_rule_co co ps = ppr (coaxrName co) <+> parens (interpp'SP ps)

ppr_role :: Role -> SDoc
ppr_role r = underscore <> pp_role
  where pp_role = case r of
                    Nominal          -> char 'N'
                    Representational -> char 'R'
                    Phantom          -> char 'P'

trans_co_list :: Coercion -> [Coercion] -> [Coercion]
trans_co_list (TransCo co1 co2) cos = trans_co_list co1 (trans_co_list co2 cos)
trans_co_list co                cos = co : cos

ppr_fun_co :: TyPrec -> Coercion -> SDoc
ppr_fun_co p co = pprArrowChain p (split co)
  where
    split :: Coercion -> [SDoc]
    split (TyConAppCo _ f [arg, res])
      | f `hasKey` funTyConKey
      = ppr_co FunPrec arg : split res
    split co = [ppr_co TopPrec co]

ppr_forall_co :: TyPrec -> Coercion -> SDoc
ppr_forall_co p (ForAllCo tv h co)
  = maybeParen p FunPrec $
    sep [pprCoBndr (tyVarName tv) h, ppr_co TopPrec co]
ppr_forall_co _ _ = panic "ppr_forall_co"

pprCoBndr :: Name -> Coercion -> SDoc
pprCoBndr name eta =
  forAllLit <+> parens (ppr name <+> dcolon <+> ppr eta) <> dot

pprCoAxiom :: CoAxiom br -> SDoc
pprCoAxiom ax@(CoAxiom { co_ax_tc = tc, co_ax_branches = branches })
  = hang (ptext (sLit "axiom") <+> ppr ax <+> dcolon)
       2 (vcat (map (pprCoAxBranch tc) $ fromBranches branches))

pprCoAxBranch :: TyCon -> CoAxBranch -> SDoc
pprCoAxBranch fam_tc (CoAxBranch { cab_tvs = tvs
                                 , cab_cvs = cvs
                                 , cab_lhs = lhs
                                 , cab_rhs = rhs })
  = hang ppr_binders
       2 (hang (pprTypeApp fam_tc lhs) 2 (equals <+> (ppr rhs)))
  where
    ppr_binders
      | null tvs && null cvs = empty
      | null cvs = brackets (pprWithCommas pprTvBndr tvs)
      | otherwise
      = brackets (pprWithCommas pprTvBndr tvs <> semi <+>
                  pprWithCommas (\cv -> ppr cv <+> dcolon <+> ppr (varType cv))
                                cvs)

pprCoAxBranchHdr :: CoAxiom br -> BranchIndex -> SDoc
pprCoAxBranchHdr ax@(CoAxiom { co_ax_tc = fam_tc, co_ax_name = name }) index
  | CoAxBranch { cab_lhs = tys, cab_loc = loc } <- coAxiomNthBranch ax index
  = hang (pprTypeApp fam_tc tys)
       2 (ptext (sLit "-- Defined") <+> ppr_loc loc)
  where
        ppr_loc loc
          | isGoodSrcSpan loc
          = ptext (sLit "at") <+> ppr (srcSpanStart loc)

          | otherwise
          = ptext (sLit "in") <+>
              quotes (ppr (nameModule name))

{-
%************************************************************************
%*                                                                      *
        Destructing coercions
%*                                                                      *
%************************************************************************
-}

-- | This breaks a 'Coercion' with type @T A B C ~ T D E F@ into
-- a list of 'Coercion's of kinds @A ~ D@, @B ~ E@ and @E ~ F@. Hence:
--
-- > decomposeCo 3 c = [nth 0 c, nth 1 c, nth 2 c]
decomposeCo :: Arity -> Coercion -> [Coercion]
decomposeCo arity co
  = [mkNthCo n co | n <- [0..(arity-1)] ]
           -- Remember, Nth is zero-indexed

-- | Attempts to obtain the type variable underlying a 'Coercion'
getCoVar_maybe :: Coercion -> Maybe CoVar
getCoVar_maybe (CoVarCo cv) = Just cv
getCoVar_maybe _            = Nothing

-- | Attempts to tease a coercion apart into a type constructor and the application
-- of a number of coercion arguments to that constructor
splitTyConAppCo_maybe :: Coercion -> Maybe (TyCon, [Coercion])
splitTyConAppCo_maybe (Refl r ty)
  = do { (tc, tys) <- splitTyConApp_maybe ty
       ; let args = zipWith mkReflCo (tyConRolesX r tc) tys
       ; return (tc, args) }
splitTyConAppCo_maybe (TyConAppCo _ tc cos) = Just (tc, cos)
splitTyConAppCo_maybe _                     = Nothing

-- first result has role equal to input; third result is Nominal
splitAppCo_maybe :: Coercion -> Maybe (Coercion, Coercion)
-- ^ Attempt to take a coercion application apart.
<<<<<<< HEAD
splitAppCo_maybe (AppCo co arg) = Just (co, arg)
splitAppCo_maybe (TyConAppCo r tc args)
  | isDecomposableTyCon tc || args `lengthExceeds` tyConArity tc
    -- Never create unsaturated type family apps!
  , Just (args', arg') <- snocView args
  , Just arg'' <- setNominalRole_maybe arg'
  = Just ( mkTyConAppCo r tc args', arg'' )
=======
splitAppCo_maybe (AppCo co1 co2) = Just (co1, co2)
splitAppCo_maybe (TyConAppCo r tc cos)
  | mightBeUnsaturatedTyCon tc || cos `lengthExceeds` tyConArity tc
  , Just (cos', co') <- snocView cos
  , Just co'' <- setNominalRole_maybe co'
  = Just (mkTyConAppCo r tc cos', co'') -- Never create unsaturated type family apps!
>>>>>>> 96dc041a
       -- Use mkTyConAppCo to preserve the invariant
       --  that identity coercions are always represented by Refl

splitAppCo_maybe (Refl r ty)
  | Just (ty1, ty2) <- splitAppTy_maybe ty
  = Just (mkReflCo r ty1, mkNomReflCo ty2)
splitAppCo_maybe _ = Nothing

splitForAllCo_maybe :: Coercion -> Maybe (TyVar, Coercion, Coercion)
splitForAllCo_maybe (ForAllCo tv k_co co) = Just (tv, k_co, co)
splitForAllCo_maybe _                     = Nothing

-------------------------------------------------------
-- and some coercion kind stuff

coVarTypes :: CoVar -> (Type,Type)
coVarTypes cv
  | (_, _, ty1, ty2, _) <- coVarKindsTypesRole cv
  = (ty1, ty2)

coVarKindsTypesRole :: CoVar -> (Kind,Kind,Type,Type,Role)
coVarKindsTypesRole cv
 | Just (tc, [k1,k2,ty1,ty2]) <- splitTyConApp_maybe (varType cv)
 = let role
         | tc `hasKey` eqPrimTyConKey     = Nominal
         | tc `hasKey` eqReprPrimTyConKey = Representational
         | otherwise                      = panic "coVarKindsTypesRole"
   in (k1,k2,ty1,ty2,role)
 | Just (tc, [k,ty1,ty2]) <- splitTyConApp_maybe (varType cv)
 = let role  -- this case should only happen during typechecking.
             -- TODO (RAE): Remove this when there are no more lifted
             -- equalities in the typechecker.
         | tc `hasKey` eqTyConKey         = Nominal
         | tc `hasKey` coercibleTyConKey  = Representational
         | otherwise                      = panic "coVarKindsTypeRole 2"
   in (k,k,ty1,ty2,role)
 | otherwise = pprPanic "coVarKindsTypesRole, non coercion variable"
                        (ppr cv $$ ppr (varType cv))

coVarKind :: CoVar -> Type
coVarKind cv
  = ASSERT( isCoVar cv )
    varType cv

coVarRole :: CoVar -> Role
coVarRole cv
-- TODO (RAE): Remove lifted tycons after lifted equality is removed
  | tc `hasKey` eqPrimTyConKey || tc `hasKey` eqTyConKey
  = Nominal
  | tc `hasKey` eqReprPrimTyConKey || tc `hasKey` coercibleTyConKey
  = Representational
  | otherwise
  = pprPanic "coVarRole: unknown tycon" (ppr cv <+> dcolon <+> ppr (varType cv))

  where
    tc = case tyConAppTyCon_maybe (varType cv) of
           Just tc0 -> tc0
           Nothing  -> pprPanic "coVarRole: not tyconapp" (ppr cv)

-- | Makes a coercion type from two types: the types whose equality
-- is proven by the relevant 'Coercion'
mkCoercionType :: Role -> Type -> Type -> Type
mkCoercionType Nominal          = mkPrimEqPred
mkCoercionType Representational = mkReprPrimEqPred
mkCoercionType Phantom          = \ty1 ty2 ->
  let ki1 = typeKind ty1
      ki2 = typeKind ty2
  in
  TyConApp eqPhantPrimTyCon [ki1, ki2, ty1, ty2]

mkHeteroCoercionType :: Role -> Kind -> Kind -> Type -> Type -> Type
mkHeteroCoercionType Nominal          = mkHeteroPrimEqPred
mkHeteroCoercionType Representational = mkHeteroReprPrimEqPred
mkHeteroCoercionType Phantom          = panic "mkHeteroCoercionType"

isReflCo :: Coercion -> Bool
isReflCo (Refl {}) = True
isReflCo _         = False

isReflCo_maybe :: Coercion -> Maybe (Type, Role)
isReflCo_maybe (Refl r ty) = Just (ty, r)
isReflCo_maybe _           = Nothing

{-
%************************************************************************
%*                                                                      *
            Building coercions
%*                                                                      *
%************************************************************************

These "smart constructors" maintain the invariants listed in the definition
of Coercion, and they perform very basic optimizations.

Note [Role twiddling functions]
~~~~~~~~~~~~~~~~~~~~~~~~~~~~~~~

There are a plethora of functions for twiddling roles:

mkSubCo: Requires a nominal input coercion and always produces a
representational output. This is used when you (the programmer) are sure you
know exactly that role you have and what you want.

downgradeRole_maybe: This function takes both the input role and the output role
as parameters. (The *output* role comes first!) It can only *downgrade* a
role -- that is, change it from N to R or P, or from R to P. This one-way
behavior is why there is the "_maybe". If an upgrade is requested, this
function produces Nothing. This is used when you need to change the role of a
coercion, but you're not sure (as you're writing the code) of which roles are
involved.

This function could have been written using coercionRole to ascertain the role
of the input. But, that function is recursive, and the caller of downgradeRole_maybe
often knows the input role. So, this is more efficient.

downgradeRole: This is just like downgradeRole_maybe, but it panics if the
conversion isn't a downgrade.

setNominalRole_maybe: This is the only function that can *upgrade* a coercion.
The result (if it exists) is always Nominal. The input can be at any role. It
works on a "best effort" basis, as it should never be strictly necessary to
upgrade a coercion during compilation. It is currently only used within GHC in
splitAppCo_maybe. In order to be a proper inverse of mkAppCo, the second
coercion that splitAppCo_maybe returns must be nominal. But, it's conceivable
that splitAppCo_maybe is operating over a TyConAppCo that uses a
representational coercion. Hence the need for setNominalRole_maybe.
splitAppCo_maybe, in turn, is used only within coercion optimization -- thus,
it is not absolutely critical that setNominalRole_maybe be complete.

Note that setNominalRole_maybe will never upgrade a phantom UnivCo. Phantom
UnivCos are perfectly type-safe, whereas representational and nominal ones are
not. Indeed, `unsafeCoerce` is implemented via a representational UnivCo.
(Nominal ones are no worse than representational ones, so this function *will*
change a UnivCo Representational to a UnivCo Nominal.)

Conal Elliott also came across a need for this function while working with the
GHC API, as he was decomposing Core casts. The Core casts use representational
coercions, as they must, but his use case required nominal coercions (he was
building a GADT). So, that's why this function is exported from this module.

One might ask: shouldn't downgradeRole_maybe just use setNominalRole_maybe as
appropriate? I (Richard E.) have decided not to do this, because upgrading a
role is bizarre and a caller should have to ask for this behavior explicitly.

Note [mkTransAppCo]
~~~~~~~~~~~~~~~~~~~
Suppose we have

  co1 :: a ~R Maybe
  co2 :: b ~R Int

and we want

  co3 :: a b ~R Maybe Int

This seems sensible enough. But, we can't let (co3 = co1 co2), because
that's ill-roled! Note that mkAppCo requires a *nominal* second coercion.

The way around this is to use transitivity:

  co3 = (co1 <b>_N) ; (Maybe co2) :: a b ~R Maybe Int

<<<<<<< HEAD
Or, it's possible everything is the other way around:
=======
-- | Apply a 'Coercion' to another 'Coercion'.
-- The second coercion must be Nominal, unless the first is Phantom.
-- If the first is Phantom, then the second can be either Phantom or Nominal.
mkAppCo :: Coercion -> Coercion -> Coercion
mkAppCo co1 co2 = mkAppCoFlexible co1 Nominal co2
-- Note, mkAppCo is careful to maintain invariants regarding
-- where Refl constructors appear; see the comments in the definition
-- of Coercion and the Note [Refl invariant] in types/TypeRep.hs.
>>>>>>> 96dc041a

  co1' :: Maybe ~R a
  co2' :: Int   ~R b

and we want

  co3' :: Maybe Int ~R a b

then

  co3' = (Maybe co2') ; (co1' <b>_N)

This is exactly what `mkTransAppCo` builds for us. Information for all
the arguments tends to be to hand at call sites, so it's quicker than
using, say, coercionKind.

-}

mkReflCo :: Role -> Type -> Coercion
mkReflCo r ty
  = Refl r ty

-- | Make a representational reflexive coercion
mkRepReflCo :: Type -> Coercion
mkRepReflCo = mkReflCo Representational

-- | Make a nominal reflexive coercion
mkNomReflCo :: Type -> Coercion
mkNomReflCo = mkReflCo Nominal

-- | Apply a type constructor to a list of coercions. It is the
-- caller's responsibility to get the roles correct on argument coercions.
mkTyConAppCo :: Role -> TyCon -> [Coercion] -> Coercion
mkTyConAppCo r tc cos
               -- Expand type synonyms
<<<<<<< HEAD
  | Just (tv_co_prs, rhs_ty, leftover_cos) <- tcExpandTyCon_maybe tc cos
  = mkAppCos (liftCoSubst r (mkLiftingContext tv_co_prs) rhs_ty) leftover_cos
=======
  | Just (tv_co_prs, rhs_ty, leftover_cos) <- expandSynTyCon_maybe tc cos
  = mkAppCos (liftCoSubst r tv_co_prs rhs_ty) leftover_cos
>>>>>>> 96dc041a

  | Just tys_roles <- traverse isReflCo_maybe cos
  = Refl r (mkTyConApp tc (map fst tys_roles))    -- See Note [Refl invariant]

  | otherwise = TyConAppCo r tc cos

-- | Make a function 'Coercion' between two other 'Coercion's
mkFunCo :: Role -> Coercion -> Coercion -> Coercion
mkFunCo r co1 co2 = mkTyConAppCo r funTyCon [co1, co2]

-- | Make nested function 'Coercion's
mkFunCos :: Role -> [Coercion] -> Coercion -> Coercion
mkFunCos r cos res_co = foldr (mkFunCo r) res_co cos

-- | Apply a 'Coercion' to another 'Coercion'.
-- The second coercion must be Nominal, unless the first is Phantom.
-- If the first is Phantom, then the second can be either Phantom or Nominal.
mkAppCo :: Coercion     -- ^ :: t1 ~r t2
        -> Coercion     -- ^ :: s1 ~N s2, where s1 :: k1, s2 :: k2
        -> Coercion     -- ^ :: t1 s1 ~r t2 s2
mkAppCo (Refl r ty1) arg
  | Just (ty2, _) <- isReflCo_maybe arg
  = Refl r (mkAppTy ty1 ty2)

  | Just (tc, tys) <- splitTyConApp_maybe ty1
    -- Expand type synonyms; a TyConAppCo can't have a type synonym (Trac #9102)
  = TyConAppCo r tc (zip_roles (tyConRolesX r tc) tys)
  where
    zip_roles (r1:_)  []            = [downgradeRole r1 Nominal arg]
    zip_roles (r1:rs) (ty1:tys)     = mkReflCo r1 ty1 : zip_roles rs tys
    zip_roles _       _             = panic "zip_roles" -- but the roles are infinite...

mkAppCo (TyConAppCo r tc args) arg
  = case r of
      Nominal          -> TyConAppCo Nominal tc (args ++ [arg])
      Representational -> TyConAppCo Representational tc (args ++ [arg'])
        where new_role = (tyConRolesX Representational tc) !! (length args)
              arg'     = downgradeRole new_role Nominal arg
      Phantom          -> TyConAppCo Phantom tc (args ++ [toPhantomCo arg])
mkAppCo co arg = AppCo co  arg
-- Note, mkAppCo is careful to maintain invariants regarding
-- where Refl constructors appear; see the comments in the definition
-- of Coercion and the Note [Refl invariant] in types/TyCoRep.lhs.

-- | Applies multiple 'Coercion's to another 'Coercion', from left to right.
-- See also 'mkAppCo'.
mkAppCos :: Coercion
         -> [Coercion]
         -> Coercion
mkAppCos co1 cos = foldl mkAppCo co1 cos

-- | Like `mkAppCo`, but allows the second coercion to be other than
-- nominal. See Note [mkTransAppCo]. Role r3 cannot be more stringent
-- than either r1 or r2.
mkTransAppCo :: Role         -- ^ r1
             -> Coercion     -- ^ co1 :: ty1a ~r1 ty1b
             -> Type         -- ^ ty1a
             -> Type         -- ^ ty1b
             -> Role         -- ^ r2
             -> Coercion     -- ^ co2 :: ty2a ~r2 ty2b
             -> Type         -- ^ ty2a
             -> Type         -- ^ ty2b
             -> Role         -- ^ r3
             -> Coercion     -- ^ :: ty1a ty2a ~r3 ty1b ty2b
mkTransAppCo r1 co1 ty1a ty1b r2 co2 ty2a ty2b r3
-- How incredibly fiddly! Is there a better way??
  = case (r1, r2, r3) of
      (_,                _,                Phantom)
        -> mkPhantomCo kind_co (mkAppTy ty1a ty2a) (mkAppTy ty1b ty2b)
        where -- ty1a :: k1a -> k2a
              -- ty1b :: k1b -> k2b
              -- ty2a :: k1a
              -- ty2b :: k1b
              -- ty1a ty2a :: k2a
              -- ty1b ty2b :: k2b
              kind_co1 = mkKindCo co1        -- :: k1a -> k2a ~N k1b -> k2b
              kind_co  = mkNthCo 1 kind_co1  -- :: k2a ~N k2b

      (_,                _,                Nominal)
        -> ASSERT( r1 == Nominal && r2 == Nominal )
           mkAppCo co1 co2
      (Nominal,          Nominal,          Representational)
        -> mkSubCo (mkAppCo co1 co2)
      (_,                Nominal,          Representational)
        -> ASSERT( r1 == Representational )
           mkAppCo co1 co2
      (Nominal,          Representational, Representational)
        -> go (mkSubCo co1)
      (_               , _,                Representational)
        -> ASSERT( r1 == Representational && r2 == Representational )
           go co1
  where
    go co1_repr
      | Just (tc1b, tys1b) <- splitTyConApp_maybe ty1b
      , nextRole ty1b == r2
      = (mkAppCo co1_repr (mkNomReflCo ty2a)) `mkTransCo`
        (mkTyConAppCo Representational tc1b
           (zipWith mkReflCo (tyConRolesX Representational tc1b) tys1b
            ++ [co2]))

      | Just (tc1a, tys1a) <- splitTyConApp_maybe ty1a
      , nextRole ty1a == r2
      = (mkTyConAppCo Representational tc1a
           (zipWith mkReflCo (tyConRolesX Representational tc1a) tys1a
            ++ [co2]))
        `mkTransCo`
        (mkAppCo co1_repr (mkNomReflCo ty2b))

      | otherwise
      = pprPanic "mkTransAppCo" (vcat [ ppr r1, ppr co1, ppr ty1a, ppr ty1b
                                      , ppr r2, ppr co2, ppr ty2a, ppr ty2b
                                      , ppr r3 ])

-- | Make a Coercion from a tyvar, a kind coercion, and a body coercion.
-- The kind of the tyvar should be the left-hand kind of the kind coercion.
mkForAllCo :: TyVar -> Coercion -> Coercion -> Coercion
mkForAllCo tv kind_co co
  | Refl r ty <- co
  , Refl {} <- kind_co
  = Refl r (mkNamedForAllTy tv Invisible ty)
  | otherwise
  = ForAllCo tv kind_co co

-- | Make a Coercion quantified over a type variable;
-- the variable has the same type in both sides of the coercion
mkHomoForAllCos :: [TyVar] -> Coercion -> Coercion
mkHomoForAllCos tvs (Refl r ty)
  = Refl r (mkInvForAllTys tvs ty)
mkHomoForAllCos tvs ty = mkHomoForAllCos_NoRefl tvs ty

-- | Like 'mkHomoForAllCos', but doesn't check if the inner coercion
-- is reflexive.
mkHomoForAllCos_NoRefl :: [TyVar] -> Coercion -> Coercion
mkHomoForAllCos_NoRefl tvs orig_co = foldr go orig_co tvs
  where
    go tv co = ForAllCo tv (mkNomReflCo (tyVarKind tv)) co

mkCoVarCo :: CoVar -> Coercion
-- cv :: s ~# t
mkCoVarCo cv
  | ty1 `eqType` ty2 = Refl (coVarRole cv) ty1
  | otherwise        = CoVarCo cv
  where
    (ty1, ty2) = coVarTypes cv

mkCoVarCos :: [CoVar] -> [Coercion]
mkCoVarCos = map mkCoVarCo

mkAxInstCo :: Role -> CoAxiom br -> BranchIndex -> [Type] -> [Coercion]
           -> Coercion
-- mkAxInstCo can legitimately be called over-staturated;
-- i.e. with more type arguments than the coercion requires
mkAxInstCo role ax index tys cos
  | arity == n_tys = downgradeRole role ax_role $
                     mkAxiomInstCo ax_br index (rtys `chkAppend` cos)
  | otherwise      = ASSERT( arity < n_tys )
                     downgradeRole role ax_role $
                     mkAppCos (mkAxiomInstCo ax_br index
                                             (ax_args `chkAppend` cos))
                              leftover_args
  where
    n_tys         = length tys
    ax_br         = toBranchedAxiom ax
    branch        = coAxiomNthBranch ax_br index
    tvs           = coAxBranchTyVars branch
    arity         = length tvs
    arg_roles     = coAxBranchRoles branch
    rtys          = zipWith mkReflCo (arg_roles ++ repeat Nominal) tys
    (ax_args, leftover_args)
                  = splitAt arity rtys
    ax_role       = coAxiomRole ax

-- worker function; just checks to see if it should produce Refl
mkAxiomInstCo :: CoAxiom Branched -> BranchIndex -> [Coercion] -> Coercion
mkAxiomInstCo ax index args
  = ASSERT( coAxiomArity ax index == length args )
    let co           = AxiomInstCo ax index args
        Pair ty1 ty2 = coercionKind co in
    if ty1 `eqType` ty2
    then Refl (coAxiomRole ax) ty1
    else co

-- to be used only with unbranched axioms
mkUnbranchedAxInstCo :: Role -> CoAxiom Unbranched
                     -> [Type] -> [Coercion] -> Coercion
mkUnbranchedAxInstCo role ax tys cos
  = mkAxInstCo role ax 0 tys cos

mkAxInstRHS :: CoAxiom br -> BranchIndex -> [Type] -> [Coercion] -> Type
-- Instantiate the axiom with specified types,
-- returning the instantiated RHS
-- A companion to mkAxInstCo:
--    mkAxInstRhs ax index tys = snd (coercionKind (mkAxInstCo ax index tys))
mkAxInstRHS ax index tys cos
  = ASSERT( tvs `equalLength` tys1 )
    mkAppTys rhs' tys2
  where
    branch       = coAxiomNthBranch ax index
    tvs          = coAxBranchTyVars branch
    cvs          = coAxBranchCoVars branch
    (tys1, tys2) = splitAtList tvs tys
    rhs'         = substTyWith tvs tys1 $
                   substTyWithCoVars cvs cos $
                   coAxBranchRHS branch

mkUnbranchedAxInstRHS :: CoAxiom Unbranched -> [Type] -> [Coercion] -> Type
mkUnbranchedAxInstRHS ax = mkAxInstRHS ax 0

-- | Return the left-hand type of the axiom, when the axiom is instantiated
-- at the types given.
mkAxInstLHS :: CoAxiom br -> BranchIndex -> [Type] -> [Coercion] -> Type
mkAxInstLHS ax index tys cos
  = ASSERT( tvs `equalLength` tys1 )
    mkTyConApp fam_tc (lhs_tys `chkAppend` tys2)
  where
    branch       = coAxiomNthBranch ax index
    tvs          = coAxBranchTyVars branch
    cvs          = coAxBranchCoVars branch
    (tys1, tys2) = splitAtList tvs tys
    lhs_tys      = substTysWith tvs tys1 $
                   substTysWithCoVars cvs cos $
                   coAxBranchLHS branch
    fam_tc       = coAxiomTyCon ax

-- | Instantiate the left-hand side of an unbranched axiom
mkUnbranchedAxInstLHS :: CoAxiom Unbranched -> [Type] -> [Coercion] -> Type
mkUnbranchedAxInstLHS ax = mkAxInstLHS ax 0

-- | Manufacture an unsafe coercion from thin air.
--   Currently (May 14) this is used only to implement the
--   @unsafeCoerce#@ primitive.  Optimise by pushing
--   down through type constructors.
mkUnsafeCo :: Role -> Type -> Type -> Coercion
mkUnsafeCo role ty1 ty2
  = mkUnivCo UnsafeCoerceProv role (mkUnsafeCo Nominal k1 k2) ty1 ty2
    -- won't infinitely regress because the kinds of kinds are always *
  where
    k1 = typeKind ty1
    k2 = typeKind ty2

-- | Make a universal coercion between two arbitrary types.
mkUnivCo :: UnivCoProvenance
         -> Role       -- ^ role of the built coercion, "r"
         -> Coercion   -- ^ :: k1 ~N k2
         -> Type       -- ^ t1 :: k1
         -> Type       -- ^ t2 :: k2
         -> Coercion   -- ^ :: t1 ~r t2
mkUnivCo prov role kco ty1 ty2
  | ty1 `eqType` ty2 = Refl role ty1
  | otherwise        = UnivCo prov role kco ty1 ty2

-- | Create a symmetric version of the given 'Coercion' that asserts
--   equality between the same types but in the other "direction", so
--   a kind of @t1 ~ t2@ becomes the kind @t2 ~ t1@.
mkSymCo :: Coercion -> Coercion

-- Do a few simple optimizations, but don't bother pushing occurrences
-- of symmetry to the leaves; the optimizer will take care of that.
mkSymCo co@(Refl {})              = co
mkSymCo    (UnivCo s r h ty1 ty2) = UnivCo s r (mkSymCo h) ty2 ty1
mkSymCo    (SymCo co)             = co
mkSymCo    (SubCo (SymCo co))     = SubCo co
mkSymCo co                        = SymCo co

-- | Create a new 'Coercion' by composing the two given 'Coercion's transitively.
mkTransCo :: Coercion -> Coercion -> Coercion
mkTransCo co1 (Refl {}) = co1
mkTransCo (Refl {}) co2 = co2
mkTransCo co1 co2
  | Pair s1 _s2 <- coercionKind co1
  , Pair _t1 t2 <- coercionKind co2
  , s1 `eqType` t2
    -- NB: Don't check for invalid coercions here, as there may be
    -- unzonked variables about
  = Refl (coercionRole co1) s1
mkTransCo co1 co2     = TransCo co1 co2

-- the Role is the desired one. It is the caller's responsibility to make
-- sure this request is reasonable
mkNthCoRole :: Role -> Int -> Coercion -> Coercion
mkNthCoRole role n co
  = downgradeRole role nth_role $ nth_co
  where
    nth_co = mkNthCo n co
    nth_role = coercionRole nth_co

mkNthCo :: Int -> Coercion -> Coercion
mkNthCo 0 (Refl _ ty)
  | Just (bndr, _) <- splitForAllTy_maybe ty
  , isNamedBinder bndr
  = Refl Nominal (binderType bndr)
mkNthCo n (Refl r ty)
  = ASSERT( ok_tc_app ty n )
    mkReflCo r' (tyConAppArgN n ty)
  where tc = tyConAppTyCon ty
        r' = nthRole r tc n

        ok_tc_app :: Type -> Int -> Bool
        ok_tc_app ty n
          | Just (_, tys) <- splitTyConApp_maybe ty
          = tys `lengthExceeds` n
          | isForAllTy ty  -- nth:0 pulls out a kind coercion from a hetero forall
          = n == 0
          | otherwise
          = False

mkNthCo n co
  | Just (bndr1, _) <- splitForAllTy_maybe ty1
  , Just (bndr2, _) <- splitForAllTy_maybe ty2
  , isNamedBinder bndr1
  , isNamedBinder bndr2
  , binderType bndr1 `eqType` binderType bndr2
  , n == 0
  = mkReflCo Nominal (binderType bndr1)

  | Just (tc1, tys1) <- splitTyConApp_maybe ty1
  , Just (_tc2, tys2) <- splitTyConApp_maybe ty2
  , let arg1 = tys1 `getNth` n
        arg2 = tys2 `getNth` n
  , arg1 `eqType` arg2
  = ASSERT( tc1 == _tc2 )
    mkReflCo (nthRole (coercionRole co) tc1 n) arg1

  | otherwise
  = NthCo n co
  where
    Pair ty1 ty2 = coercionKind co

mkLRCo :: LeftOrRight -> Coercion -> Coercion
mkLRCo lr (Refl eq ty) = Refl eq (pickLR lr (splitAppTy ty))
mkLRCo lr co
  | ty1 `eqType` ty2
  = Refl Nominal ty1
  | otherwise
  = LRCo lr co
  where Pair ty1 ty2 = (pickLR lr . splitAppTy) <$> coercionKind co

-- | Instantiates a 'Coercion'.
mkInstCo :: Coercion -> Coercion -> Coercion
mkInstCo co arg = let result = InstCo co arg
                      Pair ty1 ty2 = coercionKind result in
                  if ty1 `eqType` ty2
                  then Refl (coercionRole co) ty1
                  else result

-- See Note [Don't optimize mkCoherenceCo]
-- TODO (RAE): This seems inefficient, if repeated.
mkCoherenceCo :: Coercion -> Coercion -> Coercion
mkCoherenceCo co1 (Refl {}) = co1
mkCoherenceCo (CoherenceCo co1 co2) co3
  = CoherenceCo co1 (co2 `mkTransCo` co3)
mkCoherenceCo co1 co2     = let result = CoherenceCo co1 co2
                                Pair ty1 ty2 = coercionKind result in
                            if ty1 `eqType` ty2
                            then Refl (coercionRole co1) ty1
                            else result

-- | A CoherenceCo c1 c2 applies the coercion c2 to the left-hand type
-- in the kind of c1. This function uses sym to get the coercion on the
-- right-hand type of c1. Thus, if c1 :: s ~ t, then mkCoherenceRightCo c1 c2
-- has the kind (s ~ (t |> c2)) down through type constructors.
-- The second coercion must be representational.
mkCoherenceRightCo :: Coercion -> Coercion -> Coercion
mkCoherenceRightCo c1 c2 = mkSymCo (mkCoherenceCo (mkSymCo c1) c2)

-- | An explictly directed synonym of mkCoherenceCo. The second
-- coercion must be representational.
mkCoherenceLeftCo :: Coercion -> Coercion -> Coercion
mkCoherenceLeftCo = mkCoherenceCo

infixl 5 `mkCoherenceCo`
infixl 5 `mkCoherenceRightCo`
infixl 5 `mkCoherenceLeftCo`

mkKindCo :: Coercion -> Coercion
mkKindCo (Refl _ ty) = Refl Nominal (typeKind ty)
mkKindCo (UnivCo _ _ h _ _) = h
mkKindCo co
  | Pair ty1 ty2 <- coercionKind co
       -- generally, calling coercionKind during coercion creation is a bad idea,
       -- as it can lead to exponential behavior. But, we don't have nested mkKindCos,
       -- so it's OK here.
  , typeKind ty1 `eqType` typeKind ty2
  = Refl Nominal (typeKind ty1)
  | otherwise
  = KindCo co

-- input coercion is Nominal; see also Note [Role twiddling functions]
mkSubCo :: Coercion -> Coercion
mkSubCo (Refl Nominal ty) = Refl Representational ty
mkSubCo (TyConAppCo Nominal tc cos)
  = TyConAppCo Representational tc (applyRoles tc cos)
mkSubCo (UnivCo p r h ty1 ty2) = ASSERT( r == Nominal )
                                 UnivCo p Representational h ty1 ty2
mkSubCo co = ASSERT2( coercionRole co == Nominal, ppr co <+> ppr (coercionRole co) )
             SubCo co

<<<<<<< HEAD
-- | Changes a role, but only a downgrade. See Note [Role twiddling functions]
downgradeRole_maybe :: Role   -- ^ desired role
                    -> Role   -- ^ current role
                    -> Coercion -> Maybe Coercion
=======
-- only *downgrades* a role. See Note [Role twiddling functions]
downgradeRole_maybe :: Role   -- desired role
                    -> Role   -- current role
                    -> Coercion
                    -> Maybe Coercion
-- In (downgradeRole_maybe dr cr co) it's a precondition that
--                                   cr = coercionRole co
>>>>>>> 96dc041a
downgradeRole_maybe Representational Nominal co = Just (mkSubCo co)
downgradeRole_maybe Nominal Representational _  = Nothing
downgradeRole_maybe Phantom Phantom          co = Just co
downgradeRole_maybe Phantom _                co = Just (toPhantomCo co)
downgradeRole_maybe _ Phantom                _  = Nothing
downgradeRole_maybe _ _                      co = Just co

-- | Like 'downgradeRole_maybe', but panics if the change isn't a downgrade.
-- See Note [Role twiddling functions]
downgradeRole :: Role  -- desired role
              -> Role  -- current role
              -> Coercion -> Coercion
downgradeRole r1 r2 co
  = case downgradeRole_maybe r1 r2 co of
      Just co' -> co'
      Nothing  -> pprPanic "downgradeRole" (ppr co)

-- | If the EqRel is ReprEq, makes a SubCo; otherwise, does nothing.
-- Note that the input coercion should always be nominal.
maybeSubCo :: EqRel -> Coercion -> Coercion
maybeSubCo NomEq  = id
maybeSubCo ReprEq = mkSubCo


mkAxiomRuleCo :: CoAxiomRule -> [Coercion] -> Coercion
mkAxiomRuleCo = AxiomRuleCo

-- | Make a "coercion between coercions".
mkProofIrrelCo :: Role       -- ^ role of the created coercion, "r"
               -> Coercion   -- ^ :: phi1 ~N phi2
               -> Coercion   -- ^ g1 :: phi1
               -> Coercion   -- ^ g2 :: phi2
               -> Coercion   -- ^ :: g1 ~r g2

-- if the two coercion prove the same fact, I just don't care what
-- the individual coercions are.
mkProofIrrelCo r (Refl {}) g  _  = Refl r (CoercionTy g)
mkProofIrrelCo r kco       g1 g2 = mkUnivCo ProofIrrelProv r kco
                                     (mkCoercionTy g1) (mkCoercionTy g2)

{-
%************************************************************************
%*                                                                      *
   Roles
%*                                                                      *
%************************************************************************
-}

-- | Converts a coercion to be nominal, if possible.
-- See Note [Role twiddling functions]
setNominalRole_maybe :: Coercion -> Maybe Coercion
setNominalRole_maybe co
  | Nominal <- coercionRole co = Just co
setNominalRole_maybe (SubCo co)  = Just co
setNominalRole_maybe (Refl _ ty) = Just $ Refl Nominal ty
setNominalRole_maybe (TyConAppCo Representational tc cos)
  = do { cos' <- mapM setNominalRole_maybe cos
       ; return $ TyConAppCo Nominal tc cos' }
setNominalRole_maybe (SymCo co)
  = SymCo <$> setNominalRole_maybe co
setNominalRole_maybe (TransCo co1 co2)
  = TransCo <$> setNominalRole_maybe co1 <*> setNominalRole_maybe co2
setNominalRole_maybe (AppCo co1 co2)
  = AppCo <$> setNominalRole_maybe co1 <*> pure co2
setNominalRole_maybe (ForAllCo tv kind_co co)
  = ForAllCo tv kind_co <$> setNominalRole_maybe co
setNominalRole_maybe (NthCo n co)
  = NthCo n <$> setNominalRole_maybe co
setNominalRole_maybe (InstCo co arg)
  = InstCo <$> setNominalRole_maybe co <*> pure arg
setNominalRole_maybe (CoherenceCo co1 co2)
  = CoherenceCo <$> setNominalRole_maybe co1 <*> pure co2
setNominalRole_maybe (UnivCo prov _ h co1 co2)
  | prov /= PhantomProv
  = Just $ UnivCo prov Nominal h co1 co2
setNominalRole_maybe _ = Nothing

-- | Make a phantom coercion between two types. The coercion passed
-- in must be a nominal coercion between the kinds of the
-- types.
mkPhantomCo :: Coercion -> Type -> Type -> Coercion
mkPhantomCo h t1 t2
  = mkUnivCo PhantomProv Phantom h t1 t2

-- | Make a phantom coercion between two types of the same kind.
mkHomoPhantomCo :: Type -> Type -> Coercion
mkHomoPhantomCo t1 t2
  = ASSERT( k1 `eqType` typeKind t2 )
    mkPhantomCo (mkNomReflCo k1) t1 t2
  where
    k1 = typeKind t1

-- takes any coercion and turns it into a Phantom coercion
toPhantomCo :: Coercion -> Coercion
toPhantomCo co
  = mkPhantomCo (mkKindCo co) ty1 ty2
  where Pair ty1 ty2 = coercionKind co

-- Convert args to a TyConAppCo Nominal to the same TyConAppCo Representational
applyRoles :: TyCon -> [Coercion] -> [Coercion]
applyRoles tc cos
  = zipWith (\r -> downgradeRole r Nominal) (tyConRolesX Representational tc) cos

-- the Role parameter is the Role of the TyConAppCo
-- defined here because this is intimiately concerned with the implementation
-- of TyConAppCo
tyConRolesX :: Role -> TyCon -> [Role]
tyConRolesX Representational tc = tyConRoles tc ++ repeat Nominal
tyConRolesX role             _  = repeat role

nthRole :: Role -> TyCon -> Int -> Role
nthRole Nominal _ _ = Nominal
nthRole Phantom _ _ = Phantom
nthRole Representational tc n
  = (tyConRolesX Representational tc) `getNth` n

ltRole :: Role -> Role -> Bool
-- Is one role "less" than another?
--     Nominal < Representational < Phantom
ltRole Phantom          _       = False
ltRole Representational Phantom = True
ltRole Representational _       = False
ltRole Nominal          Nominal = False
ltRole Nominal          _       = True

-------------------------------

-- | like mkKindCo, but aggressively & recursively optimizes to avoid using
-- a KindCo constructor. The output role is nominal.
promoteCoercion :: Coercion -> Coercion

-- First cases handles anything that should yield refl.
promoteCoercion co = case co of

    _ | ki1 `eqType` ki2
      -> mkNomReflCo (typeKind ty1)
     -- no later branch should return refl
     --    The ASSERT( False )s throughout
     -- are these cases explicitly, but they should never fire.

    Refl _ ty -> ASSERT( False )
                 mkNomReflCo (typeKind ty)

    TyConAppCo _ tc args
      | Just co' <- instCoercions (mkNomReflCo (tyConKind tc)) args
      -> co'
      | otherwise
      -> mkKindCo co

    AppCo co1 arg
      | Just co' <- instCoercion (promoteCoercion co1) arg
      -> co'
      | otherwise
      -> mkKindCo co

    ForAllCo _ _ g
      -> promoteCoercion g

    CoVarCo {}
      -> mkKindCo co

    AxiomInstCo {}
      -> mkKindCo co

    UnivCo _ _ co _ _
      -> co

    SymCo g
      -> mkSymCo (promoteCoercion g)

    TransCo co1 co2
      -> mkTransCo (promoteCoercion co1) (promoteCoercion co2)

    NthCo n co1
      | Just (_, args) <- splitTyConAppCo_maybe co1
      , n < length args
      -> promoteCoercion (args !! n)

      | Just _ <- splitForAllCo_maybe co
      , n == 0
      -> ASSERT( False ) mkNomReflCo liftedTypeKind

      | otherwise
      -> mkKindCo co

    LRCo lr co1
      | Just (lco, rco) <- splitAppCo_maybe co1
      -> case lr of
           CLeft  -> promoteCoercion lco
           CRight -> promoteCoercion rco

      | otherwise
      -> mkKindCo co

    InstCo g _
      -> promoteCoercion g

    CoherenceCo g h
      -> mkSymCo h `mkTransCo` promoteCoercion g

    KindCo _
      -> ASSERT( False )
         mkNomReflCo liftedTypeKind

    SubCo g
      -> promoteCoercion g

    AxiomRuleCo {}
      -> mkKindCo co

  where
    Pair ty1 ty2 = coercionKind co
    ki1 = typeKind ty1
    ki2 = typeKind ty2

-- | say @g = promoteCoercion h@. Then, @instCoercion g w@ yields @Just g'@,
-- where @g' = promoteCoercion (h w)@.
-- fails if this is not possible, if @g@ coerces between a forall and an ->
-- or if second parameter has a representational role and can't be used
-- with an InstCo. The result role matches is representational.
instCoercion :: Coercion  -- ^ must be nominal
             -> Coercion
             -> Maybe Coercion
instCoercion g w
  | isNamedForAllTy ty1 && isNamedForAllTy ty2
  , Just w' <- setNominalRole_maybe w
  = Just $ mkInstCo g w'
  | isFunTy ty1 && isFunTy ty2
  = Just $ mkNthCo 1 g -- extract result type, which is the 2nd argument to (->)
  | otherwise -- one forall, one funty...
  = Nothing
  where
    -- TODO (RAE): This is inefficient.
    Pair ty1 ty2 = coercionKind g

instCoercions :: Coercion -> [Coercion] -> Maybe Coercion
instCoercions = foldM instCoercion

-- | Creates a new coercion with both of its types casted by different casts
-- castCoercionKind g h1 h2, where g :: t1 ~ t2, has type (t1 |> h1) ~ (t2 |> h2)
-- The second and third coercions must be nominal.
castCoercionKind :: Coercion -> Coercion -> Coercion -> Coercion
castCoercionKind g h1 h2
  = g `mkCoherenceLeftCo` h1 `mkCoherenceRightCo` h2

-- See note [Newtype coercions] in TyCon

-- | Create a coercion constructor (axiom) suitable for the given
--   newtype 'TyCon'. The 'Name' should be that of a new coercion
--   'CoAxiom', the 'TyVar's the arguments expected by the @newtype@ and
--   the type the appropriate right hand side of the @newtype@, with
--   the free variables a subset of those 'TyVar's.
mkNewTypeCo :: Name -> TyCon -> [TyVar] -> [Role] -> Type -> CoAxiom Unbranched
mkNewTypeCo name tycon tvs roles rhs_ty
  = CoAxiom { co_ax_unique   = nameUnique name
            , co_ax_name     = name
            , co_ax_implicit = True  -- See Note [Implicit axioms] in TyCon
            , co_ax_role     = Representational
            , co_ax_tc       = tycon
<<<<<<< HEAD
            , co_ax_branches = FirstBranch branch }
  where branch = CoAxBranch { cab_loc = getSrcSpan name
                            , cab_tvs = tvs
                            , cab_cvs = []
                            , cab_lhs = mkTyVarTys tvs
=======
            , co_ax_branches = unbranched branch }
  where branch = CoAxBranch { cab_loc     = getSrcSpan name
                            , cab_tvs     = tvs
                            , cab_lhs     = mkTyVarTys tvs
>>>>>>> 96dc041a
                            , cab_roles   = roles
                            , cab_rhs     = rhs_ty
                            , cab_incomps = [] }

mkPiCos :: Role -> [Var] -> Coercion -> Coercion
mkPiCos r vs co = foldr (mkPiCo r) co vs

mkPiCo  :: Role -> Var -> Coercion -> Coercion
mkPiCo r v co | isTyVar v = mkHomoForAllCos [v] co
              | otherwise = mkFunCo r (mkReflCo r (varType v)) co

-- The second coercion is sometimes lifted (~) and sometimes unlifted (~#).
-- So, we have to make sure to supply the right parameter to decomposeCo.
-- mkCoCast (c :: s1 ~# t1) (g :: (s1 ~# s2) ~# (t1 ~# t2)) :: s2 ~# t2
-- The first coercion *must* be Nominal.
mkCoCast :: Coercion -> Coercion -> Coercion
mkCoCast c g
  = mkSymCo g1 `mkTransCo` c `mkTransCo` g2
  where
       -- g  :: (s1 ~# s2) ~# (t1 ~#  t2)
       -- g1 :: s1 ~# t1
       -- g2 :: s2 ~# t2
    (_, args) = splitTyConApp (pFst $ coercionKind g)
    n_args = length args
    co_list = decomposeCo n_args g
    g1 = co_list `getNth` (n_args - 2)
    g2 = co_list `getNth` (n_args - 1)

{-
%************************************************************************
%*                                                                      *
            Newtypes
%*                                                                      *
%************************************************************************
-}

-- | If @co :: T ts ~ rep_ty@ then:
--
-- > instNewTyCon_maybe T ts = Just (rep_ty, co)
--
-- Checks for a newtype, and for being saturated
instNewTyCon_maybe :: TyCon -> [Type] -> Maybe (Type, Coercion)
instNewTyCon_maybe tc tys
  | Just (tvs, ty, co_tc) <- unwrapNewTyConEtad_maybe tc  -- Check for newtype
  , tvs `leLength` tys                                    -- Check saturated enough
  = Just (applyTysX tvs ty tys, mkUnbranchedAxInstCo Representational co_tc tys [])
  | otherwise
  = Nothing

{-
************************************************************************
*                                                                      *
         Type normalisation
*                                                                      *
************************************************************************
-}

-- | A function to check if we can reduce a type by one step. Used
-- with 'topNormaliseTypeX_maybe'.
type NormaliseStepper = RecTcChecker
                     -> TyCon     -- tc
                     -> [Type]    -- tys
                     -> NormaliseStepResult

-- | The result of stepping in a normalisation function.
-- See 'topNormaliseTypeX_maybe'.
data NormaliseStepResult
  = NS_Done   -- ^ Nothing more to do
  | NS_Abort  -- ^ Utter failure. The outer function should fail too.
  | NS_Step RecTcChecker Type Coercion  -- ^ We stepped, yielding new bits;
                                        -- ^ co :: old type ~ new type

modifyStepResultCo :: (Coercion -> Coercion)
                   -> NormaliseStepResult -> NormaliseStepResult
modifyStepResultCo f (NS_Step rec_nts ty co) = NS_Step rec_nts ty (f co)
modifyStepResultCo _ result                  = result

-- | Try one stepper and then try the next,
-- if the first doesn't make progress.
-- So if it returns NS_Done, it means that both steppers are satisfied
composeSteppers :: NormaliseStepper -> NormaliseStepper
                -> NormaliseStepper
composeSteppers step1 step2 rec_nts tc tys
  = case step1 rec_nts tc tys of
      success@(NS_Step {}) -> success
      NS_Done              -> step2 rec_nts tc tys
      NS_Abort             -> NS_Abort

-- | A 'NormaliseStepper' that unwraps newtypes, careful not to fall into
-- a loop. If it would fall into a loop, it produces 'NS_Abort'.
unwrapNewTypeStepper :: NormaliseStepper
unwrapNewTypeStepper rec_nts tc tys
  | Just (ty', co) <- instNewTyCon_maybe tc tys
  = case checkRecTc rec_nts tc of
      Just rec_nts' -> NS_Step rec_nts' ty' co
      Nothing       -> NS_Abort

  | otherwise
  = NS_Done

-- | A general function for normalising the top-level of a type. It continues
-- to use the provided 'NormaliseStepper' until that function fails, and then
-- this function returns. The roles of the coercions produced by the
-- 'NormaliseStepper' must all be the same, which is the role returned from
-- the call to 'topNormaliseTypeX_maybe'.
topNormaliseTypeX_maybe :: NormaliseStepper -> Type -> Maybe (Coercion, Type)
topNormaliseTypeX_maybe stepper
  = go initRecTc Nothing
  where
    go rec_nts mb_co1 ty
      | Just (tc, tys) <- splitTyConApp_maybe ty
      = case stepper rec_nts tc tys of
          NS_Step rec_nts' ty' co2
            -> go rec_nts' (mb_co1 `trans` co2) ty'

          NS_Done  -> all_done
          NS_Abort -> Nothing

      | otherwise
      = all_done
      where
        all_done | Just co <- mb_co1 = Just (co, ty)
                 | otherwise         = Nothing

    Nothing    `trans` co2 = Just co2
    (Just co1) `trans` co2 = Just (co1 `mkTransCo` co2)

topNormaliseNewType_maybe :: Type -> Maybe (Coercion, Type)
-- ^ Sometimes we want to look through a @newtype@ and get its associated coercion.
-- This function strips off @newtype@ layers enough to reveal something that isn't
-- a @newtype@.  Specifically, here's the invariant:
--
-- > topNormaliseNewType_maybe rec_nts ty = Just (co, ty')
--
-- then (a)  @co : ty0 ~ ty'@.
--      (b)  ty' is not a newtype.
--
-- The function returns @Nothing@ for non-@newtypes@,
-- or unsaturated applications
--
-- This function does *not* look through type families, because it has no access to
-- the type family environment. If you do have that at hand, consider to use
-- topNormaliseType_maybe, which should be a drop-in replacement for
-- topNormaliseNewType_maybe
topNormaliseNewType_maybe ty
  = topNormaliseTypeX_maybe unwrapNewTypeStepper ty

{-
%************************************************************************
%*                                                                      *
                   Comparison of coercions
%*                                                                      *
%************************************************************************
-}

-- | Syntactic equality of coercions
eqCoercion :: Coercion -> Coercion -> Bool
eqCoercion = eqType `on` coercionType

-- | Compare two 'Coercion's, with respect to an RnEnv2
eqCoercionX :: RnEnv2 -> Coercion -> Coercion -> Bool
eqCoercionX env = eqTypeX env `on` coercionType

{-
%************************************************************************
%*                                                                      *
                   "Lifting" substitution
           [(TyCoVar,Coercion)] -> Type -> Coercion
%*                                                                      *
%************************************************************************

Note [Lifting coercions over types: liftCoSubst]
~~~~~~~~~~~~~~~~~~~~~~~~~~~~~~~~~~~~~~~~~~~~~~~~
The KPUSH rule deals with this situation
   data T a = MkK (a -> Maybe a)
   g :: T t1 ~ K t2
   x :: t1 -> Maybe t1

   case (K @t1 x) |> g of
     K (y:t2 -> Maybe t2) -> rhs

We want to push the coercion inside the constructor application.
So we do this

   g' :: t1~t2  =  Nth 0 g

   case K @t2 (x |> g' -> Maybe g') of
     K (y:t2 -> Maybe t2) -> rhs

The crucial operation is that we
  * take the type of K's argument: a -> Maybe a
  * and substitute g' for a
thus giving *coercion*.  This is what liftCoSubst does.

In the presence of kind coercions, this is a bit
of a hairy operation. So, we refer you to the paper introducing kind coercions,
available at www.cis.upenn.edu/~sweirich/papers/fckinds-extended.pdf
-}

-- ----------------------------------------------------
-- See Note [Lifting coercions over types: liftCoSubst]
-- ----------------------------------------------------

data LiftingContext = LC TCvSubst LiftCoEnv
  -- in optCoercion, we need to lift when optimizing InstCo.
  -- See Note [Optimising InstCo] in OptCoercion
  -- We thus propagate the substitution from OptCoercion here.

instance Outputable LiftingContext where
  ppr (LC _ env) = hang (text "LiftingContext:") 2 (ppr env)

type LiftCoEnv = VarEnv Coercion
     -- Maps *type variables* to *coercions*.
     -- That's the whole point of this function!

-- like liftCoSubstWith, but allows for existentially-bound types as well
liftCoSubstWithEx :: Role          -- desired role for output coercion
                  -> [TyVar]       -- universally quantified tyvars
                  -> [Coercion]    -- coercions to substitute for those
                  -> [TyVar]       -- existentially quantified tyvars
                  -> [Type]        -- types to be bound to ex vars
                  -> (Type -> Coercion, [Type]) -- (lifting function, converted ex args)
liftCoSubstWithEx role univs omegas exs rhos
  = let theta = mkLiftingContext (zipEqual "liftCoSubstWithExU" univs omegas)
        psi   = extendLiftingContextEx theta (zipEqual "liftCoSubstWithExX" exs rhos)
    in (ty_co_subst psi role, substTyVars (lcSubstRight psi) exs)

liftCoSubstWith :: Role -> [TyCoVar] -> [Coercion] -> Type -> Coercion
-- NB: This really can be called with CoVars, when optimising axioms.
liftCoSubstWith r tvs cos ty
  = liftCoSubst r (mkLiftingContext $ zipEqual "liftCoSubstWith" tvs cos) ty

-- | @liftCoSubst role lc ty@ produces a coercion (at role @role@)
-- that coerces between @lc_left(ty)@ and @lc_right(ty)@, where
-- @lc_left@ is a substitution mapping type variables to the left-hand
-- types of the mapped coercions in @lc@, and similar for @lc_right@.
liftCoSubst :: Role -> LiftingContext -> Type -> Coercion
liftCoSubst r lc@(LC subst env) ty
  | isEmptyVarEnv env = Refl r (substTy subst ty)
  | otherwise         = ty_co_subst lc r ty

emptyLiftingContext :: InScopeSet -> LiftingContext
emptyLiftingContext in_scope = LC (mkEmptyTCvSubst in_scope) emptyVarEnv

mkLiftingContext :: [(TyCoVar,Coercion)] -> LiftingContext
mkLiftingContext pairs
  = LC (mkEmptyTCvSubst $ mkInScopeSet $ tyCoVarsOfCos (map snd pairs))
       (mkVarEnv pairs)

mkSubstLiftingContext :: TCvSubst -> LiftingContext
mkSubstLiftingContext subst = LC subst emptyVarEnv

-- | Extend a lifting context with a new /type/ mapping.
extendLiftingContext :: LiftingContext  -- ^ original LC
                     -> TyVar           -- ^ new variable to map...
                     -> Coercion        -- ^ ...to this lifted version
                     -> LiftingContext
  -- TODO (RAE): This seems utterly wrong. But I think it will go away soon
  -- anyway. Why wrong? It doesn't take kind changes into account. Compare
  -- extendLiftingContextEx
extendLiftingContext (LC subst env) tv arg
  = ASSERT( isTyVar tv )
    LC subst (extendVarEnv env tv arg)

-- | Extend a lifting context with existential-variable bindings.
-- This follows the lifting context extension definition in the
-- "FC with Explicit Kind Equality" paper.
extendLiftingContextEx :: LiftingContext    -- ^ original lifting context
                       -> [(TyVar,Type)]    -- ^ ex. var / value pairs
                       -> LiftingContext
extendLiftingContextEx lc [] = lc
extendLiftingContextEx lc@(LC subst env) ((v,ty):rest)
-- This function adds bindings for *Nominal* coercions. Why? Because it
-- works with existentially bound variables, which are considered to have
-- nominal roles.
  = let lc' = LC (subst `extendTCvInScopeSet` tyCoVarsOfType ty)
                 (extendVarEnv env v (mkSymCo $ mkCoherenceCo
                                         (mkNomReflCo ty)
                                         (ty_co_subst lc Nominal (tyVarKind v))))
    in extendLiftingContextEx lc' rest

-- | Erase the environments in a lifting context
zapLiftingContext :: LiftingContext -> LiftingContext
zapLiftingContext (LC subst _) = LC (zapTCvSubst subst) emptyVarEnv

-- | Like 'substForAllCoBndr', but works on a lifting context
substForAllCoBndrCallbackLC :: Bool
                            -> (Coercion -> Coercion)
                            -> LiftingContext -> TyVar -> Coercion
                            -> (LiftingContext, TyVar, Coercion)
substForAllCoBndrCallbackLC sym sco (LC subst lc_env) tv co
  = (LC subst' lc_env, tv', co')
  where
    (subst', tv', co') = substForAllCoBndrCallback sym sco subst tv co

-- | The \"lifting\" operation which substitutes coercions for type
--   variables in a type to produce a coercion.
--
--   For the inverse operation, see 'liftCoMatch'
ty_co_subst :: LiftingContext -> Role -> Type -> Coercion
ty_co_subst lc role ty
  = go role ty
  where
    go :: Role -> Type -> Coercion
    go Phantom ty          = lift_phantom ty
    go r (TyVarTy tv)      = expectJust "ty_co_subst bad roles" $
                             liftCoSubstTyVar lc r tv
    go r (AppTy ty1 ty2)   = mkAppCo (go r ty1) (go Nominal ty2)
    go r (TyConApp tc tys) = mkTyConAppCo r tc (zipWith go (tyConRolesX r tc) tys)
    go r (ForAllTy (Anon ty1) ty2)
                           = mkFunCo r (go r ty1) (go r ty2)
    go r (ForAllTy (Named v _) ty)
                           = let (lc', v', h) = liftCoSubstVarBndr lc v in
                             mkForAllCo v' h $! ty_co_subst lc' r ty
    go r ty@(LitTy {})     = ASSERT( r == Nominal )
                             mkReflCo r ty
    go r (CastTy ty co)    = castCoercionKind (go r ty) (substLeftCo lc co)
                                                        (substRightCo lc co)
    go r (CoercionTy co)   = mkProofIrrelCo r kco (substLeftCo lc co)
                                                  (substRightCo lc co)
      where kco = go Nominal (coercionType co)

    lift_phantom ty = mkPhantomCo (go Nominal (typeKind ty))
                                  (substTy (lcSubstLeft  lc) ty)
                                  (substTy (lcSubstRight lc) ty)

{-
Note [liftCoSubstTyVar]
~~~~~~~~~~~~~~~~~~~~~~~~~
This function can fail if a coercion in the environment is of too low a role.

liftCoSubstTyVar is called from two places: in liftCoSubst (naturally), and
also in matchAxiom in OptCoercion. From liftCoSubst, the so-called lifting
lemma guarantees that the roles work out. If we fail in this
case, we really should panic -- something is deeply wrong. But, in matchAxiom,
failing is fine. matchAxiom is trying to find a set of coercions
that match, but it may fail, and this is healthy behavior.
-}

-- See Note [liftCoSubstTyVar]
liftCoSubstTyVar :: LiftingContext -> Role -> TyVar -> Maybe Coercion
liftCoSubstTyVar (LC subst env) r v
  | Just co_arg <- lookupVarEnv env v
  = downgradeRole_maybe r (coercionRole co_arg) co_arg

  | otherwise
  = Just $ Refl r (substTyVar subst v)

liftCoSubstVarBndr :: LiftingContext -> TyVar
                   -> (LiftingContext, TyVar, Coercion)
liftCoSubstVarBndr lc tv
  = let (lc', tv', h, _) = liftCoSubstVarBndrCallback callback lc tv in
    (lc', tv', h)
  where
    callback lc' ty' = (ty_co_subst lc' Nominal ty', ())

-- the callback must produce a nominal coercion
liftCoSubstVarBndrCallback :: (LiftingContext -> Type -> (Coercion, a))
                           -> LiftingContext -> TyVar
                           -> (LiftingContext, TyVar, Coercion, a)
liftCoSubstVarBndrCallback fun lc@(LC subst cenv) old_var
  = ( LC (subst `extendTCvInScope` new_var) new_cenv
    , new_var, eta, stuff )
  where
    old_kind     = tyVarKind old_var
    (eta, stuff) = fun lc old_kind
    Pair k1 _    = coercionKind eta
    new_var      = uniqAway (getTCvInScope subst) (setVarType old_var k1)

    lifted   = Refl Nominal (TyVarTy new_var)
    new_cenv = extendVarEnv cenv old_var lifted

-- | Is a var in the domain of a lifting context?
isMappedByLC :: TyCoVar -> LiftingContext -> Bool
isMappedByLC tv (LC _ env) = tv `elemVarEnv` env

-- If [a |-> g] is in the substitution and g :: t1 ~ t2, substitute a for t1
-- If [a |-> (g1, g2)] is in the substitution, substitute a for g1
substLeftCo :: LiftingContext -> Coercion -> Coercion
substLeftCo lc co
  = substCo (lcSubstLeft lc) co

-- Ditto, but for t2 and g2
substRightCo :: LiftingContext -> Coercion -> Coercion
substRightCo lc co
  = substCo (lcSubstRight lc) co

-- | Apply "sym" to all coercions in a 'LiftCoEnv'
swapLiftCoEnv :: LiftCoEnv -> LiftCoEnv
swapLiftCoEnv = mapVarEnv mkSymCo

lcSubstLeft :: LiftingContext -> TCvSubst
lcSubstLeft (LC subst lc_env) = liftEnvSubstLeft subst lc_env

lcSubstRight :: LiftingContext -> TCvSubst
lcSubstRight (LC subst lc_env) = liftEnvSubstRight subst lc_env

liftEnvSubstLeft :: TCvSubst -> LiftCoEnv -> TCvSubst
liftEnvSubstLeft = liftEnvSubst pFst

liftEnvSubstRight :: TCvSubst -> LiftCoEnv -> TCvSubst
liftEnvSubstRight = liftEnvSubst pSnd

liftEnvSubst :: (forall a. Pair a -> a) -> TCvSubst -> LiftCoEnv -> TCvSubst
liftEnvSubst selector subst lc_env
  = composeTCvSubst (TCvSubst emptyInScopeSet tenv cenv) subst
  where
    pairs            = varEnvToList lc_env
    (tpairs, cpairs) = partitionWith ty_or_co pairs
    tenv             = mkVarEnv_Directly tpairs
    cenv             = mkVarEnv_Directly cpairs

    ty_or_co :: (Unique, Coercion) -> Either (Unique, Type) (Unique, Coercion)
    ty_or_co (u, co)
      | Just equality_co <- isCoercionTy_maybe equality_ty
      = Right (u, equality_co)
      | otherwise
      = Left (u, equality_ty)
      where
        equality_ty = selector (coercionKind co)

-- | Extract the underlying substitution from the LiftingContext
lcTCvSubst :: LiftingContext -> TCvSubst
lcTCvSubst (LC subst _) = subst

-- | Get the 'InScopeSet' from a 'LiftingContext'
lcInScopeSet :: LiftingContext -> InScopeSet
lcInScopeSet (LC subst _) = getTCvInScope subst

{-
%************************************************************************
%*                                                                      *
            Sequencing on coercions
%*                                                                      *
%************************************************************************
-}

seqCo :: Coercion -> ()
<<<<<<< HEAD
seqCo (Refl r ty)           = r `seq` seqType ty
seqCo (TyConAppCo r tc cos) = r `seq` tc `seq` seqCos cos
seqCo (AppCo co1 co2)       = seqCo co1 `seq` seqCo co2
seqCo (ForAllCo tv k co)    = tv `seq` seqCo k `seq` seqCo co
seqCo (CoVarCo cv)          = cv `seq` ()
seqCo (AxiomInstCo con ind cos) = con `seq` ind `seq` seqCos cos
seqCo (UnivCo p r h t1 t2)  = p `seq` r `seq` seqCo h `seq` seqType t1 `seq` seqType t2
seqCo (SymCo co)            = seqCo co
seqCo (TransCo co1 co2)     = seqCo co1 `seq` seqCo co2
seqCo (NthCo _ co)          = seqCo co
seqCo (LRCo _ co)           = seqCo co
seqCo (InstCo co arg)       = seqCo co `seq` seqCo arg
seqCo (CoherenceCo co1 co2) = seqCo co1 `seq` seqCo co2
seqCo (KindCo co)           = seqCo co
seqCo (SubCo co)            = seqCo co
seqCo (AxiomRuleCo _ cs)    = seqCos cs
=======
seqCo (Refl eq ty)              = eq `seq` seqType ty
seqCo (TyConAppCo eq tc cos)    = eq `seq` tc `seq` seqCos cos
seqCo (AppCo co1 co2)           = seqCo co1 `seq` seqCo co2
seqCo (ForAllCo tv co)          = seqType (tyVarKind tv) `seq` seqCo co
seqCo (CoVarCo cv)              = cv `seq` ()
seqCo (AxiomInstCo con ind cos) = con `seq` ind `seq` seqCos cos
seqCo (UnivCo s r ty1 ty2)      = s `seq` r `seq` seqType ty1 `seq` seqType ty2
seqCo (SymCo co)                = seqCo co
seqCo (TransCo co1 co2)         = seqCo co1 `seq` seqCo co2
seqCo (NthCo n co)              = n `seq` seqCo co
seqCo (LRCo lr co)              = lr `seq` seqCo co
seqCo (InstCo co ty)            = seqCo co `seq` seqType ty
seqCo (SubCo co)                = seqCo co
seqCo (AxiomRuleCo _ ts cs)     = seqTypes ts `seq` seqCos cs
>>>>>>> 96dc041a

seqCos :: [Coercion] -> ()
seqCos []       = ()
seqCos (co:cos) = seqCo co `seq` seqCos cos

{-
%************************************************************************
%*                                                                      *
             The kind of a type, and of a coercion
%*                                                                      *
%************************************************************************

Note [Computing a coercion kind and role]
~~~~~~~~~~~~~~~~~~~~~~~~~~~~~~~~~~~~~~~~~
To compute a coercion's kind is straightforward: see coercionKind.
But to compute a coercion's role, in the case for NthCo we need
its kind as well.  So if we have two separate functions (one for kinds
and one for roles) we can get exponentially bad behaviour, since each
NthCo node makes a separate call to coercionKind, which traverses the
sub-tree again.  This was part of the problem in Trac #9233.

Solution: compute both together; hence coercionKindRole.  We keep a
separate coercionKind function because it's a bit more efficient if
the kind is all you want.
-}

coercionType :: Coercion -> Type
coercionType co = case coercionKindRole co of
  (Pair ty1 ty2, r) -> mkCoercionType r ty1 ty2

------------------
-- | If it is the case that
--
-- > c :: (t1 ~ t2)
--
-- i.e. the kind of @c@ relates @t1@ and @t2@, then @coercionKind c = Pair t1 t2@.

coercionKind :: Coercion -> Pair Type
coercionKind co = go co
  where
    go (Refl _ ty)          = Pair ty ty
    go (TyConAppCo _ tc cos)= mkTyConApp tc <$> (sequenceA $ map coercionKind cos)
    go (AppCo co1 co2)      = mkAppTy <$> go co1 <*> coercionKind co2
    go (ForAllCo tv1 k_co co)
      = let Pair _ k2          = go k_co
            tv2                = setTyVarKind tv1 k2
            Pair ty1 ty2       = go co
            ty2' = substTyWith [tv1] [TyVarTy tv2 `mkCastTy` mkSymCo k_co] ty2 in
        mkNamedForAllTy <$> Pair tv1 tv2 <*> pure Invisible <*> Pair ty1 ty2'
    go (CoVarCo cv)         = toPair $ coVarTypes cv
    go (AxiomInstCo ax ind cos)
      | CoAxBranch { cab_tvs = tvs, cab_cvs = cvs
                   , cab_lhs = lhs, cab_rhs = rhs } <- coAxiomNthBranch ax ind
      , let Pair tycos1 tycos2 = sequenceA (map coercionKind cos)
            (tys1, cotys1) = splitAtList tvs tycos1
            (tys2, cotys2) = splitAtList tvs tycos2
            cos1           = map stripCoercionTy cotys1
            cos2           = map stripCoercionTy cotys2
      = ASSERT( cos `equalLength` (tvs ++ cvs) )
                  -- Invariant of AxiomInstCo: cos should
                  -- exactly saturate the axiom branch
        Pair (substTyWith tvs tys1 $
              substTyWithCoVars cvs cos1 $
              mkTyConApp (coAxiomTyCon ax) lhs)
             (substTyWith tvs tys2 $
              substTyWithCoVars cvs cos2 rhs)
    go (UnivCo _ _ _ ty1 ty2) = Pair ty1 ty2
    go (SymCo co)             = swap $ go co
    go (TransCo co1 co2)      = Pair (pFst $ go co1) (pSnd $ go co2)
    go g@(NthCo d co)
      | Just argss <- traverse tyConAppArgs_maybe tys
      = ASSERT( and $ ((d <) . length) <$> argss )
        (`getNth` d) <$> argss

      | d == 0
      , Just splits <- traverse splitForAllTy_maybe tys
      = (binderType . fst) <$> splits

      | otherwise
      = pprPanic "coercionKind" (ppr g)
      where
        tys = coercionKind co
    go (LRCo lr co)         = (pickLR lr . splitAppTy) <$> go co
    go (InstCo aco arg)     = go_app aco [arg]
    go (CoherenceCo g h)
      = let Pair ty1 ty2 = go g in
        Pair (mkCastTy ty1 h) ty2
    go (KindCo co)          = typeKind <$> go co
    go (SubCo co)           = go co
    go (AxiomRuleCo ax cos) = expectJust "coercionKind" $
                              coaxrProves ax (map go cos)

    go_app :: Coercion -> [Coercion] -> Pair Type
    -- Collect up all the arguments and apply all at once
    -- See Note [Nested InstCos]
    go_app (InstCo co arg) args = go_app co (arg:args)
    go_app co              args = applyTys <$> go co <*> (sequenceA $ map coercionKind args)

-- | Apply 'coercionKind' to multiple 'Coercion's
coercionKinds :: [Coercion] -> Pair [Type]
coercionKinds tys = sequenceA $ map coercionKind tys

-- | Get a coercion's kind and role.
-- Why both at once?  See Note [Computing a coercion kind and role]
coercionKindRole :: Coercion -> (Pair Type, Role)
coercionKindRole = go
  where
    go (Refl r ty) = (Pair ty ty, r)
    go (TyConAppCo r tc cos)
      = (mkTyConApp tc <$> (sequenceA $ map coercionKind cos), r)
    go (AppCo co1 co2)
      = let (tys1, r1) = go co1 in
        (mkAppTy <$> tys1 <*> coercionKind co2, r1)
    go (ForAllCo tv1 k_co co)
      = let Pair _ k2          = coercionKind k_co
            tv2                = setTyVarKind tv1 k2
            (Pair ty1 ty2, r)  = go co
            ty2' = substTyWith [tv1] [TyVarTy tv2 `mkCastTy` mkSymCo k_co] ty2 in
        (mkNamedForAllTy <$> Pair tv1 tv2 <*> pure Invisible <*> Pair ty1 ty2', r)
    go (CoVarCo cv) = (toPair $ coVarTypes cv, coVarRole cv)
    go co@(AxiomInstCo ax _ _) = (coercionKind co, coAxiomRole ax)
    go (UnivCo _ r _ ty1 ty2)  = (Pair ty1 ty2, r)
    go (SymCo co) = first swap $ go co
    go (TransCo co1 co2)
      = let (tys1, r) = go co1 in
        (Pair (pFst tys1) (pSnd $ coercionKind co2), r)
    go (NthCo d co)
      | Just (bndr1, _) <- splitForAllTy_maybe ty1
      , isNamedBinder bndr1   -- don't split (->)!
      = ASSERT( d == 0 )
        let (bndr2, _) = splitForAllTy ty2 in
        (binderType <$> Pair bndr1 bndr2, Nominal)

      | otherwise
      = let (tc1,  args1) = splitTyConApp ty1
            (_tc2, args2) = splitTyConApp ty2
        in
        ASSERT( tc1 == _tc2 )
        ((`getNth` d) <$> Pair args1 args2, nthRole r tc1 d)

      where
        (Pair ty1 ty2, r) = go co
    go co@(LRCo {}) = (coercionKind co, Nominal)
    go (InstCo co arg) = go_app co [arg]
    go (CoherenceCo co1 co2)
      = let (Pair t1 t2, r) = go co1 in
        (Pair (t1 `mkCastTy` co2) t2, r)
    go co@(KindCo {}) = (coercionKind co, Nominal)
    go (SubCo co) = (coercionKind co, Representational)
    go co@(AxiomRuleCo ax _) = (coercionKind co, coaxrRole ax)

    go_app :: Coercion -> [Coercion] -> (Pair Type, Role)
    -- Collect up all the arguments and apply all at once
    -- See Note [Nested InstCos]
    go_app (InstCo co arg) args = go_app co (arg:args)
    go_app co              args
      = let (pair, r) = go co in
        (applyTys <$> pair <*> (sequenceA $ map coercionKind args), r)

-- | Retrieve the role from a coercion.
coercionRole :: Coercion -> Role
coercionRole = snd . coercionKindRole
  -- There's not a better way to do this, because NthCo needs the *kind*
  -- and role of its argument. Luckily, laziness should generally avoid
  -- the need for computing kinds in other cases.

{-
Note [Nested InstCos]
~~~~~~~~~~~~~~~~~~~~~
In Trac #5631 we found that 70% of the entire compilation time was
being spent in coercionKind!  The reason was that we had
   (g @ ty1 @ ty2 .. @ ty100)    -- The "@s" are InstCos
where
   g :: forall a1 a2 .. a100. phi
If we deal with the InstCos one at a time, we'll do this:
   1.  Find the kind of (g @ ty1 .. @ ty99) : forall a100. phi'
   2.  Substitute phi'[ ty100/a100 ], a single tyvar->type subst
But this is a *quadratic* algorithm, and the blew up Trac #5631.
So it's very important to do the substitution simultaneously.

cf Type.applyTys (which in fact we call here)

%************************************************************************
%*                                                                      *
             Building a coherence coercion
%*                                                                      *
%************************************************************************
-}

-- | Finds a nominal coercion between two types, if the
-- erased version of those types are equal. Returns Nothing otherwise.
buildCoherenceCo :: Type -> Type -> Maybe Coercion
buildCoherenceCo orig_ty1 orig_ty2
  = buildCoherenceCoX
      (mkRnEnv2 (mkInScopeSet (tyCoVarsOfTypes [orig_ty1, orig_ty2])))
      orig_ty1 orig_ty2

<<<<<<< HEAD
buildCoherenceCoX :: RnEnv2 -> Type -> Type -> Maybe Coercion
buildCoherenceCoX = go
  where
    go env ty1 ty2 | Just ty1' <- coreViewOneStarKind ty1 = go env ty1' ty2
    go env ty1 ty2 | Just ty2' <- coreViewOneStarKind ty2 = go env ty1  ty2'

    go env (TyVarTy tv1) (TyVarTy tv2)
      | rnOccL env tv1 == rnOccR env tv2
      = Just $ mkNomReflCo (mkTyVarTy $ rnOccL env tv1)
    go env (AppTy tyl1 tyr1) (AppTy tyl2 tyr2)
      = mkAppCo <$> go env tyl1 tyl2
                <*> buildCoherenceCoX env tyr1 tyr2
    go env (TyConApp tc1 tys1) (TyConApp tc2 tys2)
      | tc1 == tc2
      = mkTyConAppCo Nominal tc1 <$> zipWithM (buildCoherenceCoX env) tys1 tys2
    go env (ForAllTy (Anon arg1) res1) (ForAllTy (Anon arg2) res2)
      = mkFunCo Nominal <$> go env arg1 arg2 <*> go env res1 res2
    go env (ForAllTy (Named tv1 _) ty1) (ForAllTy (Named tv2 _) ty2)
      = do { (env', tv', kind_co') <- go_bndr env tv1 tv2
           ; mkForAllCo tv' kind_co' <$> go env' ty1 ty2 }
    go _   (LitTy lit1) (LitTy lit2)
      | lit1 == lit2
      = Just $ mkNomReflCo (LitTy lit1)
    go env (CastTy ty1 co1) ty2
      = mkCoherenceLeftCo <$> go env ty1 ty2 <*> pure (rename_co rnEnvL env co1)
    go env ty1 (CastTy ty2 co2)
      = mkCoherenceRightCo <$> go env ty1 ty2 <*> pure (rename_co rnEnvR env co2)
    go env (CoercionTy co1) (CoercionTy co2)
      = mkProofIrrelCo Nominal
          <$> go env (coercionType co1) (coercionType co2)
          <*> pure (rename_co rnEnvL env co1)
          <*> pure (rename_co rnEnvR env co2)

    go _ _ _ = Nothing

    go_bndr env tv1 tv2
      = do { eta <- go env k1 k2
           ; let (env', tv') = rnBndr2_var env tv1 tv2
           ; return (env', tv', eta) }
      where
        k1  = tyVarKind tv1
        k2  = tyVarKind tv2

rename_co :: (RnEnv2 -> VarEnv Var) -> RnEnv2 -> Coercion -> Coercion
rename_co getvars env = substCo subst
  where varenv = getvars env
        (ty_env, co_env) = partitionVarEnv isTyVar varenv
        tv_subst_env = mapVarEnv mkTyVarTy ty_env
        cv_subst_env = mapVarEnv mkCoVarCo co_env

        subst = mkTCvSubst (rnInScopeSet env) (tv_subst_env, cv_subst_env)
=======
{-
Note [Kind coercions]
~~~~~~~~~~~~~~~~~~~~~
Kind coercions are only of the form: Refl kind. They are only used to
instantiate kind polymorphic type constructors in TyConAppCo. Remember
that kind instantiation only happens with TyConApp, not AppTy.
-}
>>>>>>> 96dc041a
<|MERGE_RESOLUTION|>--- conflicted
+++ resolved
@@ -116,20 +116,14 @@
 import Unique
 import Pair
 import SrcLoc
-<<<<<<< HEAD
 import PrelNames
 import TysPrim          ( eqPhantPrimTyCon )
 import ListSetOps
 import Maybes
 
-import Control.Applicative hiding ( empty )
-#if __GLASGOW_HASKELL__ < 709
-import Prelude hiding ( and )
-=======
-import PrelNames        ( funTyConKey, eqPrimTyConKey, eqReprPrimTyConKey )
 #if __GLASGOW_HASKELL__ < 709
 import Control.Applicative hiding ( empty )
->>>>>>> 96dc041a
+import Prelude hiding ( and )
 import Data.Traversable (traverse, sequenceA)
 import Data.Foldable ( and )
 #endif
@@ -139,431 +133,13 @@
 import Data.Function ( on )
 
 {-
-<<<<<<< HEAD
-%************************************************************************
-%*                                                                      *
-=======
-************************************************************************
-*                                                                      *
-            Coercions
-*                                                                      *
-************************************************************************
--}
-
--- | A 'Coercion' is concrete evidence of the equality/convertibility
--- of two types.
-
--- If you edit this type, you may need to update the GHC formalism
--- See Note [GHC Formalism] in coreSyn/CoreLint.hs
-data Coercion
-  -- Each constructor has a "role signature", indicating the way roles are
-  -- propagated through coercions. P, N, and R stand for coercions of the
-  -- given role. e stands for a coercion of a specific unknown role (think
-  -- "role polymorphism"). "e" stands for an explicit role parameter
-  -- indicating role e. _ stands for a parameter that is not a Role or
-  -- Coercion.
-
-  -- These ones mirror the shape of types
-  = -- Refl :: "e" -> _ -> e
-    Refl Role Type  -- See Note [Refl invariant]
-          -- Invariant: applications of (Refl T) to a bunch of identity coercions
-          --            always show up as Refl.
-          -- For example  (Refl T) (Refl a) (Refl b) shows up as (Refl (T a b)).
-
-          -- Applications of (Refl T) to some coercions, at least one of
-          -- which is NOT the identity, show up as TyConAppCo.
-          -- (They may not be fully saturated however.)
-          -- ConAppCo coercions (like all coercions other than Refl)
-          -- are NEVER the identity.
-
-          -- Use (Refl Representational _), not (SubCo (Refl Nominal _))
-
-  -- These ones simply lift the correspondingly-named
-  -- Type constructors into Coercions
-
-  -- TyConAppCo :: "e" -> _ -> ?? -> e
-  -- See Note [TyConAppCo roles]
-  | TyConAppCo Role TyCon [Coercion]    -- lift TyConApp
-               -- The TyCon is never a synonym;
-               -- we expand synonyms eagerly
-               -- But it can be a type function
-
-  | AppCo Coercion Coercion        -- lift AppTy
-          -- AppCo :: e -> N -> e
-
-  -- See Note [Forall coercions]
-  | ForAllCo TyVar Coercion       -- forall a. g
-         -- :: _ -> e -> e
-
-  -- These are special
-  | CoVarCo CoVar      -- :: _ -> (N or R)
-                       -- result role depends on the tycon of the variable's type
-
-    -- AxiomInstCo :: e -> _ -> [N] -> e
-  | AxiomInstCo (CoAxiom Branched) BranchIndex [Coercion]
-     -- See also [CoAxiom index]
->>>>>>> 96dc041a
+%************************************************************************
+%*                                                                      *
      -- The coercion arguments always *precisely* saturate
      -- arity of (that branch of) the CoAxiom.  If there are
      -- any left over, we use AppCo.  See
      -- See [Coercion axioms applied to coercions]
 
-<<<<<<< HEAD
-=======
-         -- see Note [UnivCo]
-  | UnivCo FastString Role Type Type -- :: "e" -> _ -> _ -> e
-                               -- the FastString is just a note for provenance
-  | SymCo Coercion             -- :: e -> e
-  | TransCo Coercion Coercion  -- :: e -> e -> e
-
-    -- The number of types and coercions should match exactly the expectations
-    -- of the CoAxiomRule (i.e., the rule is fully saturated).
-  | AxiomRuleCo CoAxiomRule [Type] [Coercion]
-
-  -- These are destructors
-
-  | NthCo  Int         Coercion  -- Zero-indexed; decomposes (T t0 ... tn)
-                                 -- and (F t0 ... tn), assuming F is injective.
-    -- :: _ -> e -> ?? (inverse of TyConAppCo, see Note [TyConAppCo roles])
-    -- See Note [NthCo and newtypes]
-
-  | LRCo   LeftOrRight Coercion     -- Decomposes (t_left t_right)
-    -- :: _ -> N -> N
-  | InstCo Coercion Type
-    -- :: e -> _ -> e
-
-  | SubCo Coercion                  -- Turns a ~N into a ~R
-    -- :: N -> R
-  deriving (Data.Data, Data.Typeable)
-
--- If you edit this type, you may need to update the GHC formalism
--- See Note [GHC Formalism] in coreSyn/CoreLint.hs
-data LeftOrRight = CLeft | CRight
-                 deriving( Eq, Data.Data, Data.Typeable )
-
-instance Binary LeftOrRight where
-   put_ bh CLeft  = putByte bh 0
-   put_ bh CRight = putByte bh 1
-
-   get bh = do { h <- getByte bh
-               ; case h of
-                   0 -> return CLeft
-                   _ -> return CRight }
-
-pickLR :: LeftOrRight -> (a,a) -> a
-pickLR CLeft  (l,_) = l
-pickLR CRight (_,r) = r
-
-{-
-Note [Refl invariant]
-~~~~~~~~~~~~~~~~~~~~~
-Coercions have the following invariant
-     Refl is always lifted as far as possible.
-
-You might think that a consequencs is:
-     Every identity coercions has Refl at the root
-
-But that's not quite true because of coercion variables.  Consider
-     g         where g :: Int~Int
-     Left h    where h :: Maybe Int ~ Maybe Int
-etc.  So the consequence is only true of coercions that
-have no coercion variables.
-
-Note [Coercion axioms applied to coercions]
-~~~~~~~~~~~~~~~~~~~~~~~~~~~~~~~~~~~~~~~~~~~
-The reason coercion axioms can be applied to coercions and not just
-types is to allow for better optimization.  There are some cases where
-we need to be able to "push transitivity inside" an axiom in order to
-expose further opportunities for optimization.
-
-For example, suppose we have
-
-  C a : t[a] ~ F a
-  g   : b ~ c
-
-and we want to optimize
-
-  sym (C b) ; t[g] ; C c
-
-which has the kind
-
-  F b ~ F c
-
-(stopping through t[b] and t[c] along the way).
-
-We'd like to optimize this to just F g -- but how?  The key is
-that we need to allow axioms to be instantiated by *coercions*,
-not just by types.  Then we can (in certain cases) push
-transitivity inside the axiom instantiations, and then react
-opposite-polarity instantiations of the same axiom.  In this
-case, e.g., we match t[g] against the LHS of (C c)'s kind, to
-obtain the substitution  a |-> g  (note this operation is sort
-of the dual of lifting!) and hence end up with
-
-  C g : t[b] ~ F c
-
-which indeed has the same kind as  t[g] ; C c.
-
-Now we have
-
-  sym (C b) ; C g
-
-which can be optimized to F g.
-
-Note [CoAxiom index]
-~~~~~~~~~~~~~~~~~~~~
-A CoAxiom has 1 or more branches. Each branch has contains a list
-of the free type variables in that branch, the LHS type patterns,
-and the RHS type for that branch. When we apply an axiom to a list
-of coercions, we must choose which branch of the axiom we wish to
-use, as the different branches may have different numbers of free
-type variables. (The number of type patterns is always the same
-among branches, but that doesn't quite concern us here.)
-
-The Int in the AxiomInstCo constructor is the 0-indexed number
-of the chosen branch.
-
-Note [Forall coercions]
-~~~~~~~~~~~~~~~~~~~~~~~
-Constructing coercions between forall-types can be a bit tricky.
-Currently, the situation is as follows:
-
-  ForAllCo TyVar Coercion
-
-represents a coercion between polymorphic types, with the rule
-
-           v : k       g : t1 ~ t2
-  ----------------------------------------------
-  ForAllCo v g : (all v:k . t1) ~ (all v:k . t2)
-
-Note that it's only necessary to coerce between polymorphic types
-where the type variables have identical kinds, because equality on
-kinds is trivial.
-
-Note [Predicate coercions]
-~~~~~~~~~~~~~~~~~~~~~~~~~~
-Suppose we have
-   g :: a~b
-How can we coerce between types
-   ([c]~a) => [a] -> c
-and
-   ([c]~b) => [b] -> c
-where the equality predicate *itself* differs?
-
-Answer: we simply treat (~) as an ordinary type constructor, so these
-types really look like
-
-   ((~) [c] a) -> [a] -> c
-   ((~) [c] b) -> [b] -> c
-
-So the coercion between the two is obviously
-
-   ((~) [c] g) -> [g] -> c
-
-Another way to see this to say that we simply collapse predicates to
-their representation type (see Type.coreView and Type.predTypeRep).
-
-This collapse is done by mkPredCo; there is no PredCo constructor
-in Coercion.  This is important because we need Nth to work on
-predicates too:
-    Nth 1 ((~) [c] g) = g
-See Simplify.simplCoercionF, which generates such selections.
-
-Note [Kind coercions]
-~~~~~~~~~~~~~~~~~~~~~
-Suppose T :: * -> *, and g :: A ~ B
-Then the coercion
-   TyConAppCo T [g]      T g : T A ~ T B
-
-Now suppose S :: forall k. k -> *, and g :: A ~ B
-Then the coercion
-   TyConAppCo S [Refl *, g]   T <*> g : T * A ~ T * B
-
-Notice that the arguments to TyConAppCo are coercions, but the first
-represents a *kind* coercion. Now, we don't allow any non-trivial kind
-coercions, so it's an invariant that any such kind coercions are Refl.
-Lint checks this.
-
-However it's inconvenient to insist that these kind coercions are always
-*structurally* (Refl k), because the key function exprIsConApp_maybe
-pushes coercions into constructor arguments, so
-       C k ty e |> g
-may turn into
-       C (Nth 0 g) ....
-Now (Nth 0 g) will optimise to Refl, but perhaps not instantly.
-
-Note [Roles]
-~~~~~~~~~~~~
-Roles are a solution to the GeneralizedNewtypeDeriving problem, articulated
-in Trac #1496. The full story is in docs/core-spec/core-spec.pdf. Also, see
-http://ghc.haskell.org/trac/ghc/wiki/RolesImplementation
-
-Here is one way to phrase the problem:
-
-Given:
-newtype Age = MkAge Int
-type family F x
-type instance F Age = Bool
-type instance F Int = Char
-
-This compiles down to:
-axAge :: Age ~ Int
-axF1 :: F Age ~ Bool
-axF2 :: F Int ~ Char
-
-Then, we can make:
-(sym (axF1) ; F axAge ; axF2) :: Bool ~ Char
-
-Yikes!
-
-The solution is _roles_, as articulated in "Generative Type Abstraction and
-Type-level Computation" (POPL 2010), available at
-http://www.seas.upenn.edu/~sweirich/papers/popl163af-weirich.pdf
-
-The specification for roles has evolved somewhat since that paper. For the
-current full details, see the documentation in docs/core-spec. Here are some
-highlights.
-
-We label every equality with a notion of type equivalence, of which there are
-three options: Nominal, Representational, and Phantom. A ground type is
-nominally equivalent only with itself. A newtype (which is considered a ground
-type in Haskell) is representationally equivalent to its representation.
-Anything is "phantomly" equivalent to anything else. We use "N", "R", and "P"
-to denote the equivalences.
-
-The axioms above would be:
-axAge :: Age ~R Int
-axF1 :: F Age ~N Bool
-axF2 :: F Age ~N Char
-
-Then, because transitivity applies only to coercions proving the same notion
-of equivalence, the above construction is impossible.
-
-However, there is still an escape hatch: we know that any two types that are
-nominally equivalent are representationally equivalent as well. This is what
-the form SubCo proves -- it "demotes" a nominal equivalence into a
-representational equivalence. So, it would seem the following is possible:
-
-sub (sym axF1) ; F axAge ; sub axF2 :: Bool ~R Char   -- WRONG
-
-What saves us here is that the arguments to a type function F, lifted into a
-coercion, *must* prove nominal equivalence. So, (F axAge) is ill-formed, and
-we are safe.
-
-Roles are attached to parameters to TyCons. When lifting a TyCon into a
-coercion (through TyConAppCo), we need to ensure that the arguments to the
-TyCon respect their roles. For example:
-
-data T a b = MkT a (F b)
-
-If we know that a1 ~R a2, then we know (T a1 b) ~R (T a2 b). But, if we know
-that b1 ~R b2, we know nothing about (T a b1) and (T a b2)! This is because
-the type function F branches on b's *name*, not representation. So, we say
-that 'a' has role Representational and 'b' has role Nominal. The third role,
-Phantom, is for parameters not used in the type's definition. Given the
-following definition
-
-data Q a = MkQ Int
-
-the Phantom role allows us to say that (Q Bool) ~R (Q Char), because we
-can construct the coercion Bool ~P Char (using UnivCo).
-
-See the paper cited above for more examples and information.
-
-Note [UnivCo]
-~~~~~~~~~~~~~
-The UnivCo ("universal coercion") serves two rather separate functions:
- - the implementation for unsafeCoerce#
- - placeholder for phantom parameters in a TyConAppCo
-
-At Representational, it asserts that two (possibly unrelated)
-types have the same representation and can be casted to one another.
-This form is necessary for unsafeCoerce#.
-
-For optimisation purposes, it is convenient to allow UnivCo to appear
-at Nominal role. If we have
-
-data Foo a = MkFoo (F a)   -- F is a type family
-
-and we want an unsafe coercion from Foo Int to Foo Bool, then it would
-be nice to have (TyConAppCo Foo (UnivCo Nominal Int Bool)). So, we allow
-Nominal UnivCo's.
-
-At Phantom role, it is used as an argument to TyConAppCo in the place
-of a phantom parameter (a type parameter unused in the type definition).
-
-For example:
-
-data Q a = MkQ Int
-
-We want a coercion for (Q Bool) ~R (Q Char).
-
-(TyConAppCo Representational Q [UnivCo Phantom Bool Char]) does the trick.
-
-Note [TyConAppCo roles]
-~~~~~~~~~~~~~~~~~~~~~~~
-The TyConAppCo constructor has a role parameter, indicating the role at
-which the coercion proves equality. The choice of this parameter affects
-the required roles of the arguments of the TyConAppCo. To help explain
-it, assume the following definition:
-
-  type instance F Int = Bool   -- Axiom axF : F Int ~N Bool
-  newtype Age = MkAge Int      -- Axiom axAge : Age ~R Int
-  data Foo a = MkFoo a         -- Role on Foo's parameter is Representational
-
-TyConAppCo Nominal Foo axF : Foo (F Int) ~N Foo Bool
-  For (TyConAppCo Nominal) all arguments must have role Nominal. Why?
-  So that Foo Age ~N Foo Int does *not* hold.
-
-TyConAppCo Representational Foo (SubCo axF) : Foo (F Int) ~R Foo Bool
-TyConAppCo Representational Foo axAge       : Foo Age     ~R Foo Int
-  For (TyConAppCo Representational), all arguments must have the roles
-  corresponding to the result of tyConRoles on the TyCon. This is the
-  whole point of having roles on the TyCon to begin with. So, we can
-  have Foo Age ~R Foo Int, if Foo's parameter has role R.
-
-  If a Representational TyConAppCo is over-saturated (which is otherwise fine),
-  the spill-over arguments must all be at Nominal. This corresponds to the
-  behavior for AppCo.
-
-TyConAppCo Phantom Foo (UnivCo Phantom Int Bool) : Foo Int ~P Foo Bool
-  All arguments must have role Phantom. This one isn't strictly
-  necessary for soundness, but this choice removes ambiguity.
-
-The rules here dictate the roles of the parameters to mkTyConAppCo
-(should be checked by Lint).
-
-Note [NthCo and newtypes]
-~~~~~~~~~~~~~~~~~~~~~~~~~
-Suppose we have
-
-  newtype N a = MkN Int
-  type role N representational
-
-This yields axiom
-
-  NTCo:N :: forall a. N a ~R Int
-
-We can then build
-
-  co :: forall a b. N a ~R N b
-  co = NTCo:N a ; sym (NTCo:N b)
-
-for any `a` and `b`. Because of the role annotation on N, if we use
-NthCo, we'll get out a representational coercion. That is:
-
-  NthCo 0 co :: forall a b. a ~R b
-
-Yikes! Clearly, this is terrible. The solution is simple: forbid
-NthCo to be used on newtypes if the internal coercion is representational.
-
-This is not just some corner case discovered by a segfault somewhere;
-it was discovered in the proof of soundness of roles and described
-in the "Safe Coercions" paper (ICFP '14).
-
-************************************************************************
-*                                                                      *
->>>>>>> 96dc041a
 \subsection{Coercion variables}
 %*                                                                      *
 %************************************************************************
@@ -756,22 +332,13 @@
 -- first result has role equal to input; third result is Nominal
 splitAppCo_maybe :: Coercion -> Maybe (Coercion, Coercion)
 -- ^ Attempt to take a coercion application apart.
-<<<<<<< HEAD
 splitAppCo_maybe (AppCo co arg) = Just (co, arg)
 splitAppCo_maybe (TyConAppCo r tc args)
-  | isDecomposableTyCon tc || args `lengthExceeds` tyConArity tc
+  | mightBeUnsaturatedTyCon tc || args `lengthExceeds` tyConArity tc
     -- Never create unsaturated type family apps!
   , Just (args', arg') <- snocView args
   , Just arg'' <- setNominalRole_maybe arg'
   = Just ( mkTyConAppCo r tc args', arg'' )
-=======
-splitAppCo_maybe (AppCo co1 co2) = Just (co1, co2)
-splitAppCo_maybe (TyConAppCo r tc cos)
-  | mightBeUnsaturatedTyCon tc || cos `lengthExceeds` tyConArity tc
-  , Just (cos', co') <- snocView cos
-  , Just co'' <- setNominalRole_maybe co'
-  = Just (mkTyConAppCo r tc cos', co'') -- Never create unsaturated type family apps!
->>>>>>> 96dc041a
        -- Use mkTyConAppCo to preserve the invariant
        --  that identity coercions are always represented by Refl
 
@@ -933,18 +500,7 @@
 
   co3 = (co1 <b>_N) ; (Maybe co2) :: a b ~R Maybe Int
 
-<<<<<<< HEAD
 Or, it's possible everything is the other way around:
-=======
--- | Apply a 'Coercion' to another 'Coercion'.
--- The second coercion must be Nominal, unless the first is Phantom.
--- If the first is Phantom, then the second can be either Phantom or Nominal.
-mkAppCo :: Coercion -> Coercion -> Coercion
-mkAppCo co1 co2 = mkAppCoFlexible co1 Nominal co2
--- Note, mkAppCo is careful to maintain invariants regarding
--- where Refl constructors appear; see the comments in the definition
--- of Coercion and the Note [Refl invariant] in types/TypeRep.hs.
->>>>>>> 96dc041a
 
   co1' :: Maybe ~R a
   co2' :: Int   ~R b
@@ -980,13 +536,8 @@
 mkTyConAppCo :: Role -> TyCon -> [Coercion] -> Coercion
 mkTyConAppCo r tc cos
                -- Expand type synonyms
-<<<<<<< HEAD
-  | Just (tv_co_prs, rhs_ty, leftover_cos) <- tcExpandTyCon_maybe tc cos
+  | Just (tv_co_prs, rhs_ty, leftover_cos) <- expandSynTyCon_maybe tc cos
   = mkAppCos (liftCoSubst r (mkLiftingContext tv_co_prs) rhs_ty) leftover_cos
-=======
-  | Just (tv_co_prs, rhs_ty, leftover_cos) <- expandSynTyCon_maybe tc cos
-  = mkAppCos (liftCoSubst r tv_co_prs rhs_ty) leftover_cos
->>>>>>> 96dc041a
 
   | Just tys_roles <- traverse isReflCo_maybe cos
   = Refl r (mkTyConApp tc (map fst tys_roles))    -- See Note [Refl invariant]
@@ -1029,7 +580,7 @@
 mkAppCo co arg = AppCo co  arg
 -- Note, mkAppCo is careful to maintain invariants regarding
 -- where Refl constructors appear; see the comments in the definition
--- of Coercion and the Note [Refl invariant] in types/TyCoRep.lhs.
+-- of Coercion and the Note [Refl invariant] in types/TyCoRep.hs.
 
 -- | Applies multiple 'Coercion's to another 'Coercion', from left to right.
 -- See also 'mkAppCo'.
@@ -1384,20 +935,12 @@
 mkSubCo co = ASSERT2( coercionRole co == Nominal, ppr co <+> ppr (coercionRole co) )
              SubCo co
 
-<<<<<<< HEAD
 -- | Changes a role, but only a downgrade. See Note [Role twiddling functions]
 downgradeRole_maybe :: Role   -- ^ desired role
                     -> Role   -- ^ current role
                     -> Coercion -> Maybe Coercion
-=======
--- only *downgrades* a role. See Note [Role twiddling functions]
-downgradeRole_maybe :: Role   -- desired role
-                    -> Role   -- current role
-                    -> Coercion
-                    -> Maybe Coercion
 -- In (downgradeRole_maybe dr cr co) it's a precondition that
 --                                   cr = coercionRole co
->>>>>>> 96dc041a
 downgradeRole_maybe Representational Nominal co = Just (mkSubCo co)
 downgradeRole_maybe Nominal Representational _  = Nothing
 downgradeRole_maybe Phantom Phantom          co = Just co
@@ -1657,18 +1200,11 @@
             , co_ax_implicit = True  -- See Note [Implicit axioms] in TyCon
             , co_ax_role     = Representational
             , co_ax_tc       = tycon
-<<<<<<< HEAD
-            , co_ax_branches = FirstBranch branch }
+            , co_ax_branches = unbranched branch }
   where branch = CoAxBranch { cab_loc = getSrcSpan name
                             , cab_tvs = tvs
                             , cab_cvs = []
                             , cab_lhs = mkTyVarTys tvs
-=======
-            , co_ax_branches = unbranched branch }
-  where branch = CoAxBranch { cab_loc     = getSrcSpan name
-                            , cab_tvs     = tvs
-                            , cab_lhs     = mkTyVarTys tvs
->>>>>>> 96dc041a
                             , cab_roles   = roles
                             , cab_rhs     = rhs_ty
                             , cab_incomps = [] }
@@ -1746,8 +1282,8 @@
 modifyStepResultCo f (NS_Step rec_nts ty co) = NS_Step rec_nts ty (f co)
 modifyStepResultCo _ result                  = result
 
--- | Try one stepper and then try the next,
--- if the first doesn't make progress.
+-- | Try one stepper and then try the next, if the first doesn't make
+-- progress.
 -- So if it returns NS_Done, it means that both steppers are satisfied
 composeSteppers :: NormaliseStepper -> NormaliseStepper
                 -> NormaliseStepper
@@ -2107,39 +1643,24 @@
 -}
 
 seqCo :: Coercion -> ()
-<<<<<<< HEAD
-seqCo (Refl r ty)           = r `seq` seqType ty
-seqCo (TyConAppCo r tc cos) = r `seq` tc `seq` seqCos cos
-seqCo (AppCo co1 co2)       = seqCo co1 `seq` seqCo co2
-seqCo (ForAllCo tv k co)    = tv `seq` seqCo k `seq` seqCo co
-seqCo (CoVarCo cv)          = cv `seq` ()
-seqCo (AxiomInstCo con ind cos) = con `seq` ind `seq` seqCos cos
-seqCo (UnivCo p r h t1 t2)  = p `seq` r `seq` seqCo h `seq` seqType t1 `seq` seqType t2
-seqCo (SymCo co)            = seqCo co
-seqCo (TransCo co1 co2)     = seqCo co1 `seq` seqCo co2
-seqCo (NthCo _ co)          = seqCo co
-seqCo (LRCo _ co)           = seqCo co
-seqCo (InstCo co arg)       = seqCo co `seq` seqCo arg
-seqCo (CoherenceCo co1 co2) = seqCo co1 `seq` seqCo co2
-seqCo (KindCo co)           = seqCo co
-seqCo (SubCo co)            = seqCo co
-seqCo (AxiomRuleCo _ cs)    = seqCos cs
-=======
-seqCo (Refl eq ty)              = eq `seq` seqType ty
-seqCo (TyConAppCo eq tc cos)    = eq `seq` tc `seq` seqCos cos
+seqCo (Refl r ty)               = r `seq` seqType ty
+seqCo (TyConAppCo r tc cos)     = r `seq` tc `seq` seqCos cos
 seqCo (AppCo co1 co2)           = seqCo co1 `seq` seqCo co2
-seqCo (ForAllCo tv co)          = seqType (tyVarKind tv) `seq` seqCo co
+seqCo (ForAllCo tv k co)        = seqType (tyVarKind tv) `seq` seqCo k
+                                                         `seq` seqCo co
 seqCo (CoVarCo cv)              = cv `seq` ()
 seqCo (AxiomInstCo con ind cos) = con `seq` ind `seq` seqCos cos
-seqCo (UnivCo s r ty1 ty2)      = s `seq` r `seq` seqType ty1 `seq` seqType ty2
+seqCo (UnivCo p r h t1 t2)
+  = p `seq` r `seq` seqCo h `seq` seqType t1 `seq` seqType t2
 seqCo (SymCo co)                = seqCo co
 seqCo (TransCo co1 co2)         = seqCo co1 `seq` seqCo co2
 seqCo (NthCo n co)              = n `seq` seqCo co
 seqCo (LRCo lr co)              = lr `seq` seqCo co
-seqCo (InstCo co ty)            = seqCo co `seq` seqType ty
+seqCo (InstCo co arg)           = seqCo co `seq` seqCo arg
+seqCo (CoherenceCo co1 co2)     = seqCo co1 `seq` seqCo co2
+seqCo (KindCo co)               = seqCo co
 seqCo (SubCo co)                = seqCo co
-seqCo (AxiomRuleCo _ ts cs)     = seqTypes ts `seq` seqCos cs
->>>>>>> 96dc041a
+seqCo (AxiomRuleCo _ cs)        = seqCos cs
 
 seqCos :: [Coercion] -> ()
 seqCos []       = ()
@@ -2337,7 +1858,6 @@
       (mkRnEnv2 (mkInScopeSet (tyCoVarsOfTypes [orig_ty1, orig_ty2])))
       orig_ty1 orig_ty2
 
-<<<<<<< HEAD
 buildCoherenceCoX :: RnEnv2 -> Type -> Type -> Maybe Coercion
 buildCoherenceCoX = go
   where
@@ -2388,13 +1908,4 @@
         tv_subst_env = mapVarEnv mkTyVarTy ty_env
         cv_subst_env = mapVarEnv mkCoVarCo co_env
 
-        subst = mkTCvSubst (rnInScopeSet env) (tv_subst_env, cv_subst_env)
-=======
-{-
-Note [Kind coercions]
-~~~~~~~~~~~~~~~~~~~~~
-Kind coercions are only of the form: Refl kind. They are only used to
-instantiate kind polymorphic type constructors in TyConAppCo. Remember
-that kind instantiation only happens with TyConApp, not AppTy.
--}
->>>>>>> 96dc041a
+        subst = mkTCvSubst (rnInScopeSet env) (tv_subst_env, cv_subst_env)