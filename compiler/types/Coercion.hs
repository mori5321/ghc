--- conflicted
+++ resolved
@@ -286,23 +286,6 @@
   = hang (text "axiom" <+> ppr ax <+> dcolon)
        2 (vcat (map (ppr_co_ax_branch (const ppr) ax) $ fromBranches branches))
 
-<<<<<<< HEAD
-pprCoAxBranch :: TyCon -> CoAxBranch -> SDoc
-pprCoAxBranch fam_tc (CoAxBranch { cab_tvs = tvs
-                                 , cab_cvs = cvs
-                                 , cab_lhs = lhs
-                                 , cab_rhs = rhs })
-  = hang ppr_binders
-       2 (hang (pprTypeApp fam_tc lhs) 2 (equals <+> (ppr rhs)))
-  where
-    ppr_binders
-      | null tvs && null cvs = empty
-      | null cvs = brackets (pprWithCommas pprTvBndr tvs)
-      | otherwise
-      = brackets (pprWithCommas pprTvBndr tvs <> semi <+>
-                  pprWithCommas (\cv -> ppr cv <+> dcolon <+> ppr (varType cv))
-                                cvs)
-=======
 pprCoAxBranch :: CoAxiom br -> CoAxBranch -> SDoc
 pprCoAxBranch = ppr_co_ax_branch pprRhs
   where
@@ -310,7 +293,6 @@
       | isDataFamilyTyCon fam_tc
       = pprDataCons tycon
     pprRhs _ rhs = ppr rhs
->>>>>>> f40fe62d
 
 pprCoAxBranchHdr :: CoAxiom br -> BranchIndex -> SDoc
 pprCoAxBranchHdr ax index = pprCoAxBranch ax (coAxiomNthBranch ax index)
@@ -319,11 +301,12 @@
 ppr_co_ax_branch ppr_rhs
               (CoAxiom { co_ax_tc = fam_tc, co_ax_name = name })
               (CoAxBranch { cab_tvs = tvs
+                          , cab_cvs = cvs
                           , cab_lhs = lhs
                           , cab_rhs = rhs
                           , cab_loc = loc })
   = foldr1 (flip hangNotEmpty 2)
-        [ pprUserForAll tvs
+        [ pprUserForAll (tvs ++ cvs)
         , pprTypeApp fam_tc lhs <+> equals <+> ppr_rhs fam_tc rhs
         , text "-- Defined" <+> pprLoc loc ]
   where
