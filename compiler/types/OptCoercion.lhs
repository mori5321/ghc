--- conflicted
+++ resolved
@@ -974,21 +974,12 @@
 -- If you edit this function, you may need to update the GHC formalism
 -- See Note [GHC Formalism] in CoreLint
 checkAxInstCo (AxiomInstCo ax ind cos)
-<<<<<<< HEAD
-  = let branch = coAxiomNthBranch ax ind
-        tvs = coAxBranchTyCoVars branch
-        incomps = coAxBranchIncomps branch
-        tys = map (pFst . coercionArgKind) cos 
-        subst = zipOpenTCvSubst tvs tys
-        target = substTys subst (coAxBranchLHS branch)
-=======
   = let branch   = coAxiomNthBranch ax ind
-        tvs      = coAxBranchTyVars branch
+        tvs      = coAxBranchTyCoVars branch
         incomps  = coAxBranchIncomps branch
-        tys      = map (pFst . coercionKind) cos 
-        subst    = zipOpenTvSubst tvs tys
+        tys      = map (pFst . coercionArgKind) cos 
+        subst    = zipOpenTCvSubst tvs tys
         target   = Type.substTys subst (coAxBranchLHS branch)
->>>>>>> d5e48748
         in_scope = mkInScopeSet $
                    unionVarSets (map (tyCoVarsOfTypes . coAxBranchLHS) incomps)
         flattened_target = flattenTys in_scope target in
