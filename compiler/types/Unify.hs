-- (c) The University of Glasgow 2006

<<<<<<< HEAD
{-# LANGUAGE ScopedTypeVariables #-}
{-# LANGUAGE CPP #-}
=======
{-# LANGUAGE CPP, DeriveFunctor #-}
>>>>>>> 96dc041a

module Unify (
        -- Matching of types:
        --      the "tc" prefix indicates that matching always
        --      respects newtypes (rather than looking through them)
<<<<<<< HEAD
        MatchEnv(..),
=======
        tcMatchTy, tcUnifyTyWithTFs, tcMatchTys, tcMatchTyX, tcMatchTysX,
        ruleMatchTyX, tcMatchPreds,
>>>>>>> 96dc041a

        tcMatchTy, tcMatchTys, tcMatchTyX,
        ruleMatchTyX,

        typesCantMatch,

        -- Side-effect free unification
        tcUnifyTy, tcUnifyTys,
        tcUnifyTysFG,
        BindFlag(..),
        UnifyResult, UnifyResultM(..),

        -- Matching a type against a lifted type (coercion)
        liftCoMatch
   ) where

#include "HsVersions.h"

import Var
import VarEnv
import VarSet
import Kind
import Type hiding ( getTvSubstEnv )
import Coercion
import TyCon
<<<<<<< HEAD
import TyCoRep hiding ( getTvSubstEnv, getCvSubstEnv )
import Util
import Pair

import Control.Monad
import Maybes
=======
import TypeRep
import Util ( filterByList )

import Control.Monad (liftM, foldM, ap)
>>>>>>> 96dc041a
#if __GLASGOW_HASKELL__ < 709
import Control.Applicative ( Applicative(..) )
import Data.Traversable    ( traverse )
#endif
import Control.Applicative ( Alternative(..), (<$>) )

{-
************************************************************************
*                                                                      *
                Matching
*                                                                      *
************************************************************************


Matching is much tricker than you might think.

1. The substitution we generate binds the *template type variables*
   which are given to us explicitly.

2. We want to match in the presence of foralls;
        e.g     (forall a. t1) ~ (forall b. t2)

   That is what the RnEnv2 is for; it does the alpha-renaming
   that makes it as if a and b were the same variable.
   Initialising the RnEnv2, so that it can generate a fresh
   binder when necessary, entails knowing the free variables of
   both types.

3. We must be careful not to bind a template type variable to a
   locally bound variable.  E.g.
        (forall a. x) ~ (forall b. b)
   where x is the template type variable.  Then we do not want to
   bind x to a/b!  This is a kind of occurs check.
   The necessary locals accumulate in the RnEnv2.

Note [Lazy coercions in Unify]
~~~~~~~~~~~~~~~~~~~~~~~~~~~~~~
After the internal matching algorithm is done running, we use
buildCoherenceCo to create a coercion between the input and the output.

This operation should always succeed after a successful match. But,
many times, we just care if the match succeeded or not. (That is,
many calls to tcMatchTy are wrapped in `isJust`). We don't want to
build the coercion at all in this case. So, we're careful to be lazy
in the return value from buildCoherenceCo.

Note [Kind coercions in Unify]
~~~~~~~~~~~~~~~~~~~~~~~~~~~~~~
We wish to match/unify while ignoring casts. But, we can't just ignore
them completely, or we'll end up with ill-kinded substitutions. For example,
say we're matching `a` with `ty |> co`. If we just drop the cast, we'll
return [a |-> ty], but `a` and `ty` might have different kinds. We can't
just match/unify their kinds, either, because this might gratuitously
fail. After all, `co` is the witness that the kinds are the same -- they
may look nothing alike.

So, we pass a kind coercion to the match/unify worker. This coercion witnesses
the equality between the substed kind of the left-hand type and the substed
kind of the right-hand type. To get this coercion, we first have to match/unify
the kinds before looking at the types. Happily, we need look only one level
up, as all kinds are guaranteed to have kind *.

-}

data MatchEnv
  = ME  { me_tmpls :: VarSet    -- ^ Template variables
        , me_env   :: RnEnv2    -- ^ Renaming envt for nested foralls
        }                       --   In-scope set includes template variables
<<<<<<< HEAD

-- | @tcMatchTy tys t1 t2@ produces a substitution (over a subset of
-- the variables @tys@) @s@ such that @s(t1)@ equals @t2@, as witnessed
-- by the returned coercion. That coercion will be reflexive whenever the
-- kinds of @s(t1)@ and @t2) are the same. Note that the returned substitution
-- never binds coercion variables. Returned coercion is nominal.
tcMatchTy :: TyCoVarSet -> Type -> Type -> Maybe (TCvSubst, Coercion)
tcMatchTy tmpls ty1 ty2
    -- See Note [Lazy coercions in Unify]
  = do { (subst, ~[co]) <- tcMatchTys tmpls [ty1] [ty2]
       ; return (subst, co) }

-- | This is similar to 'tcMatchTy', but extends a substitution
tcMatchTyX :: TyCoVarSet          -- ^ Template tyvars
           -> TCvSubst            -- ^ Substitution to extend
           -> Type                -- ^ Template
           -> Type                -- ^ Target
           -> Maybe (TCvSubst, Coercion)
tcMatchTyX tmpls subst ty1 ty2
    -- See Note [Lazy coercions in Unify]
  = do { (subst, ~[co]) <- tcMatchTysX tmpls subst [ty1] [ty2]
       ; return (subst, co) }

-- | Like 'tcMatchTy' but over a list of types.
tcMatchTys :: TyCoVarSet     -- ^ Template tyvars
           -> [Type]         -- ^ Template
           -> [Type]         -- ^ Target
           -> Maybe (TCvSubst, [Coercion])
                             -- ^ One-shot; in principle the template
                             -- variables could be free in the target
tcMatchTys tmpls tys1 tys2
  = tcMatchTysX tmpls (mkEmptyTCvSubst in_scope) tys1 tys2
  where
    in_scope = mkInScopeSet (tmpls `unionVarSet` tyCoVarsOfTypes tys2)
        -- We're assuming that all the interesting
        -- tyvars in tys1 are in tmpls

-- | Like 'tcMatchTys', but extending a substitution
tcMatchTysX :: TyCoVarSet     -- ^ Template tyvars
            -> TCvSubst       -- ^ Substitution to extend
            -> [Type]         -- ^ Template
            -> [Type]         -- ^ Target
            -> Maybe (TCvSubst, [Coercion])  -- ^ One-shot substitution
tcMatchTysX tmpls (TCvSubst in_scope tv_env cv_env) tys1 tys2
-- See Note [Kind coercions in Unify]
  = do { tv_env1 <- match_tys menv tv_env kis1 kis2
                              (repeat (mkNomReflCo liftedTypeKind))
             -- it must be that subst(kis1) `eqTypes` kis2, because
             -- all kinds have kind *
       ; tv_env2 <- match_tys menv tv_env1 tys1 tys2
                                           (map mkNomReflCo kis2)
       ; let subst = TCvSubst in_scope tv_env2 cv_env
                 -- See Note [Lazy coercions in Unify]
       ; return (subst, map (expectJust "tcMatchTysX types") $
                        zipWith buildCoherenceCo
                                (substTys subst tys1) tys2) }
=======
    -- Nota Bene: MatchEnv isn't specific to Types.  It is used
    --            for matching terms and coercions as well as types

tcMatchTy :: TyVarSet           -- Template tyvars
          -> Type               -- Template
          -> Type               -- Target
          -> Maybe TvSubst      -- One-shot; in principle the template
                                -- variables could be free in the target
tcMatchTy tmpls ty1 ty2
  = tcMatchTyX tmpls init_subst ty1 ty2
  where
    init_subst = mkTvSubst in_scope emptyTvSubstEnv
    in_scope   = mkInScopeSet (tmpls `unionVarSet` tyVarsOfType ty2)
        -- We're assuming that all the interesting
        -- tyvars in ty1 are in tmpls

tcMatchTys :: TyVarSet          -- Template tyvars
           -> [Type]            -- Template
           -> [Type]            -- Target
           -> Maybe TvSubst     -- One-shot; in principle the template
                                -- variables could be free in the target
tcMatchTys tmpls tys1 tys2
  = tcMatchTysX tmpls init_subst tys1 tys2
  where
    init_subst = mkTvSubst in_scope emptyTvSubstEnv
    in_scope   = mkInScopeSet (tmpls `unionVarSet` tyVarsOfTypes tys2)

tcMatchTyX :: TyVarSet          -- Template tyvars
           -> TvSubst           -- Substitution to extend
           -> Type              -- Template
           -> Type              -- Target
           -> Maybe TvSubst
tcMatchTyX tmpls (TvSubst in_scope subst_env) ty1 ty2
  = case match menv subst_env ty1 ty2 of
        Just subst_env' -> Just (TvSubst in_scope subst_env')
        Nothing         -> Nothing
>>>>>>> 96dc041a
  where
    kis1 = map typeKind tys1
    kis2 = map typeKind tys2
    menv = ME {me_tmpls = tmpls, me_env = mkRnEnv2 in_scope}

<<<<<<< HEAD
-- | This one is called from the expression matcher,
-- which already has a MatchEnv in hand
=======
tcMatchTysX :: TyVarSet          -- Template tyvars
            -> TvSubst           -- Substitution to extend
            -> [Type]            -- Template
            -> [Type]            -- Target
            -> Maybe TvSubst     -- One-shot; in principle the template
                                 -- variables could be free in the target
tcMatchTysX tmpls (TvSubst in_scope subst_env) tys1 tys2
  = case match_tys menv subst_env tys1 tys2 of
        Just subst_env' -> Just (TvSubst in_scope subst_env')
        Nothing         -> Nothing
  where
    menv = ME { me_tmpls = tmpls, me_env = mkRnEnv2 in_scope }

tcMatchPreds
        :: [TyVar]                      -- Bind these
        -> [PredType] -> [PredType]
        -> Maybe TvSubstEnv
tcMatchPreds tmpls ps1 ps2
  = matchList (match menv) emptyTvSubstEnv ps1 ps2
  where
    menv = ME { me_tmpls = mkVarSet tmpls, me_env = mkRnEnv2 in_scope_tyvars }
    in_scope_tyvars = mkInScopeSet (tyVarsOfTypes ps1 `unionVarSet` tyVarsOfTypes ps2)

-- This one is called from the expression matcher, which already has a MatchEnv in hand
>>>>>>> 96dc041a
ruleMatchTyX :: MatchEnv
         -> TvSubstEnv          -- ^ type substitution to extend
         -> CvSubstEnv          -- ^ coercion substitution to extend
         -> Type                -- ^ Template
         -> Type                -- ^ Target
         -> Maybe (TvSubstEnv, CvSubstEnv)
ruleMatchTyX env tenv cenv tmpl target
-- See Note [Kind coercions in Unify]
  = do { let target_ki = typeKind target
       ; tenv1 <- match_ty env tenv (typeKind tmpl) target_ki
                                    (mkNomReflCo liftedTypeKind)
       ; tenv2 <- match_ty env tenv1 tmpl target
                                     (mkNomReflCo target_ki)
       ; let subst = mkOpenTCvSubst tenv2 cenv
       ; guard (substTy subst tmpl `eqType` target) -- we want exact matching here
       ; return (tenv2, cenv) }
     -- TODO (RAE): This should probably work with inexact matching too;
     -- otherwise, various rules won't fire when they should

-- Now the internals of matching

-- | Workhorse matching function.  Our goal is to find a substitution
-- on all of the template variables (specified by @me_tmpls menv@) such
-- that the erased versions of @ty1@ and @ty2@ match under the substituion.
-- This substitution is accumulated in @subst@.
-- If a variable is not a template variable, we don't attempt to find a
-- substitution for it; it must match exactly on both sides.  Furthermore,
-- only @ty1@ can have template variables.
--
-- This function handles binders, see 'RnEnv2' for more details on
-- how that works.
match_ty :: MatchEnv    -- ^ For the most part this is pushed downwards
         -> TvSubstEnv     -- ^ Substitution so far:
                           --   Domain is subset of template tyvars
                           --   Free vars of range is subset of
                           --      in-scope set of the RnEnv2
         -> Type -> Type   -- ^ Template and target respectively
         -> Coercion       -- ^ :: kind of template ~N kind of target
                           -- See Note [Kind coercions in Unify]
         -> Maybe TvSubstEnv

match_ty menv tsubst ty1 ty2 kco
  | Just ty1' <- tcView ty1 = match_ty menv tsubst ty1' ty2 kco
  | Just ty2' <- tcView ty2 = match_ty menv tsubst ty1 ty2' kco

  | CastTy ty1' co <- ty1 = match_ty menv tsubst ty1' ty2 (co `mkTransCo` kco)
  | CastTy ty2' co <- ty2 = match_ty menv tsubst ty1 ty2'
                                                 (kco `mkTransCo` mkSymCo co)

match_ty menv tsubst (TyVarTy tv1) ty2 kco
  | Just ty1' <- lookupVarEnv tsubst tv1'       -- tv1' is already bound
  = do { _ <- buildCoherenceCoX (nukeRnEnvL rn_env) ty1' ty2
        -- ty1 has no locally-bound variables, hence nukeRnEnvL
       ; return tsubst }

  | tv1' `elemVarSet` me_tmpls menv
  = if any (inRnEnvR rn_env) (varSetElems (tyCoVarsOfType ty2))
    then Nothing        -- Occurs check
                        -- ezyang: Is this really an occurs check?  It seems
                        -- to just reject matching \x. A against \x. x (maintaining
                        -- the invariant that the free vars of the range of @subst@
                        -- are a subset of the in-scope set in @me_env menv@.)
    else Just $ extendVarEnv tsubst tv1' (ty2 `mkCastTy` mkSymCo kco)

   | otherwise  -- tv1 is not a template tyvar
   = case ty2 of
        TyVarTy tv2 | tv1' == rnOccR rn_env tv2 -> Just tsubst
        _                                       -> Nothing
  where
    rn_env = me_env menv
    tv1' = rnOccL rn_env tv1

match_ty menv tsubst (ForAllTy (Named tv1 _) ty1) (ForAllTy (Named tv2 _) ty2) kco
  = do { tsubst' <- match_ty menv tsubst (tyVarKind tv1) (tyVarKind tv2)
                                         (mkNomReflCo liftedTypeKind)
       ; match_ty menv' tsubst' ty1 ty2 kco }
  where         -- Use the magic of rnBndr2 to go under the binders
    menv' = menv { me_env = rnBndr2 (me_env menv) tv1 tv2 }

match_ty menv tsubst (TyConApp tc1 tys1) (TyConApp tc2 tys2) _kco
  | tc1 == tc2 = match_tys menv tsubst tys1 tys2
                           (map (mkNomReflCo . typeKind) tys2)
         -- if any of the kinds of the tys don't match up, there has to be
         -- an earlier, dependent parameter of the tycon that *also* doesn't
         -- match. So, we'll never look at any bogus kind coercions made on
         -- the line above.
match_ty menv tsubst (ForAllTy (Anon ty1a) ty1b) (ForAllTy (Anon ty2a) ty2b) _kco
-- NB: The types here may be of kind #. Note that if the kinds don't match
-- up, neither will the types, so we don't have to unify the kinds first.
-- A bogus coercion passed in won't hurt us.
  = do { tsubst' <- match_ty menv tsubst ty1a ty2a (mkNomReflCo (typeKind ty1a))
       ; match_ty menv tsubst' ty1b ty2b (mkNomReflCo (typeKind ty1b)) }

match_ty menv tsubst (AppTy ty1a ty1b) ty2 _kco
  | Just (ty2a, ty2b) <- repSplitAppTy_maybe ty2
        -- 'repSplit' used because the tcView stuff is done above
  = match_ty_app menv tsubst ty1a ty1b ty2a ty2b
match_ty menv tsubst ty1 (AppTy ty2a ty2b) _kco
  | Just (ty1a, ty1b) <- repSplitAppTy_maybe ty1
  = match_ty_app menv tsubst ty1a ty1b ty2a ty2b

match_ty _ tsubst (LitTy x) (LitTy y) _kco
  | x == y
  = return tsubst

match_ty _ tsubst (CoercionTy {}) (CoercionTy {}) _kco = return tsubst

match_ty _ _ _ _ _
  = Nothing

match_ty_app :: MatchEnv -> TvSubstEnv
             -> Type -> Type
             -> Type -> Type
             -> Maybe TvSubstEnv
match_ty_app menv tsubst ty1a ty1b ty2a ty2b
  = do { -- we painfully can't decompose kco here.
         -- TODO (RAE): Fix this exponential behavior.
         tsubst1 <- match_ty menv tsubst  ki1a ki2a (mkNomReflCo liftedTypeKind)
       ; let ki_a = mkNomReflCo ki2a
       ; tsubst2 <- match_ty menv tsubst1 ty1a ty2a ki_a
       ; match_ty menv tsubst2 ty1b ty2b (mkNthCo 0 ki_a) }
  where
    ki1a = typeKind ty1a
    ki2a = typeKind ty2a

match_tys :: MatchEnv -> TvSubstEnv -> [Type] -> [Type] -> [Coercion]
          -> Maybe TvSubstEnv
match_tys _    tenv []     []     _ = Just tenv
match_tys menv tenv (a:as) (b:bs) (c:cs)
  = do { tenv' <- match_ty menv tenv a b c
       ; match_tys menv tenv' as bs cs }
match_tys _    _    _    _      _      = Nothing

{-
%************************************************************************
%*                                                                      *
        Matching monad
%*                                                                      *
%************************************************************************
-}

-- TODO (RAE): Use this monad!
newtype MatchM a = MM { unMM :: MatchEnv -> TvSubstEnv -> CvSubstEnv
                             -> Maybe ((TvSubstEnv, CvSubstEnv), a) }

<<<<<<< HEAD
instance Functor MatchM where
      fmap = liftM

instance Applicative MatchM where
      pure = return
      (<*>) = ap

instance Monad MatchM where
  return x = MM $ \_ tsubst csubst -> Just ((tsubst, csubst), x)
  fail _   = MM $ \_ _ _ -> Nothing

  a >>= f = MM $ \menv tsubst csubst -> case unMM a menv tsubst csubst of
    Just ((tsubst', csubst'), a') -> unMM (f a') menv tsubst' csubst'
    Nothing                       -> Nothing

_runMatchM :: MatchM a -> MatchEnv -> TvSubstEnv -> CvSubstEnv
          -> Maybe (TvSubstEnv, CvSubstEnv)
_runMatchM mm menv tsubst csubst
  -- in the Maybe monad
  = do { ((tsubst', csubst'), _) <- unMM mm menv tsubst csubst
       ; return (tsubst', csubst') }

_getRnEnv :: MatchM RnEnv2
_getRnEnv = MM $ \menv tsubst csubst -> Just ((tsubst, csubst), me_env menv)

_withRnEnv :: RnEnv2 -> MatchM a -> MatchM a
_withRnEnv rn_env mm = MM $ \menv tsubst csubst
                           -> unMM mm (menv { me_env = rn_env }) tsubst csubst
=======
-- Note [Matching kinds]
-- ~~~~~~~~~~~~~~~~~~~~~
-- For ordinary type variables, we don't want (m a) to match (n b)
-- if say (a::*) and (b::*->*).  This is just a yes/no issue.
--
-- For coercion kinds matters are more complicated.  If we have a
-- coercion template variable co::a~[b], where a,b are presumably also
-- template type variables, then we must match co's kind against the
-- kind of the actual argument, so as to give bindings to a,b.
--
-- In fact I have no example in mind that *requires* this kind-matching
-- to instantiate template type variables, but it seems like the right
-- thing to do.  C.f. Note [Matching variable types] in Rules.hs

--------------
match_tys :: MatchEnv -> TvSubstEnv -> [Type] -> [Type] -> Maybe TvSubstEnv
match_tys menv subst tys1 tys2 = matchList (match menv) subst tys1 tys2

--------------
matchList :: (env -> a -> b -> Maybe env)
           -> env -> [a] -> [b] -> Maybe env
matchList _  subst []     []     = Just subst
matchList fn subst (a:as) (b:bs) = do { subst' <- fn subst a b
                                      ; matchList fn subst' as bs }
matchList _  _     _      _      = Nothing
>>>>>>> 96dc041a

{-
************************************************************************
*                                                                      *
                GADTs
*                                                                      *
************************************************************************

Note [Pruning dead case alternatives]
~~~~~~~~~~~~~~~~~~~~~~~~~~~~~~~~~~~~~
Consider        data T a where
                   T1 :: T Int
                   T2 :: T a

                newtype X = MkX Int
                newtype Y = MkY Char

                type family F a
                type instance F Bool = Int

Now consider    case x of { T1 -> e1; T2 -> e2 }

The question before the house is this: if I know something about the type
of x, can I prune away the T1 alternative?

Suppose x::T Char.  It's impossible to construct a (T Char) using T1,
        Answer = YES we can prune the T1 branch (clearly)

Suppose x::T (F a), where 'a' is in scope.  Then 'a' might be instantiated
to 'Bool', in which case x::T Int, so
        ANSWER = NO (clearly)

We see here that we want precisely the apartness check implemented within
tcUnifyTysFG. So that's what we do! Two types cannot match if they are surely
apart. Note that since we are simply dropping dead code, a conservative test
suffices.
-}

-- | Given a list of pairs of types, are any two members of a pair surely
-- apart, even after arbitrary type function evaluation and substitution?
typesCantMatch :: [(Type,Type)] -> Bool
<<<<<<< HEAD
typesCantMatch prs = any (uncurry cant_match) prs
  where
    cant_match (ForAllTy (Anon a1) r1) (ForAllTy (Anon a2) r2)
        = cant_match a1 a2 || cant_match r1 r2

    cant_match (TyConApp tc1 tys1) (TyConApp tc2 tys2)
        | isDistinctTyCon tc1 && isDistinctTyCon tc2
        = tc1 /= tc2 || typesCantMatch (zipEqual "typesCantMatch" tys1 tys2)

    cant_match (ForAllTy (Anon _) _) (TyConApp tc _) = isDistinctTyCon tc
    cant_match (TyConApp tc _) (ForAllTy (Anon _) _) = isDistinctTyCon tc
        -- tc can't be FunTyCon by invariant

    cant_match (AppTy f1 a1) ty2
        | Just (f2, a2) <- repSplitAppTy_maybe ty2
        = cant_match f1 f2 || cant_match a1 a2
    cant_match ty1 (AppTy f2 a2)
        | Just (f1, a1) <- repSplitAppTy_maybe ty1
        = cant_match f1 f2 || cant_match a1 a2

    cant_match (LitTy x) (LitTy y) = x /= y

    cant_match _ _ = False      -- Safe!

-- Things we could add;
--      foralls
--      more smarts around casts/coercions
=======
-- See Note [Pruning dead case alternatives]
typesCantMatch prs = any (\(s,t) -> cant_match s t) prs
  where
    cant_match :: Type -> Type -> Bool
    cant_match t1 t2 = case tcUnifyTysFG (const BindMe) [t1] [t2] of
      SurelyApart -> True
      _           -> False
>>>>>>> 96dc041a

{-
************************************************************************
*                                                                      *
             Unification
*                                                                      *
************************************************************************

Note [Fine-grained unification]
~~~~~~~~~~~~~~~~~~~~~~~~~~~~~~~
Do the types (x, x) and ([y], y) unify? The answer is seemingly "no" --
no substitution to finite types makes these match. But, a substitution to
*infinite* types can unify these two types: [x |-> [[[...]]], y |-> [[[...]]] ].
Why do we care? Consider these two type family instances:

type instance F x x   = Int
type instance F [y] y = Bool

If we also have

type instance Looper = [Looper]

then the instances potentially overlap. The solution is to use unification
over infinite terms. This is possible (see [1] for lots of gory details), but
a full algorithm is a little more power than we need. Instead, we make a
conservative approximation and just omit the occurs check.

[1]: http://research.microsoft.com/en-us/um/people/simonpj/papers/ext-f/axioms-extended.pdf

tcUnifyTys considers an occurs-check problem as the same as general unification
failure.

tcUnifyTysFG ("fine-grained") returns one of three results: success, occurs-check
failure ("MaybeApart"), or general failure ("SurelyApart").

See also Trac #8162.

It's worth noting that unification in the presence of infinite types is not
complete. This means that, sometimes, a closed type family does not reduce
when it should. See test case indexed-types/should_fail/Overlap15 for an
example.

Note [The substitution in MaybeApart]
~~~~~~~~~~~~~~~~~~~~~~~~~~~~~~~~~~~~~
The constructor MaybeApart carries data with it, typically a TvSubstEnv. Why?
Because consider unifying these:

(a, a, Int) ~ (b, [b], Bool)

If we go left-to-right, we start with [a |-> b]. Then, on the middle terms, we
apply the subst we have so far and discover that we need [b |-> [b]]. Because
this fails the occurs check, we say that the types are MaybeApart (see above
Note [Fine-grained unification]). But, we can't stop there! Because if we
continue, we discover that Int is SurelyApart from Bool, and therefore the
types are apart. This has practical consequences for the ability for closed
type family applications to reduce. See test case
indexed-types/should_compile/Overlap14.

Note [Unifying with skolems]
~~~~~~~~~~~~~~~~~~~~~~~~~~~~~
If we discover that two types unify if and only if a skolem variable is
substituted, we can't properly unify the types. But, that skolem variable
may later be instantiated with a unifyable type. So, we return maybeApart
in these cases.

Note [Lists of different lengths are MaybeApart]
~~~~~~~~~~~~~~~~~~~~~~~~~~~~~~~~~~~~~~~~~~~~~~~~
It is unusual to call tcUnifyTys or tcUnifyTysFG with lists of different
lengths. The place where we know this can happen is from compatibleBranches in
FamInstEnv, when checking data family instances. Data family instances may be
eta-reduced; see Note [Eta reduction for data family axioms] in TcInstDcls.

We wish to say that

  D :: * -> * -> *
  axDF1 :: D Int ~ DFInst1
  axDF2 :: D Int Bool ~ DFInst2

overlap. If we conclude that lists of different lengths are SurelyApart, then
it will look like these do *not* overlap, causing disaster. See Trac #9371.

In usages of tcUnifyTys outside of family instances, we always use tcUnifyTys,
which can't tell the difference between MaybeApart and SurelyApart, so those
usages won't notice this design choice.
-}

-- always returns a nominal coercion
tcUnifyTy :: Type -> Type       -- All tyvars are bindable
          -> Maybe (TCvSubst, Coercion)
                       -- A regular one-shot (idempotent) substitution
-- Simple unification of two types; all type variables are bindable
<<<<<<< HEAD
tcUnifyTy t1 t2
   -- See Note [Lazy coercions in Unify]
  = do { (subst, ~[co]) <- tcUnifyTys (const BindMe) [t1] [t2]
       ; return (subst, co) }
=======
tcUnifyTy ty1 ty2
  = case initUM (const BindMe) (unify ty1 ty2) of
      Unifiable subst -> Just subst
      _other          -> Nothing

-- | Unify two types, treating type family applications as possibly unifying
-- with anything and looking through injective type family applications.
tcUnifyTyWithTFs :: Bool -> Type -> Type -> Maybe TvSubst
-- This algorithm is a direct implementation of the "Algorithm U" presented in
-- the paper "Injective type families for Haskell", Figures 2 and 3.  Equation
-- numbers in the comments refer to equations from the paper.
tcUnifyTyWithTFs twoWay t1 t2 = niFixTvSubst `fmap` go t1 t2 emptyTvSubstEnv
    where
      go :: Type -> Type -> TvSubstEnv -> Maybe TvSubstEnv
      -- look through type synonyms
      go t1 t2 theta | Just t1' <- tcView t1 = go t1' t2  theta
      go t1 t2 theta | Just t2' <- tcView t2 = go t1  t2' theta
      -- proper unification
      go (TyVarTy tv) t2 theta
          -- Equation (1)
          | Just t1' <- lookupVarEnv theta tv
          = go t1' t2 theta
          | otherwise = let t2' = Type.substTy (niFixTvSubst theta) t2
                        in if tv `elemVarEnv` tyVarsOfType t2'
                           -- Equation (2)
                           then Just theta
                           -- Equation (3)
                           else Just $ extendVarEnv theta tv t2'
      -- Equation (4)
      go t1 t2@(TyVarTy _) theta | twoWay = go t2 t1 theta
      -- Equation (5)
      go (AppTy s1 s2) ty theta | Just(t1, t2) <- splitAppTy_maybe ty =
          go s1 t1 theta >>= go s2 t2
      go ty (AppTy s1 s2) theta | Just(t1, t2) <- splitAppTy_maybe ty =
          go s1 t1 theta >>= go s2 t2

      go (TyConApp tc1 tys1) (TyConApp tc2 tys2) theta
        -- Equation (6)
        | isAlgTyCon tc1 && isAlgTyCon tc2 && tc1 == tc2
        = let tys = zip tys1 tys2
          in foldM (\theta' (t1,t2) -> go t1 t2 theta') theta tys

        -- Equation (7)
        | isTypeFamilyTyCon tc1 && isTypeFamilyTyCon tc2 && tc1 == tc2
        , Injective inj <- familyTyConInjectivityInfo tc1
        = let tys1' = filterByList inj tys1
              tys2' = filterByList inj tys2
              injTys = zip tys1' tys2'
          in foldM (\theta' (t1,t2) -> go t1 t2 theta') theta injTys

        -- Equations (8)
        | isTypeFamilyTyCon tc1
        = Just theta

        -- Equations (9)
        | isTypeFamilyTyCon tc2, twoWay
        = Just theta

      -- Equation (10)
      go _ _ _ = Nothing
>>>>>>> 96dc041a

-----------------
tcUnifyTys :: (TyCoVar -> BindFlag)
           -> [Type] -> [Type]
           -> Maybe (TCvSubst, [Coercion])
                                -- ^ A regular one-shot (idempotent) substitution
                                -- that unifies the erased types. See comments
                                -- for 'tcUnifyTysFG'

-- The two types may have common type variables, and indeed do so in the
-- second call to tcUnifyTys in FunDeps.checkClsFD
tcUnifyTys bind_fn tys1 tys2
  = case tcUnifyTysFG bind_fn tys1 tys2 of
      Unifiable result -> Just result
      _                -> Nothing

-- This type does double-duty. It is used in the UM (unifier monad) and to
-- return the final result. See Note [Fine-grained unification]
type UnifyResult = UnifyResultM (TCvSubst, [Coercion])
data UnifyResultM a = Unifiable a        -- the subst that unifies the types
                    | MaybeApart a       -- the subst has as much as we know
                                         -- it must be part of an most general unifier
                                         -- See Note [The substitution in MaybeApart]
                    | SurelyApart
                    deriving Functor

-- | @tcUnifyTysFG bind_tv tys1 tys2@ attepts to find a substitution @s@ (whose
-- domain elements all respond 'BindMe' to @bind_tv@) such that
-- @s(tys1)@ and that of @s(tys2)@ are equal, as witnessed by the returned
-- Coercions.
tcUnifyTysFG :: (TyCoVar -> BindFlag)
             -> [Type] -> [Type]
             -> UnifyResult
tcUnifyTysFG bind_fn tys1 tys2
<<<<<<< HEAD
  = initUM bind_fn vars $
    do { unify_tys kis1 kis2
       ; unify_tys tys1 tys2
       ; subst <- getTCvSubst
       ; return (subst, map (expectJust "tcUnifyTysFG") $
                        zipWith buildCoherenceCo
                                (substTys subst tys1)
                                (substTys subst tys2)) }
  where
    vars = tyCoVarsOfTypes tys1 `unionVarSet` tyCoVarsOfTypes tys2
    kis1 = map typeKind tys1
    kis2 = map typeKind tys2
=======
  = initUM bind_fn (unify_tys tys1 tys2)
>>>>>>> 96dc041a

{-
************************************************************************
*                                                                      *
                Non-idempotent substitution
*                                                                      *
************************************************************************

Note [Non-idempotent substitution]
~~~~~~~~~~~~~~~~~~~~~~~~~~~~~~~~~~
During unification we use a TvSubstEnv/CvSubstEnv pair that is
  (a) non-idempotent
  (b) loop-free; ie repeatedly applying it yields a fixed point

Note [Finding the substitution fixpoint]
~~~~~~~~~~~~~~~~~~~~~~~~~~~~~~~~~~~~~~~~
Finding the fixpoint of a non-idempotent substitution arising from a
unification is harder than it looks, because of kinds.  Consider
   T k (H k (f:k)) ~ T * (g:*)
If we unify, we get the substitution
   [ k -> *
   , g -> H k (f:k) ]
To make it idempotent we don't want to get just
   [ k -> *
   , g -> H * (f:k) ]
We also want to substitute inside f's kind, to get
   [ k -> *
   , g -> H k (f:*) ]
If we don't do this, we may apply the substitition to something,
and get an ill-formed type, i.e. one where typeKind will fail.
This happened, for example, in Trac #9106.

This is the reason for extending env with [f:k -> f:*], in the
definition of env' in niFixTvSubst
-}

niFixTCvSubst :: TvSubstEnv -> TCvSubst
-- Find the idempotent fixed point of the non-idempotent substitution
-- See Note [Finding the substitution fixpoint]
-- ToDo: use laziness instead of iteration?
niFixTCvSubst tenv = f tenv
  where
    f tenv
        | not_fixpoint = f (mapVarEnv (substTy subst') tenv)
        | otherwise    = subst
        where
          not_fixpoint  = foldVarSet ((||) . in_domain) False range_tvs
          in_domain tv  = tv `elemVarEnv` tenv

          range_tvs     = foldVarEnv (unionVarSet . tyCoVarsOfType) emptyVarSet tenv
          subst         = mkTCvSubst (mkInScopeSet range_tvs)
                                     (tenv, emptyCvSubstEnv)

             -- env' extends env by replacing any free type with
             -- that same tyvar with a substituted kind
             -- See note [Finding the substitution fixpoint]
          tenv'         = extendVarEnvList tenv [ (rtv, mkTyVarTy $
                                                        setTyVarKind rtv $
                                                        substTy subst $
                                                        tyVarKind rtv)
                                                | rtv <- varSetElems range_tvs
                                                , not (in_domain rtv) ]
          subst'        = mkTCvSubst (mkInScopeSet range_tvs)
                                     (tenv', emptyCvSubstEnv)

niSubstTvSet :: TvSubstEnv -> TyCoVarSet -> TyCoVarSet
-- Apply the non-idempotent substitution to a set of type variables,
-- remembering that the substitution isn't necessarily idempotent
-- This is used in the occurs check, before extending the substitution
niSubstTvSet tsubst tvs
  = foldVarSet (unionVarSet . get) emptyVarSet tvs
  where
    get tv
      | Just ty <- lookupVarEnv tsubst tv
      = niSubstTvSet tsubst (tyCoVarsOfType ty)

      | otherwise
      = unitVarSet tv

{-
************************************************************************
*                                                                      *
                The workhorse
*                                                                      *
************************************************************************

-}

<<<<<<< HEAD
unify_ty :: Type -> Type -> Coercion   -- Types to be unified and a co
                                       -- between their kinds
         -> UM ()
-- We do not require the incoming substitution to be idempotent,
-- nor guarantee that the outgoing one is.  That's fixed up by
-- the wrappers.

unify_ty ty1 ty2 kco
  | Just ty1' <- coreViewOneStarKind ty1 = unify_ty ty1' ty2 kco
  | Just ty2' <- coreViewOneStarKind ty2 = unify_ty ty1 ty2' kco
  | CastTy ty1' co <- ty1                = unify_ty ty1' ty2 (co `mkTransCo` kco)
  | CastTy ty2' co <- ty2                = unify_ty ty1 ty2'
                                                    (kco `mkTransCo` mkSymCo co)

-- Respects newtypes, PredTypes

unify_ty (TyVarTy tv1) ty2 kco = uVar tv1 ty2 kco
unify_ty ty1 (TyVarTy tv2) kco = umSwapRn $ uVar tv2 ty1 (mkSymCo kco)

unify_ty (TyConApp tyc1 tys1) (TyConApp tyc2 tys2) _kco
  | tyc1 == tyc2
  = unify_tys tys1 tys2

unify_ty (ForAllTy (Anon ty1a) ty1b) (ForAllTy (Anon ty2a) ty2b) _kco
  = do  { unify_ty ty1a ty2a (mkNomReflCo (typeKind ty1a))
        ; unify_ty ty1b ty2b (mkNomReflCo (typeKind ty1b)) }
=======
unify :: Type -> Type -> UM ()
-- Respects newtypes, PredTypes

-- in unify, any NewTcApps/Preds should be taken at face value
unify (TyVarTy tv1) ty2  = uVar tv1 ty2
unify ty1 (TyVarTy tv2)  = uVar tv2 ty1

unify ty1 ty2 | Just ty1' <- tcView ty1 = unify ty1' ty2
unify ty1 ty2 | Just ty2' <- tcView ty2 = unify ty1 ty2'

unify ty1 ty2
  | Just (tc1, tys1) <- splitTyConApp_maybe ty1
  , Just (tc2, tys2) <- splitTyConApp_maybe ty2
  = if tc1 == tc2
    then if isInjectiveTyCon tc1 Nominal
         then unify_tys tys1 tys2
         else don'tBeSoSure $ unify_tys tys1 tys2
    else -- tc1 /= tc2
         if isGenerativeTyCon tc1 Nominal && isGenerativeTyCon tc2 Nominal
         then surelyApart
         else maybeApart
>>>>>>> 96dc041a

        -- Applications need a bit of care!
        -- They can match FunTy and TyConApp, so use splitAppTy_maybe
        -- NB: we've already dealt with type variables,
        -- so if one type is an App the other one jolly well better be too
<<<<<<< HEAD
unify_ty (AppTy ty1a ty1b) ty2 _kco
  | Just (ty2a, ty2b) <- repSplitAppTy_maybe ty2
  = unify_ty_app ty1a ty1b ty2a ty2b

unify_ty ty1 (AppTy ty2a ty2b) _kco
  | Just (ty1a, ty1b) <- repSplitAppTy_maybe ty1
  = unify_ty_app ty1a ty1b ty2a ty2b

unify_ty (LitTy x) (LitTy y) _kco | x == y = return ()

unify_ty (ForAllTy (Named tv1 _) ty1) (ForAllTy (Named tv2 _) ty2) kco
  = do { unify_ty (tyVarKind tv1) (tyVarKind tv2) (mkNomReflCo liftedTypeKind)
       ; umRnBndr2 tv1 tv2 $ unify_ty ty1 ty2 kco }

unify_ty (CoercionTy {}) (CoercionTy {}) _kco = return ()

unify_ty _ _ _ = surelyApart

unify_ty_app :: Type -> Type -> Type -> Type -> UM ()
unify_ty_app ty1a ty1b ty2a ty2b
  = do { -- TODO (RAE): Remove this exponential behavior.
         let ki1a = typeKind ty1a
             ki2a = typeKind ty2a
       ; unify_ty ki1a ki2a (mkNomReflCo liftedTypeKind)
       ; subst <- getTCvSubst
       ; let kind_co = mkNomReflCo (substTy subst ki1a)
       ; unify_ty ty1a ty2a kind_co
       ; unify_ty ty1b ty2b (mkNthCo 0 kind_co) }

=======
unify (AppTy ty1a ty1b) ty2
  | Just (ty2a, ty2b) <- repSplitAppTy_maybe ty2
  = do  { unify ty1a ty2a
        ; unify ty1b ty2b }

unify ty1 (AppTy ty2a ty2b)
  | Just (ty1a, ty1b) <- repSplitAppTy_maybe ty1
  = do  { unify ty1a ty2a
        ; unify ty1b ty2b }

unify (LitTy x) (LitTy y) | x == y = return ()

unify _ _ = surelyApart
        -- ForAlls??

------------------------------
>>>>>>> 96dc041a
unify_tys :: [Type] -> [Type] -> UM ()
unify_tys orig_xs orig_ys
  = go orig_xs orig_ys
  where
    go []     []     = return ()
<<<<<<< HEAD
    go (x:xs) (y:ys)
      = do { subst <- getTCvSubst
           ; unify_ty x y (mkNomReflCo $ substTy subst $ typeKind x)
           ; go xs ys }
    go _ _ = maybeApart  -- See Note [Lists of different lengths are MaybeApart]

---------------------------------
uVar :: TyVar           -- Variable to be unified
     -> Type            -- with this Type
     -> Coercion        -- :: kind tv ~N kind ty
     -> UM ()

uVar tv1 ty kco
 = do { -- Check to see whether tv1 is refined by the substitution
        subst <- getTvSubstEnv
      ; case (lookupVarEnv subst tv1) of
          Just ty' -> unify_ty ty' ty kco        -- Yes, call back into unify
          Nothing  -> uUnrefined tv1 ty ty kco } -- No, continue

uUnrefined :: TyVar             -- variable to be unified
           -> Type              -- with this Type
           -> Type              -- (version w/ expanded synonyms)
           -> Coercion          -- :: kind tv ~N kind ty
=======
    go (x:xs) (y:ys) = do { unify x y
                          ; go xs ys }
    go _ _ = maybeApart  -- See Note [Lists of different lengths are MaybeApart]

---------------------------------
uVar :: TyVar           -- Type variable to be unified
     -> Type            -- with this type
     -> UM ()

uVar tv1 ty
 = do { subst <- umGetTvSubstEnv
         -- Check to see whether tv1 is refined by the substitution
      ; case (lookupVarEnv subst tv1) of
          Just ty' -> unify ty' ty     -- Yes, call back into unify'
          Nothing  -> uUnrefined subst tv1 ty ty }  -- No, continue

uUnrefined :: TvSubstEnv          -- environment to extend (from the UM monad)
           -> TyVar               -- Type variable to be unified
           -> Type                -- with this type
           -> Type                -- (version w/ expanded synonyms)
>>>>>>> 96dc041a
           -> UM ()

-- We know that tv1 isn't refined

uUnrefined tv1 ty2 ty2' kco
  | Just ty2'' <- coreViewOneStarKind ty2'
  = uUnrefined tv1 ty2 ty2'' kco    -- Unwrap synonyms
                -- This is essential, in case we have
                --      type Foo a = a
                -- and then unify a ~ Foo a

<<<<<<< HEAD
  | TyVarTy tv2 <- ty2'
  = do { tv1' <- umRnOccL tv1
       ; tv2' <- umRnOccR tv2
       ; when (tv1' /= tv2') $ do -- when they are equal, success: do nothing
       { subst <- getTvSubstEnv
          -- Check to see whether tv2 is refined
       ; case lookupVarEnv subst tv2 of
         {  Just ty' -> uUnrefined tv1 ty' ty' kco
         ;  Nothing  -> do
       {   -- So both are unrefined
=======
uUnrefined subst tv1 ty2 (TyVarTy tv2)
  | tv1 == tv2          -- Same type variable
  = return ()

    -- Check to see whether tv2 is refined
  | Just ty' <- lookupVarEnv subst tv2
  = uUnrefined subst tv1 ty' ty'

  | otherwise

  = do {   -- So both are unrefined; unify the kinds
       ; unify (tyVarKind tv1) (tyVarKind tv2)
>>>>>>> 96dc041a

           -- And then bind one or the other,
           -- depending on which is bindable
       ; b1 <- tvBindFlag tv1
       ; b2 <- tvBindFlag tv2
       ; let ty1 = mkTyVarTy tv1
       ; case (b1, b2) of
           (Skolem, Skolem) -> maybeApart -- See Note [Unification with skolems]
<<<<<<< HEAD
           (BindMe, _)      -> do { checkRnEnvR ty2 -- make sure ty2 is not a local
                                  ; extendTvEnv tv1 (ty2 `mkCastTy` kco) }
           (_, BindMe)      -> do { checkRnEnvL ty1 -- ditto for ty1
                                  ; extendTvEnv tv2 (ty1 `mkCastTy` mkSymCo kco)
  }}}}}

uUnrefined tv1 ty2 ty2' kco -- ty2 is not a type variable
  = do { occurs <- elemNiSubstSet tv1 (tyCoVarsOfType ty2')
       ; if occurs
         then maybeApart               -- Occurs check, see Note [Fine-grained unification]
         else do bindTv tv1 (ty2 `mkCastTy` mkSymCo kco) }
            -- Bind tyvar to the synonym if poss

elemNiSubstSet :: TyVar -> TyCoVarSet -> UM Bool
elemNiSubstSet v set
  = do { tsubst <- getTvSubstEnv
       ; return $ v `elemVarSet` niSubstTvSet tsubst set }

bindTv :: TyVar -> Type -> UM ()
bindTv tv ty    -- ty is not a variable
  = do  { checkRnEnvR ty -- make sure ty mentions no local variables
        ; b <- tvBindFlag tv
        ; case b of
            Skolem -> maybeApart  -- See Note [Unification with skolems]
            BindMe -> extendTvEnv tv ty
=======
           (BindMe, _)      -> extendSubst tv1 ty2
           (_, BindMe)      -> extendSubst tv2 ty1 }

uUnrefined subst tv1 ty2 ty2'   -- ty2 is not a type variable
  | tv1 `elemVarSet` niSubstTvSet subst (tyVarsOfType ty2')
  = maybeApart                          -- Occurs check
                                        -- See Note [Fine-grained unification]
  | otherwise
  = do { unify k1 k2
       -- Note [Kinds Containing Only Literals]
       ; bindTv tv1 ty2 }        -- Bind tyvar to the synonym if poss
  where
    k1 = tyVarKind tv1
    k2 = typeKind ty2'

bindTv :: TyVar -> Type -> UM ()
bindTv tv ty      -- ty is not a type variable
  = do  { b <- tvBindFlag tv
        ; case b of
            Skolem -> maybeApart  -- See Note [Unification with skolems]
            BindMe -> extendSubst tv ty
>>>>>>> 96dc041a
        }

{-
%************************************************************************
%*                                                                      *
                Binding decisions
*                                                                      *
************************************************************************
-}

data BindFlag
  = BindMe      -- A regular type variable

  | Skolem      -- This type variable is a skolem constant
                -- Don't bind it; it only matches itself

{-
************************************************************************
*                                                                      *
                Unification monad
*                                                                      *
************************************************************************
-}

<<<<<<< HEAD
newtype UM a = UM { unUM :: (TyVar -> BindFlag) -- the user-supplied BingFlag function
                         -> RnEnv2              -- the renaming env for local variables
                         -> TyCoVarSet          -- set of all local variables
                         -> TvSubstEnv          -- substitutions
                         -> UnifyResultM (TvSubstEnv, a) }
=======
newtype UM a = UM { unUM :: (TyVar -> BindFlag)
                         -> TvSubstEnv
                         -> UnifyResultM (a, TvSubstEnv) }
>>>>>>> 96dc041a

instance Functor UM where
      fmap = liftM

instance Applicative UM where
      pure a = UM (\_tvs subst  -> Unifiable (a, subst))
      (<*>) = ap

instance Monad UM where
<<<<<<< HEAD
  return a = UM (\_ _ _ tsubst -> Unifiable (tsubst, a))
  fail _   = UM (\_ _ _ _ -> SurelyApart) -- failed pattern match
  m >>= k  = UM (\tvs rn_env locals tsubst ->
                 case unUM m tvs rn_env locals tsubst of
                   Unifiable (tsubst', v)
                     -> unUM (k v) tvs rn_env locals tsubst'
                   MaybeApart (tsubst', v)
                     -> case unUM (k v) tvs rn_env locals tsubst' of
                          Unifiable result -> MaybeApart result
                          other            -> other
                   SurelyApart -> SurelyApart)

-- TODO (RAE): Is this right?
instance Alternative UM where
  empty = mzero
  (<|>) = mplus

  -- need this instance because of a use of 'guard' above
instance MonadPlus UM where
  mzero = UM (\_ _ _ _ -> SurelyApart)

    -- This function should never be called, but it has a sensible implementation,
    -- so why not?
  mplus m1 m2 = UM (\tvs rn_env locals tsubst ->
                     let res2 = unUM m2 tvs rn_env locals tsubst in
                     case unUM m1 tvs rn_env locals tsubst of
                       res1@(Unifiable _)  -> res1
                       res1@(MaybeApart _) -> case res2 of
                                                  Unifiable _ -> res2
                                                  _           -> res1
                       SurelyApart         -> res2)

initUM :: (TyVar -> BindFlag)
       -> TyCoVarSet  -- set of variables in scope
       -> UM a -> UnifyResultM a
initUM badtvs vars um
  = case unUM um badtvs rn_env emptyVarSet emptyTvSubstEnv of
      Unifiable (_, subst)  -> Unifiable subst
      MaybeApart (_, subst) -> MaybeApart subst
      SurelyApart           -> SurelyApart
  where
    rn_env = mkRnEnv2 (mkInScopeSet vars)

tvBindFlag :: TyVar -> UM BindFlag
tvBindFlag tv = UM $ \tv_fn _ locals tsubst ->
  Unifiable (tsubst, if tv `elemVarSet` locals then Skolem else tv_fn tv)

getTvSubstEnv :: UM TvSubstEnv
getTvSubstEnv = UM $ \_ _ _ tsubst -> Unifiable (tsubst, tsubst)

getTCvSubst :: UM TCvSubst
getTCvSubst = UM $ \_ _ _ tsubst -> Unifiable (tsubst, niFixTCvSubst tsubst)

extendTvEnv :: TyVar -> Type -> UM ()
extendTvEnv tv ty = UM $ \_ _ _ tsubst ->
  Unifiable (extendVarEnv tsubst tv ty, ())

umRnBndr2 :: TyCoVar -> TyCoVar -> UM a -> UM a
umRnBndr2 v1 v2 thing = UM $ \tv_fn rn_env locals tsubst ->
  let (rn_env', v3) = rnBndr2_var rn_env v1 v2
      locals'       = extendVarSetList locals [v1, v2, v3]
  in unUM thing tv_fn rn_env' locals' tsubst

checkRnEnv :: (RnEnv2 -> Var -> Bool) -> Type -> UM ()
checkRnEnv inRnEnv ty = UM $ \_ rn_env _ tsubst ->
  let varset = tyCoVarsOfType ty in
  if any (inRnEnv rn_env) (varSetElems varset)
  then MaybeApart (tsubst, ())
  else Unifiable (tsubst, ())

checkRnEnvR :: Type -> UM ()
checkRnEnvR = checkRnEnv inRnEnvR

checkRnEnvL :: Type -> UM ()
checkRnEnvL = checkRnEnv inRnEnvL

umRnOccL :: TyVar -> UM TyVar
umRnOccL v = UM $ \_ rn_env _ tsubst ->
  Unifiable (tsubst, rnOccL rn_env v)

umRnOccR :: TyVar -> UM TyVar
umRnOccR v = UM $ \_ rn_env _ tsubst ->
  Unifiable (tsubst, rnOccR rn_env v)

umSwapRn :: UM a -> UM a
umSwapRn thing = UM $ \tv_fn rn_env locals tsubst ->
  let rn_env' = rnSwap rn_env in
  unUM thing tv_fn rn_env' locals tsubst

maybeApart :: UM ()
maybeApart = UM (\_ _ _ tsubst -> MaybeApart (tsubst, ()))

surelyApart :: UM a
surelyApart = UM (\_ _ _ _ -> SurelyApart)

{-
%************************************************************************
%*                                                                      *
            Matching a (lifted) type against a coercion
%*                                                                      *
%************************************************************************

This section defines essentially an inverse to liftCoSubst. It is defined
here to avoid a dependency from Coercion on this module.

-}

-- | 'liftCoMatch' is sort of inverse to 'liftCoSubst'.  In particular, if
--   @liftCoMatch vars ty co == Just s@, then @tyCoSubst s ty == co@,
--   where @==@ there means that the result of tyCoSubst has the same
--   type as the original co; but may be different under the hood.
--   That is, it matches a type against a coercion of the same
--   "shape", and returns a lifting substitution which could have been
--   used to produce the given coercion from the given type.
--   Note that this function is incomplete -- it might return Nothing
--   when there does indeed exist a possible lifting context.
--
-- This function is incomplete in that it doesn't respect the equality
-- in `eqType`. That is, it's possible that this will succeed for t1 and
-- fail for t2, even when t1 `eqType` t2. That's because it depends on
-- there being a very similar structure between the type and the coercion.
-- This incompleteness shouldn't be all that surprising, especially because
-- it depends on the structure of the coercion, which is a silly thing to do.
--
-- The lifting context produced doesn't have to be exacting in the roles
-- of the mappings. This is because any use of the lifting context will
-- also require a desired role. Thus, this algorithm prefers mapping to
-- nominal coercions where it can do so.
liftCoMatch :: TyCoVarSet -> Type -> Coercion -> Maybe LiftingContext
liftCoMatch tmpls ty co
  = do { cenv1 <- ty_co_match menv emptyVarEnv ki ki_co ki_ki_co ki_ki_co
       ; cenv2 <- ty_co_match menv cenv1       ty co
                              (mkNomReflCo co_lkind) (mkNomReflCo co_rkind)
       ; return (LC (mkEmptyTCvSubst in_scope) cenv2) }
  where
    menv     = ME { me_tmpls = tmpls, me_env = mkRnEnv2 in_scope }
    in_scope = mkInScopeSet (tmpls `unionVarSet` tyCoVarsOfCo co)
    -- Like tcMatchTy, assume all the interesting variables
    -- in ty are in tmpls

    ki       = typeKind ty
    ki_co    = promoteCoercion co
    ki_ki_co = mkNomReflCo liftedTypeKind

    Pair co_lkind co_rkind = coercionKind ki_co

-- | 'ty_co_match' does all the actual work for 'liftCoMatch'.
ty_co_match :: MatchEnv   -- ^ ambient helpful info
            -> LiftCoEnv  -- ^ incoming subst
            -> Type       -- ^ ty, type to match
            -> Coercion   -- ^ co, coercion to match against
            -> Coercion   -- ^ :: kind of L type of substed ty ~N L kind of co
            -> Coercion   -- ^ :: kind of R type of substed ty ~N R kind of co
            -> Maybe LiftCoEnv
ty_co_match menv subst ty co lkco rkco
  | Just ty' <- coreViewOneStarKind ty = ty_co_match menv subst ty' co lkco rkco

  -- handle Refl case:
  | tyCoVarsOfType ty `isNotInDomainOf` subst
  , Just (ty', _) <- isReflCo_maybe co
  , Just _ <- buildCoherenceCoX (me_env menv) ty ty'
  = Just subst

  where
    isNotInDomainOf :: VarSet -> VarEnv a -> Bool
    isNotInDomainOf set env
      = noneSet (\v -> elemVarEnv v env) set

    noneSet :: (Var -> Bool) -> VarSet -> Bool
    noneSet f = foldVarSet (\v rest -> rest && (not $ f v)) True

ty_co_match menv subst ty co lkco rkco
  | CastTy ty' co' <- ty
  = ty_co_match menv subst ty' co (co' `mkTransCo` lkco) (co' `mkTransCo` rkco)

  | CoherenceCo co1 co2 <- co
  = ty_co_match menv subst ty co1 (lkco `mkTransCo` mkSymCo co2) rkco

  | SymCo co' <- co
  = swapLiftCoEnv <$> ty_co_match menv (swapLiftCoEnv subst) ty co' rkco lkco

  -- Match a type variable against a non-refl coercion
ty_co_match menv subst (TyVarTy tv1) co lkco rkco
  | Just co1' <- lookupVarEnv subst tv1' -- tv1' is already bound to co1
  = if eqCoercionX (nukeRnEnvL rn_env) co1' co
    then Just subst
    else Nothing       -- no match since tv1 matches two different coercions

  | tv1' `elemVarSet` me_tmpls menv           -- tv1' is a template var
  = if any (inRnEnvR rn_env) (varSetElems (tyCoVarsOfCo co))
    then Nothing      -- occurs check failed
    else Just $ extendVarEnv subst tv1' $
                castCoercionKind co (mkSymCo lkco) (mkSymCo rkco)

  | otherwise
  = Nothing

  where
    rn_env = me_env menv
    tv1' = rnOccL rn_env tv1

  -- just look through SubCo's. We don't really care about roles here.
ty_co_match menv subst ty (SubCo co) lkco rkco
  = ty_co_match menv subst ty co lkco rkco

ty_co_match menv subst (AppTy ty1a ty1b) co _lkco _rkco
  | Just (co2, arg2) <- splitAppCo_maybe co     -- c.f. Unify.match on AppTy
  = ty_co_match_app menv subst ty1a ty1b co2 arg2
ty_co_match menv subst ty1 (AppCo co2 arg2) _lkco _rkco
  | Just (ty1a, ty1b) <- repSplitAppTy_maybe ty1
  = ty_co_match_app menv subst ty1a ty1b co2 arg2

ty_co_match menv subst (TyConApp tc1 tys) (TyConAppCo _ tc2 cos) _lkco _rkco
  = ty_co_match_tc menv subst tc1 tys tc2 cos
ty_co_match menv subst (ForAllTy (Anon ty1) ty2) (TyConAppCo _ tc cos) _lkco _rkco
  = ty_co_match_tc menv subst funTyCon [ty1, ty2] tc cos

ty_co_match menv subst (ForAllTy (Named tv1 _) ty1)
                       (ForAllCo tv2 kind_co2 co2)
                       lkco rkco
  = do { subst1 <- ty_co_match menv subst (tyVarKind tv1) kind_co2
                               ki_ki_co ki_ki_co
       ; let rn_env0 = me_env menv
             rn_env1 = rnBndr2 rn_env0 tv1 tv2
             menv'   = menv { me_env = rn_env1 }
       ; ty_co_match menv' subst1 ty1 co2 lkco rkco }
  where
    ki_ki_co = mkNomReflCo liftedTypeKind

ty_co_match _ subst (CoercionTy {}) _ _ _
  = Just subst -- don't inspect coercions

ty_co_match menv subst ty co lkco rkco
  | Just co' <- pushRefl co = ty_co_match menv subst ty co' lkco rkco
  | otherwise               = Nothing

ty_co_match_tc :: MatchEnv -> LiftCoEnv
               -> TyCon -> [Type]
               -> TyCon -> [Coercion]
               -> Maybe LiftCoEnv
ty_co_match_tc menv subst tc1 tys1 tc2 cos2
  = do { guard (tc1 == tc2)
       ; ty_co_match_args menv subst tys1 cos2 lkcos rkcos }
  where
    Pair lkcos rkcos
      = traverse (fmap mkNomReflCo . coercionKind) cos2

ty_co_match_app :: MatchEnv -> LiftCoEnv
                -> Type -> Type -> Coercion -> Coercion
                -> Maybe LiftCoEnv
ty_co_match_app menv subst ty1a ty1b co2a co2b
  = do { -- TODO (RAE): Remove this exponential behavior.
         subst1 <- ty_co_match menv subst  ki1a ki2a ki_ki_co ki_ki_co
       ; let Pair lkco rkco = mkNomReflCo <$> coercionKind ki2a
       ; subst2 <- ty_co_match menv subst1 ty1a co2a lkco rkco
       ; ty_co_match menv subst2 ty1b co2b (mkNthCo 0 lkco) (mkNthCo 0 rkco) }
  where
    ki1a = typeKind ty1a
    ki2a = promoteCoercion co2a
    ki_ki_co = mkNomReflCo liftedTypeKind

ty_co_match_args :: MatchEnv -> LiftCoEnv -> [Type]
                 -> [Coercion] -> [Coercion] -> [Coercion]
                 -> Maybe LiftCoEnv
ty_co_match_args _    subst []       []         _ _ = Just subst
ty_co_match_args menv subst (ty:tys) (arg:args) (lkco:lkcos) (rkco:rkcos)
  = do { subst' <- ty_co_match menv subst ty arg lkco rkco
       ; ty_co_match_args menv subst' tys args lkcos rkcos }
ty_co_match_args _    _     _        _          _ _ = Nothing

pushRefl :: Coercion -> Maybe Coercion
pushRefl (Refl Nominal (AppTy ty1 ty2))
  = Just (AppCo (Refl Nominal ty1) (mkNomReflCo ty2))
pushRefl (Refl r (ForAllTy (Anon ty1) ty2))
  = Just (TyConAppCo r funTyCon [mkReflCo r ty1, mkReflCo r ty2])
pushRefl (Refl r (TyConApp tc tys))
  = Just (TyConAppCo r tc (zipWith mkReflCo (tyConRolesX r tc) tys))
pushRefl (Refl r (ForAllTy (Named tv _) ty))
  = Just (mkHomoForAllCos_NoRefl [tv] (Refl r ty))
    -- NB: NoRefl variant. Otherwise, we get a loop!
pushRefl (Refl r (CastTy ty co))  = Just (castCoercionKind (Refl r ty) co co)
pushRefl _                        = Nothing
=======
  return   = pure
  fail _   = UM (\_tvs _subst -> SurelyApart) -- failed pattern match
  m >>= k  = UM (\tvs  subst  -> case unUM m tvs subst of
                           Unifiable (v, subst') -> unUM (k v) tvs subst'
                           MaybeApart (v, subst') ->
                             case unUM (k v) tvs subst' of
                               Unifiable (v', subst'') -> MaybeApart (v', subst'')
                               other                   -> other
                           SurelyApart -> SurelyApart)

-- returns an idempotent substitution
initUM :: (TyVar -> BindFlag) -> UM () -> UnifyResult
initUM badtvs um = fmap (niFixTvSubst . snd) $ unUM um badtvs emptyTvSubstEnv

tvBindFlag :: TyVar -> UM BindFlag
tvBindFlag tv = UM (\tv_fn subst -> Unifiable (tv_fn tv, subst))

-- | Extend the TvSubstEnv in the UM monad
extendSubst :: TyVar -> Type -> UM ()
extendSubst tv ty = UM (\_tv_fn subst -> Unifiable ((), extendVarEnv subst tv ty))

-- | Retrive the TvSubstEnv from the UM monad
umGetTvSubstEnv :: UM TvSubstEnv
umGetTvSubstEnv = UM $ \_tv_fn subst -> Unifiable (subst, subst)

-- | Converts any SurelyApart to a MaybeApart
don'tBeSoSure :: UM () -> UM ()
don'tBeSoSure um = UM $ \tv_fn subst -> case unUM um tv_fn subst of
  SurelyApart -> MaybeApart ((), subst)
  other       -> other

maybeApart :: UM ()
maybeApart = UM (\_tv_fn subst -> MaybeApart ((), subst))

surelyApart :: UM a
surelyApart = UM (\_tv_fn _subst -> SurelyApart)
>>>>>>> 96dc041a
<|MERGE_RESOLUTION|>--- conflicted
+++ resolved
@@ -1,24 +1,11 @@
 -- (c) The University of Glasgow 2006
 
-<<<<<<< HEAD
 {-# LANGUAGE ScopedTypeVariables #-}
 {-# LANGUAGE CPP #-}
-=======
-{-# LANGUAGE CPP, DeriveFunctor #-}
->>>>>>> 96dc041a
+{-# LANGUAGE DeriveFunctor #-}
 
 module Unify (
-        -- Matching of types:
-        --      the "tc" prefix indicates that matching always
-        --      respects newtypes (rather than looking through them)
-<<<<<<< HEAD
-        MatchEnv(..),
-=======
-        tcMatchTy, tcUnifyTyWithTFs, tcMatchTys, tcMatchTyX, tcMatchTysX,
-        ruleMatchTyX, tcMatchPreds,
->>>>>>> 96dc041a
-
-        tcMatchTy, tcMatchTys, tcMatchTyX,
+        tcMatchTy, tcMatchTys, tcMatchTyX, tcMatchTysX, tcUnifyTyWithTFs,
         ruleMatchTyX,
 
         typesCantMatch,
@@ -42,19 +29,12 @@
 import Type hiding ( getTvSubstEnv )
 import Coercion
 import TyCon
-<<<<<<< HEAD
 import TyCoRep hiding ( getTvSubstEnv, getCvSubstEnv )
 import Util
 import Pair
 
 import Control.Monad
 import Maybes
-=======
-import TypeRep
-import Util ( filterByList )
-
-import Control.Monad (liftM, foldM, ap)
->>>>>>> 96dc041a
 #if __GLASGOW_HASKELL__ < 709
 import Control.Applicative ( Applicative(..) )
 import Data.Traversable    ( traverse )
@@ -123,7 +103,6 @@
   = ME  { me_tmpls :: VarSet    -- ^ Template variables
         , me_env   :: RnEnv2    -- ^ Renaming envt for nested foralls
         }                       --   In-scope set includes template variables
-<<<<<<< HEAD
 
 -- | @tcMatchTy tys t1 t2@ produces a substitution (over a subset of
 -- the variables @tys@) @s@ such that @s(t1)@ equals @t2@, as witnessed
@@ -169,107 +148,41 @@
             -> Maybe (TCvSubst, [Coercion])  -- ^ One-shot substitution
 tcMatchTysX tmpls (TCvSubst in_scope tv_env cv_env) tys1 tys2
 -- See Note [Kind coercions in Unify]
-  = do { tv_env1 <- match_tys menv tv_env kis1 kis2
-                              (repeat (mkNomReflCo liftedTypeKind))
-             -- it must be that subst(kis1) `eqTypes` kis2, because
-             -- all kinds have kind *
-       ; tv_env2 <- match_tys menv tv_env1 tys1 tys2
-                                           (map mkNomReflCo kis2)
-       ; let subst = TCvSubst in_scope tv_env2 cv_env
-                 -- See Note [Lazy coercions in Unify]
-       ; return (subst, map (expectJust "tcMatchTysX types") $
-                        zipWith buildCoherenceCo
-                                (substTys subst tys1) tys2) }
-=======
-    -- Nota Bene: MatchEnv isn't specific to Types.  It is used
-    --            for matching terms and coercions as well as types
-
-tcMatchTy :: TyVarSet           -- Template tyvars
-          -> Type               -- Template
-          -> Type               -- Target
-          -> Maybe TvSubst      -- One-shot; in principle the template
-                                -- variables could be free in the target
-tcMatchTy tmpls ty1 ty2
-  = tcMatchTyX tmpls init_subst ty1 ty2
-  where
-    init_subst = mkTvSubst in_scope emptyTvSubstEnv
-    in_scope   = mkInScopeSet (tmpls `unionVarSet` tyVarsOfType ty2)
-        -- We're assuming that all the interesting
-        -- tyvars in ty1 are in tmpls
-
-tcMatchTys :: TyVarSet          -- Template tyvars
-           -> [Type]            -- Template
-           -> [Type]            -- Target
-           -> Maybe TvSubst     -- One-shot; in principle the template
-                                -- variables could be free in the target
-tcMatchTys tmpls tys1 tys2
-  = tcMatchTysX tmpls init_subst tys1 tys2
-  where
-    init_subst = mkTvSubst in_scope emptyTvSubstEnv
-    in_scope   = mkInScopeSet (tmpls `unionVarSet` tyVarsOfTypes tys2)
-
-tcMatchTyX :: TyVarSet          -- Template tyvars
-           -> TvSubst           -- Substitution to extend
-           -> Type              -- Template
-           -> Type              -- Target
-           -> Maybe TvSubst
-tcMatchTyX tmpls (TvSubst in_scope subst_env) ty1 ty2
-  = case match menv subst_env ty1 ty2 of
-        Just subst_env' -> Just (TvSubst in_scope subst_env')
-        Nothing         -> Nothing
->>>>>>> 96dc041a
+  = case tc_unify_tys (matchBindFun tmpls) False
+                      (mkRnEnv2 in_scope) tv_env tys1 tys2 of
+      Unifiable tv_env' -> let subst = TCvSubst in_scope tv_env' cv_env in
+                                  -- See Note [Lazy coercions in Unify]
+                           Just (subst, map (expectJust "tcMatchTysX types") $
+                                        zipWith buildCoherenceCo
+                                                (substTys subst tys1) tys2)
+      _                 -> Nothing
+
   where
     kis1 = map typeKind tys1
     kis2 = map typeKind tys2
-    menv = ME {me_tmpls = tmpls, me_env = mkRnEnv2 in_scope}
-
-<<<<<<< HEAD
+
 -- | This one is called from the expression matcher,
 -- which already has a MatchEnv in hand
-=======
-tcMatchTysX :: TyVarSet          -- Template tyvars
-            -> TvSubst           -- Substitution to extend
-            -> [Type]            -- Template
-            -> [Type]            -- Target
-            -> Maybe TvSubst     -- One-shot; in principle the template
-                                 -- variables could be free in the target
-tcMatchTysX tmpls (TvSubst in_scope subst_env) tys1 tys2
-  = case match_tys menv subst_env tys1 tys2 of
-        Just subst_env' -> Just (TvSubst in_scope subst_env')
-        Nothing         -> Nothing
-  where
-    menv = ME { me_tmpls = tmpls, me_env = mkRnEnv2 in_scope }
-
-tcMatchPreds
-        :: [TyVar]                      -- Bind these
-        -> [PredType] -> [PredType]
-        -> Maybe TvSubstEnv
-tcMatchPreds tmpls ps1 ps2
-  = matchList (match menv) emptyTvSubstEnv ps1 ps2
-  where
-    menv = ME { me_tmpls = mkVarSet tmpls, me_env = mkRnEnv2 in_scope_tyvars }
-    in_scope_tyvars = mkInScopeSet (tyVarsOfTypes ps1 `unionVarSet` tyVarsOfTypes ps2)
-
--- This one is called from the expression matcher, which already has a MatchEnv in hand
->>>>>>> 96dc041a
-ruleMatchTyX :: MatchEnv
-         -> TvSubstEnv          -- ^ type substitution to extend
-         -> CvSubstEnv          -- ^ coercion substitution to extend
-         -> Type                -- ^ Template
-         -> Type                -- ^ Target
-         -> Maybe (TvSubstEnv, CvSubstEnv)
-ruleMatchTyX env tenv cenv tmpl target
+ruleMatchTyX
+  :: TcTyCoVarSet        -- ^ template variables
+  -> RnEnv2
+  -> TvSubstEnv          -- ^ type substitution to extend
+  -> Type                -- ^ Template
+  -> Type                -- ^ Target
+  -> Maybe TvSubstEnv
+ruleMatchTyX tmpl_tvs rn_env tenv tmpl target
 -- See Note [Kind coercions in Unify]
-  = do { let target_ki = typeKind target
-       ; tenv1 <- match_ty env tenv (typeKind tmpl) target_ki
-                                    (mkNomReflCo liftedTypeKind)
-       ; tenv2 <- match_ty env tenv1 tmpl target
-                                     (mkNomReflCo target_ki)
-       ; let subst = mkOpenTCvSubst tenv2 cenv
-       ; guard (substTy subst tmpl `eqType` target) -- we want exact matching here
-       ; return (tenv2, cenv) }
+  = case tc_unify_tys (matchBindFun (me_tmpls env)) False (me_env env)
+                      tenv [tmpl] [target] of
+      Unifiable tenv' | let subst = mkOpenTCvSubst tenv' cenv
+                      , substTy subst tmpl `eqType` target  -- we want exact matching here
+                     -> Just tenv'
+      _              -> Nothing
      -- TODO (RAE): This should probably work with inexact matching too;
      -- otherwise, various rules won't fire when they should
+
+matchBindFun :: TyCoVarSet -> TyVar -> BindMe
+matchBindFun tvs tv = if tv `elemVarSet` tvs then BindMe else Skolem
 
 -- Now the internals of matching
 
@@ -397,7 +310,6 @@
 newtype MatchM a = MM { unMM :: MatchEnv -> TvSubstEnv -> CvSubstEnv
                              -> Maybe ((TvSubstEnv, CvSubstEnv), a) }
 
-<<<<<<< HEAD
 instance Functor MatchM where
       fmap = liftM
 
@@ -426,33 +338,6 @@
 _withRnEnv :: RnEnv2 -> MatchM a -> MatchM a
 _withRnEnv rn_env mm = MM $ \menv tsubst csubst
                            -> unMM mm (menv { me_env = rn_env }) tsubst csubst
-=======
--- Note [Matching kinds]
--- ~~~~~~~~~~~~~~~~~~~~~
--- For ordinary type variables, we don't want (m a) to match (n b)
--- if say (a::*) and (b::*->*).  This is just a yes/no issue.
---
--- For coercion kinds matters are more complicated.  If we have a
--- coercion template variable co::a~[b], where a,b are presumably also
--- template type variables, then we must match co's kind against the
--- kind of the actual argument, so as to give bindings to a,b.
---
--- In fact I have no example in mind that *requires* this kind-matching
--- to instantiate template type variables, but it seems like the right
--- thing to do.  C.f. Note [Matching variable types] in Rules.hs
-
---------------
-match_tys :: MatchEnv -> TvSubstEnv -> [Type] -> [Type] -> Maybe TvSubstEnv
-match_tys menv subst tys1 tys2 = matchList (match menv) subst tys1 tys2
-
---------------
-matchList :: (env -> a -> b -> Maybe env)
-           -> env -> [a] -> [b] -> Maybe env
-matchList _  subst []     []     = Just subst
-matchList fn subst (a:as) (b:bs) = do { subst' <- fn subst a b
-                                      ; matchList fn subst' as bs }
-matchList _  _     _      _      = Nothing
->>>>>>> 96dc041a
 
 {-
 ************************************************************************
@@ -494,43 +379,13 @@
 -- | Given a list of pairs of types, are any two members of a pair surely
 -- apart, even after arbitrary type function evaluation and substitution?
 typesCantMatch :: [(Type,Type)] -> Bool
-<<<<<<< HEAD
+-- See Note [Pruning dead case alternatives]
 typesCantMatch prs = any (uncurry cant_match) prs
-  where
-    cant_match (ForAllTy (Anon a1) r1) (ForAllTy (Anon a2) r2)
-        = cant_match a1 a2 || cant_match r1 r2
-
-    cant_match (TyConApp tc1 tys1) (TyConApp tc2 tys2)
-        | isDistinctTyCon tc1 && isDistinctTyCon tc2
-        = tc1 /= tc2 || typesCantMatch (zipEqual "typesCantMatch" tys1 tys2)
-
-    cant_match (ForAllTy (Anon _) _) (TyConApp tc _) = isDistinctTyCon tc
-    cant_match (TyConApp tc _) (ForAllTy (Anon _) _) = isDistinctTyCon tc
-        -- tc can't be FunTyCon by invariant
-
-    cant_match (AppTy f1 a1) ty2
-        | Just (f2, a2) <- repSplitAppTy_maybe ty2
-        = cant_match f1 f2 || cant_match a1 a2
-    cant_match ty1 (AppTy f2 a2)
-        | Just (f1, a1) <- repSplitAppTy_maybe ty1
-        = cant_match f1 f2 || cant_match a1 a2
-
-    cant_match (LitTy x) (LitTy y) = x /= y
-
-    cant_match _ _ = False      -- Safe!
-
--- Things we could add;
---      foralls
---      more smarts around casts/coercions
-=======
--- See Note [Pruning dead case alternatives]
-typesCantMatch prs = any (\(s,t) -> cant_match s t) prs
   where
     cant_match :: Type -> Type -> Bool
     cant_match t1 t2 = case tcUnifyTysFG (const BindMe) [t1] [t2] of
       SurelyApart -> True
       _           -> False
->>>>>>> 96dc041a
 
 {-
 ************************************************************************
@@ -622,73 +477,31 @@
           -> Maybe (TCvSubst, Coercion)
                        -- A regular one-shot (idempotent) substitution
 -- Simple unification of two types; all type variables are bindable
-<<<<<<< HEAD
 tcUnifyTy t1 t2
    -- See Note [Lazy coercions in Unify]
   = do { (subst, ~[co]) <- tcUnifyTys (const BindMe) [t1] [t2]
        ; return (subst, co) }
-=======
-tcUnifyTy ty1 ty2
-  = case initUM (const BindMe) (unify ty1 ty2) of
-      Unifiable subst -> Just subst
-      _other          -> Nothing
 
 -- | Unify two types, treating type family applications as possibly unifying
 -- with anything and looking through injective type family applications.
-tcUnifyTyWithTFs :: Bool -> Type -> Type -> Maybe TvSubst
+tcUnifyTyWithTFs :: Bool  -- ^ True <=> do two-way unification;
+                          --   False <=> do one-way matching.
+                          --   See end of sec 5.2 from the paper
+                 -> Type -> Type -> Maybe TCvSubst
 -- This algorithm is a direct implementation of the "Algorithm U" presented in
 -- the paper "Injective type families for Haskell", Figures 2 and 3.  Equation
 -- numbers in the comments refer to equations from the paper.
-tcUnifyTyWithTFs twoWay t1 t2 = niFixTvSubst `fmap` go t1 t2 emptyTvSubstEnv
-    where
-      go :: Type -> Type -> TvSubstEnv -> Maybe TvSubstEnv
-      -- look through type synonyms
-      go t1 t2 theta | Just t1' <- tcView t1 = go t1' t2  theta
-      go t1 t2 theta | Just t2' <- tcView t2 = go t1  t2' theta
-      -- proper unification
-      go (TyVarTy tv) t2 theta
-          -- Equation (1)
-          | Just t1' <- lookupVarEnv theta tv
-          = go t1' t2 theta
-          | otherwise = let t2' = Type.substTy (niFixTvSubst theta) t2
-                        in if tv `elemVarEnv` tyVarsOfType t2'
-                           -- Equation (2)
-                           then Just theta
-                           -- Equation (3)
-                           else Just $ extendVarEnv theta tv t2'
-      -- Equation (4)
-      go t1 t2@(TyVarTy _) theta | twoWay = go t2 t1 theta
-      -- Equation (5)
-      go (AppTy s1 s2) ty theta | Just(t1, t2) <- splitAppTy_maybe ty =
-          go s1 t1 theta >>= go s2 t2
-      go ty (AppTy s1 s2) theta | Just(t1, t2) <- splitAppTy_maybe ty =
-          go s1 t1 theta >>= go s2 t2
-
-      go (TyConApp tc1 tys1) (TyConApp tc2 tys2) theta
-        -- Equation (6)
-        | isAlgTyCon tc1 && isAlgTyCon tc2 && tc1 == tc2
-        = let tys = zip tys1 tys2
-          in foldM (\theta' (t1,t2) -> go t1 t2 theta') theta tys
-
-        -- Equation (7)
-        | isTypeFamilyTyCon tc1 && isTypeFamilyTyCon tc2 && tc1 == tc2
-        , Injective inj <- familyTyConInjectivityInfo tc1
-        = let tys1' = filterByList inj tys1
-              tys2' = filterByList inj tys2
-              injTys = zip tys1' tys2'
-          in foldM (\theta' (t1,t2) -> go t1 t2 theta') theta injTys
-
-        -- Equations (8)
-        | isTypeFamilyTyCon tc1
-        = Just theta
-
-        -- Equations (9)
-        | isTypeFamilyTyCon tc2, twoWay
-        = Just theta
-
-      -- Equation (10)
-      go _ _ _ = Nothing
->>>>>>> 96dc041a
+-- TODO (RAE): Update this comment.
+tcUnifyTyWithTFs twoWay t1 t2
+  = case tc_unify_tys (const BindMe) twoWay rn_env emptyTvSubstEnv
+                         [t1] [t2] of
+      Unifiable  subst -> Just $ niFixTCvSubst subst
+      MaybeApart subst -> Just $ niFixTCvSubst subst
+      -- we want to *succeed* in questionable cases. This is a
+      -- *pre-unification* algorithm.
+      SurelyApart      -> Nothing
+  where
+    rn_env = mkRnEnv2 $ mkInScopeSet $ tyCoVarsOfTypes [t1, t2]
 
 -----------------
 tcUnifyTys :: (TyCoVar -> BindFlag)
@@ -715,30 +528,66 @@
                     | SurelyApart
                     deriving Functor
 
+instance Applicative UnifyResultM where
+  pure  = Unifiable
+  (<*>) = ap
+
+instance Monad UnifyResultM where
+  return = pure
+
+  SurelyApart  >>= _ = SurelyApart
+  MaybeApart x >>= f = case f x of
+                         Unifiable y -> MaybeApart y
+                         other       -> other
+  Unifiable x  >>= f = f x
+
+instance Alternative UnifyResultM where
+  empty = SurelyApart
+
+  a@(Unifiable {})  <|> _                 = a
+  _                 <|> b@(Unifiable {})  = b
+  a@(MaybeApart {}) <|> _                 = a
+  _                 <|> b@(MaybeApart {}) = b
+  SurelyApart       <|> SurelyApart       = SurelyApart
+
+instance MonadPlus UnifyResultM where
+  mzero = empty
+  mplus = (<|>)
+
 -- | @tcUnifyTysFG bind_tv tys1 tys2@ attepts to find a substitution @s@ (whose
 -- domain elements all respond 'BindMe' to @bind_tv@) such that
 -- @s(tys1)@ and that of @s(tys2)@ are equal, as witnessed by the returned
 -- Coercions.
-tcUnifyTysFG :: (TyCoVar -> BindFlag)
+tcUnifyTysFG :: (TyVar -> BindFlag)
              -> [Type] -> [Type]
              -> UnifyResult
 tcUnifyTysFG bind_fn tys1 tys2
-<<<<<<< HEAD
-  = initUM bind_fn vars $
-    do { unify_tys kis1 kis2
-       ; unify_tys tys1 tys2
-       ; subst <- getTCvSubst
+  = do { env <- tc_unify_tys bind_fn True env emptyTvSubstEnv tys1 tys2
+       ; let subst = niFixTCvSubst env
        ; return (subst, map (expectJust "tcUnifyTysFG") $
                         zipWith buildCoherenceCo
                                 (substTys subst tys1)
                                 (substTys subst tys2)) }
   where
     vars = tyCoVarsOfTypes tys1 `unionVarSet` tyCoVarsOfTypes tys2
+    env  = mkRnEnv2 $ mkInScopeSet vars
+
+-- | This function is actually the one to call the unifier -- a little
+-- too general for outside clients, though.
+tc_unify_tys :: (TyVar -> BindFlag)
+             -> Bool        -- ^ True <=> unify; False <=> match
+             -> RnEnv2
+             -> TvSubstEnv  -- ^ substitution to extend
+             -> [Type] -> [Type]
+             -> UnifyResultM TvSubstEnv
+tc_unify_tys bind_fn unif rn_env tv_env tys1 tys2
+  = initUM bind_fn unif rn_env tv_env $
+    do { unify_tys kis1 kis2
+       ; unify_tys tys1 tys2
+       ; getTvSubstEnv }
+  where
     kis1 = map typeKind tys1
     kis2 = map typeKind tys2
-=======
-  = initUM bind_fn (unify_tys tys1 tys2)
->>>>>>> 96dc041a
 
 {-
 ************************************************************************
@@ -827,13 +676,10 @@
 
 -}
 
-<<<<<<< HEAD
 unify_ty :: Type -> Type -> Coercion   -- Types to be unified and a co
                                        -- between their kinds
          -> UM ()
--- We do not require the incoming substitution to be idempotent,
--- nor guarantee that the outgoing one is.  That's fixed up by
--- the wrappers.
+-- Respects newtypes, PredTypes
 
 unify_ty ty1 ty2 kco
   | Just ty1' <- coreViewOneStarKind ty1 = unify_ty ty1' ty2 kco
@@ -845,44 +691,38 @@
 -- Respects newtypes, PredTypes
 
 unify_ty (TyVarTy tv1) ty2 kco = uVar tv1 ty2 kco
-unify_ty ty1 (TyVarTy tv2) kco = umSwapRn $ uVar tv2 ty1 (mkSymCo kco)
-
-unify_ty (TyConApp tyc1 tys1) (TyConApp tyc2 tys2) _kco
-  | tyc1 == tyc2
-  = unify_tys tys1 tys2
-
-unify_ty (ForAllTy (Anon ty1a) ty1b) (ForAllTy (Anon ty2a) ty2b) _kco
-  = do  { unify_ty ty1a ty2a (mkNomReflCo (typeKind ty1a))
-        ; unify_ty ty1b ty2b (mkNomReflCo (typeKind ty1b)) }
-=======
-unify :: Type -> Type -> UM ()
--- Respects newtypes, PredTypes
-
--- in unify, any NewTcApps/Preds should be taken at face value
-unify (TyVarTy tv1) ty2  = uVar tv1 ty2
-unify ty1 (TyVarTy tv2)  = uVar tv2 ty1
-
-unify ty1 ty2 | Just ty1' <- tcView ty1 = unify ty1' ty2
-unify ty1 ty2 | Just ty2' <- tcView ty2 = unify ty1 ty2'
-
-unify ty1 ty2
+unify_ty ty1 (TyVarTy tv2) kco
+  = do { unif <- amIUnifying
+       ; if unif
+         then umSwapRn $ uVar tv2 ty1 (mkSymCo kco)
+         else surelyApart }  -- non-tv on left; tv on right: can't match.
+
+unify_ty ty1 ty2
   | Just (tc1, tys1) <- splitTyConApp_maybe ty1
   , Just (tc2, tys2) <- splitTyConApp_maybe ty2
   = if tc1 == tc2
     then if isInjectiveTyCon tc1 Nominal
          then unify_tys tys1 tys2
-         else don'tBeSoSure $ unify_tys tys1 tys2
+         else let inj | isTypeFamilyTyCon tc1
+                      = case familyTyConInjectivityInfo tc1 of
+                          NotInjective -> repeat False
+                          Injective bs -> bs
+                      | otherwise
+                      = repeat False
+
+                  inj_tys1 = filterByList inj tys1
+                  inj_tys2 = filterByList inj tys2
+              in
+              don'tBeSoSure $ unify_tys inj_tys1 inj_tys2
     else -- tc1 /= tc2
          if isGenerativeTyCon tc1 Nominal && isGenerativeTyCon tc2 Nominal
          then surelyApart
          else maybeApart
->>>>>>> 96dc041a
 
         -- Applications need a bit of care!
         -- They can match FunTy and TyConApp, so use splitAppTy_maybe
         -- NB: we've already dealt with type variables,
         -- so if one type is an App the other one jolly well better be too
-<<<<<<< HEAD
 unify_ty (AppTy ty1a ty1b) ty2 _kco
   | Just (ty2a, ty2b) <- repSplitAppTy_maybe ty2
   = unify_ty_app ty1a ty1b ty2a ty2b
@@ -898,6 +738,17 @@
        ; umRnBndr2 tv1 tv2 $ unify_ty ty1 ty2 kco }
 
 unify_ty (CoercionTy {}) (CoercionTy {}) _kco = return ()
+
+unify_ty ty1 _ _
+  | Just (tc1, _) <- splitTyConApp_maybe ty1
+  , not (isGenerativeTyCon tc1 Nominal)
+  = maybeApart
+
+unify_ty _ ty2 _
+  | Just (tc2, _) <- splitTyConApp_maybe ty2
+  , not (isGenerativeTyCon tc2 Nominal)
+  = do { unif <- amIUnifying
+       ; if unif then maybeApart else surelyApart }
 
 unify_ty _ _ _ = surelyApart
 
@@ -907,38 +758,17 @@
          let ki1a = typeKind ty1a
              ki2a = typeKind ty2a
        ; unify_ty ki1a ki2a (mkNomReflCo liftedTypeKind)
-       ; subst <- getTCvSubst
-       ; let kind_co = mkNomReflCo (substTy subst ki1a)
+       ; let kind_co = mkNomReflCo ki1a
        ; unify_ty ty1a ty2a kind_co
        ; unify_ty ty1b ty2b (mkNthCo 0 kind_co) }
 
-=======
-unify (AppTy ty1a ty1b) ty2
-  | Just (ty2a, ty2b) <- repSplitAppTy_maybe ty2
-  = do  { unify ty1a ty2a
-        ; unify ty1b ty2b }
-
-unify ty1 (AppTy ty2a ty2b)
-  | Just (ty1a, ty1b) <- repSplitAppTy_maybe ty1
-  = do  { unify ty1a ty2a
-        ; unify ty1b ty2b }
-
-unify (LitTy x) (LitTy y) | x == y = return ()
-
-unify _ _ = surelyApart
-        -- ForAlls??
-
-------------------------------
->>>>>>> 96dc041a
 unify_tys :: [Type] -> [Type] -> UM ()
 unify_tys orig_xs orig_ys
   = go orig_xs orig_ys
   where
     go []     []     = return ()
-<<<<<<< HEAD
     go (x:xs) (y:ys)
-      = do { subst <- getTCvSubst
-           ; unify_ty x y (mkNomReflCo $ substTy subst $ typeKind x)
+      = do { unify_ty x y (mkNomReflCo $ typeKind x)
            ; go xs ys }
     go _ _ = maybeApart  -- See Note [Lists of different lengths are MaybeApart]
 
@@ -959,28 +789,6 @@
            -> Type              -- with this Type
            -> Type              -- (version w/ expanded synonyms)
            -> Coercion          -- :: kind tv ~N kind ty
-=======
-    go (x:xs) (y:ys) = do { unify x y
-                          ; go xs ys }
-    go _ _ = maybeApart  -- See Note [Lists of different lengths are MaybeApart]
-
----------------------------------
-uVar :: TyVar           -- Type variable to be unified
-     -> Type            -- with this type
-     -> UM ()
-
-uVar tv1 ty
- = do { subst <- umGetTvSubstEnv
-         -- Check to see whether tv1 is refined by the substitution
-      ; case (lookupVarEnv subst tv1) of
-          Just ty' -> unify ty' ty     -- Yes, call back into unify'
-          Nothing  -> uUnrefined subst tv1 ty ty }  -- No, continue
-
-uUnrefined :: TvSubstEnv          -- environment to extend (from the UM monad)
-           -> TyVar               -- Type variable to be unified
-           -> Type                -- with this type
-           -> Type                -- (version w/ expanded synonyms)
->>>>>>> 96dc041a
            -> UM ()
 
 -- We know that tv1 isn't refined
@@ -992,7 +800,6 @@
                 --      type Foo a = a
                 -- and then unify a ~ Foo a
 
-<<<<<<< HEAD
   | TyVarTy tv2 <- ty2'
   = do { tv1' <- umRnOccL tv1
        ; tv2' <- umRnOccR tv2
@@ -1003,20 +810,6 @@
          {  Just ty' -> uUnrefined tv1 ty' ty' kco
          ;  Nothing  -> do
        {   -- So both are unrefined
-=======
-uUnrefined subst tv1 ty2 (TyVarTy tv2)
-  | tv1 == tv2          -- Same type variable
-  = return ()
-
-    -- Check to see whether tv2 is refined
-  | Just ty' <- lookupVarEnv subst tv2
-  = uUnrefined subst tv1 ty' ty'
-
-  | otherwise
-
-  = do {   -- So both are unrefined; unify the kinds
-       ; unify (tyVarKind tv1) (tyVarKind tv2)
->>>>>>> 96dc041a
 
            -- And then bind one or the other,
            -- depending on which is bindable
@@ -1025,7 +818,6 @@
        ; let ty1 = mkTyVarTy tv1
        ; case (b1, b2) of
            (Skolem, Skolem) -> maybeApart -- See Note [Unification with skolems]
-<<<<<<< HEAD
            (BindMe, _)      -> do { checkRnEnvR ty2 -- make sure ty2 is not a local
                                   ; extendTvEnv tv1 (ty2 `mkCastTy` kco) }
            (_, BindMe)      -> do { checkRnEnvL ty1 -- ditto for ty1
@@ -1035,7 +827,7 @@
 uUnrefined tv1 ty2 ty2' kco -- ty2 is not a type variable
   = do { occurs <- elemNiSubstSet tv1 (tyCoVarsOfType ty2')
        ; if occurs
-         then maybeApart               -- Occurs check, see Note [Fine-grained unification]
+         then maybeApart       -- Occurs check, see Note [Fine-grained unification]
          else do bindTv tv1 (ty2 `mkCastTy` mkSymCo kco) }
             -- Bind tyvar to the synonym if poss
 
@@ -1051,29 +843,6 @@
         ; case b of
             Skolem -> maybeApart  -- See Note [Unification with skolems]
             BindMe -> extendTvEnv tv ty
-=======
-           (BindMe, _)      -> extendSubst tv1 ty2
-           (_, BindMe)      -> extendSubst tv2 ty1 }
-
-uUnrefined subst tv1 ty2 ty2'   -- ty2 is not a type variable
-  | tv1 `elemVarSet` niSubstTvSet subst (tyVarsOfType ty2')
-  = maybeApart                          -- Occurs check
-                                        -- See Note [Fine-grained unification]
-  | otherwise
-  = do { unify k1 k2
-       -- Note [Kinds Containing Only Literals]
-       ; bindTv tv1 ty2 }        -- Bind tyvar to the synonym if poss
-  where
-    k1 = tyVarKind tv1
-    k2 = typeKind ty2'
-
-bindTv :: TyVar -> Type -> UM ()
-bindTv tv ty      -- ty is not a type variable
-  = do  { b <- tvBindFlag tv
-        ; case b of
-            Skolem -> maybeApart  -- See Note [Unification with skolems]
-            BindMe -> extendSubst tv ty
->>>>>>> 96dc041a
         }
 
 {-
@@ -1098,97 +867,83 @@
 ************************************************************************
 -}
 
-<<<<<<< HEAD
 newtype UM a = UM { unUM :: (TyVar -> BindFlag) -- the user-supplied BingFlag function
+                         -> Bool                -- unification (True) or matching?
                          -> RnEnv2              -- the renaming env for local variables
                          -> TyCoVarSet          -- set of all local variables
                          -> TvSubstEnv          -- substitutions
                          -> UnifyResultM (TvSubstEnv, a) }
-=======
-newtype UM a = UM { unUM :: (TyVar -> BindFlag)
-                         -> TvSubstEnv
-                         -> UnifyResultM (a, TvSubstEnv) }
->>>>>>> 96dc041a
 
 instance Functor UM where
       fmap = liftM
 
 instance Applicative UM where
-      pure a = UM (\_tvs subst  -> Unifiable (a, subst))
-      (<*>) = ap
+      pure a = UM (\_ _ _ _ tsubst -> pure (tsubst, a))
+      (<*>)  = ap
 
 instance Monad UM where
-<<<<<<< HEAD
-  return a = UM (\_ _ _ tsubst -> Unifiable (tsubst, a))
-  fail _   = UM (\_ _ _ _ -> SurelyApart) -- failed pattern match
-  m >>= k  = UM (\tvs rn_env locals tsubst ->
-                 case unUM m tvs rn_env locals tsubst of
-                   Unifiable (tsubst', v)
-                     -> unUM (k v) tvs rn_env locals tsubst'
-                   MaybeApart (tsubst', v)
-                     -> case unUM (k v) tvs rn_env locals tsubst' of
-                          Unifiable result -> MaybeApart result
-                          other            -> other
-                   SurelyApart -> SurelyApart)
-
--- TODO (RAE): Is this right?
+  return   = pure
+  fail _   = UM (\_ _ _ _ _ -> SurelyApart) -- failed pattern match
+  m >>= k  = UM (\tvs unif rn_env locals tsubst ->
+                  do { (tsubst', v) <- unUM m tvs unif rn_env locals tsubst
+                     ; unUM (k v) tvs unif rn_env locals tsubst' }
+
 instance Alternative UM where
-  empty = mzero
-  (<|>) = mplus
+  empty     = UM (\_ _ _ _ _ -> mzero)
+  m1 <|> m2 = UM (\tvs unif rn_env locals tsubst ->
+                  unUM m1 tvs unif rn_env locals tsubst <|>
+                  unUM m2 tvs unif rn_env locals tsubst)
 
   -- need this instance because of a use of 'guard' above
 instance MonadPlus UM where
-  mzero = UM (\_ _ _ _ -> SurelyApart)
-
-    -- This function should never be called, but it has a sensible implementation,
-    -- so why not?
-  mplus m1 m2 = UM (\tvs rn_env locals tsubst ->
-                     let res2 = unUM m2 tvs rn_env locals tsubst in
-                     case unUM m1 tvs rn_env locals tsubst of
-                       res1@(Unifiable _)  -> res1
-                       res1@(MaybeApart _) -> case res2 of
-                                                  Unifiable _ -> res2
-                                                  _           -> res1
-                       SurelyApart         -> res2)
+  mzero = empty
+  mplus = (<|>)
 
 initUM :: (TyVar -> BindFlag)
-       -> TyCoVarSet  -- set of variables in scope
+       -> Bool        -- True <=> unify; False <=> match
+       -> RnEnv2
+       -> TvSubstEnv  -- subst to extend
        -> UM a -> UnifyResultM a
-initUM badtvs vars um
-  = case unUM um badtvs rn_env emptyVarSet emptyTvSubstEnv of
+initUM badtvs unif rn_env subst_env um
+  = case unUM um badtvs unif rn_env emptyVarSet subst_env of
       Unifiable (_, subst)  -> Unifiable subst
       MaybeApart (_, subst) -> MaybeApart subst
       SurelyApart           -> SurelyApart
-  where
-    rn_env = mkRnEnv2 (mkInScopeSet vars)
 
 tvBindFlag :: TyVar -> UM BindFlag
-tvBindFlag tv = UM $ \tv_fn _ locals tsubst ->
+tvBindFlag tv = UM $ \tv_fn _ _ locals tsubst ->
   Unifiable (tsubst, if tv `elemVarSet` locals then Skolem else tv_fn tv)
 
 getTvSubstEnv :: UM TvSubstEnv
-getTvSubstEnv = UM $ \_ _ _ tsubst -> Unifiable (tsubst, tsubst)
+getTvSubstEnv = UM $ \_ _ _ _ tsubst -> Unifiable (tsubst, tsubst)
 
 getTCvSubst :: UM TCvSubst
-getTCvSubst = UM $ \_ _ _ tsubst -> Unifiable (tsubst, niFixTCvSubst tsubst)
+getTCvSubst = UM $ \_ _ _ _ tsubst -> Unifiable (tsubst, niFixTCvSubst tsubst)
 
 extendTvEnv :: TyVar -> Type -> UM ()
-extendTvEnv tv ty = UM $ \_ _ _ tsubst ->
+extendTvEnv tv ty = UM $ \_ _ _ _ tsubst ->
   Unifiable (extendVarEnv tsubst tv ty, ())
 
 umRnBndr2 :: TyCoVar -> TyCoVar -> UM a -> UM a
-umRnBndr2 v1 v2 thing = UM $ \tv_fn rn_env locals tsubst ->
+umRnBndr2 v1 v2 thing = UM $ \tv_fn unif rn_env locals tsubst ->
   let (rn_env', v3) = rnBndr2_var rn_env v1 v2
       locals'       = extendVarSetList locals [v1, v2, v3]
-  in unUM thing tv_fn rn_env' locals' tsubst
+  in unUM thing tv_fn unif rn_env' locals' tsubst
 
 checkRnEnv :: (RnEnv2 -> Var -> Bool) -> Type -> UM ()
-checkRnEnv inRnEnv ty = UM $ \_ rn_env _ tsubst ->
+checkRnEnv inRnEnv ty = UM $ \_ _ rn_env _ tsubst ->
   let varset = tyCoVarsOfType ty in
   if any (inRnEnv rn_env) (varSetElems varset)
   then MaybeApart (tsubst, ())
   else Unifiable (tsubst, ())
 
+-- | Converts any SurelyApart to a MaybeApart
+don'tBeSoSure :: UM () -> UM ()
+don'tBeSoSure um = UM $ \tv_fn unif rn_env locals tsubst ->
+  case unUM um tv_fn unif rn_env locals tsubst of
+    SurelyApart -> MaybeApart (tsubst, ())
+    other       -> other
+
 checkRnEnvR :: Type -> UM ()
 checkRnEnvR = checkRnEnv inRnEnvR
 
@@ -1196,23 +951,26 @@
 checkRnEnvL = checkRnEnv inRnEnvL
 
 umRnOccL :: TyVar -> UM TyVar
-umRnOccL v = UM $ \_ rn_env _ tsubst ->
+umRnOccL v = UM $ \_ _ rn_env _ tsubst ->
   Unifiable (tsubst, rnOccL rn_env v)
 
 umRnOccR :: TyVar -> UM TyVar
-umRnOccR v = UM $ \_ rn_env _ tsubst ->
+umRnOccR v = UM $ \_ _ rn_env _ tsubst ->
   Unifiable (tsubst, rnOccR rn_env v)
 
 umSwapRn :: UM a -> UM a
-umSwapRn thing = UM $ \tv_fn rn_env locals tsubst ->
+umSwapRn thing = UM $ \tv_fn unif rn_env locals tsubst ->
   let rn_env' = rnSwap rn_env in
-  unUM thing tv_fn rn_env' locals tsubst
+  unUM thing tv_fn unif rn_env' locals tsubst
+
+amIUnifying :: UM Bool
+amIUnifying = UM $ \_ unif _ _ tsubst -> Unifiable (tsubst, unif)
 
 maybeApart :: UM ()
-maybeApart = UM (\_ _ _ tsubst -> MaybeApart (tsubst, ()))
+maybeApart = UM (\_ _ _ _ tsubst -> MaybeApart (tsubst, ()))
 
 surelyApart :: UM a
-surelyApart = UM (\_ _ _ _ -> SurelyApart)
+surelyApart = UM (\_ _ _ _ _ -> SurelyApart)
 
 {-
 %************************************************************************
@@ -1400,42 +1158,4 @@
   = Just (mkHomoForAllCos_NoRefl [tv] (Refl r ty))
     -- NB: NoRefl variant. Otherwise, we get a loop!
 pushRefl (Refl r (CastTy ty co))  = Just (castCoercionKind (Refl r ty) co co)
-pushRefl _                        = Nothing
-=======
-  return   = pure
-  fail _   = UM (\_tvs _subst -> SurelyApart) -- failed pattern match
-  m >>= k  = UM (\tvs  subst  -> case unUM m tvs subst of
-                           Unifiable (v, subst') -> unUM (k v) tvs subst'
-                           MaybeApart (v, subst') ->
-                             case unUM (k v) tvs subst' of
-                               Unifiable (v', subst'') -> MaybeApart (v', subst'')
-                               other                   -> other
-                           SurelyApart -> SurelyApart)
-
--- returns an idempotent substitution
-initUM :: (TyVar -> BindFlag) -> UM () -> UnifyResult
-initUM badtvs um = fmap (niFixTvSubst . snd) $ unUM um badtvs emptyTvSubstEnv
-
-tvBindFlag :: TyVar -> UM BindFlag
-tvBindFlag tv = UM (\tv_fn subst -> Unifiable (tv_fn tv, subst))
-
--- | Extend the TvSubstEnv in the UM monad
-extendSubst :: TyVar -> Type -> UM ()
-extendSubst tv ty = UM (\_tv_fn subst -> Unifiable ((), extendVarEnv subst tv ty))
-
--- | Retrive the TvSubstEnv from the UM monad
-umGetTvSubstEnv :: UM TvSubstEnv
-umGetTvSubstEnv = UM $ \_tv_fn subst -> Unifiable (subst, subst)
-
--- | Converts any SurelyApart to a MaybeApart
-don'tBeSoSure :: UM () -> UM ()
-don'tBeSoSure um = UM $ \tv_fn subst -> case unUM um tv_fn subst of
-  SurelyApart -> MaybeApart ((), subst)
-  other       -> other
-
-maybeApart :: UM ()
-maybeApart = UM (\_tv_fn subst -> MaybeApart ((), subst))
-
-surelyApart :: UM a
-surelyApart = UM (\_tv_fn _subst -> SurelyApart)
->>>>>>> 96dc041a
+pushRefl _                        = Nothing