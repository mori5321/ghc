%
% (c) The University of Glasgow 2006
% (c) The GRASP/AQUA Project, Glasgow University, 1998
%

Type - public interface

\begin{code}
{-# LANGUAGE CPP #-}
{-# OPTIONS_GHC -fno-warn-orphans #-}

-- | Main functions for manipulating types and type-related things
module Type (
        -- Note some of this is just re-exports from TyCon..

        -- * Main data types representing Types
        -- $type_classification

        -- $representation_types
        TyThing(..), Type, VisibilityFlag(..), KindOrType, PredType, ThetaType,
        Var, TyVar, isTyVar, TyCoVar, Binder,

        -- ** Constructing and deconstructing types
        mkOnlyTyVarTy, mkOnlyTyVarTys, getTyVar, getTyVar_maybe, repGetTyVar_maybe,
        getTyCoVar_maybe, mkTyCoVarTy, mkTyCoVarTys,

        mkAppTy, mkAppTys, splitAppTy, splitAppTys,
        splitAppTy_maybe, repSplitAppTy_maybe,

        mkFunTy, mkFunTys, splitFunTy, splitFunTy_maybe,
        splitFunTys, splitFunTysN,
        funResultTy, funArgTy,

        mkTyConApp, mkTyConTy,
        tyConAppTyCon_maybe, tyConAppArgs_maybe, tyConAppTyCon, tyConAppArgs,
        splitTyConApp_maybe, splitTyConApp, tyConAppArgN,

        mkForAllTy, mkForAllTys, mkInvForAllTys, mkVisForAllTys,
        mkNamedForAllTy,
        splitForAllTy_maybe, splitForAllTys, splitForAllTy,
        splitNamedForAllTys, splitNamedForAllTysB,
        mkPiType, mkPiTypes, mkPiTypesNoTv, mkPiTypesPreferFunTy,
        piResultTy, piResultTys,
        applyTy, applyTys, applyTysD, applyTysX, isForAllTy, dropForAlls,

        mkNumLitTy, isNumLitTy,
        mkStrLitTy, isStrLitTy,

        mkCastTy, splitCastTy_maybe, mkCoercionTy,

        coAxNthLHS,
        stripCoercionTy, splitCoercionType_maybe,

        splitForAllTysInvisible, filterInvisibles,
        synTyConResKind,
        tyConBinders,
        
        -- (Newtypes)
        newTyConInstRhs,

        -- Pred types
        mkFamilyTyConApp,
        isDictLikeTy,
        mkEqPred, mkCoerciblePred, mkPrimEqPred, mkReprPrimEqPred,
        mkHeteroPrimEqPred, mkHeteroReprPrimEqPred,
        mkClassPred,
        isClassPred, isEqPred,
        isIPPred, isIPPred_maybe, isIPTyCon, isIPClass,

        -- Deconstructing predicate types
        PredTree(..), classifyPredType,
        getClassPredTys, getClassPredTys_maybe,
        getEqPredTys, getEqPredTys_maybe, getEqPredRole, isEqPredLifted,

        -- ** Binders
        mkNamedBinder, mkAnonBinder, isNamedBinder, isAnonBinder,
        isIdLikeBinder, binderVisibility, binderVar_maybe,
        binderVar, binderRelevantType_maybe, caseBinder,
        partitionBinders, partitionBindersIntoBinders,
        binderType, isVisibleBinder, isInvisibleBinder,
        
        -- ** Common type constructors
        funTyCon,

        -- ** Predicates on types
        isTyCoVarTy, allDistinctTyVars,
        isTyVarTy, isFunTy, isDictTy, isPredTy, isVoidTy, isCoercionTy,
        isCoercionTy_maybe, isCoercionType, isNamedForAllTy,

        -- (Lifting and boxity)
        isUnLiftedType, isUnboxedTupleType, isAlgType, isClosedAlgType,
        isPrimitiveType, isStrictType, isLevityTy, isLevityVar, getLevity,

        -- * Main data types representing Kinds
        Kind, SimpleKind, MetaKindVar,

        -- ** Finding the kind of a type
        typeKind,

        -- ** Common Kinds
        liftedTypeKind, unliftedTypeKind,
        constraintKind,

        -- ** Common Kind type constructors
        liftedTypeKindTyCon, unliftedTypeKindTyCon,
        constraintKindTyCon,

        -- * Type free variables
        tyCoVarsOfType, tyCoVarsOfTypes, closeOverKinds,
        expandTypeSynonyms,
        typeSize, varSetElemsWellScoped,

        -- * Type comparison
        eqType, eqTypeX, eqTypes, cmpType, cmpTypes, cmpTypeX, cmpTypesX, cmpTc,
        eqPred, eqPredX, cmpPred, eqTyCoVarBndrs,

        -- * Forcing evaluation of types
        seqType, seqTypes,

        -- * Other views onto Types
        coreView, coreViewOneStarKind, tcView,

        UnaryType, RepType(..), flattenRepType, repType,
        tyConsOfType,

        -- * Type representation for the code generator
        typePrimRep, typeRepArity,

        -- * Main type substitution data types
        TvSubstEnv,     -- Representation widely visible
        TCvSubst(..),    -- Representation visible to a few friends

        -- ** Manipulating type substitutions
        emptyTvSubstEnv, emptyTCvSubst, mkEmptyTCvSubst,

        mkTCvSubst, mkOpenTCvSubst, zipOpenTCvSubst, zipTopTCvSubst, mkTopTCvSubst,
        notElemTCvSubst,
        getTvSubstEnv, setTvSubstEnv,
        zapTCvSubst, getTCvInScope,
        extendTCvInScope, extendTCvInScopeList,
        extendTCvSubst, extendTCvSubstList,
        isInScope, composeTCvSubstEnv, zipTyCoEnv,
        isEmptyTCvSubst, unionTCvSubst,

        -- ** Performing substitution on types and kinds
        substTy, substTys, substTyWith, substTysWith, substTheta,
        substTyCoVar, substTyCoVars, substTyVarBndr, substTyCoVarBndr,
        cloneTyVarBndr, lookupTyVar, lookupVar, substTelescope,

        -- * Pretty-printing
        pprType, pprParendType, pprTypeApp, pprTyThingCategory, pprTyThing,
        pprTCvBndr, pprTCvBndrs, pprForAll, pprForAllImplicit, pprUserForAll,
        pprSigmaType,
        pprTheta, pprThetaArrowTy, pprClassPred,
        pprKind, pprParendKind, pprSourceTyCon,
        TyPrec(..), maybeParen, pprSigmaTypeExtraCts,

        -- * Tidying type related things up for printing
        tidyType,      tidyTypes,
        tidyOpenType,  tidyOpenTypes,
        tidyOpenKind,
        tidyTyCoVarBndr, tidyTyCoVarBndrs, tidyFreeTyCoVars,
        tidyOpenTyCoVar, tidyOpenTyCoVars,
        tidyTyVarOcc,
        tidyTopType,
        tidyKind
    ) where

#include "HsVersions.h"

-- We import the representation and primitive functions from TyCoRep.
-- Many things are reexported, but not the representation!

import Kind
import TyCoRep

-- friends:
import Var
import VarEnv
import VarSet
import NameEnv

import Class
import TyCon
import TysPrim
import {-# SOURCE #-} TysWiredIn ( eqTyCon, coercibleTyCon, typeNatKind, typeSymbolKind )
import PrelNames
import CoAxiom
import {-# SOURCE #-} Coercion

-- others
import BasicTypes       ( Arity, RepArity, Boxity(..) )
import Util
import Outputable
import FastString
import Pair
import ListSetOps

import Data.List        ( partition, sortBy )
import Maybes           ( orElse )
import Data.Maybe       ( isJust )
import Control.Monad    ( guard )

\end{code}

\begin{code}
-- $type_classification
-- #type_classification#
--
-- Types are one of:
--
-- [Unboxed]            Iff its representation is other than a pointer
--                      Unboxed types are also unlifted.
--
-- [Lifted]             Iff it has bottom as an element.
--                      Closures always have lifted types: i.e. any
--                      let-bound identifier in Core must have a lifted
--                      type. Operationally, a lifted object is one that
--                      can be entered.
--                      Only lifted types may be unified with a type variable.
--
-- [Algebraic]          Iff it is a type with one or more constructors, whether
--                      declared with @data@ or @newtype@.
--                      An algebraic type is one that can be deconstructed
--                      with a case expression. This is /not/ the same as
--                      lifted types, because we also include unboxed
--                      tuples in this classification.
--
-- [Data]               Iff it is a type declared with @data@, or a boxed tuple.
--
-- [Primitive]          Iff it is a built-in type that can't be expressed in Haskell.
--
-- Currently, all primitive types are unlifted, but that's not necessarily
-- the case: for example, @Int@ could be primitive.
--
-- Some primitive types are unboxed, such as @Int#@, whereas some are boxed
-- but unlifted (such as @ByteArray#@).  The only primitive types that we
-- classify as algebraic are the unboxed tuples.
--
-- Some examples of type classifications that may make this a bit clearer are:
--
-- @
-- Type         primitive       boxed           lifted          algebraic
-- -----------------------------------------------------------------------------
-- Int#         Yes             No              No              No
-- ByteArray#   Yes             Yes             No              No
-- (\# a, b \#)   Yes             No              No              Yes
-- (  a, b  )   No              Yes             Yes             Yes
-- [a]          No              Yes             Yes             Yes
-- @

-- $representation_types
-- A /source type/ is a type that is a separate type as far as the type checker is
-- concerned, but which has a more low-level representation as far as Core-to-Core
-- passes and the rest of the back end is concerned.
--
-- You don't normally have to worry about this, as the utility functions in
-- this module will automatically convert a source into a representation type
-- if they are spotted, to the best of it's abilities. If you don't want this
-- to happen, use the equivalent functions from the "TcType" module.
\end{code}

%************************************************************************
%*                                                                      *
                Type representation
%*                                                                      *
%************************************************************************

\begin{code}
{-# INLINE coreView #-}
coreView :: Type -> Maybe Type
-- ^ In Core, we \"look through\" non-recursive newtypes and 'PredTypes': this
-- function tries to obtain a different view of the supplied type given this
--
-- Strips off the /top layer only/ of a type to give
-- its underlying representation type.
-- Returns Nothing if there is nothing to look through.
--
-- By being non-recursive and inlined, this case analysis gets efficiently
-- joined onto the case analysis that the caller is already doing
coreView (TyConApp tc tys) | Just (tenv, rhs, tys') <- coreExpandTyCon_maybe tc tys
              = Just (mkAppTys (substTy (mkTopTCvSubst tenv) rhs) tys')
               -- Its important to use mkAppTys, rather than (foldl AppTy),
               -- because the function part might well return a
               -- partially-applied type constructor; indeed, usually will!
coreView _                 = Nothing

-- | Like 'coreView', but it also "expands" @Constraint@ and @BOX@ to become
-- @TYPE Lifted@.
coreViewOneStarKind :: Type -> Maybe Type
coreViewOneStarKind = go Nothing
  where
    go _ t | Just t' <- coreView t                    = go (Just t') t'
    go _ (TyConApp tc []) | isStarKindSynonymTyCon tc = go (Just t') t'
      where t' = liftedTypeKind
    go res _ = res

-----------------------------------------------
{-# INLINE tcView #-}
tcView :: Type -> Maybe Type
-- ^ Similar to 'coreView', but for the type checker, which just looks through synonyms
tcView (TyConApp tc tys) | Just (tenv, rhs, tys') <- tcExpandTyCon_maybe tc tys
                         = Just (mkAppTys (substTy (mkTopTCvSubst tenv) rhs) tys')
tcView _                 = Nothing
  -- You might think that tcView belows in TcType rather than Type, but unfortunately
  -- it is needed by Unify, which is turn imported by Coercion (for MatchEnv and matchList).
  -- So we will leave it here to avoid module loops.

-----------------------------------------------
expandTypeSynonyms :: Type -> Type
-- ^ Expand out all type synonyms.  Actually, it'd suffice to expand out
-- just the ones that discard type variables (e.g.  type Funny a = Int)
-- But we don't know which those are currently, so we just expand all.
expandTypeSynonyms ty
  = go (mkEmptyTCvSubst (mkTyCoInScopeSet [ty] [])) ty
  where
    go subst (TyConApp tc tys)
      | Just (tenv, rhs, tys') <- tcExpandTyCon_maybe tc tys
      = let subst' = unionTCvSubst subst (mkTopTCvSubst tenv) in
        go subst' (mkAppTys rhs tys')
      | otherwise
      = TyConApp tc (map (go subst) tys)
    go _     (LitTy l)     = LitTy l
    go subst (TyVarTy tv)  = substTyVar subst tv
    go subst (AppTy t1 t2) = mkAppTy (go subst t1) (go subst t2)
    go subst (ForAllTy (Anon arg) res)
      = mkFunTy (go subst arg) (go subst res) 
    go subst (ForAllTy (Named tv vis) t)
      = let (subst', tv') = substTyVarBndrCallback go subst tv in
        ForAllTy (Named tv' vis) (go subst' t)
    go subst (CastTy ty co)  = mkCastTy (go subst ty) (go_co subst co)
    go subst (CoercionTy co) = mkCoercionTy (go_co subst co)

    go_co subst (Refl r ty)
      = mkReflCo r (go subst ty)
       -- NB: coercions are always expanded upon creation
    go_co subst (TyConAppCo r tc args)
      = mkTyConAppCo r tc (map (go_arg subst) args)
    go_co subst (AppCo co arg)
      = mkAppCo (go_co subst co) (go_arg subst arg)
    go_co subst (ForAllCo cobndr co)
      = let (subst', cobndr') = go_cobndr subst cobndr in
        mkForAllCo cobndr' (go_co subst' co)
    go_co subst (CoVarCo cv)
      = substCoVar subst cv
    go_co subst (AxiomInstCo ax ind args)
      = mkAxiomInstCo ax ind (map (go_arg subst) args)
    go_co subst (PhantomCo h t1 t2)
      = mkPhantomCo (go_co subst h) (go subst t1) (go subst t2)
    go_co subst (UnsafeCo r ty1 ty2)
      = mkUnsafeCo r (go subst ty1) (go subst ty2)
    go_co subst (SymCo co)
      = mkSymCo (go_co subst co)
    go_co subst (TransCo co1 co2)
      = mkTransCo (go_co subst co1) (go_co subst co2)
    go_co subst (NthCo n co)
      = mkNthCo n (go_co subst co)
    go_co subst (LRCo lr co)
      = mkLRCo lr (go_co subst co)
    go_co subst (InstCo co arg)
      = mkInstCo (go_co subst co) (go_arg subst arg)
    go_co subst (CoherenceCo co1 co2)
      = mkCoherenceCo (go_co subst co1) (go_co subst co2)
    go_co subst (KindCo co)
      = mkKindCo (go_co subst co)
    go_co subst (SubCo co)
      = mkSubCo (go_co subst co)
    go_co subst (AxiomRuleCo ax ts cs)
      = AxiomRuleCo ax (map (go subst) ts) (map (go_co subst) cs)

    go_arg subst (TyCoArg co)
      = TyCoArg (go_co subst co)
    go_arg subst (CoCoArg r co1 co2)
      = CoCoArg r (go_co subst co1) (go_co subst co2)

      -- the "False" and "const" are to accommodate the type of
      -- substForAllCoBndrCallback, which is general enough to
      -- handle coercion optimization (which sometimes swaps the
      -- order of a coercion)
    go_cobndr = substForAllCoBndrCallback False go (const go_co)
\end{code}


%************************************************************************
%*                                                                      *
\subsection{Constructor-specific functions}
%*                                                                      *
%************************************************************************


---------------------------------------------------------------------
                                TyVarTy
                                ~~~~~~~
\begin{code}
-- | Attempts to obtain the type variable underlying a 'Type', and panics with the
-- given message if this is not a type variable type. See also 'getTyVar_maybe'
getTyVar :: String -> Type -> TyVar
getTyVar msg ty = case getTyVar_maybe ty of
                    Just tv -> tv
                    Nothing -> panic ("getTyVar: " ++ msg)

isTyVarTy :: Type -> Bool
isTyVarTy ty = isJust (getTyVar_maybe ty)

isTyCoVarTy :: Type -> Bool
isTyCoVarTy ty = isJust (getTyCoVar_maybe ty)

-- | Attempts to obtain the type variable underlying a 'Type'
getTyVar_maybe :: Type -> Maybe TyVar
getTyVar_maybe ty | Just ty' <- coreView ty = getTyVar_maybe ty'
                  | otherwise               = repGetTyVar_maybe ty

-- | Attempts to obtain the type variable underlying a 'Type', without
-- any expansion
repGetTyVar_maybe :: Type -> Maybe TyVar
repGetTyVar_maybe (TyVarTy tv) = Just tv
repGetTyVar_maybe _            = Nothing

-- | Attempts to obtain the type or coercion variable underlying a 'Type'
getTyCoVar_maybe :: Type -> Maybe TyCoVar
getTyCoVar_maybe ty | Just ty' <- coreView ty = getTyCoVar_maybe ty'
getTyCoVar_maybe (TyVarTy tv)                 = Just tv
getTyCoVar_maybe (CoercionTy (CoVarCo cv))    = Just cv
getTyCoVar_maybe _                            = Nothing

allDistinctTyVars :: [KindOrType] -> Bool
allDistinctTyVars tkvs = go emptyVarSet tkvs
  where
    go _      [] = True
    go so_far (ty : tys)
       = case getTyVar_maybe ty of
             Nothing -> False
             Just tv | tv `elemVarSet` so_far -> False
                     | otherwise -> go (so_far `extendVarSet` tv) tys
\end{code}


---------------------------------------------------------------------
                                AppTy
                                ~~~~~
We need to be pretty careful with AppTy to make sure we obey the
invariant that a TyConApp is always visibly so.  mkAppTy maintains the
invariant: use it.

\begin{code}
-- | Applies a type to another, as in e.g. @k a@
mkAppTy :: Type -> Type -> Type
mkAppTy (TyConApp tc tys) ty2 = mkTyConApp tc (tys ++ [ty2])
mkAppTy ty1               ty2 = AppTy ty1 ty2
        -- Note that the TyConApp could be an
        -- under-saturated type synonym.  GHC allows that; e.g.
        --      type Foo k = k a -> k a
        --      type Id x = x
        --      foo :: Foo Id -> Foo Id
        --
        -- Here Id is partially applied in the type sig for Foo,
        -- but once the type synonyms are expanded all is well

mkAppTys :: Type -> [Type] -> Type
mkAppTys ty1                []   = ty1
mkAppTys (TyConApp tc tys1) tys2 = mkTyConApp tc (tys1 ++ tys2)
mkAppTys ty1                tys2 = foldl AppTy ty1 tys2

-------------
splitAppTy_maybe :: Type -> Maybe (Type, Type)
-- ^ Attempt to take a type application apart, whether it is a
-- function, type constructor, or plain type application. Note
-- that type family applications are NEVER unsaturated by this!
splitAppTy_maybe ty | Just ty' <- coreView ty
                    = splitAppTy_maybe ty'
splitAppTy_maybe ty = repSplitAppTy_maybe ty

-------------
repSplitAppTy_maybe :: Type -> Maybe (Type,Type)
-- ^ Does the AppTy split as in 'splitAppTy_maybe', but assumes that
-- any Core view stuff is already done
repSplitAppTy_maybe (ForAllTy (Anon ty1) ty2)
  = Just (TyConApp funTyCon [ty1], ty2)
repSplitAppTy_maybe (AppTy ty1 ty2)   = Just (ty1, ty2)
repSplitAppTy_maybe (TyConApp tc tys)
  | isDecomposableTyCon tc || tys `lengthExceeds` tyConArity tc
  , Just (tys', ty') <- snocView tys
  = Just (TyConApp tc tys', ty')    -- Never create unsaturated type family apps!
repSplitAppTy_maybe _other = Nothing
-------------
splitAppTy :: Type -> (Type, Type)
-- ^ Attempts to take a type application apart, as in 'splitAppTy_maybe',
-- and panics if this is not possible
splitAppTy ty = case splitAppTy_maybe ty of
                Just pr -> pr
                Nothing -> panic "splitAppTy"

-------------
splitAppTys :: Type -> (Type, [Type])
-- ^ Recursively splits a type as far as is possible, leaving a residual
-- type being applied to and the type arguments applied to it. Never fails,
-- even if that means returning an empty list of type applications.
splitAppTys ty = split ty ty []
  where
    split orig_ty ty args | Just ty' <- coreView ty = split orig_ty ty' args
    split _       (AppTy ty arg)        args = split ty ty (arg:args)
    split _       (TyConApp tc tc_args) args
      = let -- keep type families saturated
            n | isDecomposableTyCon tc = 0
              | otherwise              = tyConArity tc
            (tc_args1, tc_args2) = splitAt n tc_args
        in
        (TyConApp tc tc_args1, tc_args2 ++ args)
    split _   (ForAllTy (Anon ty1) ty2) args = ASSERT( null args )
                                               (TyConApp funTyCon [], [ty1,ty2])
    split orig_ty _                     args = (orig_ty, args)

\end{code}


                      LitTy
                      ~~~~~

\begin{code}
mkNumLitTy :: Integer -> Type
mkNumLitTy n = LitTy (NumTyLit n)

-- | Is this a numeric literal. We also look through type synonyms.
isNumLitTy :: Type -> Maybe Integer
isNumLitTy ty | Just ty1 <- tcView ty = isNumLitTy ty1
isNumLitTy (LitTy (NumTyLit n)) = Just n
isNumLitTy _                    = Nothing

mkStrLitTy :: FastString -> Type
mkStrLitTy s = LitTy (StrTyLit s)

-- | Is this a symbol literal. We also look through type synonyms.
isStrLitTy :: Type -> Maybe FastString
isStrLitTy ty | Just ty1 <- tcView ty = isStrLitTy ty1
isStrLitTy (LitTy (StrTyLit s)) = Just s
isStrLitTy _                    = Nothing

\end{code}


---------------------------------------------------------------------
                                FunTy
                                ~~~~~

Function types are represented with (ForAllTy (Anon ...) ...)

\begin{code}
mkFunTys :: [Type] -> Type -> Type
mkFunTys tys ty = foldr mkFunTy ty tys

isFunTy :: Type -> Bool
isFunTy ty = isJust (splitFunTy_maybe ty)

splitFunTy :: Type -> (Type, Type)
-- ^ Attempts to extract the argument and result types from a type, and
-- panics if that is not possible. See also 'splitFunTy_maybe'
splitFunTy ty | Just ty' <- coreView ty = splitFunTy ty'
splitFunTy (ForAllTy (Anon arg) res)    = (arg, res)
splitFunTy other                        = pprPanic "splitFunTy" (ppr other)

splitFunTy_maybe :: Type -> Maybe (Type, Type)
-- ^ Attempts to extract the argument and result types from a type
splitFunTy_maybe ty | Just ty' <- coreView ty = splitFunTy_maybe ty'
splitFunTy_maybe (ForAllTy (Anon arg) res) = Just (arg, res)
splitFunTy_maybe _                         = Nothing

splitFunTys :: Type -> ([Type], Type)
splitFunTys ty = split [] ty ty
  where
    split args orig_ty ty | Just ty' <- coreView ty = split args orig_ty ty'
    split args _       (ForAllTy (Anon arg) res) = split (arg:args) res res
    split args orig_ty _                         = (reverse args, orig_ty)

splitFunTysN :: Int -> Type -> ([Type], Type)
-- ^ Split off exactly the given number argument types, and panics if that is not possible
splitFunTysN 0 ty = ([], ty)
splitFunTysN n ty = ASSERT2( isFunTy ty, int n <+> ppr ty )
                    case splitFunTy ty of { (arg, res) ->
                    case splitFunTysN (n-1) res of { (args, res) ->
                    (arg:args, res) }}

funResultTy :: Type -> Type
-- ^ Extract the function result type and panic if that is not possible
funResultTy ty = piResultTy ty (pprPanic "funResultTy" (ppr ty))

-- | Essentially 'funResultTy' on kinds handling pi-types too
piResultTy :: Type -> Type -> Type
piResultTy ty arg | Just ty' <- coreView ty = piResultTy ty' arg
piResultTy (ForAllTy (Anon _) res)     _   = res
piResultTy (ForAllTy (Named tv _) res) arg = substTyWith [tv] [arg] res
piResultTy ty _                            = pprPanic "piResultTy" (ppr ty)

-- | Fold 'piResultTy' over many types
piResultTys :: Type -> [Type] -> Type
piResultTys = foldl piResultTy

funArgTy :: Type -> Type
-- ^ Extract the function argument type and panic if that is not possible
funArgTy ty | Just ty' <- coreView ty = funArgTy ty'
funArgTy (ForAllTy (Anon arg) _res) = arg
funArgTy ty                         = pprPanic "funArgTy" (ppr ty)
\end{code}

---------------------------------------------------------------------
                                TyConApp
                                ~~~~~~~~

\begin{code}
-- | A key function: builds a 'TyConApp' or 'FunTy' as appropriate to
-- its arguments.  Applies its arguments to the constructor from left to right.
mkTyConApp :: TyCon -> [Type] -> Type
mkTyConApp tycon tys
  | isFunTyCon tycon, [ty1,ty2] <- tys
  = ForAllTy (Anon ty1) ty2

  | otherwise
  = TyConApp tycon tys

-- splitTyConApp "looks through" synonyms, because they don't
-- mean a distinct type, but all other type-constructor applications
-- including functions are returned as Just ..

-- | The same as @fst . splitTyConApp@
tyConAppTyCon_maybe :: Type -> Maybe TyCon
tyConAppTyCon_maybe ty | Just ty' <- coreView ty = tyConAppTyCon_maybe ty'
tyConAppTyCon_maybe (TyConApp tc _)       = Just tc
tyConAppTyCon_maybe (ForAllTy (Anon _) _) = Just funTyCon
tyConAppTyCon_maybe _                     = Nothing

tyConAppTyCon :: Type -> TyCon
tyConAppTyCon ty = tyConAppTyCon_maybe ty `orElse` pprPanic "tyConAppTyCon" (ppr ty)

-- | The same as @snd . splitTyConApp@
tyConAppArgs_maybe :: Type -> Maybe [Type]
tyConAppArgs_maybe ty | Just ty' <- coreView ty = tyConAppArgs_maybe ty'
tyConAppArgs_maybe (TyConApp _ tys)          = Just tys
tyConAppArgs_maybe (ForAllTy (Anon arg) res) = Just [arg,res]
tyConAppArgs_maybe _                         = Nothing

tyConAppArgs :: Type -> [Type]
tyConAppArgs ty = tyConAppArgs_maybe ty `orElse` pprPanic "tyConAppArgs" (ppr ty)

tyConAppArgN :: Int -> Type -> Type
-- Executing Nth
tyConAppArgN n ty
  = case tyConAppArgs_maybe ty of
      Just tys -> ASSERT2( n < length tys, ppr n <+> ppr tys ) tys `getNth` n
      Nothing  -> pprPanic "tyConAppArgN" (ppr n <+> ppr ty)

-- | Attempts to tease a type apart into a type constructor and the application
-- of a number of arguments to that constructor. Panics if that is not possible.
-- See also 'splitTyConApp_maybe'
splitTyConApp :: Type -> (TyCon, [Type])
splitTyConApp ty = case splitTyConApp_maybe ty of
                   Just stuff -> stuff
                   Nothing    -> pprPanic "splitTyConApp" (ppr ty)

-- | Attempts to tease a type apart into a type constructor and the application
-- of a number of arguments to that constructor
splitTyConApp_maybe :: Type -> Maybe (TyCon, [Type])
splitTyConApp_maybe ty | Just ty' <- coreView ty = splitTyConApp_maybe ty'
splitTyConApp_maybe (TyConApp tc tys)         = Just (tc, tys)
splitTyConApp_maybe (ForAllTy (Anon arg) res) = Just (funTyCon, [arg,res])
splitTyConApp_maybe _                         = Nothing

newTyConInstRhs :: TyCon -> [Type] -> Type
-- ^ Unwrap one 'layer' of newtype on a type constructor and its
-- arguments, using an eta-reduced version of the @newtype@ if possible.
-- This requires tys to have at least @newTyConInstArity tycon@ elements.
newTyConInstRhs tycon tys
    = ASSERT2( tvs `leLength` tys, ppr tycon $$ ppr tys $$ ppr tvs )
      applyTysX tvs rhs tys
  where
    (tvs, rhs) = newTyConEtadRhs tycon
\end{code}

---------------------------------------------------------------------
                           CastTy
                           ~~~~~~
A casted type has its *kind* casted into something new.

Why not ignore Refl coercions? See Note [Optimising Refl] in OptCoercion.
\begin{code}
-- | Make a `CastTy`. The Coercion must be representational.
mkCastTy :: Type -> Coercion -> Type
mkCastTy = CastTy

splitCastTy_maybe :: Type -> Maybe (Type, Coercion)
splitCastTy_maybe (CastTy ty co) = Just (ty, co)
splitCastTy_maybe _              = Nothing
\end{code}

--------------------------------------------------------------------
                            CoercionTy
                            ~~~~~~~~~~
CoercionTy allows us to inject coercions into types. A CoercionTy
should appear only in the right-hand side of an application.

\begin{code}
mkCoercionTy :: Coercion -> Type
mkCoercionTy = CoercionTy

isCoercionTy :: Type -> Bool
isCoercionTy (CoercionTy _) = True
isCoercionTy _              = False

isCoercionTy_maybe :: Type -> Maybe Coercion
isCoercionTy_maybe (CoercionTy co) = Just co
isCoercionTy_maybe _               = Nothing

stripCoercionTy :: Type -> Coercion
stripCoercionTy (CoercionTy co) = co
stripCoercionTy ty              = pprPanic "stripCoercionTy" (ppr ty)
\end{code}

---------------------------------------------------------------------
                                SynTy
                                ~~~~~

Notes on type synonyms
~~~~~~~~~~~~~~~~~~~~~~
The various "split" functions (splitFunTy, splitRhoTy, splitForAllTy) try
to return type synonyms wherever possible. Thus

        type Foo a = a -> a

we want
        splitFunTys (a -> Foo a) = ([a], Foo a)
not                                ([a], a -> a)

The reason is that we then get better (shorter) type signatures in
interfaces.  Notably this plays a role in tcTySigs in TcBinds.lhs.


                Representation types
                ~~~~~~~~~~~~~~~~~~~~

Note [Nullary unboxed tuple]
~~~~~~~~~~~~~~~~~~~~~~~~~~~~
We represent the nullary unboxed tuple as the unary (but void) type
Void#.  The reason for this is that the ReprArity is never
less than the Arity (as it would otherwise be for a function type like
(# #) -> Int).

As a result, ReprArity is always strictly positive if Arity is. This
is important because it allows us to distinguish at runtime between a
thunk and a function takes a nullary unboxed tuple as an argument!

\begin{code}
type UnaryType = Type

data RepType = UbxTupleRep [UnaryType] -- INVARIANT: never an empty list (see Note [Nullary unboxed tuple])
             | UnaryRep UnaryType

instance Outputable RepType where
  ppr (UbxTupleRep tys) = ptext (sLit "UbxTupleRep") <+> ppr tys
  ppr (UnaryRep ty)     = ptext (sLit "UnaryRep")    <+> ppr ty

flattenRepType :: RepType -> [UnaryType]
flattenRepType (UbxTupleRep tys) = tys
flattenRepType (UnaryRep ty)     = [ty]

-- | Looks through:
--
--      1. For-alls
--      2. Synonyms
--      3. Predicates
--      4. All newtypes, including recursive ones, but not newtype families
--      5. Casts
--
-- It's useful in the back end of the compiler.
repType :: Type -> RepType
repType ty
  = go initRecTc ty
  where
    go :: RecTcChecker -> Type -> RepType
    go rec_nts ty                       -- Expand predicates and synonyms
      | Just ty' <- coreView ty
      = go rec_nts ty'

    go rec_nts ty@(ForAllTy (Named tv _) ty2)  -- Drop type foralls
      | isTyVar tv
      = go rec_nts ty2
      | otherwise
      = -- abstractions over coercions exist in the representation
        UnaryRep ty

    go rec_nts (TyConApp tc tys)        -- Expand newtypes
      | isNewTyCon tc
      , tys `lengthAtLeast` tyConArity tc
      , Just rec_nts' <- checkRecTc rec_nts tc   -- See Note [Expanding newtypes] in TyCon
      = go rec_nts' (newTyConInstRhs tc tys)

      | isUnboxedTupleTyCon tc
      = if null tys
         then UnaryRep voidPrimTy -- See Note [Nullary unboxed tuple]
         else UbxTupleRep (concatMap (flattenRepType . go rec_nts) non_levity_tys)
      where
          -- See Note [Unboxed tuple levity vars] in TyCon
        non_levity_tys = drop (length tys `div` 2) tys

    go rec_nts (CastTy ty _)
      = go rec_nts ty

<<<<<<< HEAD
    go _ ty@(CoercionTy _)
      = pprPanic "repType" (ppr ty)
=======
-- | All type constructors occurring in the type; looking through type
--   synonyms, but not newtypes.
--  When it finds a Class, it returns the class TyCon.
tyConsOfType :: Type -> NameEnv TyCon
tyConsOfType ty
  = go ty
  where
     go :: Type -> NameEnv TyCon  -- The NameEnv does duplicate elim
     go ty | Just ty' <- tcView ty = go ty'
     go (TyVarTy {})               = emptyNameEnv
     go (LitTy {})                 = emptyNameEnv
     go (TyConApp tc tys)          = go_tc tc tys
     go (AppTy a b)                = go a `plusNameEnv` go b
     go (FunTy a b)                = go a `plusNameEnv` go b
     go (ForAllTy _ ty)            = go ty
>>>>>>> 0511c0ab

    go _ ty = UnaryRep ty

-- ToDo: this could be moved to the code generator, using splitTyConApp instead
-- of inspecting the type directly.

-- | Discovers the primitive representation of a more abstract 'UnaryType'
typePrimRep :: UnaryType -> PrimRep
typePrimRep ty
  = case repType ty of
      UbxTupleRep _ -> pprPanic "typePrimRep: UbxTupleRep" (ppr ty)
      UnaryRep rep -> go rep
    where go (TyConApp tc _)   = tyConPrimRep tc
          go (ForAllTy _ _)    = PtrRep
          go (AppTy _ _)       = PtrRep      -- See Note [AppTy rep]
          go (TyVarTy _)       = PtrRep
          go (CastTy ty _)     = go ty
          go _                 = pprPanic "typePrimRep: UnaryRep" (ppr ty)

typeRepArity :: Arity -> Type -> RepArity
typeRepArity 0 _ = 0
typeRepArity n ty = case repType ty of
  UnaryRep (ForAllTy bndr ty) -> length (flattenRepType (repType (binderType bndr))) + typeRepArity (n - 1) ty
  _                           -> pprPanic "typeRepArity: arity greater than type can handle" (ppr (n, ty, repType ty))

isVoidTy :: Type -> Bool
-- True if the type has zero width
isVoidTy ty = case repType ty of
                UnaryRep (TyConApp tc _) -> isVoidRep (tyConPrimRep tc)
                _                        -> False
\end{code}

Note [AppTy rep]
~~~~~~~~~~~~~~~~
Types of the form 'f a' must be of kind *, not #, so we are guaranteed
that they are represented by pointers.  The reason is that f must have
kind (kk -> kk) and kk cannot be unlifted; see Note [The kind invariant]
in TyCoRep.

---------------------------------------------------------------------
                                ForAllTy
                                ~~~~~~~~

\begin{code}
mkForAllTy :: Binder -> Type -> Type
mkForAllTy = ForAllTy 

-- | Make a dependent forall.
mkNamedForAllTy :: TyVar -> VisibilityFlag -> Type -> Type
mkNamedForAllTy tv vis = ForAllTy (Named tv vis)

-- | Wraps foralls over the type using the provided 'TyVar's from left to right
mkForAllTys :: [Binder] -> Type -> Type
mkForAllTys tyvars ty = foldr ForAllTy ty tyvars

-- | Like mkForAllTys, but assumes all variables are dependent and invisible,
-- a common case
mkInvForAllTys :: [TyCoVar] -> Type -> Type
mkInvForAllTys tvs = mkForAllTys (map (flip Named Invisible) tvs)

-- | Like mkForAllTys, but assumes all variables are dependent and visible
mkVisForAllTys :: [TyCoVar] -> Type -> Type
mkVisForAllTys tvs = mkForAllTys (map (flip Named Visible) tvs)

  -- TODO (RAE): should these ever produce Explicit?
mkPiType  :: Var -> Type -> Type
-- ^ Makes a @(->)@ type or an implicit forall type, depending
-- on whether it is given a type variable or a term variable.
-- This is used, for example, when producing the type of a lambda.
mkPiTypes :: [Var] -> Type -> Type
-- ^ 'mkPiType' for multiple type or value arguments

mkPiType v ty
   |  isTyVar v
   || isCoVar v = mkForAllTy (Named v Invisible) ty
   | otherwise  = mkForAllTy (Anon (varType v)) ty

mkPiTypes vs ty = foldr mkPiType ty vs

-- | Given a list of type-level vars, makes ForAllTys, preferring
-- anonymous binders if the variable is, in fact, not dependent.
-- All non-coercion binders are /visible/.
-- This used to
-- be @mkPiKinds@.
mkPiTypesPreferFunTy :: [TyCoVar] -> Type -> Type
mkPiTypesPreferFunTy vars inner_ty = fst $ go vars inner_ty
  where
    go :: [TyCoVar] -> Type -> (Type, VarSet) -- also returns the free vars
    go [] ty = (ty, tyCoVarsOfType ty)
    go (v:vs) ty
      | isTyVar v
      = if v `elemVarSet` fvs
        then ( mkForAllTy (Named v Visible) qty
             , fvs `delVarSet` v `unionVarSet` kind_vars )
        else ( mkForAllTy (Anon (tyVarKind v)) qty
             , fvs `unionVarSet` kind_vars )
      | otherwise
      = ASSERT( isCoVar v )
        ( mkForAllTy (Named v Invisible) qty
        , fvs `delVarSet` v `unionVarSet` kind_vars )
      where
        (qty, fvs) = go vs ty
        kind_vars  = tyCoVarsOfType $ tyVarKind v

-- | Given a list of kinds, makes either FunTys or ForAllTys (quantified
-- over a wild card) as appropriate. (A ForAllTy is used only when the type
-- is a coercion type.) An invariant on @Type@ forbids using anonymous
-- binders over coercions.
mkPiTypesNoTv :: [Type] -> Type -> Type
mkPiTypesNoTv [] ty = ty
mkPiTypesNoTv (k:ks) ty
  = let binder
          | isCoercionType k = Named (mkCoVar wildCardName k) Invisible
          | otherwise        = Anon k
        result = mkPiTypesNoTv ks ty in
    mkForAllTy binder result

-- | Take a ForAllTy apart, returning the list of binders and the result type.
-- This always succeeds, even if it returns only an empty list. Note that the
-- result type returned may have free variables that were bound by a forall.
splitForAllTys :: Type -> ([Binder], Type)
splitForAllTys t | Just t' <- coreView t = splitForAllTys t'
splitForAllTys t = split [] t
  where
    split bndrs (ForAllTy bndr res) = split (bndr:bndrs) res
    split bndrs ty                  = (reverse bndrs, ty)

-- | Like 'splitForAllTys' but split off only /named/ binders, returning
-- only the tycovars.
splitNamedForAllTys :: Type -> ([TyCoVar], Type)
splitNamedForAllTys t | Just t' <- coreView t = splitNamedForAllTys t'
splitNamedForAllTys t = split [] t
  where
    split tvs (ForAllTy (Named tv _) res) = split (tv:tvs) res
    split tvs ty                          = (reverse tvs, ty)

-- | Like 'splitForAllTys' but split off only /named/ binders.
splitNamedForAllTysB :: Type -> ([Binder], Type)
splitNamedForAllTysB t | Just t' <- coreView t = splitNamedForAllTysB t'
splitNamedForAllTysB t = split [] t
  where
    split bndrs (ForAllTy bndr@(Named {}) res) = split (bndr:bndrs) res
    split bndrs ty                             = (reverse bndrs, ty)

isForAllTy :: Type -> Bool
isForAllTy (ForAllTy {})  = True
isForAllTy _              = False

-- | Is this a 'ForAllTy' with a named binder?
isNamedForAllTy :: Type -> Bool
isNamedForAllTy (ForAllTy (Named {}) _) = True
isNamedForAllTy _                       = False

-- | Take a forall type apart, or panics if that is not possible.
splitForAllTy :: Type -> (Binder, Type)
splitForAllTy ty
  | Just answer <- splitForAllTy_maybe ty = answer
  | otherwise                             = pprPanic "splitForAllTy" (ppr ty)

-- | Attempts to take a forall type apart
splitForAllTy_maybe :: Type -> Maybe (Binder, Type)
splitForAllTy_maybe ty = splitFAT_m ty
  where
    splitFAT_m ty | Just ty' <- coreView ty = splitFAT_m ty'
    splitFAT_m (ForAllTy bndr ty) = Just (bndr, ty)
    splitFAT_m _                  = Nothing

-- | Drops all non-anonymous ForAllTys
dropForAlls :: Type -> Type
dropForAlls ty | Just ty' <- coreView ty = dropForAlls ty'
               | otherwise = go ty
  where
    go (ForAllTy (Named {}) res) = go res
    go res                       = res

-- | Given a tycon and its arguments, filters out any invisible arguments
filterInvisibles :: TyCon -> [a] -> [a]
  -- TODO (RAE): This is wrong wrong wrong. What if a substitution would expose
  -- more arrow types, thus changing the splitForAllTys result? If length xs
  -- is <= length bndrs, we're OK, but we need to do substitution in the
  -- oversaturated case.
filterInvisibles tc xs = [ x | (x, bndr) <- zip xs bndrs
                             , isVisibleBinder bndr ]
  where
    (bndrs, _) = splitForAllTys (tyConKind tc)

-- like splitForAllTys, but returns only *invisible* variables
splitForAllTysInvisible :: Type -> ([TyCoVar], Type)
splitForAllTysInvisible ty = split ty ty []
   where
     split orig_ty ty tvs
       | Just ty' <- coreView ty = split orig_ty ty' tvs
     split _       (ForAllTy bndr ty) tvs
       | isInvisibleBinder bndr
       = let tv = binderVar "splitForAllTysInvisible" bndr in
         split ty ty (tv:tvs)
     split orig_ty _ tvs      = (reverse tvs, orig_ty)

tyConBinders :: TyCon -> [Binder]
tyConBinders = fst . splitForAllTys . tyConKind

\end{code}

applyTy, applyTys
~~~~~~~~~~~~~~~~~

\begin{code}
-- | Instantiate a named forall type with one or more type arguments.
-- Used when we have a polymorphic function applied to type args:
--
-- > f t1 t2
--
-- We use @applyTys type-of-f [t1,t2]@ to compute the type of the expression.
-- Panics if no application is possible.
applyTy :: Type -> KindOrType -> Type
applyTy ty arg | Just ty' <- coreView ty = applyTy ty' arg
applyTy (ForAllTy (Named tv _) ty) arg = substTyWith [tv] [arg] ty
applyTy _                  _           = panic "applyTy"

applyTys :: Type -> [KindOrType] -> Type
-- ^ This function is interesting because:
--
--      1. The function may have more for-alls than there are args
--
--      2. Less obviously, it may have fewer for-alls
--
-- For case 2. think of:
--
-- > applyTys (forall a.a) [forall b.b, Int]
--
-- This really can happen, but only (I think) in situations involving
-- undefined.  For example:
--       undefined :: forall a. a
-- Term: undefined @(forall b. b->b) @Int
-- This term should have type (Int -> Int), but notice that
-- there are more type args than foralls in 'undefined's type.

-- If you edit this function, you may need to update the GHC formalism
-- See Note [GHC Formalism] in coreSyn/CoreLint.lhs
applyTys ty args = applyTysD empty ty args

applyTysD :: SDoc -> Type -> [Type] -> Type     -- Debug version
applyTysD _   orig_fun_ty []      = orig_fun_ty
applyTysD doc orig_fun_ty arg_tys
  | n_bndrs == n_args     -- The vastly common case
  = substTyWithBinders bndrs arg_tys rho_ty
  | n_bndrs > n_args      -- Too many for-alls
  = substTyWithBinders (take n_args bndrs) arg_tys
                       (mkForAllTys (drop n_args bndrs) rho_ty)
  | otherwise           -- Too many type args
  = ASSERT2( n_bndrs > 0, doc $$ ppr orig_fun_ty $$ ppr arg_tys )       -- Zero case gives infinite loop!
    applyTysD doc (substTyWithBinders bndrs (take n_bndrs arg_tys) rho_ty)
                  (drop n_bndrs arg_tys)
  where
    (bndrs, rho_ty) = splitForAllTys orig_fun_ty
    n_bndrs = length bndrs
    n_args  = length arg_tys

applyTysX :: [TyVar] -> Type -> [Type] -> Type
-- applyTyxX beta-reduces (/\tvs. body_ty) arg_tys
applyTysX tvs body_ty arg_tys
  = ASSERT2( length arg_tys >= n_tvs, ppr tvs $$ ppr body_ty $$ ppr arg_tys )
    mkAppTys (substTyWith tvs (take n_tvs arg_tys) body_ty)
             (drop n_tvs arg_tys)
  where
    n_tvs = length tvs
\end{code}


%************************************************************************
%*                                                                      *
   Binders
%*                                                                      *
%************************************************************************

\begin{code}

-- | Make a named binder
mkNamedBinder :: Var -> VisibilityFlag -> Binder
mkNamedBinder = Named

-- | Make an anonymous binder
mkAnonBinder :: Type -> Binder
mkAnonBinder = Anon

isNamedBinder :: Binder -> Bool
isNamedBinder (Named {}) = True
isNamedBinder _          = False

isAnonBinder :: Binder -> Bool
isAnonBinder (Anon {}) = True
isAnonBinder _         = False

-- | Does this binder bind a variable that is /not/ erased? Returns
-- 'True' for anonymous binders and coercion binders.
isIdLikeBinder :: Binder -> Bool
isIdLikeBinder (Named cv _) = isCoVar cv
isIdLikeBinder (Anon {})    = True

-- | Does this type, when used to the left of an arrow, require
-- a visible argument? This checks to see if the kind of the type
-- is constraint.
isVisibleType :: Type -> Bool
isVisibleType = not . isConstraintKind . typeKind

binderVisibility :: Binder -> VisibilityFlag
binderVisibility (Named _ vis) = vis
binderVisibility (Anon ty)
  | isVisibleType ty = Visible
  | otherwise        = Invisible

-- | Extract a bound variable in a binder, if any
binderVar_maybe :: Binder -> Maybe Var
binderVar_maybe (Named v _) = Just v
binderVar_maybe (Anon {})   = Nothing

-- | Extract a bound variable in a binder, or panics
binderVar :: String   -- ^ printed if there is a panic
          -> Binder -> Var
binderVar _ (Named v _) = v
binderVar e (Anon t)    = pprPanic ("binderVar (" ++ e ++ ")") (ppr t)

-- | Extract a relevant type, if there is one.
binderRelevantType_maybe :: Binder -> Maybe Type
binderRelevantType_maybe (Named {}) = Nothing
binderRelevantType_maybe (Anon ty)  = Just ty

-- | Like 'maybe', but for binders.
caseBinder :: Binder      -- ^ binder to scrutinize
           -> (Var -> a)  -- ^ named case
           -> (Type -> a) -- ^ anonymous case
           -> a
caseBinder (Named v _) f _ = f v
caseBinder (Anon t) _ d    = d t

-- | Break apart a list of binders into ty/co vars and anonymous types.
partitionBinders :: [Binder] -> ([TyCoVar], [Type])
partitionBinders = partitionWith named_or_anon
  where
    named_or_anon bndr = caseBinder bndr Left Right

-- | Break apart a list of binders into a list of named binders and
-- a list of anonymous types.
partitionBindersIntoBinders :: [Binder] -> ([Binder], [Type])
partitionBindersIntoBinders = partitionWith named_or_anon
  where
    named_or_anon bndr = caseBinder bndr (\_ -> Left bndr) Right

\end{code}

%************************************************************************
%*                                                                      *
                         Pred
%*                                                                      *
%************************************************************************

Predicates on PredType

\begin{code}
-- | Is the type suitable to classify a given/wanted in the typechecker?
isPredTy :: Type -> Bool
  -- NB: isPredTy is used when printing types, which can happen in debug printing
  --     during type checking of not-fully-zonked types.  So it's not cool to say
  --     isConstraintKind (typeKind ty) because absent zonking the type might
  --     be ill-kinded, and typeKind crashes
  --     Hence the rather tiresome story here
  --
  -- NB: This must return "True" to *unlifted* coercions, which are not
  --     of kind Constraint!
isPredTy ty = go ty []
  where
    go :: Type -> [KindOrType] -> Bool
    go (AppTy ty1 ty2)   args = go ty1 (ty2 : args)
    go (TyConApp tc tys) args
      | tc `hasKey` eqPrimTyConKey || tc `hasKey` eqReprPrimTyConKey
      , [_,_,_,_] <- all_args
      = True

      | otherwise
      = go_k (tyConKind tc) all_args
      where
        all_args = tys ++ args
    go (TyVarTy tv)      args = go_k (tyVarKind tv) args
    go _                 _    = False

    go_k :: Kind -> [KindOrType] -> Bool
    -- True <=> kind is k1 -> .. -> kn -> Constraint
    go_k k [] = isConstraintKind k
    go_k (ForAllTy bndr k1) (arg:args)
      = go_k (substTyWithBinders [bndr] [arg] k1) args
    go_k _ _ = False                  -- Typeable * Int :: Constraint

isClassPred, isEqPred, isIPPred :: PredType -> Bool
isClassPred ty = case tyConAppTyCon_maybe ty of
    Just tyCon | isClassTyCon tyCon -> True
    _                               -> False
isEqPred ty = case tyConAppTyCon_maybe ty of
    Just tyCon -> tyCon `hasKey` eqTyConKey
    _          -> False

isIPPred ty = case tyConAppTyCon_maybe ty of
    Just tc -> isIPTyCon tc
    _       -> False

isIPTyCon :: TyCon -> Bool
isIPTyCon tc = tc `hasKey` ipClassNameKey

isIPClass :: Class -> Bool
isIPClass cls = cls `hasKey` ipClassNameKey
  -- Class and it corresponding TyCon have the same Unique

isIPPred_maybe :: Type -> Maybe (FastString, Type)
isIPPred_maybe ty =
  do (tc,[t1,t2]) <- splitTyConApp_maybe ty
     guard (isIPTyCon tc)
     x <- isStrLitTy t1
     return (x,t2)
\end{code}

Make PredTypes

--------------------- Equality types ---------------------------------
\begin{code}
-- | Creates a type equality predicate
mkEqPred :: Type -> Type -> PredType
mkEqPred ty1 ty2
  = WARN( not (k `eqType` typeKind ty2), ppr ty1 $$ ppr ty2 $$ ppr k $$ ppr (typeKind ty2) )
    TyConApp eqTyCon [k, ty1, ty2]
  where
    k = typeKind ty1

mkCoerciblePred :: Type -> Type -> PredType
mkCoerciblePred ty1 ty2
  = WARN( not (k `eqType` typeKind ty2), ppr ty1 $$ ppr ty2 $$ ppr k $$ ppr (typeKind ty2) )
    TyConApp coercibleTyCon [k, ty1, ty2]
  where
    k = typeKind ty1

-- | Creates a primitive type equality predicate.
-- Invariant: the types are not Coercions
mkPrimEqPred :: Type -> Type -> Type
mkPrimEqPred ty1 ty2
  = TyConApp eqPrimTyCon [k1, k2, ty1, ty2]
  where
    k1 = typeKind ty1
    k2 = typeKind ty2

-- | Creates a primite type equality predicate with explicit kinds
mkHeteroPrimEqPred :: Kind -> Kind -> Type -> Type -> Type
mkHeteroPrimEqPred k1 k2 ty1 ty2 = TyConApp eqPrimTyCon [k1, k2, ty1, ty2]

-- | Creates a primitive representational type equality predicate
-- with explicit kinds
mkHeteroReprPrimEqPred :: Kind -> Kind -> Type -> Type -> Type
mkHeteroReprPrimEqPred k1 k2 ty1 ty2
  = TyConApp eqReprPrimTyCon [k1, k2, ty1, ty2]

-- | Try to split up a coercion type into the types that it coerces
splitCoercionType_maybe :: Type -> Maybe (Type, Type)
splitCoercionType_maybe ty
  = do { (tc, [_, _, ty1, ty2]) <- splitTyConApp_maybe ty
       ; guard $ tc `hasKey` eqPrimTyConKey
       ; return (ty1, ty2) }

mkReprPrimEqPred :: Type -> Type -> Type
mkReprPrimEqPred ty1  ty2
  = TyConApp eqReprPrimTyCon [k1, k2, ty1, ty2]
  where
    k1 = typeKind ty1
    k2 = typeKind ty2
\end{code}

--------------------- Dictionary types ---------------------------------
\begin{code}
mkClassPred :: Class -> [Type] -> PredType
mkClassPred clas tys = TyConApp (classTyCon clas) tys

isDictTy :: Type -> Bool
isDictTy = isClassPred

isDictLikeTy :: Type -> Bool
-- Note [Dictionary-like types]
isDictLikeTy ty | Just ty' <- coreView ty = isDictLikeTy ty'
isDictLikeTy ty = case splitTyConApp_maybe ty of
        Just (tc, tys) | isClassTyCon tc -> True
                       | isTupleTyCon tc -> all isDictLikeTy tys
        _other                           -> False
\end{code}

Note [Dictionary-like types]
~~~~~~~~~~~~~~~~~~~~~~~~~~~~
Being "dictionary-like" means either a dictionary type or a tuple thereof.
In GHC 6.10 we build implication constraints which construct such tuples,
and if we land up with a binding
    t :: (C [a], Eq [a])
    t = blah
then we want to treat t as cheap under "-fdicts-cheap" for example.
(Implication constraints are normally inlined, but sadly not if the
occurrence is itself inside an INLINE function!  Until we revise the
handling of implication constraints, that is.)  This turned out to
be important in getting good arities in DPH code.  Example:

    class C a
    class D a where { foo :: a -> a }
    instance C a => D (Maybe a) where { foo x = x }

    bar :: (C a, C b) => a -> b -> (Maybe a, Maybe b)
    {-# INLINE bar #-}
    bar x y = (foo (Just x), foo (Just y))

Then 'bar' should jolly well have arity 4 (two dicts, two args), but
we ended up with something like
   bar = __inline_me__ (\d1,d2. let t :: (D (Maybe a), D (Maybe b)) = ...
                                in \x,y. <blah>)

This is all a bit ad-hoc; eg it relies on knowing that implication
constraints build tuples.


Decomposing PredType

\begin{code}
data PredTree = ClassPred Class [Type]
              | EqPred Type Type
              | TuplePred [PredType]
              | IrredPred PredType

classifyPredType :: PredType -> PredTree
classifyPredType ev_ty = case splitTyConApp_maybe ev_ty of
    Just (tc, tys) | Just clas <- tyConClass_maybe tc
                   -> ClassPred clas tys
    Just (tc, tys) | tc `hasKey` eqTyConKey
                   , let [_, ty1, ty2] = tys
                   -> EqPred ty1 ty2
    Just (tc, tys) | tc `hasKey` eqPrimTyConKey
                   , let [_, _, ty1, ty2] = tys
                   -> EqPred ty1 ty2
    Just (tc, tys) | isTupleTyCon tc
                   -> TuplePred tys
    _ -> IrredPred ev_ty
\end{code}

\begin{code}
getClassPredTys :: PredType -> (Class, [Type])
getClassPredTys ty = case getClassPredTys_maybe ty of
        Just (clas, tys) -> (clas, tys)
        Nothing          -> pprPanic "getClassPredTys" (ppr ty)

getClassPredTys_maybe :: PredType -> Maybe (Class, [Type])
getClassPredTys_maybe ty = case splitTyConApp_maybe ty of
        Just (tc, tys) | Just clas <- tyConClass_maybe tc -> Just (clas, tys)
        _ -> Nothing

getEqPredTys :: PredType -> (Type, Type)
getEqPredTys ty
  = case splitTyConApp_maybe ty of
      Just (tc, [_, ty1, ty2])
        |  tc `hasKey` eqTyConKey
        || tc `hasKey` coercibleTyConKey -> (ty1, ty2)
      Just (tc, [_, _, ty1, ty2])
        | tc `hasKey` eqPrimTyConKey -> (ty1, ty2)
      _ -> pprPanic "getEqPredTys" (ppr ty)

getEqPredTys_maybe :: PredType -> Maybe (Boxity, Role, Type, Type)
getEqPredTys_maybe ty
  = case splitTyConApp_maybe ty of
      Just (tc, [_, ty1, ty2])
        | tc `hasKey` eqTyConKey        -> Just (Boxed, Nominal, ty1, ty2)
        | tc `hasKey` coercibleTyConKey -> Just (Boxed, Representational, ty1, ty2)
      Just (tc, [_, _, ty1, ty2])
        | tc `hasKey` eqPrimTyConKey    -> Just (Unboxed, Nominal, ty1, ty2)
      _ -> Nothing

getEqPredRole :: PredType -> Role
getEqPredRole ty
  = case splitTyConApp_maybe ty of
      Just (tc, _)
        | tc `hasKey` eqTyConKey -> Nominal
        | tc `hasKey` eqPrimTyConKey -> Nominal
        | tc `hasKey` coercibleTyConKey -> Representational
        | tc `hasKey` eqReprPrimTyConKey -> Representational  -- TODO (RAE): Remove?
      _ -> pprPanic "getEqPredRole" (ppr ty)

-- | Assuming the type provided is an EqPred, is it lifted?
isEqPredLifted :: PredType -> Bool
isEqPredLifted ty
  = case splitTyConApp_maybe ty of
      Just (tc, _) -> not (tc `hasKey` eqPrimTyConKey)
      _ -> pprPanic "isEqPredLifted" (ppr ty)

\end{code}

%************************************************************************
%*                                                                      *
                   Size
%*                                                                      *
%************************************************************************

\begin{code}
typeSize :: Type -> Int
typeSize (LitTy {})       = 1
typeSize (TyVarTy {})     = 1
typeSize (AppTy t1 t2)    = typeSize t1 + typeSize t2
typeSize (ForAllTy b t)   = typeSize (binderType b) + typeSize t
typeSize (TyConApp _ ts)  = 1 + sum (map typeSize ts)
typeSize (CastTy ty co)   = typeSize ty + coercionSize co
typeSize (CoercionTy co)  = coercionSize co

-- no promises that this is the most efficient, but it will do the job
-- TODO (RAE): make better.
-- Works on all kinds of Vars, including Ids.
type DepEnv = VarEnv VarSet

-- | Extract a well-scoped list of variables from a set of variables.
-- This prefers putting 'Id's after other vars, when it has the choice.
varSetElemsWellScoped :: VarSet -> [Var]
varSetElemsWellScoped set
  = build_list [] (varSetElems set)
  where
    deps = foldVarSet add_dep emptyVarEnv set

    add_dep :: Var -> DepEnv -> DepEnv
    add_dep v env = extendVarEnv env v (dep_set v emptyVarSet)

    dep_set :: Var -> VarSet -> VarSet
    dep_set v s = let free_vars = tyCoVarsOfType (varType v) `intersectVarSet` set in
                    foldVarSet dep_set free_vars free_vars `unionVarSet` s

    get_deps :: Var -> VarSet
    get_deps v = lookupVarEnv_NF deps v

    build_list :: [TyCoVar] -- vars in scope
               -> [TyCoVar] -- vars not yet sorted
               -> [TyCoVar]
    build_list scoped [] = scoped
    build_list scoped unsorted
      = let (new_scoped, unsorted') = partition (well_scoped scoped) unsorted in
        ASSERT( not $ null new_scoped )
        build_list (scoped ++ sortBy put_ids_later new_scoped) unsorted'

    well_scoped scoped var = get_deps var `subVarSet` (mkVarSet scoped)
    put_ids_later v1 v2
      = (isId v1 `compare` isId v2) `thenCmp` (v1 `compare` v2)
          -- NB: True > False!

\end{code}


%************************************************************************
%*                                                                      *
\subsection{Type families}
%*                                                                      *
%************************************************************************

\begin{code}
mkFamilyTyConApp :: TyCon -> [Type] -> Type
-- ^ Given a family instance TyCon and its arg types, return the
-- corresponding family type.  E.g:
--
-- > data family T a
-- > data instance T (Maybe b) = MkT b
--
-- Where the instance tycon is :RTL, so:
--
-- > mkFamilyTyConApp :RTL Int  =  T (Maybe Int)
mkFamilyTyConApp tc tys
  | Just (fam_tc, fam_tys) <- tyConFamInst_maybe tc
  , let tvs = tyConTyVars tc
        fam_subst = ASSERT2( length tvs == length tys, ppr tc <+> ppr tys )
                    zipTopTCvSubst tvs tys
  = mkTyConApp fam_tc (substTys fam_subst fam_tys)
  | otherwise
  = mkTyConApp tc tys

-- | Get the type on the LHS of a coercion induced by a type/data
-- family instance.
coAxNthLHS :: CoAxiom br -> Int -> Type
coAxNthLHS ax ind =
  mkTyConApp (coAxiomTyCon ax) (coAxBranchLHS (coAxiomNthBranch ax ind))

-- | Pretty prints a 'TyCon', using the family instance in case of a
-- representation tycon.  For example:
--
-- > data T [a] = ...
--
-- In that case we want to print @T [a]@, where @T@ is the family 'TyCon'
pprSourceTyCon :: TyCon -> SDoc
pprSourceTyCon tycon
  | Just (fam_tc, tys) <- tyConFamInst_maybe tycon
  = ppr $ fam_tc `TyConApp` tys        -- can't be FunTyCon
  | otherwise
  = ppr tycon
\end{code}

%************************************************************************
%*                                                                      *
\subsection{Liftedness}
%*                                                                      *
%************************************************************************

\begin{code}
-- | See "Type#type_classification" for what an unlifted type is
isUnLiftedType :: Type -> Bool
        -- isUnLiftedType returns True for forall'd unlifted types:
        --      x :: forall a. Int#
        -- I found bindings like these were getting floated to the top level.
        -- They are pretty bogus types, mind you.  It would be better never to
        -- construct them

isUnLiftedType ty | Just ty' <- coreView ty = isUnLiftedType ty'
isUnLiftedType (ForAllTy (Named tv _) ty)
  | isTyVar tv                      = isUnLiftedType ty
  | otherwise {- co var -}          = False
isUnLiftedType (TyConApp tc _)      = isUnLiftedTyCon tc
isUnLiftedType _                    = False

-- | Extract the levity classifier of a type. Panics if this is not possible.
getLevity :: String   -- ^ Printed in case of an error
          -> Type -> Type
getLevity err ty = go (typeKind ty)
  where
    go k | Just k' <- coreViewOneStarKind k = go k'
    go k
      | Just (tc, [arg]) <- splitTyConApp_maybe k
      , tc `hasKey` tYPETyConKey
      = arg
    go k = pprPanic "getLevity" (text err $$ ppr k <+> dcolon <+> ppr (typeKind k))

isUnboxedTupleType :: Type -> Bool
isUnboxedTupleType ty = case tyConAppTyCon_maybe ty of
                           Just tc -> isUnboxedTupleTyCon tc
                           _       -> False

-- | See "Type#type_classification" for what an algebraic type is.
-- Should only be applied to /types/, as opposed to e.g. partially
-- saturated type constructors
isAlgType :: Type -> Bool
isAlgType ty
  = case splitTyConApp_maybe ty of
      Just (tc, ty_args) -> ASSERT( ty_args `lengthIs` tyConArity tc )
                            isAlgTyCon tc
      _other             -> False

-- | See "Type#type_classification" for what an algebraic type is.
-- Should only be applied to /types/, as opposed to e.g. partially
-- saturated type constructors. Closed type constructors are those
-- with a fixed right hand side, as opposed to e.g. associated types
isClosedAlgType :: Type -> Bool
isClosedAlgType ty
  = case splitTyConApp_maybe ty of
      Just (tc, ty_args) | isAlgTyCon tc && not (isFamilyTyCon tc)
             -> ASSERT2( ty_args `lengthIs` tyConArity tc, ppr ty ) True
      _other -> False
\end{code}

\begin{code}
-- | Computes whether an argument (or let right hand side) should
-- be computed strictly or lazily, based only on its type.
-- Currently, it's just 'isUnLiftedType'.

isStrictType :: Type -> Bool
isStrictType = isUnLiftedType
\end{code}

\begin{code}
isPrimitiveType :: Type -> Bool
-- ^ Returns true of types that are opaque to Haskell.
isPrimitiveType ty = case splitTyConApp_maybe ty of
                        Just (tc, ty_args) -> ASSERT( ty_args `lengthIs` tyConArity tc )
                                              isPrimTyCon tc
                        _                  -> False
\end{code}


%************************************************************************
%*                                                                      *
\subsection{Sequencing on types}
%*                                                                      *
%************************************************************************

\begin{code}
seqType :: Type -> ()
seqType (LitTy n)            = n `seq` ()
seqType (TyVarTy tv)         = tv `seq` ()
seqType (AppTy t1 t2)        = seqType t1 `seq` seqType t2
seqType (TyConApp tc tys)    = tc `seq` seqTypes tys
seqType (ForAllTy bndr ty)   = seqType (binderType bndr) `seq` seqType ty
seqType (CastTy ty co)       = seqType ty `seq` seqCo co
seqType (CoercionTy co)      = seqCo co

seqTypes :: [Type] -> ()
seqTypes []       = ()
seqTypes (ty:tys) = seqType ty `seq` seqTypes tys
\end{code}


%************************************************************************
%*                                                                      *
                Comparison for types
        (We don't use instances so that we know where it happens)
%*                                                                      *
%************************************************************************

\begin{code}
eqType :: Type -> Type -> Bool
-- ^ Type equality on source types. Does not look through @newtypes@ or
-- 'PredType's, but it does look through type synonyms.
eqType t1 t2 = isEqual $ cmpType t1 t2

instance Eq Type where
  (==) = eqType

eqTypeX :: RnEnv2 -> Type -> Type -> Bool
eqTypeX env t1 t2 = isEqual $ cmpTypeX env t1 t2

eqTypes :: [Type] -> [Type] -> Bool
eqTypes tys1 tys2 = isEqual $ cmpTypes tys1 tys2

eqPred :: PredType -> PredType -> Bool
eqPred = eqType

eqPredX :: RnEnv2 -> PredType -> PredType -> Bool
eqPredX env p1 p2 = isEqual $ cmpTypeX env p1 p2

eqTyCoVarBndrs :: RnEnv2 -> [TyCoVar] -> [TyCoVar] -> Maybe RnEnv2
-- Check that the tyvar lists are the same length
-- and have matching kinds; if so, extend the RnEnv2
-- Returns Nothing if they don't match
eqTyCoVarBndrs env [] []
 = Just env
eqTyCoVarBndrs env (tv1:tvs1) (tv2:tvs2)
 | eqTypeX env (tyVarKind tv1) (tyVarKind tv2)
 = eqTyCoVarBndrs (rnBndr2 env tv1 tv2) tvs1 tvs2
eqTyCoVarBndrs _ _ _= Nothing
\end{code}

Now here comes the real worker

\begin{code}
cmpType :: Type -> Type -> Ordering
cmpType t1 t2 = cmpTypeX rn_env t1 t2
  where
    rn_env = mkRnEnv2 (mkInScopeSet (tyCoVarsOfType t1 `unionVarSet` tyCoVarsOfType t2))

cmpTypes :: [Type] -> [Type] -> Ordering
cmpTypes ts1 ts2 = cmpTypesX rn_env ts1 ts2
  where
    rn_env = mkRnEnv2 (mkInScopeSet (tyCoVarsOfTypes ts1 `unionVarSet` tyCoVarsOfTypes ts2))

cmpPred :: PredType -> PredType -> Ordering
cmpPred p1 p2 = cmpTypeX rn_env p1 p2
  where
    rn_env = mkRnEnv2 (mkInScopeSet (tyCoVarsOfType p1 `unionVarSet` tyCoVarsOfType p2))

cmpTypeX :: RnEnv2 -> Type -> Type -> Ordering  -- Main workhorse
cmpTypeX env t1 t2 | Just t1' <- coreViewOneStarKind t1 = cmpTypeX env t1' t2
                   | Just t2' <- coreViewOneStarKind t2 = cmpTypeX env t1 t2'
-- We expand predicate types, because in Core-land we have
-- lots of definitions like
--      fOrdBool :: Ord Bool
--      fOrdBool = D:Ord .. .. ..
-- So the RHS has a data type

cmpTypeX env (TyVarTy tv1)       (TyVarTy tv2)       = rnOccL env tv1 `compare` rnOccR env tv2
cmpTypeX env (ForAllTy (Named tv1 _) t1) (ForAllTy (Named tv2 _) t2)
  = cmpTypeX env (tyVarKind tv1) (tyVarKind tv2)
    `thenCmp` cmpTypeX (rnBndr2 env tv1 tv2) t1 t2
cmpTypeX env (AppTy s1 t1)       (AppTy s2 t2)       = cmpTypeX env s1 s2 `thenCmp` cmpTypeX env t1 t2
cmpTypeX env (ForAllTy (Anon s1) t1) (ForAllTy (Anon s2) t2)
  = cmpTypeX env s1 s2 `thenCmp` cmpTypeX env t1 t2
cmpTypeX env (TyConApp tc1 tys1) (TyConApp tc2 tys2) = (tc1 `cmpTc` tc2) `thenCmp` cmpTypesX env tys1 tys2
cmpTypeX _   (LitTy l1)          (LitTy l2)          = compare l1 l2
cmpTypeX env (CastTy t1 c1)      (CastTy t2 c2)      = cmpTypeX env t1 t2 `thenCmp` cmpCoercionX env c1 c2
cmpTypeX env (CoercionTy c1)     (CoercionTy c2)     = cmpCoercionX env c1 c2

    -- Deal with the rest: TyVarTy < CoercionTy < CastTy < AppTy < LitTy < TyConApp < ForAllTy
cmpTypeX _ ty1 ty2
  = (get_rank ty1) `compare` (get_rank ty2)
  where get_rank :: Type -> Int
        get_rank (TyVarTy {})            = 0
        get_rank (CoercionTy {})         = 1
        get_rank (CastTy {})             = 2
        get_rank (AppTy {})              = 3
        get_rank (LitTy {})              = 4
        get_rank (TyConApp {})           = 5
        get_rank (ForAllTy (Anon {}) _)  = 6
        get_rank (ForAllTy (Named {}) _) = 7

-------------
cmpTypesX :: RnEnv2 -> [Type] -> [Type] -> Ordering
cmpTypesX _   []        []        = EQ
cmpTypesX env (t1:tys1) (t2:tys2) = cmpTypeX env t1 t2 `thenCmp` cmpTypesX env tys1 tys2
cmpTypesX _   []        _         = LT
cmpTypesX _   _         []        = GT

-------------
-- | Compare two 'TyCon's. NB: This should /never/ see the "star synonyms",
-- as recognized by Kind.isStarKindSynonymTyCon. See Note
-- [Kind Constraint and kind *] in Kind.
cmpTc :: TyCon -> TyCon -> Ordering
cmpTc tc1 tc2
  = ASSERT( not (isStarKindSynonymTyCon tc1) && not (isStarKindSynonymTyCon tc2) )
    u1 `compare` u2
  where
    u1  = tyConUnique tc1
    u2  = tyConUnique tc2
\end{code}

Note [cmpTypeX]
~~~~~~~~~~~~~~~

When we compare foralls, we should look at the kinds. But if we do so,
we get a corelint error like the following (in
libraries/ghc-prim/GHC/PrimopWrappers.hs):

    Binder's type: forall (o_abY :: *).
                   o_abY
                   -> GHC.Prim.State# GHC.Prim.RealWorld
                   -> GHC.Prim.State# GHC.Prim.RealWorld
    Rhs type: forall (a_12 :: ?).
              a_12
              -> GHC.Prim.State# GHC.Prim.RealWorld
              -> GHC.Prim.State# GHC.Prim.RealWorld

This is why we don't look at the kind. Maybe we should look if the
kinds are compatible.

-- cmpTypeX env (ForAllTy tv1 t1)   (ForAllTy tv2 t2)
--   = cmpTypeX env (tyVarKind tv1) (tyVarKind tv2) `thenCmp`
--     cmpTypeX (rnBndr2 env tv1 tv2) t1 t2

----------------------------------------------------
-- Kind Stuff

Kinds
~~~~~

For the description of subkinding in GHC, see
  http://ghc.haskell.org/trac/ghc/wiki/Commentary/Compiler/TypeType#Kinds

\begin{code}
type MetaKindVar = TyVar  -- invariant: MetaKindVar will always be a
                          -- TcTyVar with details MetaTv (TauTv ...) ...
-- meta kind var constructors and functions are in TcType

type SimpleKind = Kind
\end{code}

%************************************************************************
%*                                                                      *
        The kind of a type
%*                                                                      *
%************************************************************************

\begin{code}
typeKind :: Type -> Kind
typeKind (TyConApp tc tys)     = piResultTys (tyConKind tc) tys
typeKind (AppTy fun arg)       = piResultTy (typeKind fun) arg
typeKind (LitTy l)             = typeLiteralKind l
typeKind (ForAllTy (Anon _) _) = liftedTypeKind
typeKind (ForAllTy _ ty)       = typeKind ty
typeKind (TyVarTy tyvar)       = tyVarKind tyvar
typeKind (CastTy _ty co)       = pSnd $ coercionKind co
typeKind (CoercionTy co)       = coercionType co

typeLiteralKind :: TyLit -> Kind
typeLiteralKind l =
  case l of
    NumTyLit _ -> typeNatKind
    StrTyLit _ -> typeSymbolKind
\end{code}

Kind inference
~~~~~~~~~~~~~~
During kind inference, a kind variable unifies only with
a "simple kind", sk
        sk ::= * | sk1 -> sk2
For example
        data T a = MkT a (T Int#)
fails.  We give T the kind (k -> *), and the kind variable k won't unify
with # (the kind of Int#).

Type inference
~~~~~~~~~~~~~~
When creating a fresh internal type variable, we give it a kind to express
constraints on it.  E.g. in (\x->e) we make up a fresh type variable for x,
with kind ??.

During unification we only bind an internal type variable to a type
whose kind is lower in the sub-kind hierarchy than the kind of the tyvar.

When unifying two internal type variables, we collect their kind constraints by
finding the GLB of the two.  Since the partial order is a tree, they only
have a glb if one is a sub-kind of the other.  In that case, we bind the
less-informative one to the more informative one.  Neat, eh?


%************************************************************************
%*                                                                      *
        Miscellaneous functions
%*                                                                      *
%************************************************************************


\begin{code}
-- | All type constructors occurring in the type; looking through type
--   synonyms, but not newtypes.
--  When it finds a Class, it returns the class TyCon.
tyConsOfType :: Type -> [TyCon]
tyConsOfType ty
  = nameEnvElts (go ty)
  where
     go :: Type -> NameEnv TyCon  -- The NameEnv does duplicate elim
     go ty | Just ty' <- tcView ty = go ty'
     go (TyVarTy {})               = emptyNameEnv
     go (LitTy {})                 = emptyNameEnv
     go (TyConApp tc tys)          = go_tc tc `plusNameEnv` go_s tys
     go (AppTy a b)                = go a `plusNameEnv` go b
     go (ForAllTy (Anon a) b)      = go a `plusNameEnv` go b `plusNameEnv` go_tc funTyCon
     go (ForAllTy (Named tv _) ty) = go ty `plusNameEnv` go (tyVarKind tv)
     go (CastTy ty co)             = go ty `plusNameEnv` go_co co
     go (CoercionTy co)            = go_co co

     go_co (Refl _ ty)             = go ty
     go_co (TyConAppCo _ tc args)  = go_tc tc `plusNameEnv` go_args args
     go_co (AppCo co arg)          = go_co co `plusNameEnv` go_arg arg
     go_co (ForAllCo cobndr co)
       | Just (h, _, _) <- splitHeteroCoBndr_maybe cobndr
       = go_co h `plusNameEnv` var_names `plusNameEnv` go_co co
       | otherwise
       = var_names `plusNameEnv` go_co co
       where var_names = go_s (snd (coBndrVarsKinds cobndr))
     go_co (CoVarCo {})            = emptyNameEnv
     go_co (AxiomInstCo ax _ args) = go_ax ax `plusNameEnv` go_args args
     go_co (PhantomCo h t1 t2)     = go_co h `plusNameEnv` go t1 `plusNameEnv` go t2
     go_co (UnsafeCo _ ty1 ty2)    = go ty1 `plusNameEnv` go ty2
     go_co (SymCo co)              = go_co co
     go_co (TransCo co1 co2)       = go_co co1 `plusNameEnv` go_co co2
     go_co (NthCo _ co)            = go_co co
     go_co (LRCo _ co)             = go_co co
     go_co (InstCo co arg)         = go_co co `plusNameEnv` go_arg arg
     go_co (CoherenceCo co1 co2)   = go_co co1 `plusNameEnv` go_co co2
     go_co (KindCo co)             = go_co co
     go_co (SubCo co)              = go_co co
     go_co (AxiomRuleCo _ ts cs)   = go_s ts `plusNameEnv` go_cos cs

     go_arg (TyCoArg co)           = go_co co
     go_arg (CoCoArg _ co1 co2)    = go_co co1 `plusNameEnv` go_co co2

     go_s tys     = foldr (plusNameEnv . go)     emptyNameEnv tys
     go_cos cos   = foldr (plusNameEnv . go_co)  emptyNameEnv cos
     go_args args = foldr (plusNameEnv . go_arg) emptyNameEnv args

     go_tc tc = unitNameEnv (tyConName tc) tc
     go_ax ax = go_tc $ coAxiomTyCon ax

-- | Find the result 'Kind' of a type synonym, 
-- after applying it to its 'arity' number of type variables
-- Actually this function works fine on data types too, 
-- but they'd always return '*', so we never need to ask
synTyConResKind :: TyCon -> Kind
synTyConResKind tycon = piResultTys (tyConKind tycon) (mkOnlyTyVarTys (tyConTyVars tycon))

\end{code}<|MERGE_RESOLUTION|>--- conflicted
+++ resolved
@@ -802,26 +802,8 @@
     go rec_nts (CastTy ty _)
       = go rec_nts ty
 
-<<<<<<< HEAD
     go _ ty@(CoercionTy _)
       = pprPanic "repType" (ppr ty)
-=======
--- | All type constructors occurring in the type; looking through type
---   synonyms, but not newtypes.
---  When it finds a Class, it returns the class TyCon.
-tyConsOfType :: Type -> NameEnv TyCon
-tyConsOfType ty
-  = go ty
-  where
-     go :: Type -> NameEnv TyCon  -- The NameEnv does duplicate elim
-     go ty | Just ty' <- tcView ty = go ty'
-     go (TyVarTy {})               = emptyNameEnv
-     go (LitTy {})                 = emptyNameEnv
-     go (TyConApp tc tys)          = go_tc tc tys
-     go (AppTy a b)                = go a `plusNameEnv` go b
-     go (FunTy a b)                = go a `plusNameEnv` go b
-     go (ForAllTy _ ty)            = go ty
->>>>>>> 0511c0ab
 
     go _ ty = UnaryRep ty
 
@@ -1830,9 +1812,9 @@
 -- | All type constructors occurring in the type; looking through type
 --   synonyms, but not newtypes.
 --  When it finds a Class, it returns the class TyCon.
-tyConsOfType :: Type -> [TyCon]
+tyConsOfType :: Type -> NameEnv TyCon
 tyConsOfType ty
-  = nameEnvElts (go ty)
+  = go ty
   where
      go :: Type -> NameEnv TyCon  -- The NameEnv does duplicate elim
      go ty | Just ty' <- tcView ty = go ty'
