--- conflicted
+++ resolved
@@ -33,13 +33,8 @@
         isAnyKind, isAnyKindCon,
         okArrowArgKind, okArrowResultKind,
 
-<<<<<<< HEAD
         isSubOpenTypeKind, isSubOpenTypeKindKey, isStarKindCon,
-        isSubKind, isSubKindCon, 
-=======
-        isSubOpenTypeKind, isSubOpenTypeKindKey,
         isSubKind, isSubKindCon,
->>>>>>> 2070a8f3
         tcIsSubKind, tcIsSubKindCon,
         defaultKind, defaultKind_maybe, isStarKind
 
@@ -89,7 +84,6 @@
 distinct uniques, they are treated as equal at all times except
 during type inference.  Hence cmpTc treats them as equal.
 
-<<<<<<< HEAD
 Note [SuperKind]
 ~~~~~~~~~~~~~~~~
 Ostensibly, SuperKind is the kind of kinds. But, because we have *:*
@@ -103,52 +97,13 @@
 kindAppResult :: Kind -> [Type] -> Kind
 kindAppResult k []     = k
 kindAppResult k (a:as) = kindAppResult (piResultTy k a) as
-=======
-\begin{code}
--- | Essentially 'funResultTy' on kinds handling pi-types too
-kindFunResult :: SDoc -> Kind -> KindOrType -> Kind
-kindFunResult _ (FunTy _ res)     _   = res
-kindFunResult _ (ForAllTy kv res) arg = substKiWith [kv] [arg] res
-#ifdef DEBUG
-kindFunResult doc k _ = pprPanic "kindFunResult" (ppr k $$ doc)
-#else
--- Without DEBUG, doc becomes an unsed arg, and will be optimised away
-kindFunResult _ _ _ = panic "kindFunResult"
-#endif
-
-kindAppResult :: SDoc -> Kind -> [Type] -> Kind
-kindAppResult _   k []     = k
-kindAppResult doc k (a:as) = kindAppResult doc (kindFunResult doc k a) as
-
--- | Essentially 'splitFunTys' on kinds
-splitKindFunTys :: Kind -> ([Kind],Kind)
-splitKindFunTys (FunTy a r) = case splitKindFunTys r of
-                              (as, k) -> (a:as, k)
-splitKindFunTys k = ([], k)
-
-splitKindFunTy_maybe :: Kind -> Maybe (Kind,Kind)
-splitKindFunTy_maybe (FunTy a r) = Just (a,r)
-splitKindFunTy_maybe _           = Nothing
-
--- | Essentially 'splitFunTysN' on kinds
-splitKindFunTysN :: Int -> Kind -> ([Kind],Kind)
-splitKindFunTysN 0 k           = ([], k)
-splitKindFunTysN n (FunTy a r) = case splitKindFunTysN (n-1) r of
-                                   (as, k) -> (a:as, k)
-splitKindFunTysN n k = pprPanic "splitKindFunTysN" (ppr n <+> ppr k)
->>>>>>> 2070a8f3
 
 -- | Find the result 'Kind' of a type synonym,
 -- after applying it to its 'arity' number of type variables
 -- Actually this function works fine on data types too,
 -- but they'd always return '*', so we never need to ask
 synTyConResKind :: TyCon -> Kind
-<<<<<<< HEAD
 synTyConResKind tycon = kindAppResult (tyConKind tycon) (mkOnlyTyVarTys (tyConTyVars tycon))
-=======
-synTyConResKind tycon = kindAppResult (ptext (sLit "synTyConResKind") <+> ppr tycon)
-                                      (tyConKind tycon) (map mkTyVarTy (tyConTyVars tycon))
->>>>>>> 2070a8f3
 
 -- | See "Type#kind_subtyping" for details of the distinction between these 'Kind's
 isOpenTypeKind, isUnliftedTypeKind,
@@ -238,14 +193,6 @@
   =  isStarKindConKey uniq
   || uniq == openTypeKindTyConKey
   || uniq == unliftedTypeKindTyConKey
-<<<<<<< HEAD
-=======
-  || uniq == liftedTypeKindTyConKey
-  || uniq == constraintKindTyConKey  -- Needed for error (Num a) "blah"
-                                     -- and so that (Ord a -> Eq a) is well-kinded
-                                     -- and so that (# Eq a, Ord b #) is well-kinded
-                                     -- See Note [Kind Constraint and kind *]
->>>>>>> 2070a8f3
 
 -- | Is this a kind (i.e. a type-of-types)?
 isKind :: Kind -> Bool
@@ -278,14 +225,8 @@
 isSubKindCon kc1 kc2
   | kc1 == kc2              = True
   | isOpenTypeKindCon kc2   = isSubOpenTypeKindCon kc1
-<<<<<<< HEAD
   | otherwise               = isStarKindCon kc1 && isStarKindCon kc2
     -- See Note [Kind Constraint and kind *] and Note [SuperKind]
-=======
-  | isConstraintKindCon kc1 = isLiftedTypeKindCon kc2
-  | isLiftedTypeKindCon kc1 = isConstraintKindCon kc2
-    -- See Note [Kind Constraint and kind *]
->>>>>>> 2070a8f3
   | otherwise               = False
 
 -------------------------
