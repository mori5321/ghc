%
% (c) The University of Glasgow 2006-2012
%

\begin{code}
{-# OPTIONS -fno-warn-tabs #-}
-- The above warning supression flag is a temporary kludge.
-- While working on this module you are encouraged to remove it and
-- detab the module (please do the detabbing in a separate patch). See
--     http://hackage.haskell.org/trac/ghc/wiki/Commentary/CodingStyle#TabsvsSpaces
-- for details

module Kind (
        -- * Main data type
        SuperKind, Kind, typeKind,

	-- Kinds
	anyKind, liftedTypeKind, unliftedTypeKind, openTypeKind, constraintKind,
        mkArrowKind, mkArrowKinds,

        -- Kind constructors...
        anyKindTyCon, liftedTypeKindTyCon, openTypeKindTyCon,
        unliftedTypeKindTyCon, constraintKindTyCon,

        -- Super Kinds
	superKind, superKindTyCon, 
        
	pprKind, pprParendKind,

        -- ** Deconstructing Kinds
        kindAppResult, synTyConResKind,

        -- ** Predicates on Kinds
        isLiftedTypeKind, isUnliftedTypeKind, isOpenTypeKind,
        isConstraintKind, returnsConstraintKind,
        isKind, isKindVar,
        isSuperKind, isSuperKindCon,
        isLiftedTypeKindCon, isConstraintKindCon,
        isAnyKind, isAnyKindCon,
        okArrowArgKind, okArrowResultKind,

        isSubOpenTypeKind, isStarKindCon,
        isSubKind, isSubKindCon, 
        tcIsSubKind, tcIsSubKindCon,
        defaultKind, isStarKind,

       ) where

#include "HsVersions.h"

import {-# SOURCE #-} Type      ( typeKind, eqKind, piResultTy )

import TyCoRep
import TysPrim
import TyCon
import PrelNames
import Outputable
import Util
\end{code}

%************************************************************************
%*									*
	Functions over Kinds		
%*									*
%************************************************************************

Note [Kind Constraint and kind *]
~~~~~~~~~~~~~~~~~~~~~~~~~~~~~~~~~
The kind Constraint is the kind of classes and other type constraints.
The special thing about types of kind Constraint is that 
 * They are displayed with double arrow:
     f :: Ord a => a -> a
 * They are implicitly instantiated at call sites; so the type inference
   engine inserts an extra argument of type (Ord a) at every call site
   to f.

However, once type inference is over, there is *no* distinction between 
Constraint and *.  Indeed we can have coercions between the two. Consider
   class C a where
     op :: a -> a
For this single-method class we may generate a newtype, which in turn 
generates an axiom witnessing
    Ord a ~ (a -> a)
so on the left we have Constraint, and on the right we have *.
See Trac #7451.

Bottom line: although '*' and 'Constraint' are distinct TyCons, with
distinct uniques, they are treated as equal at all times except 
during type inference.  Hence cmpTc treats them as equal.

Note [SuperKind]
~~~~~~~~~~~~~~~~
Ostensibly, SuperKind is the kind of kinds. But, because we have *:*
in Core, we don't want to distinguish superKind from liftedTypeKind
after typechecking. So, we consider superKind to be a subkind of
liftedTypeKind (and constraintKind) when checking Core, but we consider
it to be distinct beforehand. Thus, tc... thinks superKind is separate,
but non-tc functions do not.

\begin{code}
kindAppResult :: Kind -> [Type] -> Kind
kindAppResult k []     = k
kindAppResult k (a:as) = kindAppResult (piResultTy k a) as

-- | Find the result 'Kind' of a type synonym, 
-- after applying it to its 'arity' number of type variables
-- Actually this function works fine on data types too, 
-- but they'd always return '*', so we never need to ask
synTyConResKind :: TyCon -> Kind
synTyConResKind tycon = kindAppResult (tyConKind tycon) (mkOnlyTyVarTys (tyConTyVars tycon))

-- | See "Type#kind_subtyping" for details of the distinction between these 'Kind's
isOpenTypeKind, isUnliftedTypeKind,
  isConstraintKind, isAnyKind :: Kind -> Bool

isOpenTypeKindCon, isUnliftedTypeKindCon,
  isSubOpenTypeKindCon, isConstraintKindCon,
  isLiftedTypeKindCon, isAnyKindCon, isSuperKindCon :: TyCon -> Bool


isLiftedTypeKindCon   tc = tyConUnique tc == liftedTypeKindTyConKey
isAnyKindCon          tc = tyConUnique tc == anyKindTyConKey
isOpenTypeKindCon     tc = tyConUnique tc == openTypeKindTyConKey
isUnliftedTypeKindCon tc = tyConUnique tc == unliftedTypeKindTyConKey
isConstraintKindCon   tc = tyConUnique tc == constraintKindTyConKey
isSuperKindCon        tc = tyConUnique tc == superKindTyConKey

isAnyKind (TyConApp tc _) = isAnyKindCon tc
isAnyKind _               = False

isOpenTypeKind (TyConApp tc _) = isOpenTypeKindCon tc
isOpenTypeKind _               = False

isUnliftedTypeKind (TyConApp tc _) = isUnliftedTypeKindCon tc
isUnliftedTypeKind _               = False

isConstraintKind (TyConApp tc _) = isConstraintKindCon tc
isConstraintKind _               = False

returnsConstraintKind :: Kind -> Bool
returnsConstraintKind (ForAllTy _ k)  = returnsConstraintKind k
returnsConstraintKind (FunTy _ k)     = returnsConstraintKind k
returnsConstraintKind (TyConApp tc _) = isConstraintKindCon tc
returnsConstraintKind _               = False

--------------------------------------------
--            Kinding for arrow (->)
-- Says when a kind is acceptable on lhs or rhs of an arrow
--     arg -> res

okArrowArgKindCon, okArrowResultKindCon :: TyCon -> Bool
okArrowArgKindCon kc
  | isUnliftedTypeKindCon kc = True
  | isStarKindCon kc         = True
  | otherwise                = False

okArrowResultKindCon = okArrowArgKindCon

okArrowArgKind, okArrowResultKind :: Kind -> Bool
okArrowArgKind    (TyConApp kc []) = okArrowArgKindCon kc
okArrowArgKind    _                = False

okArrowResultKind (TyConApp kc []) = okArrowResultKindCon kc
okArrowResultKind _                = False

-----------------------------------------
--              Subkinding
-- The tc variants are used during type-checking, where ConstraintKind
-- and SuperKind are distinct from all other kinds
-- After type-checking (in core), Constraint, SuperKind, and liftedTypeKind are
-- indistinguishable

isSubOpenTypeKind :: Kind -> Bool
-- ^ True of any sub-kind of OpenTypeKind
isSubOpenTypeKind (TyConApp kc []) = isSubOpenTypeKindCon kc
isSubOpenTypeKind _                = False

isSubOpenTypeKindCon kc
  =  isOpenTypeKindCon     kc
  || isUnliftedTypeKindCon kc
  || isStarKindCon         kc


-- | Is this kind equivalent to *?
isStarKind :: Kind -> Bool
isStarKind (TyConApp kc []) = isStarKindCon kc
isStarKind _                = False

-- | Is this kind constructor equivalent to *?
isStarKindCon :: TyCon -> Bool
isStarKindCon kc
  =  isLiftedTypeKindCon kc  
  || isSuperKindCon      kc
  || isConstraintKindCon kc   -- Needed for error (Num a) "blah"
                              -- and so that (Ord a -> Eq a) is well-kinded
                              -- and so that (# Eq a, Ord b #) is well-kinded
                              -- See Note [Kind Constraint and kind *]


-- | Is this a kind (i.e. a type-of-types)?
isKind :: Kind -> Bool
isKind k = isSuperKind (typeKind k)

isSubKind :: Kind -> Kind -> Bool
-- ^ @k1 \`isSubKind\` k2@ checks that @k1@ <: @k2@
-- Sub-kinding is extremely simple and does not look
-- under arrrows or type constructors

-- If you edit this function, you may need to update the GHC formalism
-- See Note [GHC Formalism] in coreSyn/CoreLint.lhs
isSubKind k1@(TyConApp kc1 k1s) k2@(TyConApp kc2 k2s)
  |  not (null k1s)
  || not (null k2s)
    -- handles promoted kinds (List *, Nat, etc.)
  = eqKind k1 k2

  | otherwise -- handles usual kinds (*, #, (#), etc.)
  = ASSERT2( null k1s && null k2s, ppr k1 <+> ppr k2 )
    kc1 `isSubKindCon` kc2

isSubKind k1 k2 = eqKind k1 k2

isSubKindCon :: TyCon -> TyCon -> Bool
-- ^ @kc1 \`isSubKindCon\` kc2@ checks that @kc1@ <: @kc2@

-- If you edit this function, you may need to update the GHC formalism
-- See Note [GHC Formalism] in coreSyn/CoreLint.lhs
isSubKindCon kc1 kc2
  | kc1 == kc2              = True
<<<<<<< HEAD
  | isOpenTypeKindCon kc2   = isSubOpenTypeKindCon kc1
  | otherwise               = isStarKindCon kc1 && isStarKindCon kc2
    -- See Note [Kind Constraint and kind *] and Note [SuperKind]
=======
  | isOpenTypeKindCon kc2   = isSubOpenTypeKindCon kc1 
  | isConstraintKindCon kc1 = isLiftedTypeKindCon kc2
  | isLiftedTypeKindCon kc1 = isConstraintKindCon kc2
    -- See Note [Kind Constraint and kind *]
  | otherwise               = False
>>>>>>> 56353e3d

-------------------------
-- Hack alert: we need a tiny variant for the typechecker
-- Reason:     f :: Int -> (a~b)
--             g :: forall (c::Constraint). Int -> c
--             h :: Int => Int
-- We want to reject these, even though Constraint is
-- a sub-kind of OpenTypeKind.  It must be a sub-kind of OpenTypeKind
-- *after* the typechecker
--   a) So that (Ord a -> Eq a) is a legal type
--   b) So that the simplifer can generate (error (Eq a) "urk")
-- Moreover, after the type checker, Constraint and *
-- are identical; see Note [Kind Constraint and kind *]
--
-- Easiest way to reject is simply to make Constraint a compliete
-- below OpenTypeKind when type checking

tcIsSubKind :: Kind -> Kind -> Bool
tcIsSubKind k1 k2
  | isConstraintKind k1 = isConstraintKind k2
<<<<<<< HEAD
  | isSuperKind k1      = isSuperKind k2
  | isSuperKind k2      = False -- if it were True, handled on previous line
=======
  | isConstraintKind k2 = isConstraintKind k1
>>>>>>> 56353e3d
  | otherwise           = isSubKind k1 k2

tcIsSubKindCon :: TyCon -> TyCon -> Bool
tcIsSubKindCon kc1 kc2
  | isConstraintKindCon kc1 = isConstraintKindCon kc2
<<<<<<< HEAD
  | isSuperKindCon kc1      = isSuperKindCon kc2
  | isSuperKindCon kc2      = False
=======
  | isConstraintKindCon kc2 = isConstraintKindCon kc1
>>>>>>> 56353e3d
  | otherwise               = isSubKindCon kc1 kc2

-------------------------
defaultKind :: Kind -> Kind
-- ^ Used when generalising: default OpenKind and ArgKind to *.
-- See "Type#kind_subtyping" for more information on what that means

-- When we generalise, we make generic type variables whose kind is
-- simple (* or *->* etc).  So generic type variables (other than
-- built-in constants like 'error') always have simple kinds.  This is important;
-- consider
--	f x = True
-- We want f to get type
--	f :: forall (a::*). a -> Bool
-- Not 
--	f :: forall (a::ArgKind). a -> Bool
-- because that would allow a call like (f 3#) as well as (f True),
-- and the calling conventions differ.
-- This defaulting is done in TcMType.zonkTcTyCoVarBndr.
--
-- The test is really whether the kind is strictly above '*'
defaultKind (TyConApp kc _args)
  | isOpenTypeKindCon kc = ASSERT( null _args ) liftedTypeKind
defaultKind k = k

\end{code}<|MERGE_RESOLUTION|>--- conflicted
+++ resolved
@@ -227,17 +227,10 @@
 -- See Note [GHC Formalism] in coreSyn/CoreLint.lhs
 isSubKindCon kc1 kc2
   | kc1 == kc2              = True
-<<<<<<< HEAD
   | isOpenTypeKindCon kc2   = isSubOpenTypeKindCon kc1
   | otherwise               = isStarKindCon kc1 && isStarKindCon kc2
     -- See Note [Kind Constraint and kind *] and Note [SuperKind]
-=======
-  | isOpenTypeKindCon kc2   = isSubOpenTypeKindCon kc1 
-  | isConstraintKindCon kc1 = isLiftedTypeKindCon kc2
-  | isLiftedTypeKindCon kc1 = isConstraintKindCon kc2
-    -- See Note [Kind Constraint and kind *]
   | otherwise               = False
->>>>>>> 56353e3d
 
 -------------------------
 -- Hack alert: we need a tiny variant for the typechecker
@@ -258,23 +251,15 @@
 tcIsSubKind :: Kind -> Kind -> Bool
 tcIsSubKind k1 k2
   | isConstraintKind k1 = isConstraintKind k2
-<<<<<<< HEAD
   | isSuperKind k1      = isSuperKind k2
   | isSuperKind k2      = False -- if it were True, handled on previous line
-=======
-  | isConstraintKind k2 = isConstraintKind k1
->>>>>>> 56353e3d
   | otherwise           = isSubKind k1 k2
 
 tcIsSubKindCon :: TyCon -> TyCon -> Bool
 tcIsSubKindCon kc1 kc2
   | isConstraintKindCon kc1 = isConstraintKindCon kc2
-<<<<<<< HEAD
   | isSuperKindCon kc1      = isSuperKindCon kc2
   | isSuperKindCon kc2      = False
-=======
-  | isConstraintKindCon kc2 = isConstraintKindCon kc1
->>>>>>> 56353e3d
   | otherwise               = isSubKindCon kc1 kc2
 
 -------------------------
