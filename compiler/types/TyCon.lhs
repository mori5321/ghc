%
% (c) The University of Glasgow 2006
% (c) The GRASP/AQUA Project, Glasgow University, 1992-1998
%

The @TyCon@ datatype

\begin{code}

module TyCon(
        -- * Main TyCon data types
        TyCon, FieldLabel,

        AlgTyConRhs(..), visibleDataCons,
        TyConParent(..), isNoParent,
        SynTyConRhs(..), 

        -- ** Constructing TyCons
        mkAlgTyCon,
        mkClassTyCon,
        mkFunTyCon,
        mkPrimTyCon,
        mkKindTyCon,
        mkLiftedPrimTyCon,
        mkTupleTyCon,
        mkSynTyCon,
        mkForeignTyCon,
        mkPromotedDataCon,
        mkPromotedTyCon,

        -- ** Predicates on TyCons
        isAlgTyCon,
        isClassTyCon, isFamInstTyCon,
        isFunTyCon,
        isPrimTyCon,
        isTupleTyCon, isUnboxedTupleTyCon, isBoxedTupleTyCon,
        isSynTyCon, isOpenSynFamilyTyCon,
        isDecomposableTyCon,
        isForeignTyCon, 
        isPromotedDataCon, isPromotedDataCon_maybe, 

        isInjectiveTyCon,
        isDataTyCon, isProductTyCon, isEnumerationTyCon,
        isNewTyCon, isAbstractTyCon,
        isFamilyTyCon, isSynFamilyTyCon, isDataFamilyTyCon,
        isUnLiftedTyCon,
        isGadtSyntaxTyCon, isDistinctTyCon, isDistinctAlgRhs,
        isTyConAssoc, tyConAssoc_maybe,
        isRecursiveTyCon,
        isImplicitTyCon,

        -- ** Extracting information out of TyCons
        tyConName,
        tyConKind,
        tyConUnique,
        tyConTyCoVars,
        tyConCType, tyConCType_maybe,
        tyConDataCons, tyConDataCons_maybe, tyConSingleDataCon_maybe,
        tyConFamilySize,
        tyConStupidTheta,
        tyConArity,
        tyConParent,
        tyConTuple_maybe, tyConClass_maybe,
        tyConFamInst_maybe, tyConFamInstSig_maybe, tyConFamilyCoercion_maybe,
        synTyConDefn_maybe, synTyConRhs_maybe, 
        tyConExtName,           -- External name for foreign types
        algTyConRhs,
        newTyConRhs, newTyConEtadRhs, unwrapNewTyCon_maybe,
        tupleTyConBoxity, tupleTyConSort, tupleTyConArity,

        -- ** Manipulating TyCons
        tcExpandTyCon_maybe, coreExpandTyCon_maybe,
        makeTyConAbstract,
        newTyConCo, newTyConCo_maybe,
        pprPromotionQuote,

        -- * Primitive representations of Types
        PrimRep(..),
        tyConPrimRep,
        primRepSizeW
) where

#include "HsVersions.h"

import {-# SOURCE #-} TypeRep ( Kind, Type, PredType )
import {-# SOURCE #-} DataCon ( DataCon, isVanillaDataCon )

import Var
import Class
import BasicTypes
import DynFlags
import ForeignCall
import Name
import CoAxiom
import PrelNames
import Maybes
import Outputable
import FastString
import Constants
import Util
import qualified Data.Data as Data
import Data.Typeable (Typeable)
\end{code}

-----------------------------------------------
        Notes about type families
-----------------------------------------------

Note [Type synonym families]
~~~~~~~~~~~~~~~~~~~~~~~~~~~~
* Type synonym families, also known as "type functions", map directly
  onto the type functions in FC:

        type family F a :: *
        type instance F Int = Bool
        ..etc...

* Reply "yes" to isSynFamilyTyCon, and isFamilyTyCon

* From the user's point of view (F Int) and Bool are simply
  equivalent types.

* A Haskell 98 type synonym is a degenerate form of a type synonym
  family.

* Type functions can't appear in the LHS of a type function:
        type instance F (F Int) = ...   -- BAD!

* Translation of type family decl:
        type family F a :: *
  translates to
    a SynTyCon 'F', whose SynTyConRhs is SynFamilyTyCon

* Translation of type family decl:
        type family F a :: *
  translates to
    a SynTyCon 'F', whose SynTyConRhs is SynFamilyTyCon

* In the future we might want to support
    * closed type families (esp when we have proper kinds)
    * injective type families (allow decomposition)
  but we don't at the moment [2010]

Note [Data type families]
~~~~~~~~~~~~~~~~~~~~~~~~~
See also Note [Wrappers for data instance tycons] in MkId.lhs

* Data type families are declared thus
        data family T a :: *
        data instance T Int = T1 | T2 Bool

  Here T is the "family TyCon".

* Reply "yes" to isDataFamilyTyCon, and isFamilyTyCon

* The user does not see any "equivalent types" as he did with type
  synonym families.  He just sees constructors with types
        T1 :: T Int
        T2 :: Bool -> T Int

* Here's the FC version of the above declarations:

        data T a
        data R:TInt = T1 | T2 Bool
        axiom ax_ti : T Int ~ R:TInt

  The R:TInt is the "representation TyCons".
  It has an AlgTyConParent of
        FamInstTyCon T [Int] ax_ti

* The data contructor T2 has a wrapper (which is what the
  source-level "T2" invokes):

        $WT2 :: Bool -> T Int
        $WT2 b = T2 b `cast` sym ax_ti

* A data instance can declare a fully-fledged GADT:

        data instance T (a,b) where
          X1 :: T (Int,Bool)
          X2 :: a -> b -> T (a,b)

  Here's the FC version of the above declaration:

        data R:TPair a where
          X1 :: R:TPair Int Bool
          X2 :: a -> b -> R:TPair a b
        axiom ax_pr :: T (a,b) ~ R:TPair a b

        $WX1 :: forall a b. a -> b -> T (a,b)
        $WX1 a b (x::a) (y::b) = X2 a b x y `cast` sym (ax_pr a b)

  The R:TPair are the "representation TyCons".
  We have a bit of work to do, to unpick the result types of the
  data instance declaration for T (a,b), to get the result type in the
  representation; e.g.  T (a,b) --> R:TPair a b

  The representation TyCon R:TList, has an AlgTyConParent of

        FamInstTyCon T [(a,b)] ax_pr

* Notice that T is NOT translated to a FC type function; it just
  becomes a "data type" with no constructors, which can be coerced inot
  into R:TInt, R:TPair by the axioms.  These axioms
  axioms come into play when (and *only* when) you
        - use a data constructor
        - do pattern matching
  Rather like newtype, in fact

  As a result

  - T behaves just like a data type so far as decomposition is concerned

  - (T Int) is not implicitly converted to R:TInt during type inference.
    Indeed the latter type is unknown to the programmer.

  - There *is* an instance for (T Int) in the type-family instance
    environment, but it is only used for overlap checking

  - It's fine to have T in the LHS of a type function:
    type instance F (T a) = [a]

  It was this last point that confused me!  The big thing is that you
  should not think of a data family T as a *type function* at all, not
  even an injective one!  We can't allow even injective type functions
  on the LHS of a type function:
        type family injective G a :: *
        type instance F (G Int) = Bool
  is no good, even if G is injective, because consider
        type instance G Int = Bool
        type instance F Bool = Char

  So a data type family is not an injective type function. It's just a
  data type with some axioms that connect it to other data types.

Note [Associated families and their parent class]
~~~~~~~~~~~~~~~~~~~~~~~~~~~~~~~~~~~~~~~~~~~~~~~
*Associated* families are just like *non-associated* families, except
that they have a TyConParent of AssocFamilyTyCon, which identifies the
parent class.

However there is an important sharing relationship between
  * the tyConTyCoVars of the parent Class
  * the tyConTyvars of the associated TyCon

   class C a b where
     data T p a
     type F a q b

Here the 'a' and 'b' are shared with the 'Class'; that is, they have
the same Unique.

This is important. In an instance declaration we expect
  * all the shared variables to be instantiated the same way
  * the non-shared variables of the associated type should not
    be instantiated at all

  instance C [x] (Tree y) where
     data T p [x] = T1 x | T2 p
     type F [x] q (Tree y) = (x,y,q)

%************************************************************************
%*                                                                      *
\subsection{The data type}
%*                                                                      *
%************************************************************************

\begin{code}
-- | TyCons represent type constructors. Type constructors are introduced by things such as:
--
-- 1) Data declarations: @data Foo = ...@ creates the @Foo@ type constructor of kind @*@
--
-- 2) Type synonyms: @type Foo = ...@ creates the @Foo@ type constructor
--
-- 3) Newtypes: @newtype Foo a = MkFoo ...@ creates the @Foo@ type constructor of kind @* -> *@
--
-- 4) Class declarations: @class Foo where@ creates the @Foo@ type constructor of kind @*@
--
-- This data type also encodes a number of primitive, built in type constructors such as those
-- for function and tuple types.

-- If you edit this type, you may need to update the GHC formalism
-- See Note [GHC Formalism] in coreSyn/CoreLint.lhs
data TyCon
  = -- | The function type constructor, @(->)@
    FunTyCon {
        tyConUnique :: Unique,
        tyConName   :: Name,
        tc_kind   :: Kind,
        tyConArity  :: Arity
    }

  -- | Algebraic type constructors, which are defined to be those
  -- arising @data@ type and @newtype@ declarations.  All these
  -- constructors are lifted and boxed. See 'AlgTyConRhs' for more
  -- information.
  | AlgTyCon {
        tyConUnique :: Unique,
        tyConName   :: Name,
        tc_kind     :: Kind,
        tyConArity  :: Arity,

        tyConTyCoVars :: [TyVar],   -- ^ The kind and type variables used in the type constructor.
                                  -- Invariant: length tyvars = arity
                                  -- Precisely, this list scopes over:
                                  --
                                  -- 1. The 'algTcStupidTheta'
                                  -- 2. The cached types in 'algTyConRhs.NewTyCon'
                                  -- 3. The family instance types if present
                                  --
                                  -- Note that it does /not/ scope over the data constructors.
        tyConCType   :: Maybe CType, -- The C type that should be used
                                     -- for this type when using the FFI
                                     -- and CAPI

        algTcGadtSyntax  :: Bool,       -- ^ Was the data type declared with GADT syntax?
                                        -- If so, that doesn't mean it's a true GADT;
                                        -- only that the "where" form was used.
                                        -- This field is used only to guide pretty-printing

        algTcStupidTheta :: [PredType], -- ^ The \"stupid theta\" for the data type
                                        -- (always empty for GADTs).
                                        -- A \"stupid theta\" is the context to the left
                                        -- of an algebraic type declaration,
                                        -- e.g. @Eq a@ in the declaration
                                        --    @data Eq a => T a ...@.

        algTcRhs :: AlgTyConRhs,  -- ^ Contains information about the
                                  -- data constructors of the algebraic type

        algTcRec :: RecFlag,      -- ^ Tells us whether the data type is part
                                  -- of a mutually-recursive group or not

        algTcParent :: TyConParent      -- ^ Gives the class or family declaration 'TyCon'
                                        -- for derived 'TyCon's representing class
                                        -- or family instances, respectively.
                                        -- See also 'synTcParent'
    }

  -- | Represents the infinite family of tuple type constructors,
  --   @()@, @(a,b)@, @(# a, b #)@ etc.
  | TupleTyCon {
        tyConUnique    :: Unique,
        tyConName      :: Name,
        tc_kind        :: Kind,
        tyConArity     :: Arity,
        tyConTupleSort :: TupleSort,
        tyConTyCoVars    :: [TyVar],
        dataCon        :: DataCon -- ^ Corresponding tuple data constructor
    }

  -- | Represents type synonyms
  | SynTyCon {
        tyConUnique  :: Unique,
        tyConName    :: Name,
        tc_kind    :: Kind,
        tyConArity   :: Arity,

        tyConTyCoVars  :: [TyVar],        -- Bound tyvars

        synTcRhs     :: SynTyConRhs Type,  -- ^ Contains information about the
                                           -- expansion of the synonym

        synTcParent  :: TyConParent     -- ^ Gives the family declaration 'TyCon'
                                        -- of 'TyCon's representing family instances

    }

  -- | Primitive types; cannot be defined in Haskell. This includes
  -- the usual suspects (such as @Int#@) as well as foreign-imported
  -- types and kinds
  | PrimTyCon {
        tyConUnique   :: Unique,
        tyConName     :: Name,
        tc_kind       :: Kind,
        tyConArity    :: Arity,         -- SLPJ Oct06: I'm not sure what the significance
                                        --             of the arity of a primtycon is!

        primTyConRep  :: PrimRep,       -- ^ Many primitive tycons are unboxed, but some are
                                        --   boxed (represented by pointers). This 'PrimRep'
                                        --   holds that information.
                                        -- Only relevant if tc_kind = *

        isUnLifted   :: Bool,           -- ^ Most primitive tycons are unlifted
                                        --   (may not contain bottom)
                                        --   but foreign-imported ones may be lifted

        tyConExtName :: Maybe FastString   -- ^ @Just e@ for foreign-imported types,
                                           --   holds the name of the imported thing
    }

  -- | Represents promoted data constructor.
  | PromotedDataCon {         -- See Note [Promoted data constructors]
        tyConUnique :: Unique, -- ^ Same Unique as the data constructor
        tyConName   :: Name,   -- ^ Same Name as the data constructor
        tyConArity  :: Arity,
        tc_kind     :: Kind,   -- ^ Translated type of the data constructor
        dataCon     :: DataCon -- ^ Corresponding data constructor
    }
  deriving Typeable

-- | Names of the fields in an algebraic record type
type FieldLabel = Name

-- | Represents right-hand-sides of 'TyCon's for algebraic types
data AlgTyConRhs

    -- | Says that we know nothing about this data type, except that
    -- it's represented by a pointer.  Used when we export a data type
    -- abstractly into an .hi file.
  = AbstractTyCon
      Bool      -- True  <=> It's definitely a distinct data type,
                --           equal only to itself; ie not a newtype
                -- False <=> Not sure
                -- See Note [AbstractTyCon and type equality]

    -- | Represents an open type family without a fixed right hand
    -- side.  Additional instances can appear at any time.
    --
    -- These are introduced by either a top level declaration:
    --
    -- > data T a :: *
    --
    -- Or an associated data type declaration, within a class declaration:
    --
    -- > class C a b where
    -- >   data T b :: *
  | DataFamilyTyCon

    -- | Information about those 'TyCon's derived from a @data@
    -- declaration. This includes data types with no constructors at
    -- all.
  | DataTyCon {
        data_cons :: [DataCon],
                          -- ^ The data type constructors; can be empty if the user
                          --   declares the type to have no constructors
                          --
                          -- INVARIANT: Kept in order of increasing 'DataCon' tag
                          --      (see the tag assignment in DataCon.mkDataCon)

        is_enum :: Bool   -- ^ Cached value: is this an enumeration type?
                          --   See Note [Enumeration types]
    }

  -- | Information about those 'TyCon's derived from a @newtype@ declaration
  | NewTyCon {
        data_con :: DataCon,    -- ^ The unique constructor for the @newtype@.
                                --   It has no existentials

        nt_rhs :: Type,         -- ^ Cached value: the argument type of the constructor,
                                -- which is just the representation type of the 'TyCon'
                                -- (remember that @newtype@s do not exist at runtime
                                -- so need a different representation type).
                                --
                                -- The free 'TyVar's of this type are the 'tyConTyCoVars'
                                -- from the corresponding 'TyCon'

        nt_etad_rhs :: ([TyVar], Type),
                        -- ^ Same as the 'nt_rhs', but this time eta-reduced.
                        -- Hence the list of 'TyVar's in this field may be
                        -- shorter than the declared arity of the 'TyCon'.

                        -- See Note [Newtype eta]
        nt_co :: CoAxiom Unbranched
                             -- The axiom coercion that creates the @newtype@ from
                             -- the representation 'Type'.

                             -- See Note [Newtype coercions]
                             -- Invariant: arity = #tvs in nt_etad_rhs;
                             -- See Note [Newtype eta]
                             -- Watch out!  If any newtypes become transparent
                             -- again check Trac #1072.
    }
\end{code}

Note [AbstractTyCon and type equality]
~~~~~~~~~~~~~~~~~~~~~~~~~~~~~~~~~~~~~~
TODO

\begin{code}

-- | Extract those 'DataCon's that we are able to learn about.  Note
-- that visibility in this sense does not correspond to visibility in
-- the context of any particular user program!
visibleDataCons :: AlgTyConRhs -> [DataCon]
visibleDataCons (AbstractTyCon {})            = []
visibleDataCons DataFamilyTyCon {}            = []
visibleDataCons (DataTyCon{ data_cons = cs }) = cs
visibleDataCons (NewTyCon{ data_con = c })    = [c]

-- ^ Both type classes as well as family instances imply implicit
-- type constructors.  These implicit type constructors refer to their parent
-- structure (ie, the class or family from which they derive) using a type of
-- the following form.  We use 'TyConParent' for both algebraic and synonym
-- types, but the variant 'ClassTyCon' will only be used by algebraic 'TyCon's.
data TyConParent
  = -- | An ordinary type constructor has no parent.
    NoParentTyCon

  -- | Type constructors representing a class dictionary.
  -- See Note [ATyCon for classes] in TypeRep
  | ClassTyCon
        Class           -- INVARIANT: the classTyCon of this Class is the current tycon

  -- | An *associated* type of a class.
  | AssocFamilyTyCon
        Class           -- The class in whose declaration the family is declared
                        -- See Note [Associated families and their parent class]

  -- | Type constructors representing an instance of a *data* family. Parameters:
  --
  --  1) The type family in question
  --
  --  2) Instance types; free variables are the 'tyConTyCoVars'
  --  of the current 'TyCon' (not the family one). INVARIANT:
  --  the number of types matches the arity of the family 'TyCon'
  --
  --  3) A 'CoTyCon' identifying the representation
  --  type with the type instance family
  | FamInstTyCon          -- See Note [Data type families]
        (CoAxiom Unbranched)  -- The coercion constructor,
                              -- always of kind   T ty1 ty2 ~ R:T a b c
                              -- where T is the family TyCon,
                              -- and R:T is the representation TyCon (ie this one)
<<<<<<< HEAD
                              -- and a,b,c are the tyConTyCoVars of this TyCon
=======
                              -- and a,b,c are the tyConTyVars of this TyCon
>>>>>>> d2a5a9cf

          -- Cached fields of the CoAxiom, but adjusted to
          -- use the tyConTyCoVars of this TyCon
        TyCon   -- The family TyCon
        [Type]  -- Argument types (mentions the tyConTyCoVars of this TyCon)
                -- Match in length the tyConTyCoVars of the family TyCon

        -- E.g.  data intance T [a] = ...
        -- gives a representation tycon:
        --      data R:TList a = ...
        --      axiom co a :: T [a] ~ R:TList a
        -- with R:TList's algTcParent = FamInstTyCon T [a] co

instance Outputable TyConParent where
    ppr NoParentTyCon           = text "No parent"
    ppr (ClassTyCon cls)        = text "Class parent" <+> ppr cls
    ppr (AssocFamilyTyCon cls)  = text "Class parent (assoc. family)" <+> ppr cls
    ppr (FamInstTyCon _ tc tys) = text "Family parent (family instance)" <+> ppr tc <+> sep (map ppr tys)

-- | Checks the invariants of a 'TyConParent' given the appropriate type class name, if any
okParent :: Name -> TyConParent -> Bool
okParent _       NoParentTyCon               = True
okParent tc_name (AssocFamilyTyCon cls)      = tc_name `elem` map tyConName (classATs cls)
okParent tc_name (ClassTyCon cls)            = tc_name == tyConName (classTyCon cls)
okParent _       (FamInstTyCon _ fam_tc tys) = tyConArity fam_tc == length tys

isNoParent :: TyConParent -> Bool
isNoParent NoParentTyCon = True
isNoParent _             = False

--------------------

-- | Information pertaining to the expansion of a type synonym (@type@)
data SynTyConRhs ty
  = -- | An ordinary type synonyn.
    SynonymTyCon
       ty             -- This 'Type' is the rhs, and may mention from 'tyConTyCoVars'.
                      -- It acts as a template for the expansion when the 'TyCon'
                      -- is applied to some types.

   -- | A type synonym family  e.g. @type family F x y :: * -> *@
   | SynFamilyTyCon {
        synf_open :: Bool,         -- See Note [Closed type families]
        synf_injective :: Bool 
     }
\end{code}

Note [Closed type families]
~~~~~~~~~~~~~~~~~~~~~~~~~
* In an open type family you can add new instances later.  This is the 
  usual case.  

* In a closed type family you can only put instnaces where the family
  is defined.  GHC doesn't support syntax for this yet.

Note [Promoted data constructors]
~~~~~~~~~~~~~~~~~~~~~~~~~~~~~~~~~
A data constructor can be promoted to become a type constructor,
via the PromotedDataCon alternative in TyCon.

* Only data constructors with  
     (a) no kind polymorphism
     (b) no constraints in its type (eg GADTs)
  are promoted.  Existentials are ok; see Trac #7347.

* The TyCon promoted from a DataCon has the *same* Name and Unique as
  the DataCon.  Eg. If the data constructor Data.Maybe.Just(unique 78,
  say) is promoted to a TyCon whose name is Data.Maybe.Just(unique 78)

* The *kind* of a promoted DataCon may be polymorphic.  Example:
    type of DataCon           Just :: forall (a:*). a -> Maybe a
    kind of (promoted) tycon  Just :: forall (a:box). a -> Maybe a
  The kind is not identical to the type, because of the */box
  kind signature on the forall'd variable; so the tc_kind field of
  the promoted tycon is not identical to the dataConUserType of the
  DataCon.  But it's the same modulo changing the variable kinds,
  done by DataCon.promoteType. See also Note [Promoted type constructors].

* Small note: We promote the *user* type of the DataCon.  Eg
     data T = MkT {-# UNPACK #-} !(Bool, Bool)
  The promoted kind is
     MkT :: (Bool,Bool) -> T
  *not*
     MkT :: Bool -> Bool -> T

Note [Promoted type constructors]
~~~~~~~~~~~~~~~~~~~~~~~~~~~~~~~~~
What is the kind of a promoted data constructor? A promoted type
constructor, of course. The problem is that, with no difference
between types and kinds in Core, we don't really want a separate
representation of a promoted TyCon from its regular old TyCon.
After all, in Core, these are the same thing. Yet, we do need a
convenient way of talking about the kind of a promoted data
constructor. The solution is to copy the original, unpromoted
TyCon but just promote its kind. The mkPromotedTyCon function
below does exactly that.

Note [Enumeration types]
~~~~~~~~~~~~~~~~~~~~~~~~
We define datatypes with no constructors to *not* be
enumerations; this fixes trac #2578,  Otherwise we
end up generating an empty table for
  <mod>_<type>_closure_tbl
which is used by tagToEnum# to map Int# to constructors
in an enumeration. The empty table apparently upset
the linker.

Moreover, all the data constructor must be enumerations, meaning
they have type  (forall abc. T a b c).  GADTs are not enumerations.
For example consider
    data T a where
      T1 :: T Int
      T2 :: T Bool
      T3 :: T a
What would [T1 ..] be?  [T1,T3] :: T Int? Easiest thing is to exclude them.
See Trac #4528.

Note [Newtype coercions]
~~~~~~~~~~~~~~~~~~~~~~~~
The NewTyCon field nt_co is a CoAxiom which is used for coercing from
the representation type of the newtype, to the newtype itself. For
example,

   newtype T a = MkT (a -> a)

the NewTyCon for T will contain nt_co = CoT where CoT t : T t ~ t -> t.

In the case that the right hand side is a type application
ending with the same type variables as the left hand side, we
"eta-contract" the coercion.  So if we had

   newtype S a = MkT [a]

then we would generate the arity 0 axiom CoS : S ~ [].  The
primary reason we do this is to make newtype deriving cleaner.

In the paper we'd write
        axiom CoT : (forall t. T t) ~ (forall t. [t])
and then when we used CoT at a particular type, s, we'd say
        CoT @ s
which encodes as (TyConApp instCoercionTyCon [TyConApp CoT [], s])

Note [Newtype eta]
~~~~~~~~~~~~~~~~~~
Consider
        newtype Parser m a = MkParser (Foogle m a)
Are these two types equal (to Core)?
        Monad (Parser m)
        Monad (Foogle m)
Well, yes.  But to see that easily we eta-reduce the RHS type of
Parser, in this case to ([], Froogle), so that even unsaturated applications
of Parser will work right.  This eta reduction is done when the type
constructor is built, and cached in NewTyCon.  The cached field is
only used in coreExpandTyCon_maybe.

Here's an example that I think showed up in practice
Source code:
        newtype T a = MkT [a]
        newtype Foo m = MkFoo (forall a. m a -> Int)

        w1 :: Foo []
        w1 = ...

        w2 :: Foo T
        w2 = MkFoo (\(MkT x) -> case w1 of MkFoo f -> f x)

After desugaring, and discarding the data constructors for the newtypes,
we get:
        w2 :: Foo T
        w2 = w1
And now Lint complains unless Foo T == Foo [], and that requires T==[]

This point carries over to the newtype coercion, because we need to
say
        w2 = w1 `cast` Foo CoT

so the coercion tycon CoT must have
        kind:    T ~ []
 and    arity:   0

%************************************************************************
%*                                                                      *
\subsection{PrimRep}
%*                                                                      *
%************************************************************************

Note [rep swamp]

GHC has a rich selection of types that represent "primitive types" of
one kind or another.  Each of them makes a different set of
distinctions, and mostly the differences are for good reasons,
although it's probably true that we could merge some of these.

Roughly in order of "includes more information":

 - A Width (cmm/CmmType) is simply a binary value with the specified
   number of bits.  It may represent a signed or unsigned integer, a
   floating-point value, or an address.

    data Width = W8 | W16 | W32 | W64 | W80 | W128

 - Size, which is used in the native code generator, is Width +
   floating point information.

   data Size = II8 | II16 | II32 | II64 | FF32 | FF64 | FF80

   it is necessary because e.g. the instruction to move a 64-bit float
   on x86 (movsd) is different from the instruction to move a 64-bit
   integer (movq), so the mov instruction is parameterised by Size.

 - CmmType wraps Width with more information: GC ptr, float, or
   other value.

    data CmmType = CmmType CmmCat Width
    
    data CmmCat     -- "Category" (not exported)
       = GcPtrCat   -- GC pointer
       | BitsCat    -- Non-pointer
       | FloatCat   -- Float

   It is important to have GcPtr information in Cmm, since we generate
   info tables containing pointerhood for the GC from this.  As for
   why we have float (and not signed/unsigned) here, see Note [Signed
   vs unsigned].

 - ArgRep makes only the distinctions necessary for the call and
   return conventions of the STG machine.  It is essentially CmmType
   + void.

 - PrimRep makes a few more distinctions than ArgRep: it divides
   non-GC-pointers into signed/unsigned and addresses, information
   that is necessary for passing these values to foreign functions.

There's another tension here: whether the type encodes its size in
bytes, or whether its size depends on the machine word size.  Width
and CmmType have the size built-in, whereas ArgRep and PrimRep do not.

This means to turn an ArgRep/PrimRep into a CmmType requires DynFlags.

On the other hand, CmmType includes some "nonsense" values, such as
CmmType GcPtrCat W32 on a 64-bit machine.

\begin{code}
-- | A 'PrimRep' is an abstraction of a type.  It contains information that
-- the code generator needs in order to pass arguments, return results,
-- and store values of this type.
data PrimRep
  = VoidRep
  | PtrRep
  | IntRep              -- ^ Signed, word-sized value
  | WordRep             -- ^ Unsigned, word-sized value
  | Int64Rep            -- ^ Signed, 64 bit value (with 32-bit words only)
  | Word64Rep           -- ^ Unsigned, 64 bit value (with 32-bit words only)
  | AddrRep             -- ^ A pointer, but /not/ to a Haskell value (use 'PtrRep')
  | FloatRep
  | DoubleRep
  deriving( Eq, Show )

instance Outputable PrimRep where
  ppr r = text (show r)

-- | Find the size of a 'PrimRep', in words
primRepSizeW :: DynFlags -> PrimRep -> Int
primRepSizeW _      IntRep   = 1
primRepSizeW _      WordRep  = 1
primRepSizeW dflags Int64Rep = wORD64_SIZE `quot` wORD_SIZE dflags
primRepSizeW dflags Word64Rep= wORD64_SIZE `quot` wORD_SIZE dflags
primRepSizeW _      FloatRep = 1    -- NB. might not take a full word
primRepSizeW dflags DoubleRep= dOUBLE_SIZE dflags `quot` wORD_SIZE dflags
primRepSizeW _      AddrRep  = 1
primRepSizeW _      PtrRep   = 1
primRepSizeW _      VoidRep  = 0
\end{code}

%************************************************************************
%*                                                                      *
\subsection{TyCon Construction}
%*                                                                      *
%************************************************************************

Note: the TyCon constructors all take a Kind as one argument, even though
they could, in principle, work out their Kind from their other arguments.
But to do so they need functions from Types, and that makes a nasty
module mutual-recursion.  And they aren't called from many places.
So we compromise, and move their Kind calculation to the call site.

\begin{code}
-- | Given the name of the function type constructor and it's kind, create the
-- corresponding 'TyCon'. It is reccomended to use 'TypeRep.funTyCon' if you want
-- this functionality
mkFunTyCon :: Name -> Kind -> TyCon
mkFunTyCon name kind
  = FunTyCon {
        tyConUnique = nameUnique name,
        tyConName   = name,
        tc_kind   = kind,
        tyConArity  = 2
    }

-- | This is the making of an algebraic 'TyCon'. Notably, you have to
-- pass in the generic (in the -XGenerics sense) information about the
-- type constructor - you can get hold of it easily (see Generics
-- module)
mkAlgTyCon :: Name
           -> Kind              -- ^ Kind of the resulting 'TyCon'
           -> [TyVar]           -- ^ 'TyVar's scoped over: see 'tyConTyCoVars'.
                                --   Arity is inferred from the length of this list
           -> Maybe CType       -- ^ The C type this type corresponds to
                                --   when using the CAPI FFI
           -> [PredType]        -- ^ Stupid theta: see 'algTcStupidTheta'
           -> AlgTyConRhs       -- ^ Information about dat aconstructors
           -> TyConParent
           -> RecFlag           -- ^ Is the 'TyCon' recursive?
           -> Bool              -- ^ Was the 'TyCon' declared with GADT syntax?
           -> TyCon
mkAlgTyCon name kind tyvars cType stupid rhs parent is_rec gadt_syn
  = AlgTyCon {
        tyConName        = name,
        tyConUnique      = nameUnique name,
        tc_kind          = kind,
        tyConArity       = length tyvars,
        tyConTyCoVars    = tyvars,
        tyConCType       = cType,
        algTcStupidTheta = stupid,
        algTcRhs         = rhs,
        algTcParent      = ASSERT2( okParent name parent, ppr name $$ ppr parent ) parent,
        algTcRec         = is_rec,
        algTcGadtSyntax  = gadt_syn
    }

-- | Simpler specialization of 'mkAlgTyCon' for classes
mkClassTyCon :: Name -> Kind -> [TyVar] -> AlgTyConRhs -> Class -> RecFlag -> TyCon
mkClassTyCon name kind tyvars rhs clas is_rec =
  mkAlgTyCon name kind tyvars Nothing [] rhs (ClassTyCon clas) is_rec False

mkTupleTyCon :: Name
             -> Kind    -- ^ Kind of the resulting 'TyCon'
             -> Arity   -- ^ Arity of the tuple
             -> [TyVar] -- ^ 'TyVar's scoped over: see 'tyConTyCoVars'
             -> DataCon
             -> TupleSort  -- ^ Whether the tuple is boxed or unboxed
             -> TyCon
mkTupleTyCon name kind arity tyvars con sort
  = TupleTyCon {
        tyConUnique = nameUnique name,
        tyConName = name,
        tc_kind = kind,
        tyConArity = arity,
        tyConTupleSort = sort,
        tyConTyCoVars = tyvars,
        dataCon = con
    }

-- ^ Foreign-imported (.NET) type constructors are represented
-- as primitive, but /lifted/, 'TyCons' for now. They are lifted
-- because the Haskell type @T@ representing the (foreign) .NET
-- type @T@ is actually implemented (in ILX) as a @thunk<T>@
mkForeignTyCon :: Name
               -> Maybe FastString -- ^ Name of the foreign imported thing, maybe
               -> Kind
               -> Arity
               -> TyCon
mkForeignTyCon name ext_name kind arity
  = PrimTyCon {
        tyConName    = name,
        tyConUnique  = nameUnique name,
        tc_kind    = kind,
        tyConArity   = arity,
        primTyConRep = PtrRep, -- they all do
        isUnLifted   = False,
        tyConExtName = ext_name
    }


-- | Create an unlifted primitive 'TyCon', such as @Int#@
mkPrimTyCon :: Name  -> Kind -> Arity -> PrimRep -> TyCon
mkPrimTyCon name kind arity rep
  = mkPrimTyCon' name kind arity rep True

-- | Kind constructors
mkKindTyCon :: Name -> Kind -> TyCon
mkKindTyCon name kind
  = mkPrimTyCon' name kind 0 VoidRep True

-- | Create a lifted primitive 'TyCon' such as @RealWorld@
mkLiftedPrimTyCon :: Name  -> Kind -> Arity -> PrimRep -> TyCon
mkLiftedPrimTyCon name kind arity rep
  = mkPrimTyCon' name kind arity rep False

mkPrimTyCon' :: Name  -> Kind -> Arity -> PrimRep -> Bool -> TyCon
mkPrimTyCon' name kind arity rep is_unlifted
  = PrimTyCon {
        tyConName    = name,
        tyConUnique  = nameUnique name,
        tc_kind    = kind,
        tyConArity   = arity,
        primTyConRep = rep,
        isUnLifted   = is_unlifted,
        tyConExtName = Nothing
    }

-- | Create a type synonym 'TyCon'
mkSynTyCon :: Name -> Kind -> [TyVar] -> SynTyConRhs Type -> TyConParent -> TyCon
mkSynTyCon name kind tyvars rhs parent
  = SynTyCon {
        tyConName = name,
        tyConUnique = nameUnique name,
        tc_kind = kind,
        tyConArity = length tyvars,
        tyConTyCoVars = tyvars,
        synTcRhs = rhs,
        synTcParent = parent
    }

-- | Create a promoted data constructor 'TyCon'
-- Somewhat dodgily, we give it the same Name
-- as the data constructor itself; when we pretty-print
-- the TyCon we add a quote; see the Outputable TyCon instance
mkPromotedDataCon :: DataCon -> Name -> Unique -> Kind -> Arity -> TyCon
mkPromotedDataCon con name unique kind arity
  = PromotedDataCon {
        tyConName   = name,
        tyConUnique = unique,
        tyConArity  = arity,
        tc_kind     = kind,
        dataCon     = con
  }

-- | Create a promoted type constructor 'TyCon'
-- See Note [Promoted type constructors]
mkPromotedTyCon :: TyCon -> Kind -> TyCon
mkPromotedTyCon tc kind = tc { tc_kind = kind }
\end{code}

\begin{code}
isFunTyCon :: TyCon -> Bool
isFunTyCon (FunTyCon {}) = True
isFunTyCon _             = False

-- | Test if the 'TyCon' is algebraic but abstract (invisible data constructors)
isAbstractTyCon :: TyCon -> Bool
isAbstractTyCon (AlgTyCon { algTcRhs = AbstractTyCon {} }) = True
isAbstractTyCon _ = False

-- | Make an algebraic 'TyCon' abstract. Panics if the supplied 'TyCon' is not algebraic
makeTyConAbstract :: TyCon -> TyCon
makeTyConAbstract tc@(AlgTyCon { algTcRhs = rhs })
  = tc { algTcRhs = AbstractTyCon (isDistinctAlgRhs rhs) }
makeTyConAbstract tc = pprPanic "makeTyConAbstract" (ppr tc)

-- | Does this 'TyCon' represent something that cannot be defined in Haskell?
isPrimTyCon :: TyCon -> Bool
isPrimTyCon (PrimTyCon {}) = True
isPrimTyCon _              = False

-- | Is this 'TyCon' unlifted (i.e. cannot contain bottom)? Note that this can only
-- be true for primitive and unboxed-tuple 'TyCon's
isUnLiftedTyCon :: TyCon -> Bool
isUnLiftedTyCon (PrimTyCon  {isUnLifted = is_unlifted}) = is_unlifted
isUnLiftedTyCon (TupleTyCon {tyConTupleSort = sort})    = not (isBoxed (tupleSortBoxity sort))
isUnLiftedTyCon _                                       = False

-- | Returns @True@ if the supplied 'TyCon' resulted from either a
-- @data@ or @newtype@ declaration
isAlgTyCon :: TyCon -> Bool
isAlgTyCon (AlgTyCon {})   = True
isAlgTyCon (TupleTyCon {}) = True
isAlgTyCon _               = False

isDataTyCon :: TyCon -> Bool
-- ^ Returns @True@ for data types that are /definitely/ represented by
-- heap-allocated constructors.  These are scrutinised by Core-level
-- @case@ expressions, and they get info tables allocated for them.
--
-- Generally, the function will be true for all @data@ types and false
-- for @newtype@s, unboxed tuples and type family 'TyCon's. But it is
-- not guaranteed to return @True@ in all cases that it could.
--
-- NB: for a data type family, only the /instance/ 'TyCon's
--     get an info table.  The family declaration 'TyCon' does not
isDataTyCon (AlgTyCon {algTcRhs = rhs})
  = case rhs of
        DataTyCon {}       -> True
        NewTyCon {}        -> False
        DataFamilyTyCon {} -> False
        AbstractTyCon {}   -> False      -- We don't know, so return False
isDataTyCon (TupleTyCon {tyConTupleSort = sort}) = isBoxed (tupleSortBoxity sort)
isDataTyCon _ = False

-- | 'isDistinctTyCon' is true of 'TyCon's that are equal only to
-- themselves, even via coercions (except for unsafeCoerce).
-- This excludes newtypes, type functions, type synonyms.
-- It relates directly to the FC consistency story:
--     If the axioms are consistent,
--     and  co : S tys ~ T tys, and S,T are "distinct" TyCons,
--     then S=T.
-- Cf Note [Pruning dead case alternatives] in Unify
isDistinctTyCon :: TyCon -> Bool
isDistinctTyCon (AlgTyCon {algTcRhs = rhs}) = isDistinctAlgRhs rhs
isDistinctTyCon (FunTyCon {})               = True
isDistinctTyCon (TupleTyCon {})             = True
isDistinctTyCon (PrimTyCon {})              = True
isDistinctTyCon (PromotedDataCon {})        = True
isDistinctTyCon _                           = False

isDistinctAlgRhs :: AlgTyConRhs -> Bool
isDistinctAlgRhs (DataTyCon {})           = True
isDistinctAlgRhs (DataFamilyTyCon {})     = True
isDistinctAlgRhs (AbstractTyCon distinct) = distinct
isDistinctAlgRhs (NewTyCon {})            = False

-- | Is this 'TyCon' that for a @newtype@
isNewTyCon :: TyCon -> Bool
isNewTyCon (AlgTyCon {algTcRhs = NewTyCon {}}) = True
isNewTyCon _                                   = False

-- | Take a 'TyCon' apart into the 'TyVar's it scopes over, the 'Type' it expands
-- into, and (possibly) a coercion from the representation type to the @newtype@.
-- Returns @Nothing@ if this is not possible.
unwrapNewTyCon_maybe :: TyCon -> Maybe ([TyVar], Type, CoAxiom Unbranched)
<<<<<<< HEAD
unwrapNewTyCon_maybe (AlgTyCon { tyConTyCoVars = tvs,
=======
unwrapNewTyCon_maybe (AlgTyCon { tyConTyVars = tvs,
>>>>>>> d2a5a9cf
                                 algTcRhs = NewTyCon { nt_co = co,
                                                       nt_rhs = rhs }})
                           = Just (tvs, rhs, co)
unwrapNewTyCon_maybe _     = Nothing

isProductTyCon :: TyCon -> Bool
-- | A /product/ 'TyCon' must both:
--
-- 1. Have /one/ constructor
--
-- 2. /Not/ be existential
--
-- However other than this there are few restrictions: they may be @data@ or @newtype@
-- 'TyCon's of any boxity and may even be recursive.
isProductTyCon tc@(AlgTyCon {}) = case algTcRhs tc of
                                    DataTyCon{ data_cons = [data_con] }
                                                -> isVanillaDataCon data_con
                                    NewTyCon {} -> True
                                    _           -> False
isProductTyCon (TupleTyCon {})  = True
isProductTyCon _                = False

-- | Is this a 'TyCon' representing a type synonym (@type@)?
isSynTyCon :: TyCon -> Bool
isSynTyCon (SynTyCon {}) = True
isSynTyCon _             = False

-- As for newtypes, it is in some contexts important to distinguish between
-- closed synonyms and synonym families, as synonym families have no unique
-- right hand side to which a synonym family application can expand.
--

isDecomposableTyCon :: TyCon -> Bool
-- True iff we can decompose (T a b c) into ((T a b) c)
-- Specifically NOT true of synonyms (open and otherwise)
isDecomposableTyCon (SynTyCon {}) = False
isDecomposableTyCon _other        = True

-- | Is this an algebraic 'TyCon' declared with the GADT syntax?
isGadtSyntaxTyCon :: TyCon -> Bool
isGadtSyntaxTyCon (AlgTyCon { algTcGadtSyntax = res }) = res
isGadtSyntaxTyCon _                                    = False

-- | Is this an algebraic 'TyCon' which is just an enumeration of values?
isEnumerationTyCon :: TyCon -> Bool
-- See Note [Enumeration types] in TyCon
isEnumerationTyCon (AlgTyCon {algTcRhs = DataTyCon { is_enum = res }}) = res
isEnumerationTyCon (TupleTyCon {tyConArity = arity}) = arity == 0
isEnumerationTyCon _                                                   = False

-- | Is this a 'TyCon', synonym or otherwise, that may have further instances appear?
isFamilyTyCon :: TyCon -> Bool
isFamilyTyCon (SynTyCon {synTcRhs = SynFamilyTyCon {}})  = True
isFamilyTyCon (AlgTyCon {algTcRhs = DataFamilyTyCon {}}) = True
isFamilyTyCon _ = False

-- | Is this a synonym 'TyCon' that can have may have further instances appear?
isSynFamilyTyCon :: TyCon -> Bool
isSynFamilyTyCon (SynTyCon {synTcRhs = SynFamilyTyCon {}}) = True
isSynFamilyTyCon _ = False

isOpenSynFamilyTyCon :: TyCon -> Bool
isOpenSynFamilyTyCon (SynTyCon {synTcRhs = SynFamilyTyCon { synf_open = is_open } }) = is_open
isOpenSynFamilyTyCon _ = False

-- | Is this a synonym 'TyCon' that can have may have further instances appear?
isDataFamilyTyCon :: TyCon -> Bool
isDataFamilyTyCon (AlgTyCon {algTcRhs = DataFamilyTyCon {}}) = True
isDataFamilyTyCon _ = False

-- | Injective 'TyCon's can be decomposed, so that
--     T ty1 ~ T ty2  =>  ty1 ~ ty2
isInjectiveTyCon :: TyCon -> Bool
isInjectiveTyCon tc = not (isSynTyCon tc)
        -- Ultimately we may have injective associated types
        -- in which case this test will become more interesting
        --
        -- It'd be unusual to call isInjectiveTyCon on a regular H98
        -- type synonym, because you should probably have expanded it first
        -- But regardless, it's not injective!

-- | Are we able to extract informationa 'TyVar' to class argument list
-- mappping from a given 'TyCon'?
isTyConAssoc :: TyCon -> Bool
isTyConAssoc tc = isJust (tyConAssoc_maybe tc)

tyConAssoc_maybe :: TyCon -> Maybe Class
tyConAssoc_maybe tc = case tyConParent tc of
                        AssocFamilyTyCon cls -> Just cls
                        _                    -> Nothing

-- The unit tycon didn't used to be classed as a tuple tycon
-- but I thought that was silly so I've undone it
-- If it can't be for some reason, it should be a AlgTyCon
isTupleTyCon :: TyCon -> Bool
-- ^ Does this 'TyCon' represent a tuple?
--
-- NB: when compiling @Data.Tuple@, the tycons won't reply @True@ to
-- 'isTupleTyCon', becuase they are built as 'AlgTyCons'.  However they
-- get spat into the interface file as tuple tycons, so I don't think
-- it matters.
isTupleTyCon (TupleTyCon {}) = True
isTupleTyCon _               = False

-- | Is this the 'TyCon' for an unboxed tuple?
isUnboxedTupleTyCon :: TyCon -> Bool
isUnboxedTupleTyCon (TupleTyCon {tyConTupleSort = sort}) = not (isBoxed (tupleSortBoxity sort))
isUnboxedTupleTyCon _                                    = False

-- | Is this the 'TyCon' for a boxed tuple?
isBoxedTupleTyCon :: TyCon -> Bool
isBoxedTupleTyCon (TupleTyCon {tyConTupleSort = sort}) = isBoxed (tupleSortBoxity sort)
isBoxedTupleTyCon _                                    = False

-- | Extract the boxity of the given 'TyCon', if it is a 'TupleTyCon'.
-- Panics otherwise
tupleTyConBoxity :: TyCon -> Boxity
tupleTyConBoxity tc = tupleSortBoxity (tyConTupleSort tc)

-- | Extract the 'TupleSort' of the given 'TyCon', if it is a 'TupleTyCon'.
-- Panics otherwise
tupleTyConSort :: TyCon -> TupleSort
tupleTyConSort tc = tyConTupleSort tc

-- | Extract the arity of the given 'TyCon', if it is a 'TupleTyCon'.
-- Panics otherwise
tupleTyConArity :: TyCon -> Arity
tupleTyConArity tc = tyConArity tc

-- | Is this a recursive 'TyCon'?
isRecursiveTyCon :: TyCon -> Bool
isRecursiveTyCon (AlgTyCon {algTcRec = Recursive}) = True
isRecursiveTyCon _                                 = False

-- | Is this the 'TyCon' of a foreign-imported type constructor?
isForeignTyCon :: TyCon -> Bool
isForeignTyCon (PrimTyCon {tyConExtName = Just _}) = True
isForeignTyCon _                                   = False

-- | Is this a PromotedDataCon?
isPromotedDataCon :: TyCon -> Bool
isPromotedDataCon (PromotedDataCon {}) = True
isPromotedDataCon _                    = False

-- | Retrieves the promoted DataCon if this is a PromotedDataCon;
isPromotedDataCon_maybe :: TyCon -> Maybe DataCon
isPromotedDataCon_maybe (PromotedDataCon { dataCon = dc }) = Just dc
isPromotedDataCon_maybe _ = Nothing

-- | Identifies implicit tycons that, in particular, do not go into interface
-- files (because they are implicitly reconstructed when the interface is
-- read).
--
-- Note that:
--
-- * Associated families are implicit, as they are re-constructed from
--   the class declaration in which they reside, and
--
-- * Family instances are /not/ implicit as they represent the instance body
--   (similar to a @dfun@ does that for a class instance).
isImplicitTyCon :: TyCon -> Bool
isImplicitTyCon tycon
  | isTyConAssoc tycon = True
  | isSynTyCon tycon   = False
  | isAlgTyCon tycon   = isTupleTyCon tycon
  | otherwise          = True
        -- 'otherwise' catches: FunTyCon, PrimTyCon,
        -- PromotedDataCon, PomotedTypeTyCon

tyConCType_maybe :: TyCon -> Maybe CType
tyConCType_maybe tc@(AlgTyCon {}) = tyConCType tc
tyConCType_maybe _ = Nothing
\end{code}


-----------------------------------------------
--      Expand type-constructor applications
-----------------------------------------------

\begin{code}
tcExpandTyCon_maybe, coreExpandTyCon_maybe
        :: TyCon
        -> [tyco]                 -- ^ Arguments to 'TyCon'
        -> Maybe ([(TyVar,tyco)],
                  Type,
                  [tyco])         -- ^ Returns a 'TyVar' substitution, the body type
                                  -- of the synonym (not yet substituted) and any arguments
                                  -- remaining from the application

-- ^ Used to create the view the /typechecker/ has on 'TyCon's.
-- We expand (closed) synonyms only, cf. 'coreExpandTyCon_maybe'
tcExpandTyCon_maybe (SynTyCon {tyConTyCoVars = tcvs,
                               synTcRhs = SynonymTyCon rhs }) tys
   = expand tcvs rhs tys
tcExpandTyCon_maybe _ _ = Nothing

---------------

-- ^ Used to create the view /Core/ has on 'TyCon's. We expand
-- not only closed synonyms like 'tcExpandTyCon_maybe',
-- but also non-recursive @newtype@s
coreExpandTyCon_maybe tycon tys = tcExpandTyCon_maybe tycon tys


----------------
expand  :: [TyCoVar] -> Type                   -- Template
        -> [a]                                 -- Args
        -> Maybe ([(TyCoVar,a)], Type, [a])    -- Expansion
expand tvs rhs tys
  = case n_tvs `compare` length tys of
        LT -> Just (tvs `zip` tys, rhs, drop n_tvs tys)
        EQ -> Just (tvs `zip` tys, rhs, [])
        GT -> Nothing
   where
     n_tvs = length tvs
\end{code}

\begin{code}
tyConKind :: TyCon -> Kind
tyConKind = tc_kind

-- | As 'tyConDataCons_maybe', but returns the empty list of constructors if no constructors
-- could be found
tyConDataCons :: TyCon -> [DataCon]
-- It's convenient for tyConDataCons to return the
-- empty list for type synonyms etc
tyConDataCons tycon = tyConDataCons_maybe tycon `orElse` []

-- | Determine the 'DataCon's originating from the given 'TyCon', if the 'TyCon' is the
-- sort that can have any constructors (note: this does not include abstract algebraic types)
tyConDataCons_maybe :: TyCon -> Maybe [DataCon]
tyConDataCons_maybe (AlgTyCon {algTcRhs = DataTyCon { data_cons = cons }}) = Just cons
tyConDataCons_maybe (AlgTyCon {algTcRhs = NewTyCon { data_con = con }})    = Just [con]
tyConDataCons_maybe (TupleTyCon {dataCon = con})                           = Just [con]
tyConDataCons_maybe _                                                      = Nothing

-- | Determine the number of value constructors a 'TyCon' has. Panics if the 'TyCon'
-- is not algebraic or a tuple
tyConFamilySize  :: TyCon -> Int
tyConFamilySize (AlgTyCon   {algTcRhs = DataTyCon {data_cons = cons}}) =
  length cons
tyConFamilySize (AlgTyCon   {algTcRhs = NewTyCon {}})        = 1
tyConFamilySize (AlgTyCon   {algTcRhs = DataFamilyTyCon {}}) = 0
tyConFamilySize (TupleTyCon {})                              = 1
tyConFamilySize other = pprPanic "tyConFamilySize:" (ppr other)

-- | Extract an 'AlgTyConRhs' with information about data constructors from an algebraic or tuple
-- 'TyCon'. Panics for any other sort of 'TyCon'
algTyConRhs :: TyCon -> AlgTyConRhs
algTyConRhs (AlgTyCon {algTcRhs = rhs}) = rhs
algTyConRhs (TupleTyCon {dataCon = con, tyConArity = arity})
    = DataTyCon { data_cons = [con], is_enum = arity == 0 }
algTyConRhs other = pprPanic "algTyConRhs" (ppr other)
\end{code}

\begin{code}
-- | Extract the bound type variables and type expansion of a type synonym 'TyCon'. Panics if the
-- 'TyCon' is not a synonym
newTyConRhs :: TyCon -> ([TyVar], Type)
newTyConRhs (AlgTyCon {tyConTyCoVars = tvs, algTcRhs = NewTyCon { nt_rhs = rhs }}) = (tvs, rhs)
newTyConRhs tycon = pprPanic "newTyConRhs" (ppr tycon)

-- | Extract the bound type variables and type expansion of an eta-contracted type synonym 'TyCon'.
-- Panics if the 'TyCon' is not a synonym
newTyConEtadRhs :: TyCon -> ([TyVar], Type)
newTyConEtadRhs (AlgTyCon {algTcRhs = NewTyCon { nt_etad_rhs = tvs_rhs }}) = tvs_rhs
newTyConEtadRhs tycon = pprPanic "newTyConEtadRhs" (ppr tycon)

-- | Extracts the @newtype@ coercion from such a 'TyCon', which can be used to construct something
-- with the @newtype@s type from its representation type (right hand side). If the supplied 'TyCon'
-- is not a @newtype@, returns @Nothing@
newTyConCo_maybe :: TyCon -> Maybe (CoAxiom Unbranched)
newTyConCo_maybe (AlgTyCon {algTcRhs = NewTyCon { nt_co = co }}) = Just co
newTyConCo_maybe _                                               = Nothing

newTyConCo :: TyCon -> CoAxiom Unbranched
newTyConCo tc = case newTyConCo_maybe tc of
                 Just co -> co
                 Nothing -> pprPanic "newTyConCo" (ppr tc)

-- | Find the primitive representation of a 'TyCon'
tyConPrimRep :: TyCon -> PrimRep
tyConPrimRep (PrimTyCon {primTyConRep = rep}) = rep
tyConPrimRep tc = ASSERT(not (isUnboxedTupleTyCon tc)) PtrRep
\end{code}

\begin{code}
-- | Find the \"stupid theta\" of the 'TyCon'. A \"stupid theta\" is the context to the left of
-- an algebraic type declaration, e.g. @Eq a@ in the declaration @data Eq a => T a ...@
tyConStupidTheta :: TyCon -> [PredType]
tyConStupidTheta (AlgTyCon {algTcStupidTheta = stupid}) = stupid
tyConStupidTheta (TupleTyCon {})                        = []
tyConStupidTheta tycon = pprPanic "tyConStupidTheta" (ppr tycon)
\end{code}

\begin{code}
-- | Extract the 'TyVar's bound by a vanilla type synonym (not familiy)
-- and the corresponding (unsubstituted) right hand side.
synTyConDefn_maybe :: TyCon -> Maybe ([TyVar], Type)
synTyConDefn_maybe (SynTyCon {tyConTyCoVars = tyvars, synTcRhs = SynonymTyCon ty})
  = Just (tyvars, ty)
synTyConDefn_maybe _ = Nothing

-- | Extract the information pertaining to the right hand side of a type synonym (@type@) declaration.
synTyConRhs_maybe :: TyCon -> Maybe (SynTyConRhs Type)
synTyConRhs_maybe (SynTyCon {synTcRhs = rhs}) = Just rhs
synTyConRhs_maybe _                           = Nothing
\end{code}

\begin{code}
-- | If the given 'TyCon' has a /single/ data constructor, i.e. it is a @data@ type with one
-- alternative, a tuple type or a @newtype@ then that constructor is returned. If the 'TyCon'
-- has more than one constructor, or represents a primitive or function type constructor then
-- @Nothing@ is returned. In any other case, the function panics
tyConSingleDataCon_maybe :: TyCon -> Maybe DataCon
tyConSingleDataCon_maybe (TupleTyCon {dataCon = c})                            = Just c
tyConSingleDataCon_maybe (AlgTyCon {algTcRhs = DataTyCon { data_cons = [c] }}) = Just c
tyConSingleDataCon_maybe (AlgTyCon {algTcRhs = NewTyCon { data_con = c }})     = Just c
tyConSingleDataCon_maybe _                                                     = Nothing
\end{code}

\begin{code}
-- | Is this 'TyCon' that for a class instance?
isClassTyCon :: TyCon -> Bool
isClassTyCon (AlgTyCon {algTcParent = ClassTyCon _}) = True
isClassTyCon _                                       = False

-- | If this 'TyCon' is that for a class instance, return the class it is for.
-- Otherwise returns @Nothing@
tyConClass_maybe :: TyCon -> Maybe Class
tyConClass_maybe (AlgTyCon {algTcParent = ClassTyCon clas}) = Just clas
tyConClass_maybe _                                          = Nothing

tyConTuple_maybe :: TyCon -> Maybe TupleSort
tyConTuple_maybe (TupleTyCon {tyConTupleSort = sort}) = Just sort
tyConTuple_maybe _                                    = Nothing

----------------------------------------------------------------------------
tyConParent :: TyCon -> TyConParent
tyConParent (AlgTyCon {algTcParent = parent}) = parent
tyConParent (SynTyCon {synTcParent = parent}) = parent
tyConParent _                                 = NoParentTyCon

----------------------------------------------------------------------------
-- | Is this 'TyCon' that for a data family instance?
isFamInstTyCon :: TyCon -> Bool
isFamInstTyCon tc = case tyConParent tc of
                      FamInstTyCon {} -> True
                      _               -> False

tyConFamInstSig_maybe :: TyCon -> Maybe (TyCon, [Type], CoAxiom Unbranched)
tyConFamInstSig_maybe tc
  = case tyConParent tc of
      FamInstTyCon ax f ts -> Just (f, ts, ax)
      _                    -> Nothing

-- | If this 'TyCon' is that of a family instance, return the family in question
-- and the instance types. Otherwise, return @Nothing@
tyConFamInst_maybe :: TyCon -> Maybe (TyCon, [Type])
tyConFamInst_maybe tc
  = case tyConParent tc of
      FamInstTyCon _ f ts -> Just (f, ts)
      _                   -> Nothing

-- | If this 'TyCon' is that of a family instance, return a 'TyCon' which represents
-- a coercion identifying the representation type with the type instance family.
-- Otherwise, return @Nothing@
tyConFamilyCoercion_maybe :: TyCon -> Maybe (CoAxiom Unbranched)
tyConFamilyCoercion_maybe tc
  = case tyConParent tc of
      FamInstTyCon co _ _ -> Just co
      _                   -> Nothing
\end{code}


%************************************************************************
%*                                                                      *
\subsection[TyCon-instances]{Instance declarations for @TyCon@}
%*                                                                      *
%************************************************************************

@TyCon@s are compared by comparing their @Unique@s.

The strictness analyser needs @Ord@. It is a lexicographic order with
the property @(a<=b) || (b<=a)@.

\begin{code}
instance Eq TyCon where
    a == b = case (a `compare` b) of { EQ -> True;   _ -> False }
    a /= b = case (a `compare` b) of { EQ -> False;  _ -> True  }

instance Ord TyCon where
    a <= b = case (a `compare` b) of { LT -> True;  EQ -> True;  GT -> False }
    a <  b = case (a `compare` b) of { LT -> True;  EQ -> False; GT -> False }
    a >= b = case (a `compare` b) of { LT -> False; EQ -> True;  GT -> True  }
    a >  b = case (a `compare` b) of { LT -> False; EQ -> False; GT -> True  }
    compare a b = getUnique a `compare` getUnique b

instance Uniquable TyCon where
    getUnique tc = tyConUnique tc

instance Outputable TyCon where
  -- At the moment a promoted TyCon has the same Name as its
  -- corresponding TyCon, so we add the quote to distinguish it here
  ppr tc = pprPromotionQuote tc <> ppr (tyConName tc)

pprPromotionQuote :: TyCon -> SDoc
pprPromotionQuote (PromotedDataCon {}) = char '\''   -- Quote promoted DataCons in types
pprPromotionQuote _                    = empty       -- However, we don't quote TyCons in kinds
                                                     -- e.g.   type family T a :: Bool -> *
                                                     -- cf Trac #5952.

instance NamedThing TyCon where
    getName = tyConName

instance Data.Data TyCon where
    -- don't traverse?
    toConstr _   = abstractConstr "TyCon"
    gunfold _ _  = error "gunfold"
    dataTypeOf _ = mkNoRepType "TyCon"

\end{code}<|MERGE_RESOLUTION|>--- conflicted
+++ resolved
@@ -522,11 +522,7 @@
                               -- always of kind   T ty1 ty2 ~ R:T a b c
                               -- where T is the family TyCon,
                               -- and R:T is the representation TyCon (ie this one)
-<<<<<<< HEAD
                               -- and a,b,c are the tyConTyCoVars of this TyCon
-=======
-                              -- and a,b,c are the tyConTyVars of this TyCon
->>>>>>> d2a5a9cf
 
           -- Cached fields of the CoAxiom, but adjusted to
           -- use the tyConTyCoVars of this TyCon
@@ -1047,11 +1043,7 @@
 -- into, and (possibly) a coercion from the representation type to the @newtype@.
 -- Returns @Nothing@ if this is not possible.
 unwrapNewTyCon_maybe :: TyCon -> Maybe ([TyVar], Type, CoAxiom Unbranched)
-<<<<<<< HEAD
 unwrapNewTyCon_maybe (AlgTyCon { tyConTyCoVars = tvs,
-=======
-unwrapNewTyCon_maybe (AlgTyCon { tyConTyVars = tvs,
->>>>>>> d2a5a9cf
                                  algTcRhs = NewTyCon { nt_co = co,
                                                        nt_rhs = rhs }})
                            = Just (tvs, rhs, co)
