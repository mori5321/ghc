--- conflicted
+++ resolved
@@ -351,52 +351,6 @@
   -- constructors are lifted and boxed. See 'AlgTyConRhs' for more
   -- information.
   | AlgTyCon {
-<<<<<<< HEAD
-        tyConUnique :: Unique,
-        tyConName   :: Name,
-        tc_kind     :: Kind,
-        tyConArity  :: Arity,
-
-        tyConTyVars :: [TyVar],   -- ^ The kind and type variables used in the type constructor.
-                                  -- Invariant: length tyvars = arity
-                                  -- Precisely, this list scopes over:
-                                  --
-                                  -- 1. The 'algTcStupidTheta'
-                                  -- 2. The cached types in 'algTyConRhs.NewTyCon'
-                                  -- 3. The family instance types if present
-                                  --
-                                  -- Note that it does /not/ scope over the data constructors.
-        tc_roles     :: [Role],   -- ^ The role for each type variable
-                                  -- This list has the same length as tyConTyVars
-                                  -- See also Note [TyCon Role signatures]
-        
-        tyConCType   :: Maybe CType, -- The C type that should be used
-                                     -- for this type when using the FFI
-                                     -- and CAPI
-
-        algTcGadtSyntax  :: Bool,       -- ^ Was the data type declared with GADT syntax?
-                                        -- If so, that doesn't mean it's a true GADT;
-                                        -- only that the "where" form was used.
-                                        -- This field is used only to guide pretty-printing
-
-        algTcStupidTheta :: [PredType], -- ^ The \"stupid theta\" for the data type
-                                        -- (always empty for GADTs).
-                                        -- A \"stupid theta\" is the context to the left
-                                        -- of an algebraic type declaration,
-                                        -- e.g. @Eq a@ in the declaration
-                                        --    @data Eq a => T a ...@.
-
-        algTcRhs :: AlgTyConRhs,  -- ^ Contains information about the
-                                  -- data constructors of the algebraic type
-
-        algTcRec :: RecFlag,      -- ^ Tells us whether the data type is part
-                                  -- of a mutually-recursive group or not
-
-        algTcParent :: TyConParent      -- ^ Gives the class or family declaration 'TyCon'
-                                        -- for derived 'TyCon's representing class
-                                        -- or family instances, respectively.
-                                        -- See also 'synTcParent'
-=======
         tyConUnique  :: Unique,  -- ^ A Unique of this TyCon. Invariant:
                                  -- identical to Unique of Name stored in
                                  -- tyConName field.
@@ -449,27 +403,15 @@
         algTcRec    :: RecFlag,     -- ^ Tells us whether the data type is part
                                     -- of a mutually-recursive group or not
 
-        algTcParent :: TyConParent, -- ^ Gives the class or family declaration
+        algTcParent :: TyConParent  -- ^ Gives the class or family declaration
                                     -- 'TyCon' for derived 'TyCon's representing
                                     -- class or family instances, respectively.
                                     -- See also 'synTcParent'
-
-        tcPromoted  :: Maybe TyCon  -- ^ Promoted TyCon, if any
->>>>>>> 0511c0ab
     }
 
   -- | Represents the infinite family of tuple type constructors,
   --   @()@, @(a,b)@, @(# a, b #)@ etc.
   | TupleTyCon {
-<<<<<<< HEAD
-        tyConUnique    :: Unique,
-        tyConName      :: Name,
-        tc_kind        :: Kind,
-        tyConArity     :: Arity,
-        tyConTupleSort :: TupleSort,
-        tyConTyVars    :: [TyVar],
-        dataCon        :: DataCon  -- ^ Corresponding tuple data constructor
-=======
         tyConUnique    :: Unique,   -- ^ A Unique of this TyCon. Invariant:
                                     -- identical to Unique of Name stored in
                                     -- tyConName field.
@@ -491,11 +433,7 @@
                                     -- Invariant:
                                     -- length tyConTyVars = tyConArity
 
-        dataCon        :: DataCon,  -- ^ Corresponding tuple data constructor
-
-        tcPromoted     :: Maybe TyCon
-                                    -- ^ Nothing for unboxed tuples
->>>>>>> 0511c0ab
+        dataCon        :: DataCon   -- ^ Corresponding tuple data constructor
     }
 
   -- | Represents type synonyms
@@ -601,19 +539,6 @@
         tcRoles     :: [Role], -- ^ Roles: N for kind vars, R for type vars
         dataCon     :: DataCon -- ^ Corresponding data constructor
     }
-<<<<<<< HEAD
-=======
-
-  -- | Represents promoted type constructor.
-  | PromotedTyCon {
-        tyConUnique :: Unique, -- ^ Same Unique as the type constructor
-        tyConName   :: Name,   -- ^ Same Name as the type constructor
-        tyConArity  :: Arity,  -- ^ n if ty_con :: * -> ... -> *  n times
-        tyConKind   :: Kind,   -- ^ Always TysPrim.superKind
-        ty_con      :: TyCon   -- ^ Corresponding type constructor
-    }
-
->>>>>>> 0511c0ab
   deriving Typeable
 
 -- | Names of the fields in an algebraic record type
@@ -818,36 +743,12 @@
   the DataCon.  Eg. If the data constructor Data.Maybe.Just(unique 78,
   say) is promoted to a TyCon whose name is Data.Maybe.Just(unique 78)
 
-<<<<<<< HEAD
-=======
-* The *kind* of a promoted DataCon may be polymorphic.  Example:
-    type of DataCon           Just :: forall (a:*). a -> Maybe a
-    kind of (promoted) tycon  Just :: forall (a:box). a -> Maybe a
-  The kind is not identical to the type, because of the */box
-  kind signature on the forall'd variable; so the tyConKind field of
-  PromotedTyCon is not identical to the dataConUserType of the
-  DataCon.  But it's the same modulo changing the variable kinds,
-  done by DataCon.promoteType.
-
->>>>>>> 0511c0ab
 * Small note: We promote the *user* type of the DataCon.  Eg
      data T = MkT {-# UNPACK #-} !(Bool, Bool)
   The promoted kind is
      MkT :: (Bool,Bool) -> T
   *not*
      MkT :: Bool -> Bool -> T
-
-Note [Promoted type constructors]
-~~~~~~~~~~~~~~~~~~~~~~~~~~~~~~~~~
-What is the kind of a promoted data constructor? A promoted type
-constructor, of course. The problem is that, with no difference
-between types and kinds in Core, we don't really want a separate
-representation of a promoted TyCon from its regular old TyCon.
-After all, in Core, these are the same thing. Yet, we do need a
-convenient way of talking about the kind of a promoted data
-constructor. The solution is to copy the original, unpromoted
-TyCon but just promote its kind. The mkPromotedTyCon function
-below does exactly that.
 
 Note [Enumeration types]
 ~~~~~~~~~~~~~~~~~~~~~~~~
@@ -1087,11 +988,7 @@
   = FunTyCon {
         tyConUnique = nameUnique name,
         tyConName   = name,
-<<<<<<< HEAD
-        tc_kind     = kind,
-=======
         tyConKind   = kind,
->>>>>>> 0511c0ab
         tyConArity  = 2
     }
 
@@ -1131,16 +1028,9 @@
 -- | Simpler specialization of 'mkAlgTyCon' for classes
 mkClassTyCon :: Name -> Kind -> [TyVar] -> [Role] -> AlgTyConRhs -> Class -> RecFlag -> TyCon
 mkClassTyCon name kind tyvars roles rhs clas is_rec
-<<<<<<< HEAD
-  = mkAlgTyCon name kind tyvars roles Nothing [] rhs (ClassTyCon clas) 
-               is_rec False 
-  
-=======
   = mkAlgTyCon name kind tyvars roles Nothing [] rhs (ClassTyCon clas)
                is_rec False
-               Nothing    -- Class TyCons are not pormoted
-
->>>>>>> 0511c0ab
+
 mkTupleTyCon :: Name
              -> Kind    -- ^ Kind of the resulting 'TyCon'
              -> Arity   -- ^ Arity of the tuple
@@ -1233,21 +1123,6 @@
   where
     arity = length roles
 
--- | Create a promoted type constructor 'TyCon'
--- See Note [Promoted type constructors]
-mkPromotedTyCon :: TyCon -> Kind -> TyCon
-<<<<<<< HEAD
-mkPromotedTyCon tc kind = tc { tc_kind = kind }
-=======
-mkPromotedTyCon tc kind
-  = PromotedTyCon {
-        tyConName   = getName tc,
-        tyConUnique = getUnique tc,
-        tyConArity  = tyConArity tc,
-        tyConKind   = kind,
-        ty_con      = tc
-  }
->>>>>>> 0511c0ab
 \end{code}
 
 \begin{code}
@@ -1530,19 +1405,11 @@
 isImplicitTyCon (TupleTyCon {})      = True
 isImplicitTyCon (PrimTyCon {})       = True
 isImplicitTyCon (PromotedDataCon {}) = True
-<<<<<<< HEAD
-isImplicitTyCon (AlgTyCon { algTcParent = AssocFamilyTyCon {} }) = True
-isImplicitTyCon (AlgTyCon {})                                    = False
-isImplicitTyCon (SynTyCon { synTcParent = AssocFamilyTyCon {} }) = True
-isImplicitTyCon (SynTyCon {})                                    = False
-=======
-isImplicitTyCon (PromotedTyCon {})   = True
 isImplicitTyCon (AlgTyCon { algTcParent = AssocFamilyTyCon {} })    = True
 isImplicitTyCon (AlgTyCon {})                                       = False
 isImplicitTyCon (FamilyTyCon { famTcParent = AssocFamilyTyCon {} }) = True
 isImplicitTyCon (FamilyTyCon {})                                    = False
 isImplicitTyCon (SynonymTyCon {})                                   = False
->>>>>>> 0511c0ab
 
 tyConCType_maybe :: TyCon -> Maybe CType
 tyConCType_maybe tc@(AlgTyCon {}) = tyConCType tc
@@ -1566,15 +1433,9 @@
 
 -- ^ Used to create the view the /typechecker/ has on 'TyCon's.
 -- We expand (closed) synonyms only, cf. 'coreExpandTyCon_maybe'
-<<<<<<< HEAD
-tcExpandTyCon_maybe (SynTyCon {tyConTyVars = tcvs,
-                               synTcRhs = SynonymTyCon rhs }) tys
-   = expand tcvs rhs tys
-=======
 tcExpandTyCon_maybe (SynonymTyCon { tyConTyVars = tvs
                                   , synTcRhs    = rhs }) tys
    = expand tvs rhs tys
->>>>>>> 0511c0ab
 tcExpandTyCon_maybe _ _ = Nothing
 
 ---------------
@@ -1637,14 +1498,6 @@
 -- See also Note [TyCon Role signatures]
 tyConRoles tc
   = case tc of
-<<<<<<< HEAD
-    { FunTyCon {}                          -> const_role Representational
-    ; AlgTyCon { tc_roles = roles }        -> roles
-    ; TupleTyCon {}                        -> const_role Representational
-    ; SynTyCon { tc_roles = roles }        -> roles
-    ; PrimTyCon { tc_roles = roles }       -> roles
-    ; PromotedDataCon { tc_roles = roles } -> roles
-=======
     { FunTyCon {}                         -> const_role Representational
     ; AlgTyCon { tcRoles = roles }        -> roles
     ; TupleTyCon {}                       -> const_role Representational
@@ -1652,8 +1505,6 @@
     ; FamilyTyCon {}                      -> const_role Nominal
     ; PrimTyCon { tcRoles = roles }       -> roles
     ; PromotedDataCon { tcRoles = roles } -> roles
-    ; PromotedTyCon {}                    -> const_role Nominal
->>>>>>> 0511c0ab
     }
   where
     const_role r = replicate (tyConArity tc) r
@@ -1836,10 +1687,6 @@
 
 pprPromotionQuote :: TyCon -> SDoc
 pprPromotionQuote (PromotedDataCon {}) = char '\''   -- Quote promoted DataCons in types
-<<<<<<< HEAD
-=======
-pprPromotionQuote (PromotedTyCon {})   = ifPprDebug (char '\'')
->>>>>>> 0511c0ab
 pprPromotionQuote _                    = empty       -- However, we don't quote TyCons in kinds
                                                      -- e.g.   type family T a :: Bool -> *
                                                      -- cf Trac #5952.
