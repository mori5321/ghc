{-
(c) The University of Glasgow 2006
(c) The GRASP/AQUA Project, Glasgow University, 1992-1998


Pattern-matching bindings (HsBinds and MonoBinds)

Handles @HsBinds@; those at the top level require different handling,
in that the @Rec@/@NonRec@/etc structure is thrown away (whereas at
lower levels it is preserved with @let@/@letrec@s).
-}

{-# LANGUAGE CPP #-}

module DsBinds ( dsTopLHsBinds, dsLHsBinds, decomposeRuleLhs, dsSpec,
                 dsHsWrapper, dsTcEvBinds, dsTcEvBinds_s, dsEvBinds, dsMkUserRule
  ) where

#include "HsVersions.h"

import {-# SOURCE #-}   DsExpr( dsLExpr )
import {-# SOURCE #-}   Match( matchWrapper )

import DsMonad
import DsGRHSs
import DsUtils

import HsSyn            -- lots of things
import CoreSyn          -- lots of things
import Literal          ( Literal(MachStr) )
import CoreSubst
import OccurAnal        ( occurAnalyseExpr )
import MkCore
import CoreUtils
import CoreArity ( etaExpand )
import CoreUnfold
import CoreFVs
import Digraph

import PrelNames
import TysPrim ( mkProxyPrimTy )
import TyCon
import TcEvidence
import TcType
import Type
<<<<<<< HEAD
import Kind (returnsConstraintKind)
import Coercion
import TysWiredIn ( mkListTy
                  , mkBoxedTupleTy, charTy, typeNatKind, typeSymbolKind )
=======
import Kind( isKind )
import Coercion hiding (substCo)
import TysWiredIn ( eqBoxDataCon, coercibleDataCon, mkListTy
                  , mkBoxedTupleTy, charTy
                  , typeNatKind, typeSymbolKind )
>>>>>>> f40fe62d
import Id
import MkId(proxyHashId)
import Class
import DataCon  ( dataConTyCon )
import Name
import IdInfo   ( IdDetails(..) )
import VarSet
import Rules
import VarEnv
import Outputable
import Module
import SrcLoc
import Maybes
import OrdList
import Bag
import BasicTypes hiding ( TopLevel )
import DynFlags
import FastString
import Util
import MonadUtils
import Control.Monad(liftM,when,foldM)

{-**********************************************************************
*                                                                      *
           Desugaring a MonoBinds
*                                                                      *
**********************************************************************-}

<<<<<<< HEAD
dsTopLHsBinds :: LHsBinds Id -> DsM (OrdList (DsId,CoreExpr))
dsTopLHsBinds binds = ds_lhs_binds binds

dsLHsBinds :: LHsBinds Id -> DsM [(DsId,CoreExpr)]
dsLHsBinds binds = do { binds' <- ds_lhs_binds binds
                      ; return (fromOL binds') }

------------------------
ds_lhs_binds :: LHsBinds Id -> DsM (OrdList (DsId,CoreExpr))

ds_lhs_binds binds = do { ds_bs <- mapBagM dsLHsBind binds
                        ; return (foldBag appOL id nilOL ds_bs) }

dsLHsBind :: LHsBind Id -> DsM (OrdList (DsId,CoreExpr))
dsLHsBind (L loc bind) = putSrcSpanDs loc $ dsHsBind bind

dsHsBind :: HsBind Id -> DsM (OrdList (DsId,CoreExpr))

dsHsBind (VarBind { var_id = var, var_rhs = expr, var_inline = inline_regardless })
  = do  { dflags <- getDynFlags
        ; core_expr <- dsLExpr expr
        ; var' <- dsVar var
=======
-- | Desugar top level binds, strict binds are treated like normal
-- binds since there is no good time to force before first usage.
dsTopLHsBinds :: LHsBinds Id -> DsM (OrdList (Id,CoreExpr))
dsTopLHsBinds binds = fmap (toOL . snd) (ds_lhs_binds binds)

-- | Desugar all other kind of bindings, Ids of strict binds are returned to
-- later be forced in the binding gorup body, see Note [Desugar Strict binds]
dsLHsBinds :: LHsBinds Id
           -> DsM ([Id], [(Id,CoreExpr)])
dsLHsBinds binds = do { (force_vars, binds') <- ds_lhs_binds binds
                      ; return (force_vars, binds') }

------------------------
>>>>>>> f40fe62d

ds_lhs_binds :: LHsBinds Id -> DsM ([Id], [(Id,CoreExpr)])

ds_lhs_binds binds
  = do { ds_bs <- mapBagM dsLHsBind binds
       ; return (foldBag (\(a, a') (b, b') -> (a ++ b, a' ++ b'))
                         id ([], []) ds_bs) }

dsLHsBind :: LHsBind Id
          -> DsM ([Id], [(Id,CoreExpr)])
dsLHsBind (L loc bind) = do dflags <- getDynFlags
                            putSrcSpanDs loc $ dsHsBind dflags bind

-- | Desugar a single binding (or group of recursive binds).
dsHsBind :: DynFlags
         -> HsBind Id
         -> DsM ([Id], [(Id,CoreExpr)])
         -- ^ The Ids of strict binds, to be forced in the body of the
         -- binding group see Note [Desugar Strict binds] and all
         -- bindings and their desugared right hand sides.

dsHsBind dflags
         (VarBind { var_id = var
                  , var_rhs = expr
                  , var_inline = inline_regardless })
  = do  { core_expr <- dsLExpr expr
                -- Dictionary bindings are always VarBinds,
                -- so we only need do this here
<<<<<<< HEAD
        ; let var'' | inline_regardless = var' `setIdUnfolding` mkCompulsoryUnfolding core_expr
                    | otherwise         = var'

        ; return (unitOL (makeCorePair dflags var'' False 0 core_expr)) }

dsHsBind (FunBind { fun_id = L _ fun, fun_matches = matches
                  , fun_co_fn = co_fn, fun_tick = tick
                  , fun_infix = inf })
 = do   { dflags <- getDynFlags
        ; (args, body) <- matchWrapper (FunRhs (idName fun) inf) matches
        ; tick' <- mapM dsTickish tick
        ; let body' = mkOptTickBox tick' body
        ; rhs <- dsHsWrapper co_fn (mkLams args body')
        ; fun' <- dsVar fun
        ; {- pprTrace "dsHsBind" (ppr fun <+> ppr (idInlinePragma fun)) $ -}
           return (unitOL (makeCorePair dflags fun' False 0 rhs)) }
=======
        ; let var' | inline_regardless = var `setIdUnfolding` mkCompulsoryUnfolding core_expr
                   | otherwise         = var
        ; let core_bind@(id,_) = makeCorePair dflags var' False 0 core_expr
              force_var = if xopt Opt_Strict dflags
                          then [id]
                          else []
        ; return (force_var, [core_bind]) }

dsHsBind dflags
         (FunBind { fun_id = L _ fun, fun_matches = matches
                  , fun_co_fn = co_fn, fun_tick = tick })
 = do   { (args, body) <- matchWrapper (FunRhs (idName fun)) matches
        ; let body' = mkOptTickBox tick body
        ; rhs <- dsHsWrapper co_fn (mkLams args body')
        ; let core_binds@(id,_) = makeCorePair dflags fun False 0 rhs
              force_var =
                if xopt Opt_Strict dflags
                   && matchGroupArity matches == 0 -- no need to force lambdas
                then [id]
                else []
        ; {- pprTrace "dsHsBind" (ppr fun <+> ppr (idInlinePragma fun)) $ -}
           return (force_var, [core_binds]) }
>>>>>>> f40fe62d

dsHsBind dflags
         (PatBind { pat_lhs = pat, pat_rhs = grhss, pat_rhs_ty = ty
                  , pat_ticks = (rhs_tick, var_ticks) })
<<<<<<< HEAD
  = do  { ty' <- dsType ty
        ; body_expr <- dsGuarded grhss ty'
        ; rhs_tick' <- mapM dsTickish rhs_tick
        ; var_ticks' <- mapM (mapM dsTickish) var_ticks
        ; let body' = mkOptTickBox rhs_tick' body_expr
        ; sel_binds <- mkSelectorBinds var_ticks' pat body'
=======
  = do  { body_expr <- dsGuarded grhss ty
        ; let body' = mkOptTickBox rhs_tick body_expr
              (is_strict,pat') = getUnBangedLPat dflags pat
        ; (force_var,sel_binds) <-
            mkSelectorBinds is_strict var_ticks pat' body'
>>>>>>> f40fe62d
          -- We silently ignore inline pragmas; no makeCorePair
          -- Not so cool, but really doesn't matter
        ; let force_var' = if is_strict
                           then maybe [] (\v -> [v]) force_var
                           else []
        ; return (force_var', sel_binds) }

        -- A common case: one exported variable, only non-strict binds
        -- Non-recursive bindings come through this way
        -- So do self-recursive bindings, and recursive bindings
        -- that have been chopped up with type signatures
dsHsBind dflags
         (AbsBinds { abs_tvs = tyvars, abs_ev_vars = dicts
                   , abs_exports = [export]
                   , abs_ev_binds = ev_binds, abs_binds = binds })
  | ABE { abe_wrap = wrap, abe_poly = global
        , abe_mono = local, abe_prags = prags } <- export
<<<<<<< HEAD
  = do  { dflags <- getDynFlags
        ; bind_prs    <- ds_lhs_binds binds
        ; let   core_bind = Rec (fromOL bind_prs)
=======
  , not (xopt Opt_Strict dflags)                 -- handle strict binds
  , not (anyBag (isBangedPatBind . unLoc) binds) -- in the next case
  = do  { (_, bind_prs) <- ds_lhs_binds binds
        ; let core_bind = Rec bind_prs
>>>>>>> f40fe62d
        ; ds_binds <- dsTcEvBinds_s ev_binds
        ; tyvars' <- dsVars tyvars
        ; dicts' <- dsVars dicts
        ; local' <- dsVar local
        ; global' <- dsVar global
        ; rhs <- dsHsWrapper wrap $  -- Usually the identity
                            mkLams tyvars' $ mkLams dicts' $
                            mkCoreLets ds_binds $
                            Let core_bind $
                            Var local'

        ; (spec_binds, rules) <- dsSpecs rhs prags

        ; let   global''  = addIdSpecialisations global' rules
                main_bind = makeCorePair dflags global'' (isDefaultMethod prags)
                                         (dictArity dicts') rhs

        ; return ([], main_bind : fromOL spec_binds) }

dsHsBind dflags
         (AbsBinds { abs_tvs = tyvars, abs_ev_vars = dicts
                   , abs_exports = exports, abs_ev_binds = ev_binds
                   , abs_binds = binds })
         -- See Note [Desugaring AbsBinds]
<<<<<<< HEAD
  = do  { dflags <- getDynFlags
        ; bind_prs <- ds_lhs_binds binds
        ; exports' <- mapM dsExportTypes exports
        ; let core_bind
                = Rec [ makeCorePair dflags (add_inline exports' lcl_id)
                                     False 0 rhs
                      | (lcl_id, rhs) <- fromOL bind_prs ]
                -- Monomorphic recursion possible, hence Rec

              locals   = map abe_mono exports'
              tup_expr = mkBigCoreVarTup locals
              tup_ty   = exprType tup_expr
=======
  = do  { (local_force_vars, bind_prs) <- ds_lhs_binds binds
        ; let core_bind = Rec [ makeCorePair dflags (add_inline lcl_id) False 0 rhs
                              | (lcl_id, rhs) <- bind_prs ]
                -- Monomorphic recursion possible, hence Rec
              new_force_vars = get_new_force_vars local_force_vars
              locals       = map abe_mono exports
              all_locals   = locals ++ new_force_vars
              tup_expr     = mkBigCoreVarTup all_locals
              tup_ty       = exprType tup_expr
>>>>>>> f40fe62d
        ; ds_binds <- dsTcEvBinds_s ev_binds
        ; tyvars' <- dsVars tyvars
        ; dicts' <- dsVars dicts
        ; let poly_tup_rhs = mkLams tyvars' $ mkLams dicts' $
                             mkCoreLets ds_binds $
                             Let core_bind $
                             tup_expr

        ; poly_tup_id <- newSysLocalDs (exprType poly_tup_rhs)

        -- Find corresponding global or make up a new one: sometimes
        -- we need to make new export to desugar strict binds, see
        -- Note [Desugar Strict binds]
        ; (exported_force_vars, extra_exports) <- get_exports local_force_vars

        ; let mk_bind (ABE { abe_wrap = wrap, abe_poly = global
                           , abe_mono = local, abe_prags = spec_prags })
                = do { tup_id  <- newSysLocalDs tup_ty
                     ; rhs <- dsHsWrapper wrap $
<<<<<<< HEAD
                                 mkLams tyvars' $ mkLams dicts' $
                                 mkTupleSelector locals local tup_id $
                                 mkVarApps (Var poly_tup_id) (tyvars' ++ dicts')
=======
                                 mkLams tyvars $ mkLams dicts $
                                 mkTupleSelector all_locals local tup_id $
                                 mkVarApps (Var poly_tup_id) (tyvars ++ dicts)
>>>>>>> f40fe62d
                     ; let rhs_for_spec = Let (NonRec poly_tup_id poly_tup_rhs) rhs
                     ; (spec_binds, rules) <- dsSpecs rhs_for_spec spec_prags
                     ; let global' = (global `setInlinePragma` defaultInlinePragma)
                                             `addIdSpecialisations` rules
                           -- Kill the INLINE pragma because it applies to
                           -- the user written (local) function.  The global
                           -- Id is just the selector.  Hmm.
                     ; return ((global', rhs) : fromOL spec_binds) }

<<<<<<< HEAD
        ; export_binds_s <- mapM mk_bind exports'
=======
        ; export_binds_s <- mapM mk_bind (exports ++ extra_exports)
>>>>>>> f40fe62d

        ; return (exported_force_vars
                 ,(poly_tup_id, poly_tup_rhs) :
                   concat export_binds_s) }
  where
    inline_env :: [ABExport Id] -> IdEnv Id
                             -- Maps a monomorphic local Id to one with
                             -- the inline pragma from the source
                             -- The type checker put the inline pragma
                             -- on the *global* Id, so we need to transfer it
    inline_env exports'
      = mkVarEnv [ (lcl_id, setInlinePragma lcl_id prag)
                 | ABE { abe_mono = lcl_id, abe_poly = gbl_id } <- exports'
                 , let prag = idInlinePragma gbl_id ]

    add_inline :: [ABExport Id] -> Id -> Id    -- tran
    add_inline exports' lcl_id = lookupVarEnv (inline_env exports') lcl_id
                                 `orElse` lcl_id

    global_env :: IdEnv Id -- Maps local Id to its global exported Id
    global_env =
      mkVarEnv [ (local, global)
               | ABE { abe_mono = local, abe_poly = global } <- exports
               ]

    -- find variables that are not exported
    get_new_force_vars lcls =
      foldr (\lcl acc -> case lookupVarEnv global_env lcl of
                           Just _ -> acc
                           Nothing -> lcl:acc)
            [] lcls

    -- find exports or make up new exports for force variables
    get_exports :: [Id] -> DsM ([Id], [ABExport Id])
    get_exports lcls =
      foldM (\(glbls, exports) lcl ->
              case lookupVarEnv global_env lcl of
                Just glbl -> return (glbl:glbls, exports)
                Nothing   -> do export <- mk_export lcl
                                let glbl = abe_poly export
                                return (glbl:glbls, export:exports))
            ([],[]) lcls

    mk_export local =
      do global <- newSysLocalDs
                     (exprType (mkLams tyvars (mkLams dicts (Var local))))
         return (ABE {abe_poly = global
                     ,abe_mono = local
                     ,abe_wrap = WpHole
                     ,abe_prags = SpecPrags []})

dsHsBind _ (PatSynBind{}) = panic "dsHsBind: PatSynBind"


------------------------
makeCorePair :: DynFlags -> DsId -> Bool -> Arity -> CoreExpr -> (DsId, CoreExpr)
makeCorePair dflags gbl_id is_default_method dict_arity rhs
  | is_default_method                 -- Default methods are *always* inlined
  = (gbl_id `setIdUnfolding` mkCompulsoryUnfolding rhs, rhs)

  | DFunId is_newtype <- idDetails gbl_id
  = (mk_dfun_w_stuff is_newtype, rhs)

  | otherwise
  = case inlinePragmaSpec inline_prag of
          EmptyInlineSpec -> (gbl_id, rhs)
          NoInline        -> (gbl_id, rhs)
          Inlinable       -> (gbl_id `setIdUnfolding` inlinable_unf, rhs)
          Inline          -> inline_pair

  where
    inline_prag   = idInlinePragma gbl_id
    inlinable_unf = mkInlinableUnfolding dflags rhs
    inline_pair
       | Just arity <- inlinePragmaSat inline_prag
        -- Add an Unfolding for an INLINE (but not for NOINLINE)
        -- And eta-expand the RHS; see Note [Eta-expanding INLINE things]
       , let real_arity = dict_arity + arity
        -- NB: The arity in the InlineRule takes account of the dictionaries
       = ( gbl_id `setIdUnfolding` mkInlineUnfolding (Just real_arity) rhs
         , etaExpand real_arity rhs)

       | otherwise
       = pprTrace "makeCorePair: arity missing" (ppr gbl_id) $
         (gbl_id `setIdUnfolding` mkInlineUnfolding Nothing rhs, rhs)

                -- See Note [ClassOp/DFun selection] in TcInstDcls
                -- See Note [Single-method classes]  in TcInstDcls
    mk_dfun_w_stuff is_newtype
       | is_newtype
       = gbl_id `setIdUnfolding`  mkInlineUnfolding (Just 0) rhs
                `setInlinePragma` alwaysInlinePragma { inl_sat = Just 0 }
       | otherwise
       = gbl_id `setIdUnfolding`  mkDFunUnfolding dfun_bndrs dfun_constr dfun_args
                `setInlinePragma` dfunInlinePragma
    (dfun_bndrs, dfun_body) = collectBinders (simpleOptExpr rhs)
    (dfun_con, dfun_args)   = collectArgs dfun_body
    dfun_constr | Var id <- dfun_con
                , DataConWorkId con <- idDetails id
                = con
                | otherwise = pprPanic "makeCorePair: dfun" (ppr rhs)


dictArity :: [Var] -> Arity
-- Don't count coercion variables in arity
dictArity dicts = count isId dicts

{-
Note [Desugaring AbsBinds]
~~~~~~~~~~~~~~~~~~~~~~~~~~
In the general AbsBinds case we desugar the binding to this:

       tup a (d:Num a) = let fm = ...gm...
                             gm = ...fm...
                         in (fm,gm)
       f a d = case tup a d of { (fm,gm) -> fm }
       g a d = case tup a d of { (fm,gm) -> fm }

Note [Rules and inlining]
~~~~~~~~~~~~~~~~~~~~~~~~~
Common special case: no type or dictionary abstraction
This is a bit less trivial than you might suppose
The naive way woudl be to desguar to something like
        f_lcl = ...f_lcl...     -- The "binds" from AbsBinds
        M.f = f_lcl             -- Generated from "exports"
But we don't want that, because if M.f isn't exported,
it'll be inlined unconditionally at every call site (its rhs is
trivial).  That would be ok unless it has RULES, which would
thereby be completely lost.  Bad, bad, bad.

Instead we want to generate
        M.f = ...f_lcl...
        f_lcl = M.f
Now all is cool. The RULES are attached to M.f (by SimplCore),
and f_lcl is rapidly inlined away.

This does not happen in the same way to polymorphic binds,
because they desugar to
        M.f = /\a. let f_lcl = ...f_lcl... in f_lcl
Although I'm a bit worried about whether full laziness might
float the f_lcl binding out and then inline M.f at its call site

Note [Specialising in no-dict case]
~~~~~~~~~~~~~~~~~~~~~~~~~~~~~~~~~~~
Even if there are no tyvars or dicts, we may have specialisation pragmas.
Class methods can generate
      AbsBinds [] [] [( ... spec-prag]
         { AbsBinds [tvs] [dicts] ...blah }
So the overloading is in the nested AbsBinds. A good example is in GHC.Float:

  class  (Real a, Fractional a) => RealFrac a  where
    round :: (Integral b) => a -> b

  instance  RealFrac Float  where
    {-# SPECIALIZE round :: Float -> Int #-}

The top-level AbsBinds for $cround has no tyvars or dicts (because the
instance does not).  But the method is locally overloaded!

Note [Abstracting over tyvars only]
~~~~~~~~~~~~~~~~~~~~~~~~~~~~~~~~~~~
When abstracting over type variable only (not dictionaries), we don't really need to
built a tuple and select from it, as we do in the general case. Instead we can take

        AbsBinds [a,b] [ ([a,b], fg, fl, _),
                         ([b],   gg, gl, _) ]
                { fl = e1
                  gl = e2
                   h = e3 }

and desugar it to

        fg = /\ab. let B in e1
        gg = /\b. let a = () in let B in S(e2)
        h  = /\ab. let B in e3

where B is the *non-recursive* binding
        fl = fg a b
        gl = gg b
        h  = h a b    -- See (b); note shadowing!

Notice (a) g has a different number of type variables to f, so we must
             use the mkArbitraryType thing to fill in the gaps.
             We use a type-let to do that.

         (b) The local variable h isn't in the exports, and rather than
             clone a fresh copy we simply replace h by (h a b), where
             the two h's have different types!  Shadowing happens here,
             which looks confusing but works fine.

         (c) The result is *still* quadratic-sized if there are a lot of
             small bindings.  So if there are more than some small
             number (10), we filter the binding set B by the free
             variables of the particular RHS.  Tiresome.

Why got to this trouble?  It's a common case, and it removes the
quadratic-sized tuple desugaring.  Less clutter, hopefully faster
compilation, especially in a case where there are a *lot* of
bindings.


Note [Eta-expanding INLINE things]
~~~~~~~~~~~~~~~~~~~~~~~~~~~~~~~~~~
Consider
   foo :: Eq a => a -> a
   {-# INLINE foo #-}
   foo x = ...

If (foo d) ever gets floated out as a common sub-expression (which can
happen as a result of method sharing), there's a danger that we never
get to do the inlining, which is a Terribly Bad thing given that the
user said "inline"!

To avoid this we pre-emptively eta-expand the definition, so that foo
has the arity with which it is declared in the source code.  In this
example it has arity 2 (one for the Eq and one for x). Doing this
should mean that (foo d) is a PAP and we don't share it.

Note [Nested arities]
~~~~~~~~~~~~~~~~~~~~~
For reasons that are not entirely clear, method bindings come out looking like
this:

  AbsBinds [] [] [$cfromT <= [] fromT]
    $cfromT [InlPrag=INLINE] :: T Bool -> Bool
    { AbsBinds [] [] [fromT <= [] fromT_1]
        fromT :: T Bool -> Bool
        { fromT_1 ((TBool b)) = not b } } }

Note the nested AbsBind.  The arity for the InlineRule on $cfromT should be
gotten from the binding for fromT_1.

It might be better to have just one level of AbsBinds, but that requires more
thought!


Note [Desugar Strict binds]
~~~~~~~~~~~~~~~~~~~~~~~~~~~

Desugaring strict variable bindings looks as follows (core below ==>)

  let !x = rhs
  in  body
==>
  let x = rhs
  in x `seq` body -- seq the variable

and if it is a pattern binding the desugaring looks like

  let !pat = rhs
  in body
==>
  let x = rhs -- bind the rhs to a new variable
      pat = x
  in x `seq` body -- seq the new variable

if there is no variable in the pattern desugaring looks like

  let False = rhs
  in body
==>
  let x = case rhs of {False -> (); _ -> error "Match failed"}
  in x `seq` body

In order to force the Ids in the binding group they are passed around
in the dsHsBind family of functions, and later seq'ed in DsExpr.ds_val_bind.

Consider a recursive group like this

  letrec
     f : g = rhs[f,g]
  in <body>

Without `Strict`, we get a translation like this:

  let t = /\a. letrec tm = rhs[fm,gm]
                      fm = case t of fm:_ -> fm
                      gm = case t of _:gm -> gm
                in
                (fm,gm)

  in let f = /\a. case t a of (fm,_) -> fm
  in let g = /\a. case t a of (_,gm) -> gm
  in <body>

Here `tm` is the monomorphic binding for `rhs`.

With `Strict`, we want to force `tm`, but NOT `fm` or `gm`.
Alas, `tm` isn't in scope in the `in <body>` part.

The simplest thing is to return it in the polymoprhic
tuple `t`, thus:

  let t = /\a. letrec tm = rhs[fm,gm]
                      fm = case t of fm:_ -> fm
                      gm = case t of _:gm -> gm
                in
                (tm, fm, gm)

  in let f = /\a. case t a of (_,fm,_) -> fm
  in let g = /\a. case t a of (_,_,gm) -> gm
  in let tm = /\a. case t a of (tm,_,_) -> tm
  in tm `seq` <body>


See https://ghc.haskell.org/trac/ghc/wiki/StrictPragma for a more
detailed explanation of the desugaring of strict bindings.

-}

------------------------
dsSpecs :: CoreExpr     -- Its rhs
        -> TcSpecPrags
        -> DsM ( OrdList (DsId,CoreExpr)  -- Binding for specialised Ids
               , [CoreRule] )           -- Rules for the Global Ids
-- See Note [Handling SPECIALISE pragmas] in TcBinds
dsSpecs _ IsDefaultMethod = return (nilOL, [])
dsSpecs poly_rhs (SpecPrags sps)
  = do { pairs <- mapMaybeM (dsSpec (Just poly_rhs)) sps
       ; let (spec_binds_s, rules) = unzip pairs
       ; return (concatOL spec_binds_s, rules) }

dsSpec :: Maybe CoreExpr        -- Just rhs => RULE is for a local binding
                                -- Nothing => RULE is for an imported Id
                                --            rhs is in the Id's unfolding
       -> Located TcSpecPrag
       -> DsM (Maybe (OrdList (DsId,CoreExpr), CoreRule))
dsSpec mb_poly_rhs (L loc (SpecPrag poly_id spec_co spec_inl))
  | isJust (isClassOpId_maybe poly_id)
  = putSrcSpanDs loc $
    do { warnDs (ptext (sLit "Ignoring useless SPECIALISE pragma for class method selector")
                 <+> quotes (ppr poly_id))
       ; return Nothing  }  -- There is no point in trying to specialise a class op
                            -- Moreover, classops don't (currently) have an inl_sat arity set
                            -- (it would be Just 0) and that in turn makes makeCorePair bleat

  | no_act_spec && isNeverActive rule_act
  = putSrcSpanDs loc $
    do { warnDs (ptext (sLit "Ignoring useless SPECIALISE pragma for NOINLINE function:")
                 <+> quotes (ppr poly_id))
       ; return Nothing  }  -- Function is NOINLINE, and the specialiation inherits that
                            -- See Note [Activation pragmas for SPECIALISE]

  | otherwise
  = putSrcSpanDs loc $
    do { uniq <- newUnique
       ; poly_id' <- dsVar poly_id
       ; let poly_name = idName poly_id'
             spec_occ  = mkSpecOcc (getOccName poly_name)
             spec_name = mkInternalName uniq spec_occ (getSrcSpan poly_name)
       ; (bndrs, ds_lhs) <- liftM collectBinders
                                  (dsHsWrapper spec_co (Var poly_id'))
       ; let spec_ty = mkPiTypes bndrs (exprType ds_lhs)
       ; -- pprTrace "dsRule" (vcat [ ptext (sLit "Id:") <+> ppr poly_id
         --                         , ptext (sLit "spec_co:") <+> ppr spec_co
         --                         , ptext (sLit "ds_rhs:") <+> ppr ds_lhs ]) $
         case decomposeRuleLhs bndrs ds_lhs of {
           Left msg -> do { warnDs msg; return Nothing } ;
           Right (rule_bndrs, _fn, args) -> do

       { dflags <- getDynFlags
       ; this_mod <- getModule
       ; let fn_unf    = realIdUnfolding poly_id'
             unf_fvs   = stableUnfoldingVars fn_unf `orElse` emptyVarSet
             in_scope  = mkInScopeSet (unf_fvs `unionVarSet` exprsFreeVars args)
             spec_unf  = specUnfolding dflags (mkEmptySubst in_scope) bndrs args fn_unf
             spec_id   = mkLocalId spec_name spec_ty
                            `setInlinePragma` inl_prag
                            `setIdUnfolding`  spec_unf
       ; rule <- dsMkUserRule this_mod is_local_id
                        (mkFastString ("SPEC " ++ showPpr dflags poly_name))
                        rule_act poly_name
                        rule_bndrs args
                        (mkVarApps (Var spec_id) bndrs)

       ; spec_rhs <- dsHsWrapper spec_co poly_rhs

-- Commented out: see Note [SPECIALISE on INLINE functions]
--       ; when (isInlinePragma id_inl)
--              (warnDs $ ptext (sLit "SPECIALISE pragma on INLINE function probably won't fire:")
--                        <+> quotes (ppr poly_name))

       ; return (Just (unitOL (spec_id, spec_rhs), rule))
            -- NB: do *not* use makeCorePair on (spec_id,spec_rhs), because
            --     makeCorePair overwrites the unfolding, which we have
            --     just created using specUnfolding
       } } }
  where
    is_local_id = isJust mb_poly_rhs
    poly_rhs | Just rhs <-  mb_poly_rhs
             = rhs          -- Local Id; this is its rhs
             | Just unfolding <- maybeUnfoldingTemplate (realIdUnfolding poly_id)
             = unfolding    -- Imported Id; this is its unfolding
                            -- Use realIdUnfolding so we get the unfolding
                            -- even when it is a loop breaker.
                            -- We want to specialise recursive functions!
             | otherwise = pprPanic "dsImpSpecs" (ppr poly_id)
                            -- The type checker has checked that it *has* an unfolding

    id_inl = idInlinePragma poly_id

    -- See Note [Activation pragmas for SPECIALISE]
    inl_prag | not (isDefaultInlinePragma spec_inl)    = spec_inl
             | not is_local_id  -- See Note [Specialising imported functions]
                                 -- in OccurAnal
             , isStrongLoopBreaker (idOccInfo poly_id) = neverInlinePragma
             | otherwise                               = id_inl
     -- Get the INLINE pragma from SPECIALISE declaration, or,
     -- failing that, from the original Id

    spec_prag_act = inlinePragmaActivation spec_inl

    -- See Note [Activation pragmas for SPECIALISE]
    -- no_act_spec is True if the user didn't write an explicit
    -- phase specification in the SPECIALISE pragma
    no_act_spec = case inlinePragmaSpec spec_inl of
                    NoInline -> isNeverActive  spec_prag_act
                    _        -> isAlwaysActive spec_prag_act
    rule_act | no_act_spec = inlinePragmaActivation id_inl   -- Inherit
             | otherwise   = spec_prag_act                   -- Specified by user


dsMkUserRule :: Module -> Bool -> RuleName -> Activation
       -> Name -> [CoreBndr] -> [CoreExpr] -> CoreExpr -> DsM CoreRule
dsMkUserRule this_mod is_local name act fn bndrs args rhs = do
    let rule = mkRule this_mod False is_local name act fn bndrs args rhs
    dflags <- getDynFlags
    when (isOrphan (ru_orphan rule) && wopt Opt_WarnOrphans dflags) $
        warnDs (ruleOrphWarn rule)
    return rule

ruleOrphWarn :: CoreRule -> SDoc
ruleOrphWarn rule = ptext (sLit "Orphan rule:") <+> ppr rule

{- Note [SPECIALISE on INLINE functions]
~~~~~~~~~~~~~~~~~~~~~~~~~~~~~~~~~~~~~~~~
We used to warn that using SPECIALISE for a function marked INLINE
would be a no-op; but it isn't!  Especially with worker/wrapper split
we might have
   {-# INLINE f #-}
   f :: Ord a => Int -> a -> ...
   f d x y = case x of I# x' -> $wf d x' y

We might want to specialise 'f' so that we in turn specialise '$wf'.
We can't even /name/ '$wf' in the source code, so we can't specialise
it even if we wanted to.  Trac #10721 is a case in point.

Note [Activation pragmas for SPECIALISE]
~~~~~~~~~~~~~~~~~~~~~~~~~~~~~~~~~~~~~~~~
From a user SPECIALISE pragma for f, we generate
  a) A top-level binding    spec_fn = rhs
  b) A RULE                 f dOrd = spec_fn

We need two pragma-like things:

* spec_fn's inline pragma: inherited from f's inline pragma (ignoring
                           activation on SPEC), unless overriden by SPEC INLINE

* Activation of RULE: from SPECIALISE pragma (if activation given)
                      otherwise from f's inline pragma

This is not obvious (see Trac #5237)!

Examples      Rule activation   Inline prag on spec'd fn
---------------------------------------------------------------------
SPEC [n] f :: ty            [n]   Always, or NOINLINE [n]
                                  copy f's prag

NOINLINE f
SPEC [n] f :: ty            [n]   NOINLINE
                                  copy f's prag

NOINLINE [k] f
SPEC [n] f :: ty            [n]   NOINLINE [k]
                                  copy f's prag

INLINE [k] f
SPEC [n] f :: ty            [n]   INLINE [k]
                                  copy f's prag

SPEC INLINE [n] f :: ty     [n]   INLINE [n]
                                  (ignore INLINE prag on f,
                                  same activation for rule and spec'd fn)

NOINLINE [k] f
SPEC f :: ty                [n]   INLINE [k]


************************************************************************
*                                                                      *
\subsection{Adding inline pragmas}
*                                                                      *
************************************************************************
-}

decomposeRuleLhs :: [DsVar] -> CoreExpr -> Either SDoc ([DsVar], DsId, [CoreExpr])
-- (decomposeRuleLhs bndrs lhs) takes apart the LHS of a RULE,
-- The 'bndrs' are the quantified binders of the rules, but decomposeRuleLhs
-- may add some extra dictionary binders (see Note [Free dictionaries])
--
-- Returns Nothing if the LHS isn't of the expected shape
-- Note [Decomposing the left-hand side of a RULE]
decomposeRuleLhs orig_bndrs orig_lhs
  | not (null unbound)    -- Check for things unbound on LHS
                          -- See Note [Unused spec binders]
  = Left (vcat (map dead_msg unbound))

  | Just (fn_id, args) <- decompose fun2 args2
  , let extra_dict_bndrs = mk_extra_dict_bndrs fn_id args
  = -- pprTrace "decmposeRuleLhs" (vcat [ ptext (sLit "orig_bndrs:") <+> ppr orig_bndrs
    --                                  , ptext (sLit "orig_lhs:") <+> ppr orig_lhs
    --                                  , ptext (sLit "lhs1:")     <+> ppr lhs1
    --                                  , ptext (sLit "extra_dict_bndrs:") <+> ppr extra_dict_bndrs
    --                                  , ptext (sLit "fn_id:") <+> ppr fn_id
    --                                  , ptext (sLit "args:")   <+> ppr args]) $
    Right (orig_bndrs ++ extra_dict_bndrs, fn_id, args)

  | otherwise
  = Left bad_shape_msg
 where
   lhs1         = drop_dicts orig_lhs
   lhs2         = simpleOptExpr lhs1  -- See Note [Simplify rule LHS]
   (fun2,args2) = collectArgs lhs2

   lhs_fvs    = exprFreeVars lhs2
   unbound    = filterOut (`elemVarSet` lhs_fvs) orig_bndrs

   orig_bndr_set = mkVarSet orig_bndrs

        -- Add extra dict binders: Note [Free dictionaries]
   mk_extra_dict_bndrs fn_id args
     = [ mkLocalId (localiseName (idName d)) (idType d)
       | d <- varSetElems (exprsFreeVars args `delVarSetList` (fn_id : orig_bndrs))
              -- fn_id: do not quantify over the function itself, which may
              -- itself be a dictionary (in pathological cases, Trac #10251)
       , isDictId d ]

   decompose (Var fn_id) args
      | not (fn_id `elemVarSet` orig_bndr_set)
      = Just (fn_id, args)

   decompose _ _ = Nothing

   bad_shape_msg = hang (ptext (sLit "RULE left-hand side too complicated to desugar"))
                      2 (vcat [ text "Optimised lhs:" <+> ppr lhs2
                              , text "Orig lhs:" <+> ppr orig_lhs])
   dead_msg bndr = hang (sep [ ptext (sLit "Forall'd") <+> pp_bndr bndr
                             , ptext (sLit "is not bound in RULE lhs")])
                      2 (vcat [ text "Orig bndrs:" <+> ppr orig_bndrs
                              , text "Orig lhs:" <+> ppr orig_lhs
                              , text "optimised lhs:" <+> ppr lhs2 ])
   pp_bndr bndr
    | isTyVar bndr                      = ptext (sLit "type variable") <+> quotes (ppr bndr)
    | Just pred <- evVarPred_maybe bndr = ptext (sLit "constraint") <+> quotes (ppr pred)
    | otherwise                         = ptext (sLit "variable") <+> quotes (ppr bndr)

   drop_dicts :: CoreExpr -> CoreExpr
   drop_dicts e
       = wrap_lets needed bnds body
     where
       needed = orig_bndr_set `minusVarSet` exprFreeVars body
       (bnds, body) = split_lets (occurAnalyseExpr e)
           -- The occurAnalyseExpr drops dead bindings which is
           -- crucial to ensure that every binding is used later;
           -- which in turn makes wrap_lets work right

   split_lets :: CoreExpr -> ([(DictId,CoreExpr)], CoreExpr)
   split_lets (Let (NonRec d r) body)
     | isDictId d
     = ((d,r):bs, body')
     where (bs, body') = split_lets body

    -- handle "unlifted lets" too, needed for "map/coerce"
   split_lets (Case r d _ [(DEFAULT, _, body)])
     | isCoVar d
     = ((d,r):bs, body')
     where (bs, body') = split_lets body

   split_lets e = ([], e)

   wrap_lets :: VarSet -> [(DictId,CoreExpr)] -> CoreExpr -> CoreExpr
   wrap_lets _ [] body = body
   wrap_lets needed ((d, r) : bs) body
     | rhs_fvs `intersectsVarSet` needed = mkCoreLet (NonRec d r) (wrap_lets needed' bs body)
     | otherwise                         = wrap_lets needed bs body
     where
       rhs_fvs = exprFreeVars r
       needed' = (needed `minusVarSet` rhs_fvs) `extendVarSet` d

{-
Note [Decomposing the left-hand side of a RULE]
~~~~~~~~~~~~~~~~~~~~~~~~~~~~~~~~~~~~~~~~~~~~~~~
There are several things going on here.
* drop_dicts: see Note [Drop dictionary bindings on rule LHS]
* simpleOptExpr: see Note [Simplify rule LHS]
* extra_dict_bndrs: see Note [Free dictionaries]

Note [Drop dictionary bindings on rule LHS]
~~~~~~~~~~~~~~~~~~~~~~~~~~~~~~~~~~~~~~~~~~~
drop_dicts drops dictionary bindings on the LHS where possible.
   E.g.  let d:Eq [Int] = $fEqList $fEqInt in f d
     --> f d
   Reasoning here is that there is only one d:Eq [Int], and so we can
   quantify over it. That makes 'd' free in the LHS, but that is later
   picked up by extra_dict_bndrs (Note [Dead spec binders]).

   NB 1: We can only drop the binding if the RHS doesn't bind
         one of the orig_bndrs, which we assume occur on RHS.
         Example
            f :: (Eq a) => b -> a -> a
            {-# SPECIALISE f :: Eq a => b -> [a] -> [a] #-}
         Here we want to end up with
            RULE forall d:Eq a.  f ($dfEqList d) = f_spec d
         Of course, the ($dfEqlist d) in the pattern makes it less likely
         to match, but there is no other way to get d:Eq a

   NB 2: We do drop_dicts *before* simplOptEpxr, so that we expect all
         the evidence bindings to be wrapped around the outside of the
         LHS.  (After simplOptExpr they'll usually have been inlined.)
         dsHsWrapper does dependency analysis, so that civilised ones
         will be simple NonRec bindings.  We don't handle recursive
         dictionaries!

    NB3: In the common case of a non-overloaded, but perhaps-polymorphic
         specialisation, we don't need to bind *any* dictionaries for use
         in the RHS. For example (Trac #8331)
             {-# SPECIALIZE INLINE useAbstractMonad :: ReaderST s Int #-}
             useAbstractMonad :: MonadAbstractIOST m => m Int
         Here, deriving (MonadAbstractIOST (ReaderST s)) is a lot of code
         but the RHS uses no dictionaries, so we want to end up with
             RULE forall s (d :: MonadAbstractIOST (ReaderT s)).
                useAbstractMonad (ReaderT s) d = $suseAbstractMonad s

   Trac #8848 is a good example of where there are some intersting
   dictionary bindings to discard.

The drop_dicts algorithm is based on these observations:

  * Given (let d = rhs in e) where d is a DictId,
    matching 'e' will bind e's free variables.

  * So we want to keep the binding if one of the needed variables (for
    which we need a binding) is in fv(rhs) but not already in fv(e).

  * The "needed variables" are simply the orig_bndrs.  Consider
       f :: (Eq a, Show b) => a -> b -> String
       ... SPECIALISE f :: (Show b) => Int -> b -> String ...
    Then orig_bndrs includes the *quantified* dictionaries of the type
    namely (dsb::Show b), but not the one for Eq Int

So we work inside out, applying the above criterion at each step.


Note [Simplify rule LHS]
~~~~~~~~~~~~~~~~~~~~~~~~
simplOptExpr occurrence-analyses and simplifies the LHS:

   (a) Inline any remaining dictionary bindings (which hopefully
       occur just once)

   (b) Substitute trivial lets so that they don't get in the way
       Note that we substitute the function too; we might
       have this as a LHS:  let f71 = M.f Int in f71

   (c) Do eta reduction.  To see why, consider the fold/build rule,
       which without simplification looked like:
          fold k z (build (/\a. g a))  ==>  ...
       This doesn't match unless you do eta reduction on the build argument.
       Similarly for a LHS like
         augment g (build h)
       we do not want to get
         augment (\a. g a) (build h)
       otherwise we don't match when given an argument like
          augment (\a. h a a) (build h)

Note [Matching seqId]
~~~~~~~~~~~~~~~~~~~
The desugarer turns (seq e r) into (case e of _ -> r), via a special-case hack
and this code turns it back into an application of seq!
See Note [Rules for seq] in MkId for the details.

Note [Unused spec binders]
~~~~~~~~~~~~~~~~~~~~~~~~~~
Consider
        f :: a -> a
        ... SPECIALISE f :: Eq a => a -> a ...
It's true that this *is* a more specialised type, but the rule
we get is something like this:
        f_spec d = f
        RULE: f = f_spec d
Note that the rule is bogus, because it mentions a 'd' that is
not bound on the LHS!  But it's a silly specialisation anyway, because
the constraint is unused.  We could bind 'd' to (error "unused")
but it seems better to reject the program because it's almost certainly
a mistake.  That's what the isDeadBinder call detects.

Note [Free dictionaries]
~~~~~~~~~~~~~~~~~~~~~~~~
When the LHS of a specialisation rule, (/\as\ds. f es) has a free dict,
which is presumably in scope at the function definition site, we can quantify
over it too.  *Any* dict with that type will do.

So for example when you have
        f :: Eq a => a -> a
        f = <rhs>
        ... SPECIALISE f :: Int -> Int ...

Then we get the SpecPrag
        SpecPrag (f Int dInt)

And from that we want the rule

        RULE forall dInt. f Int dInt = f_spec
        f_spec = let f = <rhs> in f Int dInt

But be careful!  That dInt might be GHC.Base.$fOrdInt, which is an External
Name, and you can't bind them in a lambda or forall without getting things
confused.   Likewise it might have an InlineRule or something, which would be
utterly bogus. So we really make a fresh Id, with the same unique and type
as the old one, but with an Internal name and no IdInfo.

************************************************************************
*                                                                      *
                Desugaring evidence
*                                                                      *
************************************************************************

-}

dsHsWrapper :: HsWrapper -> CoreExpr -> DsM CoreExpr
dsHsWrapper WpHole            e = return e
dsHsWrapper (WpTyApp ty)      e = do { ty' <- dsType ty
                                     ; return $ App e (Type ty') }
dsHsWrapper (WpLet ev_binds)  e = do bs <- dsTcEvBinds ev_binds
                                     return (mkCoreLets bs e)
dsHsWrapper (WpCompose c1 c2) e = do { e1 <- dsHsWrapper c2 e
                                     ; dsHsWrapper c1 e1 }
dsHsWrapper (WpFun c1 c2 t1 _) e = do { x <- newSysLocalDs t1
                                      ; e1 <- dsHsWrapper c1 (Var x)
                                      ; e2 <- dsHsWrapper c2 (mkCoreAppDs (text "dsHsWrapper") e e1)
                                      ; return (Lam x e2) }
dsHsWrapper (WpCast co)       e = ASSERT(coercionRole co == Representational)
                                  do { co' <- dsCoercion co
                                     ; return $ mkCastDs e co' }
dsHsWrapper (WpEvLam ev)      e = return $ Lam ev e
dsHsWrapper (WpTyLam tv)      e = return $ Lam tv e
dsHsWrapper (WpEvApp    tm)   e = liftM (App e) (dsEvTerm tm)

--------------------------------------
dsTcEvBinds_s :: [TcEvBinds] -> DsM [CoreBind]
dsTcEvBinds_s []       = return []
dsTcEvBinds_s (b:rest) = ASSERT( null rest )  -- Zonker ensures null
                         dsTcEvBinds b

dsTcEvBinds :: TcEvBinds -> DsM [CoreBind]
dsTcEvBinds (TcEvBinds {}) = panic "dsEvBinds"    -- Zonker has got rid of this
dsTcEvBinds (EvBinds bs)   = dsEvBinds bs

dsEvBinds :: Bag EvBind -> DsM [CoreBind]
dsEvBinds bs = mapM ds_scc (sccEvBinds bs)
  where
    ds_scc (AcyclicSCC (EvBind { eb_lhs = v, eb_rhs = r}))
                          = liftM (NonRec v) (dsEvTerm r)
    ds_scc (CyclicSCC bs) = liftM Rec (mapM dsEvBind bs)

dsEvBind :: EvBind -> DsM (Id, CoreExpr)
dsEvBind (EvBind { eb_lhs = v, eb_rhs = r}) = liftM ((,) v) (dsEvTerm r)

{-**********************************************************************
*                                                                      *
           Desugaring EvTerms
*                                                                      *
**********************************************************************-}

dsEvTerm :: EvTerm -> DsM CoreExpr
<<<<<<< HEAD
dsEvTerm (EvId v)
  = do { cv_env <- dsGetCvSubstEnv
       ; case lookupVarEnv cv_env v of
           Just co -> return (Coercion co)
           Nothing -> return (Var v) }

dsEvTerm (EvCast tm co)
  = do { tm' <- dsEvTerm tm
       ; co' <- dsCoercion co
       ; return $ mkCastDs tm' co' }

dsEvTerm (EvDFunApp df tys tms)
  = do { tms' <- mapM dsEvTerm tms
       ; return $ Var df `mkTyApps` tys `mkApps` tms' }

dsEvTerm (EvCoercion co) = do { co' <- dsCoercion co
                              ; return (Coercion co') }
=======
dsEvTerm (EvId v)           = return (Var v)
dsEvTerm (EvCallStack cs)   = dsEvCallStack cs
dsEvTerm (EvTypeable ty ev) = dsEvTypeable ty ev
dsEvTerm (EvLit (EvNum n))  = mkIntegerExpr n
dsEvTerm (EvLit (EvStr s))  = mkStringExprFS s

dsEvTerm (EvCast tm co)
  = do { tm' <- dsEvTerm tm
       ; dsTcCoercion co $ mkCastDs tm' }
         -- 'v' is always a lifted evidence variable so it is
         -- unnecessary to call varToCoreExpr v here.

dsEvTerm (EvDFunApp df tys tms)
  = return (Var df `mkTyApps` tys `mkApps` (map Var tms))

dsEvTerm (EvCoercion (TcCoVarCo v)) = return (Var v)  -- See Note [Simple coercions]
dsEvTerm (EvCoercion co)            = dsTcCoercion co mkEqBox

>>>>>>> f40fe62d
dsEvTerm (EvSuperClass d n)
  = do { d' <- dsEvTerm d
       ; let (cls, tys) = getClassPredTys (exprType d')
             sc_sel_id  = classSCSelId cls n    -- Zero-indexed
       ; return $ Var sc_sel_id `mkTyApps` tys `App` d' }

<<<<<<< HEAD
dsEvTerm (EvDelayedError ty msg) = return $ dsEvDelayedError ty msg
dsEvTerm (EvLit l) =
  case l of
    EvNum n -> mkIntegerExpr n
    EvStr s -> mkStringExprFS s

dsEvTerm (EvCallStack cs) = dsEvCallStack cs

dsEvTerm (EvTypeable ev) = dsEvTypeable ev

dsEvDelayedError :: Type -> FastString -> CoreExpr
dsEvDelayedError ty msg
  = Var errorId `mkTyApps` [getLevity "dsEvTerm" ty, ty] `mkApps` [litMsg]
=======
dsEvTerm (EvDelayedError ty msg)
  = return $ Var errorId `mkTyApps` [ty] `mkApps` [litMsg]
>>>>>>> f40fe62d
  where
    errorId = tYPE_ERROR_ID
    litMsg  = Lit (MachStr (fastStringToByteString msg))

<<<<<<< HEAD
dsEvTypeable :: EvTypeable -> DsM CoreExpr
dsEvTypeable ev =
  do tyCl      <- dsLookupTyCon typeableClassName
     typeRepTc <- dsLookupTyCon typeRepTyConName
     let tyRepType = mkTyConApp typeRepTc []

     (ty, rep) <-
        case ev of

          EvTypeableTyCon tc ks ->
            do ctr       <- dsLookupGlobalId mkPolyTyConAppName
               mkTyCon   <- dsLookupGlobalId mkTyConName
               dflags    <- getDynFlags
               let mkRep cRep kReps tReps =
                     mkApps (Var ctr) [ cRep, mkListExpr tyRepType kReps
                                            , mkListExpr tyRepType tReps ]

               let kindRep k =
                     case splitTyConApp_maybe k of
                       Nothing -> panic "dsEvTypeable: not a kind constructor"
                       Just (kc,ks) ->
                         do kcRep <- tyConRep dflags mkTyCon kc
                            reps  <- mapM kindRep ks
                            return (mkRep kcRep [] reps)

               tcRep     <- tyConRep dflags mkTyCon tc

               kReps     <- mapM kindRep ks

               return ( mkTyConApp tc ks
                      , mkRep tcRep kReps []
                      )

          EvTypeableTyApp t1 t2 ->
            do e1  <- getRep tyCl t1
               e2  <- getRep tyCl t2
               ctr <- dsLookupGlobalId mkAppTyName

               return ( mkAppTy (snd t1) (snd t2)
                      , mkApps (Var ctr) [ e1, e2 ]
                      )

          EvTypeableTyLit t ->
            do e <- tyLitRep t
               return (snd t, e)

     -- TyRep -> Typeable t
     -- see also: Note [Memoising typeOf]
     repName <- newSysLocalDs tyRepType
     let proxyT = mkProxyPrimTy (typeKind ty) ty
         method = bindNonRec repName rep
                $ mkLams [mkWildValBinder proxyT] (Var repName)

     -- package up the method as `Typeable` dictionary
     return $ mkCastDs method $ mkSymCo $ getTypeableCo tyCl ty

  where
  -- co: method -> Typeable k t
  getTypeableCo tc t =
    case instNewTyCon_maybe tc [typeKind t, t] of
      Just (_,co) -> co
      _           -> panic "Class `Typeable` is not a `newtype`."

  -- Typeable t -> TyRep
  getRep tc (ev,t) =
    do typeableExpr <- dsEvTerm ev
       let co     = getTypeableCo tc t
           method = mkCastDs typeableExpr co
           proxy  = mkTyApps (Var proxyHashId) [typeKind t, t]
       return (mkApps method [proxy])

  -- KnownNat t -> TyRep      (also used for KnownSymbol)
  tyLitRep (ev,t) =
    do dict <- dsEvTerm ev
       fun  <- dsLookupGlobalId $
               case typeKind t of
                 k | eqType k typeNatKind    -> typeNatTypeRepName
                   | eqType k typeSymbolKind -> typeSymbolTypeRepName
                   | otherwise -> panic "dsEvTypeable: unknown type lit kind"
       let finst  = mkTyApps (Var fun) [t]
           proxy  = mkTyApps (Var proxyHashId) [typeKind t, t]
       return (mkApps finst [ dict, proxy ])

  -- This part could be cached
  tyConRep dflags mkTyCon tc =
    do pkgStr  <- mkStringExprFS pkg_fs
       modStr  <- mkStringExprFS modl_fs
       nameStr <- mkStringExprFS name_fs
       return (mkApps (Var mkTyCon) [ int64 high, int64 low
                                    , pkgStr, modStr, nameStr
                                    ])
    where
    tycon_name                = tyConName tc
    modl                      = nameModule tycon_name
    pkg                       = moduleUnitId modl

    modl_fs                   = moduleNameFS (moduleName modl)
    pkg_fs                    = unitIdFS pkg
    name_fs                   = occNameFS (nameOccName tycon_name)
    hash_name_fs
      | isPromotedDataCon tc  = appendFS (mkFastString "$c") name_fs
      | isTupleTyCon tc &&
        returnsConstraintKind (tyConKind tc)
                              = appendFS (mkFastString "$p") name_fs
      | otherwise             = name_fs

    hashThis = unwords $ map unpackFS [pkg_fs, modl_fs, hash_name_fs]
    Fingerprint high low = fingerprintString hashThis

    int64
      | wORD_SIZE dflags == 4 = mkWord64LitWord64
      | otherwise             = mkWordLit dflags . fromIntegral


=======
{-**********************************************************************
*                                                                      *
           Desugaring Typeable dictionaries
*                                                                      *
**********************************************************************-}

dsEvTypeable :: Type -> EvTypeable -> DsM CoreExpr
-- Return a CoreExpr :: Typeable ty
-- This code is tightly coupled to the representation
-- of TypeRep, in base library Data.Typeable.Internals
dsEvTypeable ty ev
  = do { tyCl <- dsLookupTyCon typeableClassName   -- Typeable
       ; let kind = typeKind ty
             Just typeable_data_con
                 = tyConSingleDataCon_maybe tyCl      -- "Data constructor"
                                                      -- for Typeable

       ; rep_expr <- ds_ev_typeable ty ev

       -- Build Core for (let r::TypeRep = rep in \proxy. rep)
       -- See Note [Memoising typeOf]
       ; repName <- newSysLocalDs (exprType rep_expr)
       ; let proxyT = mkProxyPrimTy kind ty
             method = bindNonRec repName rep_expr
                      $ mkLams [mkWildValBinder proxyT] (Var repName)

       -- Package up the method as `Typeable` dictionary
       ; return $ mkConApp typeable_data_con [Type kind, Type ty, method] }


ds_ev_typeable :: Type -> EvTypeable -> DsM CoreExpr
-- Returns a CoreExpr :: TypeRep ty
ds_ev_typeable ty EvTypeableTyCon
  | Just (tc, ks) <- splitTyConApp_maybe ty
  = ASSERT( all isKind ks )
    do { ctr <- dsLookupGlobalId mkPolyTyConAppName
                    -- mkPolyTyConApp :: TyCon -> [KindRep] -> [TypeRep] -> TypeRep
       ; tyRepTc <- dsLookupTyCon typeRepTyConName  -- TypeRep (the TyCon)
       ; let tyRepType = mkTyConApp tyRepTc []      -- TypeRep (the Type)
             mkRep cRep kReps tReps
               = mkApps (Var ctr) [ cRep
                                  , mkListExpr tyRepType kReps
                                  , mkListExpr tyRepType tReps ]

             kindRep k  -- Returns CoreExpr :: TypeRep for that kind k
               = case splitTyConApp_maybe k of
                   Nothing -> panic "dsEvTypeable: not a kind constructor"
                   Just (kc,ks) -> do { kcRep <- tyConRep kc
                                      ; reps  <- mapM kindRep ks
                                      ; return (mkRep kcRep [] reps) }

       ; tcRep <- tyConRep tc
       ; kReps <- mapM kindRep ks
       ; return (mkRep tcRep kReps []) }

ds_ev_typeable ty (EvTypeableTyApp ev1 ev2)
  | Just (t1,t2) <- splitAppTy_maybe ty
  = do { e1  <- getRep ev1 t1
       ; e2  <- getRep ev2 t2
       ; ctr <- dsLookupGlobalId mkAppTyName
       ; return ( mkApps (Var ctr) [ e1, e2 ] ) }

ds_ev_typeable ty (EvTypeableTyLit ev)
  = do { fun  <- dsLookupGlobalId tr_fun
       ; dict <- dsEvTerm ev       -- Of type KnownNat/KnownSym
       ; let proxy = mkTyApps (Var proxyHashId) [ty_kind, ty]
       ; return (mkApps (mkTyApps (Var fun) [ty]) [ dict, proxy ]) }
  where
    ty_kind = typeKind ty

    -- tr_fun is the Name of
    --       typeNatTypeRep    :: KnownNat    a => Proxy# a -> TypeRep
    -- of    typeSymbolTypeRep :: KnownSymbol a => Proxy# a -> TypeRep
    tr_fun | ty_kind `eqType` typeNatKind    = typeNatTypeRepName
           | ty_kind `eqType` typeSymbolKind = typeSymbolTypeRepName
           | otherwise = panic "dsEvTypeable: unknown type lit kind"


ds_ev_typeable ty ev
  = pprPanic "dsEvTypeable" (ppr ty $$ ppr ev)

getRep :: EvTerm -> Type  -- EvTerm for Typeable ty, and ty
       -> DsM CoreExpr    -- Return CoreExpr :: TypeRep (of ty)
                          -- namely (typeRep# dict proxy)
-- Remember that
--   typeRep# :: forall k (a::k). Typeable k a -> Proxy k a -> TypeRep
getRep ev ty
  = do { typeable_expr <- dsEvTerm ev
       ; typeRepId     <- dsLookupGlobalId typeRepIdName
       ; let ty_args = [typeKind ty, ty]
       ; return (mkApps (mkTyApps (Var typeRepId) ty_args)
                        [ typeable_expr
                        , mkTyApps (Var proxyHashId) ty_args ]) }

tyConRep :: TyCon -> DsM CoreExpr
-- Returns CoreExpr :: TyCon
tyConRep tc
  | Just tc_rep_nm <- tyConRepName_maybe tc
  = do { tc_rep_id <- dsLookupGlobalId tc_rep_nm
       ; return (Var tc_rep_id) }
  | otherwise
  = pprPanic "tyConRep" (ppr tc)
>>>>>>> f40fe62d

{- Note [Memoising typeOf]
~~~~~~~~~~~~~~~~~~~~~~~~~~
See #3245, #9203

IMPORTANT: we don't want to recalculate the TypeRep once per call with
the proxy argument.  This is what went wrong in #3245 and #9203. So we
help GHC by manually keeping the 'rep' *outside* the lambda.
-}


{-**********************************************************************
*                                                                      *
           Desugaring EvCallStack evidence
*                                                                      *
**********************************************************************-}

dsEvCallStack :: EvCallStack -> DsM CoreExpr
-- See Note [Overview of implicit CallStacks] in TcEvidence.hs
dsEvCallStack cs = do
  df              <- getDynFlags
  m               <- getModule
  srcLocDataCon   <- dsLookupDataCon srcLocDataConName
  let srcLocTyCon  = dataConTyCon srcLocDataCon
  let srcLocTy     = mkTyConTy srcLocTyCon
  let mkSrcLoc l =
        liftM (mkCoreConApps srcLocDataCon)
              (sequence [ mkStringExprFS (unitIdFS $ moduleUnitId m)
                        , mkStringExprFS (moduleNameFS $ moduleName m)
                        , mkStringExprFS (srcSpanFile l)
                        , return $ mkIntExprInt df (srcSpanStartLine l)
                        , return $ mkIntExprInt df (srcSpanStartCol l)
                        , return $ mkIntExprInt df (srcSpanEndLine l)
                        , return $ mkIntExprInt df (srcSpanEndCol l)
                        ])

  -- Be careful to use [Char] instead of String here to avoid
  -- unnecessary dependencies on GHC.Base, particularly when
  -- building GHC.Err.absentError
  let callSiteTy = mkBoxedTupleTy [mkListTy charTy, srcLocTy]

  matchId         <- newSysLocalDs $ mkListTy callSiteTy

  callStackDataCon <- dsLookupDataCon callStackDataConName
  let callStackTyCon = dataConTyCon callStackDataCon
  let callStackTy    = mkTyConTy callStackTyCon
  let emptyCS        = mkCoreConApps callStackDataCon [mkNilExpr callSiteTy]
  let pushCS name loc rest =
        mkWildCase rest callStackTy callStackTy
                   [( DataAlt callStackDataCon
                    , [matchId]
                    , mkCoreConApps callStackDataCon
                       [mkConsExpr callSiteTy
                                   (mkCoreTup [name, loc])
                                   (Var matchId)]
                    )]
  let mkPush name loc tm = do
        nameExpr <- mkStringExprFS name
        locExpr <- mkSrcLoc loc
        case tm of
          EvCallStack EvCsEmpty -> return (pushCS nameExpr locExpr emptyCS)
          _ -> do tmExpr  <- dsEvTerm tm
                  -- at this point tmExpr :: IP sym CallStack
                  -- but we need the actual CallStack to pass to pushCS,
                  -- so we use unwrapIP to strip the dictionary wrapper
                  -- See Note [Overview of implicit CallStacks]
                  let ip_co = unwrapIP (exprType tmExpr)
                  return (pushCS nameExpr locExpr (mkCastDs tmExpr ip_co))
  case cs of
    EvCsTop name loc tm -> mkPush name loc tm
    EvCsPushCall name loc tm -> mkPush (occNameFS $ getOccName name) loc tm
<<<<<<< HEAD
    EvCsEmpty -> panic "Cannot have an empty CallStack"
=======
    EvCsEmpty -> panic "Cannot have an empty CallStack"

{-**********************************************************************
*                                                                      *
           Desugaring Coercions
*                                                                      *
**********************************************************************-}

dsTcCoercion :: TcCoercion -> (Coercion -> CoreExpr) -> DsM CoreExpr
-- This is the crucial function that moves
-- from TcCoercions to Coercions; see Note [TcCoercions] in Coercion
-- e.g.  dsTcCoercion (trans g1 g2) k
--       = case g1 of EqBox g1# ->
--         case g2 of EqBox g2# ->
--         k (trans g1# g2#)
-- thing_inside will get a coercion at the role requested
dsTcCoercion co thing_inside
  = do { us <- newUniqueSupply
       ; let eqvs_covs :: [(EqVar,CoVar)]
             eqvs_covs = zipWith mk_co_var (varSetElems (coVarsOfTcCo co))
                                           (uniqsFromSupply us)

             subst = mkCvSubst emptyInScopeSet [(eqv, mkCoVarCo cov) | (eqv, cov) <- eqvs_covs]
             result_expr = thing_inside (ds_tc_coercion subst co)
             result_ty   = exprType result_expr

       ; return (foldr (wrap_in_case result_ty) result_expr eqvs_covs) }
  where
    mk_co_var :: Id -> Unique -> (Id, Id)
    mk_co_var eqv uniq = (eqv, mkUserLocal occ uniq ty loc)
       where
         eq_nm = idName eqv
         occ = nameOccName eq_nm
         loc = nameSrcSpan eq_nm
         ty  = mkCoercionType (getEqPredRole (evVarPred eqv)) ty1 ty2
         (ty1, ty2) = getEqPredTys (evVarPred eqv)

    wrap_in_case result_ty (eqv, cov) body
      = case getEqPredRole (evVarPred eqv) of
         Nominal          -> Case (Var eqv) eqv result_ty [(DataAlt eqBoxDataCon, [cov], body)]
         Representational -> Case (Var eqv) eqv result_ty [(DataAlt coercibleDataCon, [cov], body)]
         Phantom          -> panic "wrap_in_case/phantom"

ds_tc_coercion :: CvSubst -> TcCoercion -> Coercion
-- If the incoming TcCoercion if of type (a ~ b)   (resp.  Coercible a b)
--                 the result is of type (a ~# b)  (reps.  a ~# b)
-- The VarEnv maps EqVars of type (a ~ b) to Coercions of type (a ~# b) (resp. and so on)
-- No need for InScope set etc because the
ds_tc_coercion subst tc_co
  = go tc_co
  where
    go (TcRefl r ty)            = Refl r (Coercion.substTy subst ty)
    go (TcTyConAppCo r tc cos)  = mkTyConAppCo r tc (map go cos)
    go (TcAppCo co1 co2)        = mkAppCo (go co1) (go co2)
    go (TcForAllCo tv co)       = mkForAllCo tv' (ds_tc_coercion subst' co)
                              where
                                (subst', tv') = Coercion.substTyVarBndr subst tv
    go (TcAxiomInstCo ax ind cos)
                                = AxiomInstCo ax ind (map go cos)
    go (TcPhantomCo ty1 ty2)    = UnivCo (fsLit "ds_tc_coercion") Phantom ty1 ty2
    go (TcSymCo co)             = mkSymCo (go co)
    go (TcTransCo co1 co2)      = mkTransCo (go co1) (go co2)
    go (TcNthCo n co)           = mkNthCo n (go co)
    go (TcLRCo lr co)           = mkLRCo lr (go co)
    go (TcSubCo co)             = mkSubCo (go co)
    go (TcLetCo bs co)          = ds_tc_coercion (ds_co_binds bs) co
    go (TcCastCo co1 co2)       = mkCoCast (go co1) (go co2)
    go (TcCoVarCo v)            = ds_ev_id subst v
    go (TcAxiomRuleCo co ts cs) = AxiomRuleCo co (map (Coercion.substTy subst) ts) (map go cs)
    go (TcCoercion co)          = co

    ds_co_binds :: TcEvBinds -> CvSubst
    ds_co_binds (EvBinds bs)      = foldl ds_scc subst (sccEvBinds bs)
    ds_co_binds eb@(TcEvBinds {}) = pprPanic "ds_co_binds" (ppr eb)

    ds_scc :: CvSubst -> SCC EvBind -> CvSubst
    ds_scc subst (AcyclicSCC (EvBind { eb_lhs = v, eb_rhs = ev_term }))
      = extendCvSubstAndInScope subst v (ds_co_term subst ev_term)
    ds_scc _ (CyclicSCC other) = pprPanic "ds_scc:cyclic" (ppr other $$ ppr tc_co)

    ds_co_term :: CvSubst -> EvTerm -> Coercion
    ds_co_term subst (EvCoercion tc_co) = ds_tc_coercion subst tc_co
    ds_co_term subst (EvId v)           = ds_ev_id subst v
    ds_co_term subst (EvCast tm co)     = mkCoCast (ds_co_term subst tm) (ds_tc_coercion subst co)
    ds_co_term _ other = pprPanic "ds_co_term" (ppr other $$ ppr tc_co)

    ds_ev_id :: CvSubst -> EqVar -> Coercion
    ds_ev_id subst v
     | Just co <- Coercion.lookupCoVar subst v = co
     | otherwise  = pprPanic "ds_tc_coercion" (ppr v $$ ppr tc_co)

{-
Note [Simple coercions]
~~~~~~~~~~~~~~~~~~~~~~~
We have a special case for coercions that are simple variables.
Suppose   cv :: a ~ b   is in scope
Lacking the special case, if we see
        f a b cv
we'd desguar to
        f a b (case cv of EqBox (cv# :: a ~# b) -> EqBox cv#)
which is a bit stupid.  The special case does the obvious thing.

This turns out to be important when desugaring the LHS of a RULE
(see Trac #7837).  Suppose we have
    normalise        :: (a ~ Scalar a) => a -> a
    normalise_Double :: Double -> Double
    {-# RULES "normalise" normalise = normalise_Double #-}

Then the RULE we want looks like
     forall a, (cv:a~Scalar a).
       normalise a cv = normalise_Double
But without the special case we generate the redundant box/unbox,
which simpleOpt (currently) doesn't remove. So the rule never matches.

Maybe simpleOpt should be smarter.  But it seems like a good plan
to simply never generate the redundant box/unbox in the first place.
-}
>>>>>>> f40fe62d
<|MERGE_RESOLUTION|>--- conflicted
+++ resolved
@@ -43,18 +43,10 @@
 import TcEvidence
 import TcType
 import Type
-<<<<<<< HEAD
-import Kind (returnsConstraintKind)
+import Kind( isKind )
 import Coercion
-import TysWiredIn ( mkListTy
-                  , mkBoxedTupleTy, charTy, typeNatKind, typeSymbolKind )
-=======
-import Kind( isKind )
-import Coercion hiding (substCo)
-import TysWiredIn ( eqBoxDataCon, coercibleDataCon, mkListTy
-                  , mkBoxedTupleTy, charTy
+import TysWiredIn ( mkListTy, mkBoxedTupleTy, charTy
                   , typeNatKind, typeSymbolKind )
->>>>>>> f40fe62d
 import Id
 import MkId(proxyHashId)
 import Class
@@ -83,30 +75,6 @@
 *                                                                      *
 **********************************************************************-}
 
-<<<<<<< HEAD
-dsTopLHsBinds :: LHsBinds Id -> DsM (OrdList (DsId,CoreExpr))
-dsTopLHsBinds binds = ds_lhs_binds binds
-
-dsLHsBinds :: LHsBinds Id -> DsM [(DsId,CoreExpr)]
-dsLHsBinds binds = do { binds' <- ds_lhs_binds binds
-                      ; return (fromOL binds') }
-
-------------------------
-ds_lhs_binds :: LHsBinds Id -> DsM (OrdList (DsId,CoreExpr))
-
-ds_lhs_binds binds = do { ds_bs <- mapBagM dsLHsBind binds
-                        ; return (foldBag appOL id nilOL ds_bs) }
-
-dsLHsBind :: LHsBind Id -> DsM (OrdList (DsId,CoreExpr))
-dsLHsBind (L loc bind) = putSrcSpanDs loc $ dsHsBind bind
-
-dsHsBind :: HsBind Id -> DsM (OrdList (DsId,CoreExpr))
-
-dsHsBind (VarBind { var_id = var, var_rhs = expr, var_inline = inline_regardless })
-  = do  { dflags <- getDynFlags
-        ; core_expr <- dsLExpr expr
-        ; var' <- dsVar var
-=======
 -- | Desugar top level binds, strict binds are treated like normal
 -- binds since there is no good time to force before first usage.
 dsTopLHsBinds :: LHsBinds Id -> DsM (OrdList (Id,CoreExpr))
@@ -120,7 +88,6 @@
                       ; return (force_vars, binds') }
 
 ------------------------
->>>>>>> f40fe62d
 
 ds_lhs_binds :: LHsBinds Id -> DsM ([Id], [(Id,CoreExpr)])
 
@@ -149,24 +116,6 @@
   = do  { core_expr <- dsLExpr expr
                 -- Dictionary bindings are always VarBinds,
                 -- so we only need do this here
-<<<<<<< HEAD
-        ; let var'' | inline_regardless = var' `setIdUnfolding` mkCompulsoryUnfolding core_expr
-                    | otherwise         = var'
-
-        ; return (unitOL (makeCorePair dflags var'' False 0 core_expr)) }
-
-dsHsBind (FunBind { fun_id = L _ fun, fun_matches = matches
-                  , fun_co_fn = co_fn, fun_tick = tick
-                  , fun_infix = inf })
- = do   { dflags <- getDynFlags
-        ; (args, body) <- matchWrapper (FunRhs (idName fun) inf) matches
-        ; tick' <- mapM dsTickish tick
-        ; let body' = mkOptTickBox tick' body
-        ; rhs <- dsHsWrapper co_fn (mkLams args body')
-        ; fun' <- dsVar fun
-        ; {- pprTrace "dsHsBind" (ppr fun <+> ppr (idInlinePragma fun)) $ -}
-           return (unitOL (makeCorePair dflags fun' False 0 rhs)) }
-=======
         ; let var' | inline_regardless = var `setIdUnfolding` mkCompulsoryUnfolding core_expr
                    | otherwise         = var
         ; let core_bind@(id,_) = makeCorePair dflags var' False 0 core_expr
@@ -189,25 +138,15 @@
                 else []
         ; {- pprTrace "dsHsBind" (ppr fun <+> ppr (idInlinePragma fun)) $ -}
            return (force_var, [core_binds]) }
->>>>>>> f40fe62d
 
 dsHsBind dflags
          (PatBind { pat_lhs = pat, pat_rhs = grhss, pat_rhs_ty = ty
                   , pat_ticks = (rhs_tick, var_ticks) })
-<<<<<<< HEAD
-  = do  { ty' <- dsType ty
-        ; body_expr <- dsGuarded grhss ty'
-        ; rhs_tick' <- mapM dsTickish rhs_tick
-        ; var_ticks' <- mapM (mapM dsTickish) var_ticks
-        ; let body' = mkOptTickBox rhs_tick' body_expr
-        ; sel_binds <- mkSelectorBinds var_ticks' pat body'
-=======
   = do  { body_expr <- dsGuarded grhss ty
         ; let body' = mkOptTickBox rhs_tick body_expr
               (is_strict,pat') = getUnBangedLPat dflags pat
         ; (force_var,sel_binds) <-
             mkSelectorBinds is_strict var_ticks pat' body'
->>>>>>> f40fe62d
           -- We silently ignore inline pragmas; no makeCorePair
           -- Not so cool, but really doesn't matter
         ; let force_var' = if is_strict
@@ -225,32 +164,22 @@
                    , abs_ev_binds = ev_binds, abs_binds = binds })
   | ABE { abe_wrap = wrap, abe_poly = global
         , abe_mono = local, abe_prags = prags } <- export
-<<<<<<< HEAD
-  = do  { dflags <- getDynFlags
-        ; bind_prs    <- ds_lhs_binds binds
-        ; let   core_bind = Rec (fromOL bind_prs)
-=======
   , not (xopt Opt_Strict dflags)                 -- handle strict binds
   , not (anyBag (isBangedPatBind . unLoc) binds) -- in the next case
   = do  { (_, bind_prs) <- ds_lhs_binds binds
         ; let core_bind = Rec bind_prs
->>>>>>> f40fe62d
         ; ds_binds <- dsTcEvBinds_s ev_binds
-        ; tyvars' <- dsVars tyvars
-        ; dicts' <- dsVars dicts
-        ; local' <- dsVar local
-        ; global' <- dsVar global
         ; rhs <- dsHsWrapper wrap $  -- Usually the identity
-                            mkLams tyvars' $ mkLams dicts' $
+                            mkLams tyvars $ mkLams dicts $
                             mkCoreLets ds_binds $
                             Let core_bind $
-                            Var local'
+                            Var local
 
         ; (spec_binds, rules) <- dsSpecs rhs prags
 
-        ; let   global''  = addIdSpecialisations global' rules
-                main_bind = makeCorePair dflags global'' (isDefaultMethod prags)
-                                         (dictArity dicts') rhs
+        ; let   global'  = addIdSpecialisations global rules
+                main_bind = makeCorePair dflags global' (isDefaultMethod prags)
+                                         (dictArity dicts) rhs
 
         ; return ([], main_bind : fromOL spec_binds) }
 
@@ -259,20 +188,6 @@
                    , abs_exports = exports, abs_ev_binds = ev_binds
                    , abs_binds = binds })
          -- See Note [Desugaring AbsBinds]
-<<<<<<< HEAD
-  = do  { dflags <- getDynFlags
-        ; bind_prs <- ds_lhs_binds binds
-        ; exports' <- mapM dsExportTypes exports
-        ; let core_bind
-                = Rec [ makeCorePair dflags (add_inline exports' lcl_id)
-                                     False 0 rhs
-                      | (lcl_id, rhs) <- fromOL bind_prs ]
-                -- Monomorphic recursion possible, hence Rec
-
-              locals   = map abe_mono exports'
-              tup_expr = mkBigCoreVarTup locals
-              tup_ty   = exprType tup_expr
-=======
   = do  { (local_force_vars, bind_prs) <- ds_lhs_binds binds
         ; let core_bind = Rec [ makeCorePair dflags (add_inline lcl_id) False 0 rhs
                               | (lcl_id, rhs) <- bind_prs ]
@@ -282,11 +197,8 @@
               all_locals   = locals ++ new_force_vars
               tup_expr     = mkBigCoreVarTup all_locals
               tup_ty       = exprType tup_expr
->>>>>>> f40fe62d
         ; ds_binds <- dsTcEvBinds_s ev_binds
-        ; tyvars' <- dsVars tyvars
-        ; dicts' <- dsVars dicts
-        ; let poly_tup_rhs = mkLams tyvars' $ mkLams dicts' $
+        ; let poly_tup_rhs = mkLams tyvars $ mkLams dicts $
                              mkCoreLets ds_binds $
                              Let core_bind $
                              tup_expr
@@ -302,15 +214,9 @@
                            , abe_mono = local, abe_prags = spec_prags })
                 = do { tup_id  <- newSysLocalDs tup_ty
                      ; rhs <- dsHsWrapper wrap $
-<<<<<<< HEAD
-                                 mkLams tyvars' $ mkLams dicts' $
-                                 mkTupleSelector locals local tup_id $
-                                 mkVarApps (Var poly_tup_id) (tyvars' ++ dicts')
-=======
                                  mkLams tyvars $ mkLams dicts $
                                  mkTupleSelector all_locals local tup_id $
                                  mkVarApps (Var poly_tup_id) (tyvars ++ dicts)
->>>>>>> f40fe62d
                      ; let rhs_for_spec = Let (NonRec poly_tup_id poly_tup_rhs) rhs
                      ; (spec_binds, rules) <- dsSpecs rhs_for_spec spec_prags
                      ; let global' = (global `setInlinePragma` defaultInlinePragma)
@@ -320,29 +226,24 @@
                            -- Id is just the selector.  Hmm.
                      ; return ((global', rhs) : fromOL spec_binds) }
 
-<<<<<<< HEAD
-        ; export_binds_s <- mapM mk_bind exports'
-=======
         ; export_binds_s <- mapM mk_bind (exports ++ extra_exports)
->>>>>>> f40fe62d
 
         ; return (exported_force_vars
                  ,(poly_tup_id, poly_tup_rhs) :
                    concat export_binds_s) }
   where
-    inline_env :: [ABExport Id] -> IdEnv Id
-                             -- Maps a monomorphic local Id to one with
+    inline_env :: IdEnv Id   -- Maps a monomorphic local Id to one with
                              -- the inline pragma from the source
                              -- The type checker put the inline pragma
                              -- on the *global* Id, so we need to transfer it
-    inline_env exports'
+    inline_env
       = mkVarEnv [ (lcl_id, setInlinePragma lcl_id prag)
-                 | ABE { abe_mono = lcl_id, abe_poly = gbl_id } <- exports'
+                 | ABE { abe_mono = lcl_id, abe_poly = gbl_id } <- exports
                  , let prag = idInlinePragma gbl_id ]
 
-    add_inline :: [ABExport Id] -> Id -> Id    -- tran
-    add_inline exports' lcl_id = lookupVarEnv (inline_env exports') lcl_id
-                                 `orElse` lcl_id
+    add_inline :: Id -> Id    -- tran
+    add_inline lcl_id = lookupVarEnv inline_env lcl_id
+                        `orElse` lcl_id
 
     global_env :: IdEnv Id -- Maps local Id to its global exported Id
     global_env =
@@ -380,7 +281,7 @@
 
 
 ------------------------
-makeCorePair :: DynFlags -> DsId -> Bool -> Arity -> CoreExpr -> (DsId, CoreExpr)
+makeCorePair :: DynFlags -> Id -> Bool -> Arity -> CoreExpr -> (Id, CoreExpr)
 makeCorePair dflags gbl_id is_default_method dict_arity rhs
   | is_default_method                 -- Default methods are *always* inlined
   = (gbl_id `setIdUnfolding` mkCompulsoryUnfolding rhs, rhs)
@@ -638,7 +539,7 @@
 ------------------------
 dsSpecs :: CoreExpr     -- Its rhs
         -> TcSpecPrags
-        -> DsM ( OrdList (DsId,CoreExpr)  -- Binding for specialised Ids
+        -> DsM ( OrdList (Id,CoreExpr)  -- Binding for specialised Ids
                , [CoreRule] )           -- Rules for the Global Ids
 -- See Note [Handling SPECIALISE pragmas] in TcBinds
 dsSpecs _ IsDefaultMethod = return (nilOL, [])
@@ -651,7 +552,7 @@
                                 -- Nothing => RULE is for an imported Id
                                 --            rhs is in the Id's unfolding
        -> Located TcSpecPrag
-       -> DsM (Maybe (OrdList (DsId,CoreExpr), CoreRule))
+       -> DsM (Maybe (OrdList (Id,CoreExpr), CoreRule))
 dsSpec mb_poly_rhs (L loc (SpecPrag poly_id spec_co spec_inl))
   | isJust (isClassOpId_maybe poly_id)
   = putSrcSpanDs loc $
@@ -671,12 +572,11 @@
   | otherwise
   = putSrcSpanDs loc $
     do { uniq <- newUnique
-       ; poly_id' <- dsVar poly_id
-       ; let poly_name = idName poly_id'
+       ; let poly_name = idName poly_id
              spec_occ  = mkSpecOcc (getOccName poly_name)
              spec_name = mkInternalName uniq spec_occ (getSrcSpan poly_name)
        ; (bndrs, ds_lhs) <- liftM collectBinders
-                                  (dsHsWrapper spec_co (Var poly_id'))
+                                  (dsHsWrapper spec_co (Var poly_id))
        ; let spec_ty = mkPiTypes bndrs (exprType ds_lhs)
        ; -- pprTrace "dsRule" (vcat [ ptext (sLit "Id:") <+> ppr poly_id
          --                         , ptext (sLit "spec_co:") <+> ppr spec_co
@@ -687,7 +587,7 @@
 
        { dflags <- getDynFlags
        ; this_mod <- getModule
-       ; let fn_unf    = realIdUnfolding poly_id'
+       ; let fn_unf    = realIdUnfolding poly_id
              unf_fvs   = stableUnfoldingVars fn_unf `orElse` emptyVarSet
              in_scope  = mkInScopeSet (unf_fvs `unionVarSet` exprsFreeVars args)
              spec_unf  = specUnfolding dflags (mkEmptySubst in_scope) bndrs args fn_unf
@@ -820,7 +720,7 @@
 ************************************************************************
 -}
 
-decomposeRuleLhs :: [DsVar] -> CoreExpr -> Either SDoc ([DsVar], DsId, [CoreExpr])
+decomposeRuleLhs :: [Var] -> CoreExpr -> Either SDoc ([Var], Id, [CoreExpr])
 -- (decomposeRuleLhs bndrs lhs) takes apart the LHS of a RULE,
 -- The 'bndrs' are the quantified binders of the rules, but decomposeRuleLhs
 -- may add some extra dictionary binders (see Note [Free dictionaries])
@@ -1056,8 +956,7 @@
 
 dsHsWrapper :: HsWrapper -> CoreExpr -> DsM CoreExpr
 dsHsWrapper WpHole            e = return e
-dsHsWrapper (WpTyApp ty)      e = do { ty' <- dsType ty
-                                     ; return $ App e (Type ty') }
+dsHsWrapper (WpTyApp ty)      e = return $ App e (Type ty)
 dsHsWrapper (WpLet ev_binds)  e = do bs <- dsTcEvBinds ev_binds
                                      return (mkCoreLets bs e)
 dsHsWrapper (WpCompose c1 c2) e = do { e1 <- dsHsWrapper c2 e
@@ -1067,8 +966,7 @@
                                       ; e2 <- dsHsWrapper c2 (mkCoreAppDs (text "dsHsWrapper") e e1)
                                       ; return (Lam x e2) }
 dsHsWrapper (WpCast co)       e = ASSERT(coercionRole co == Representational)
-                                  do { co' <- dsCoercion co
-                                     ; return $ mkCastDs e co' }
+                                  return $ mkCastDs e co
 dsHsWrapper (WpEvLam ev)      e = return $ Lam ev e
 dsHsWrapper (WpTyLam tv)      e = return $ Lam tv e
 dsHsWrapper (WpEvApp    tm)   e = liftM (App e) (dsEvTerm tm)
@@ -1100,25 +998,6 @@
 **********************************************************************-}
 
 dsEvTerm :: EvTerm -> DsM CoreExpr
-<<<<<<< HEAD
-dsEvTerm (EvId v)
-  = do { cv_env <- dsGetCvSubstEnv
-       ; case lookupVarEnv cv_env v of
-           Just co -> return (Coercion co)
-           Nothing -> return (Var v) }
-
-dsEvTerm (EvCast tm co)
-  = do { tm' <- dsEvTerm tm
-       ; co' <- dsCoercion co
-       ; return $ mkCastDs tm' co' }
-
-dsEvTerm (EvDFunApp df tys tms)
-  = do { tms' <- mapM dsEvTerm tms
-       ; return $ Var df `mkTyApps` tys `mkApps` tms' }
-
-dsEvTerm (EvCoercion co) = do { co' <- dsCoercion co
-                              ; return (Coercion co') }
-=======
 dsEvTerm (EvId v)           = return (Var v)
 dsEvTerm (EvCallStack cs)   = dsEvCallStack cs
 dsEvTerm (EvTypeable ty ev) = dsEvTypeable ty ev
@@ -1127,161 +1006,28 @@
 
 dsEvTerm (EvCast tm co)
   = do { tm' <- dsEvTerm tm
-       ; dsTcCoercion co $ mkCastDs tm' }
-         -- 'v' is always a lifted evidence variable so it is
-         -- unnecessary to call varToCoreExpr v here.
+       ; return $ mkCastDs tm' co }
 
 dsEvTerm (EvDFunApp df tys tms)
-  = return (Var df `mkTyApps` tys `mkApps` (map Var tms))
-
-dsEvTerm (EvCoercion (TcCoVarCo v)) = return (Var v)  -- See Note [Simple coercions]
-dsEvTerm (EvCoercion co)            = dsTcCoercion co mkEqBox
-
->>>>>>> f40fe62d
+  = do { tms' <- mapM dsEvTerm tms
+       ; return $ Var df `mkTyApps` tys `mkApps` tms' }
+
+dsEvTerm (EvCoercion co) = return (Coercion co)
 dsEvTerm (EvSuperClass d n)
   = do { d' <- dsEvTerm d
        ; let (cls, tys) = getClassPredTys (exprType d')
              sc_sel_id  = classSCSelId cls n    -- Zero-indexed
        ; return $ Var sc_sel_id `mkTyApps` tys `App` d' }
 
-<<<<<<< HEAD
 dsEvTerm (EvDelayedError ty msg) = return $ dsEvDelayedError ty msg
-dsEvTerm (EvLit l) =
-  case l of
-    EvNum n -> mkIntegerExpr n
-    EvStr s -> mkStringExprFS s
-
-dsEvTerm (EvCallStack cs) = dsEvCallStack cs
-
-dsEvTerm (EvTypeable ev) = dsEvTypeable ev
 
 dsEvDelayedError :: Type -> FastString -> CoreExpr
 dsEvDelayedError ty msg
   = Var errorId `mkTyApps` [getLevity "dsEvTerm" ty, ty] `mkApps` [litMsg]
-=======
-dsEvTerm (EvDelayedError ty msg)
-  = return $ Var errorId `mkTyApps` [ty] `mkApps` [litMsg]
->>>>>>> f40fe62d
   where
     errorId = tYPE_ERROR_ID
     litMsg  = Lit (MachStr (fastStringToByteString msg))
 
-<<<<<<< HEAD
-dsEvTypeable :: EvTypeable -> DsM CoreExpr
-dsEvTypeable ev =
-  do tyCl      <- dsLookupTyCon typeableClassName
-     typeRepTc <- dsLookupTyCon typeRepTyConName
-     let tyRepType = mkTyConApp typeRepTc []
-
-     (ty, rep) <-
-        case ev of
-
-          EvTypeableTyCon tc ks ->
-            do ctr       <- dsLookupGlobalId mkPolyTyConAppName
-               mkTyCon   <- dsLookupGlobalId mkTyConName
-               dflags    <- getDynFlags
-               let mkRep cRep kReps tReps =
-                     mkApps (Var ctr) [ cRep, mkListExpr tyRepType kReps
-                                            , mkListExpr tyRepType tReps ]
-
-               let kindRep k =
-                     case splitTyConApp_maybe k of
-                       Nothing -> panic "dsEvTypeable: not a kind constructor"
-                       Just (kc,ks) ->
-                         do kcRep <- tyConRep dflags mkTyCon kc
-                            reps  <- mapM kindRep ks
-                            return (mkRep kcRep [] reps)
-
-               tcRep     <- tyConRep dflags mkTyCon tc
-
-               kReps     <- mapM kindRep ks
-
-               return ( mkTyConApp tc ks
-                      , mkRep tcRep kReps []
-                      )
-
-          EvTypeableTyApp t1 t2 ->
-            do e1  <- getRep tyCl t1
-               e2  <- getRep tyCl t2
-               ctr <- dsLookupGlobalId mkAppTyName
-
-               return ( mkAppTy (snd t1) (snd t2)
-                      , mkApps (Var ctr) [ e1, e2 ]
-                      )
-
-          EvTypeableTyLit t ->
-            do e <- tyLitRep t
-               return (snd t, e)
-
-     -- TyRep -> Typeable t
-     -- see also: Note [Memoising typeOf]
-     repName <- newSysLocalDs tyRepType
-     let proxyT = mkProxyPrimTy (typeKind ty) ty
-         method = bindNonRec repName rep
-                $ mkLams [mkWildValBinder proxyT] (Var repName)
-
-     -- package up the method as `Typeable` dictionary
-     return $ mkCastDs method $ mkSymCo $ getTypeableCo tyCl ty
-
-  where
-  -- co: method -> Typeable k t
-  getTypeableCo tc t =
-    case instNewTyCon_maybe tc [typeKind t, t] of
-      Just (_,co) -> co
-      _           -> panic "Class `Typeable` is not a `newtype`."
-
-  -- Typeable t -> TyRep
-  getRep tc (ev,t) =
-    do typeableExpr <- dsEvTerm ev
-       let co     = getTypeableCo tc t
-           method = mkCastDs typeableExpr co
-           proxy  = mkTyApps (Var proxyHashId) [typeKind t, t]
-       return (mkApps method [proxy])
-
-  -- KnownNat t -> TyRep      (also used for KnownSymbol)
-  tyLitRep (ev,t) =
-    do dict <- dsEvTerm ev
-       fun  <- dsLookupGlobalId $
-               case typeKind t of
-                 k | eqType k typeNatKind    -> typeNatTypeRepName
-                   | eqType k typeSymbolKind -> typeSymbolTypeRepName
-                   | otherwise -> panic "dsEvTypeable: unknown type lit kind"
-       let finst  = mkTyApps (Var fun) [t]
-           proxy  = mkTyApps (Var proxyHashId) [typeKind t, t]
-       return (mkApps finst [ dict, proxy ])
-
-  -- This part could be cached
-  tyConRep dflags mkTyCon tc =
-    do pkgStr  <- mkStringExprFS pkg_fs
-       modStr  <- mkStringExprFS modl_fs
-       nameStr <- mkStringExprFS name_fs
-       return (mkApps (Var mkTyCon) [ int64 high, int64 low
-                                    , pkgStr, modStr, nameStr
-                                    ])
-    where
-    tycon_name                = tyConName tc
-    modl                      = nameModule tycon_name
-    pkg                       = moduleUnitId modl
-
-    modl_fs                   = moduleNameFS (moduleName modl)
-    pkg_fs                    = unitIdFS pkg
-    name_fs                   = occNameFS (nameOccName tycon_name)
-    hash_name_fs
-      | isPromotedDataCon tc  = appendFS (mkFastString "$c") name_fs
-      | isTupleTyCon tc &&
-        returnsConstraintKind (tyConKind tc)
-                              = appendFS (mkFastString "$p") name_fs
-      | otherwise             = name_fs
-
-    hashThis = unwords $ map unpackFS [pkg_fs, modl_fs, hash_name_fs]
-    Fingerprint high low = fingerprintString hashThis
-
-    int64
-      | wORD_SIZE dflags == 4 = mkWord64LitWord64
-      | otherwise             = mkWordLit dflags . fromIntegral
-
-
-=======
 {-**********************************************************************
 *                                                                      *
            Desugaring Typeable dictionaries
@@ -1384,7 +1130,6 @@
        ; return (Var tc_rep_id) }
   | otherwise
   = pprPanic "tyConRep" (ppr tc)
->>>>>>> f40fe62d
 
 {- Note [Memoising typeOf]
 ~~~~~~~~~~~~~~~~~~~~~~~~~~
@@ -1456,124 +1201,4 @@
   case cs of
     EvCsTop name loc tm -> mkPush name loc tm
     EvCsPushCall name loc tm -> mkPush (occNameFS $ getOccName name) loc tm
-<<<<<<< HEAD
-    EvCsEmpty -> panic "Cannot have an empty CallStack"
-=======
-    EvCsEmpty -> panic "Cannot have an empty CallStack"
-
-{-**********************************************************************
-*                                                                      *
-           Desugaring Coercions
-*                                                                      *
-**********************************************************************-}
-
-dsTcCoercion :: TcCoercion -> (Coercion -> CoreExpr) -> DsM CoreExpr
--- This is the crucial function that moves
--- from TcCoercions to Coercions; see Note [TcCoercions] in Coercion
--- e.g.  dsTcCoercion (trans g1 g2) k
---       = case g1 of EqBox g1# ->
---         case g2 of EqBox g2# ->
---         k (trans g1# g2#)
--- thing_inside will get a coercion at the role requested
-dsTcCoercion co thing_inside
-  = do { us <- newUniqueSupply
-       ; let eqvs_covs :: [(EqVar,CoVar)]
-             eqvs_covs = zipWith mk_co_var (varSetElems (coVarsOfTcCo co))
-                                           (uniqsFromSupply us)
-
-             subst = mkCvSubst emptyInScopeSet [(eqv, mkCoVarCo cov) | (eqv, cov) <- eqvs_covs]
-             result_expr = thing_inside (ds_tc_coercion subst co)
-             result_ty   = exprType result_expr
-
-       ; return (foldr (wrap_in_case result_ty) result_expr eqvs_covs) }
-  where
-    mk_co_var :: Id -> Unique -> (Id, Id)
-    mk_co_var eqv uniq = (eqv, mkUserLocal occ uniq ty loc)
-       where
-         eq_nm = idName eqv
-         occ = nameOccName eq_nm
-         loc = nameSrcSpan eq_nm
-         ty  = mkCoercionType (getEqPredRole (evVarPred eqv)) ty1 ty2
-         (ty1, ty2) = getEqPredTys (evVarPred eqv)
-
-    wrap_in_case result_ty (eqv, cov) body
-      = case getEqPredRole (evVarPred eqv) of
-         Nominal          -> Case (Var eqv) eqv result_ty [(DataAlt eqBoxDataCon, [cov], body)]
-         Representational -> Case (Var eqv) eqv result_ty [(DataAlt coercibleDataCon, [cov], body)]
-         Phantom          -> panic "wrap_in_case/phantom"
-
-ds_tc_coercion :: CvSubst -> TcCoercion -> Coercion
--- If the incoming TcCoercion if of type (a ~ b)   (resp.  Coercible a b)
---                 the result is of type (a ~# b)  (reps.  a ~# b)
--- The VarEnv maps EqVars of type (a ~ b) to Coercions of type (a ~# b) (resp. and so on)
--- No need for InScope set etc because the
-ds_tc_coercion subst tc_co
-  = go tc_co
-  where
-    go (TcRefl r ty)            = Refl r (Coercion.substTy subst ty)
-    go (TcTyConAppCo r tc cos)  = mkTyConAppCo r tc (map go cos)
-    go (TcAppCo co1 co2)        = mkAppCo (go co1) (go co2)
-    go (TcForAllCo tv co)       = mkForAllCo tv' (ds_tc_coercion subst' co)
-                              where
-                                (subst', tv') = Coercion.substTyVarBndr subst tv
-    go (TcAxiomInstCo ax ind cos)
-                                = AxiomInstCo ax ind (map go cos)
-    go (TcPhantomCo ty1 ty2)    = UnivCo (fsLit "ds_tc_coercion") Phantom ty1 ty2
-    go (TcSymCo co)             = mkSymCo (go co)
-    go (TcTransCo co1 co2)      = mkTransCo (go co1) (go co2)
-    go (TcNthCo n co)           = mkNthCo n (go co)
-    go (TcLRCo lr co)           = mkLRCo lr (go co)
-    go (TcSubCo co)             = mkSubCo (go co)
-    go (TcLetCo bs co)          = ds_tc_coercion (ds_co_binds bs) co
-    go (TcCastCo co1 co2)       = mkCoCast (go co1) (go co2)
-    go (TcCoVarCo v)            = ds_ev_id subst v
-    go (TcAxiomRuleCo co ts cs) = AxiomRuleCo co (map (Coercion.substTy subst) ts) (map go cs)
-    go (TcCoercion co)          = co
-
-    ds_co_binds :: TcEvBinds -> CvSubst
-    ds_co_binds (EvBinds bs)      = foldl ds_scc subst (sccEvBinds bs)
-    ds_co_binds eb@(TcEvBinds {}) = pprPanic "ds_co_binds" (ppr eb)
-
-    ds_scc :: CvSubst -> SCC EvBind -> CvSubst
-    ds_scc subst (AcyclicSCC (EvBind { eb_lhs = v, eb_rhs = ev_term }))
-      = extendCvSubstAndInScope subst v (ds_co_term subst ev_term)
-    ds_scc _ (CyclicSCC other) = pprPanic "ds_scc:cyclic" (ppr other $$ ppr tc_co)
-
-    ds_co_term :: CvSubst -> EvTerm -> Coercion
-    ds_co_term subst (EvCoercion tc_co) = ds_tc_coercion subst tc_co
-    ds_co_term subst (EvId v)           = ds_ev_id subst v
-    ds_co_term subst (EvCast tm co)     = mkCoCast (ds_co_term subst tm) (ds_tc_coercion subst co)
-    ds_co_term _ other = pprPanic "ds_co_term" (ppr other $$ ppr tc_co)
-
-    ds_ev_id :: CvSubst -> EqVar -> Coercion
-    ds_ev_id subst v
-     | Just co <- Coercion.lookupCoVar subst v = co
-     | otherwise  = pprPanic "ds_tc_coercion" (ppr v $$ ppr tc_co)
-
-{-
-Note [Simple coercions]
-~~~~~~~~~~~~~~~~~~~~~~~
-We have a special case for coercions that are simple variables.
-Suppose   cv :: a ~ b   is in scope
-Lacking the special case, if we see
-        f a b cv
-we'd desguar to
-        f a b (case cv of EqBox (cv# :: a ~# b) -> EqBox cv#)
-which is a bit stupid.  The special case does the obvious thing.
-
-This turns out to be important when desugaring the LHS of a RULE
-(see Trac #7837).  Suppose we have
-    normalise        :: (a ~ Scalar a) => a -> a
-    normalise_Double :: Double -> Double
-    {-# RULES "normalise" normalise = normalise_Double #-}
-
-Then the RULE we want looks like
-     forall a, (cv:a~Scalar a).
-       normalise a cv = normalise_Double
-But without the special case we generate the redundant box/unbox,
-which simpleOpt (currently) doesn't remove. So the rule never matches.
-
-Maybe simpleOpt should be smarter.  But it seems like a good plan
-to simply never generate the redundant box/unbox in the first place.
--}
->>>>>>> f40fe62d
+    EvCsEmpty -> panic "Cannot have an empty CallStack"