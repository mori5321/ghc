{-
(c) The University of Glasgow 2006
(c) The GRASP/AQUA Project, Glasgow University, 1992-1998


The @match@ function
-}

{-# LANGUAGE CPP #-}

module Match ( match, matchEquations, matchWrapper, matchSimply, matchSinglePat ) where

#include "HsVersions.h"

import {-#SOURCE#-} DsExpr (dsLExpr, dsExpr)

import DynFlags
import HsSyn
import TcHsSyn
import TcEvidence
import TcRnMonad
import Check
import CoreSyn
import Literal
import CoreUtils
import MkCore
import DsMonad
import DsBinds
import DsGRHSs
import DsUtils
import Id
import ConLike
import DataCon
import PatSyn
import MatchCon
import MatchLit
import Type
<<<<<<< HEAD
import Coercion ( eqCoercion )
=======
import TcType ( toTcTypeBag )
>>>>>>> c865c425
import TyCon( isNewTyCon )
import TysWiredIn
import ListSetOps
import SrcLoc
import Maybes
import Util
import Name
import Outputable
import BasicTypes ( isGenerated )

import Control.Monad( unless )
import qualified Data.Map as Map

{-
************************************************************************
*                                                                      *
                The main matching function
*                                                                      *
************************************************************************

The function @match@ is basically the same as in the Wadler chapter,
except it is monadised, to carry around the name supply, info about
annotations, etc.

Notes on @match@'s arguments, assuming $m$ equations and $n$ patterns:
\begin{enumerate}
\item
A list of $n$ variable names, those variables presumably bound to the
$n$ expressions being matched against the $n$ patterns.  Using the
list of $n$ expressions as the first argument showed no benefit and
some inelegance.

\item
The second argument, a list giving the ``equation info'' for each of
the $m$ equations:
\begin{itemize}
\item
the $n$ patterns for that equation, and
\item
a list of Core bindings [@(Id, CoreExpr)@ pairs] to be ``stuck on
the front'' of the matching code, as in:
\begin{verbatim}
let <binds>
in  <matching-code>
\end{verbatim}
\item
and finally: (ToDo: fill in)

The right way to think about the ``after-match function'' is that it
is an embryonic @CoreExpr@ with a ``hole'' at the end for the
final ``else expression''.
\end{itemize}

There is a type synonym, @EquationInfo@, defined in module @DsUtils@.

An experiment with re-ordering this information about equations (in
particular, having the patterns available in column-major order)
showed no benefit.

\item
A default expression---what to evaluate if the overall pattern-match
fails.  This expression will (almost?) always be
a measly expression @Var@, unless we know it will only be used once
(as we do in @glue_success_exprs@).

Leaving out this third argument to @match@ (and slamming in lots of
@Var "fail"@s) is a positively {\em bad} idea, because it makes it
impossible to share the default expressions.  (Also, it stands no
chance of working in our post-upheaval world of @Locals@.)
\end{enumerate}

Note: @match@ is often called via @matchWrapper@ (end of this module),
a function that does much of the house-keeping that goes with a call
to @match@.

It is also worth mentioning the {\em typical} way a block of equations
is desugared with @match@.  At each stage, it is the first column of
patterns that is examined.  The steps carried out are roughly:
\begin{enumerate}
\item
Tidy the patterns in column~1 with @tidyEqnInfo@ (this may add
bindings to the second component of the equation-info):
\begin{itemize}
\item
Remove the `as' patterns from column~1.
\item
Make all constructor patterns in column~1 into @ConPats@, notably
@ListPats@ and @TuplePats@.
\item
Handle any irrefutable (or ``twiddle'') @LazyPats@.
\end{itemize}
\item
Now {\em unmix} the equations into {\em blocks} [w\/ local function
@unmix_eqns@], in which the equations in a block all have variable
patterns in column~1, or they all have constructor patterns in ...
(see ``the mixture rule'' in SLPJ).
\item
Call @matchEqnBlock@ on each block of equations; it will do the
appropriate thing for each kind of column-1 pattern, usually ending up
in a recursive call to @match@.
\end{enumerate}

We are a little more paranoid about the ``empty rule'' (SLPJ, p.~87)
than the Wadler-chapter code for @match@ (p.~93, first @match@ clause).
And gluing the ``success expressions'' together isn't quite so pretty.

This (more interesting) clause of @match@ uses @tidy_and_unmix_eqns@
(a)~to get `as'- and `twiddle'-patterns out of the way (tidying), and
(b)~to do ``the mixture rule'' (SLPJ, p.~88) [which really {\em
un}mixes the equations], producing a list of equation-info
blocks, each block having as its first column of patterns either all
constructors, or all variables (or similar beasts), etc.

@match_unmixed_eqn_blks@ simply takes the place of the @foldr@ in the
Wadler-chapter @match@ (p.~93, last clause), and @match_unmixed_blk@
corresponds roughly to @matchVarCon@.
-}

match :: [Id]             -- Variables rep\'ing the exprs we\'re matching with
      -> Type             -- Type of the case expression
      -> [EquationInfo]   -- Info about patterns, etc. (type synonym below)
      -> DsM MatchResult  -- Desugared result!

match [] ty eqns
  = ASSERT2( not (null eqns), ppr ty )
    return (foldr1 combineMatchResults match_results)
  where
    match_results = [ ASSERT( null (eqn_pats eqn) )
                      eqn_rhs eqn
                    | eqn <- eqns ]

match vars@(v:_) ty eqns    -- Eqns *can* be empty
  = do  { dflags <- getDynFlags
                -- Tidy the first pattern, generating
                -- auxiliary bindings if necessary
        ; (aux_binds, tidy_eqns) <- mapAndUnzipM (tidyEqnInfo v) eqns

                -- Group the equations and match each group in turn
        ; let grouped = groupEquations dflags tidy_eqns

         -- print the view patterns that are commoned up to help debug
        ; whenDOptM Opt_D_dump_view_pattern_commoning (debug grouped)

        ; match_results <- match_groups grouped
        ; return (adjustMatchResult (foldr (.) id aux_binds) $
                  foldr1 combineMatchResults match_results) }
  where
    dropGroup :: [(PatGroup,EquationInfo)] -> [EquationInfo]
    dropGroup = map snd

    match_groups :: [[(PatGroup,EquationInfo)]] -> DsM [MatchResult]
    -- Result list of [MatchResult] is always non-empty
    match_groups [] = matchEmpty v ty
    match_groups gs = mapM match_group gs

    match_group :: [(PatGroup,EquationInfo)] -> DsM MatchResult
    match_group [] = panic "match_group"
    match_group eqns@((group,_) : _)
        = case group of
            PgCon _    -> matchConFamily  vars ty (subGroup [(c,e) | (PgCon c, e) <- eqns])
            PgSyn _    -> matchPatSyn     vars ty (dropGroup eqns)
            PgLit _    -> matchLiterals   vars ty (subGroup [(l,e) | (PgLit l, e) <- eqns])
            PgAny      -> matchVariables  vars ty (dropGroup eqns)
            PgN _      -> matchNPats      vars ty (dropGroup eqns)
            PgNpK _    -> matchNPlusKPats vars ty (dropGroup eqns)
            PgBang     -> matchBangs      vars ty (dropGroup eqns)
            PgCo _     -> matchCoercion   vars ty (dropGroup eqns)
            PgView _ _ -> matchView       vars ty (dropGroup eqns)
            PgOverloadedList -> matchOverloadedList vars ty (dropGroup eqns)

    -- FIXME: we should also warn about view patterns that should be
    -- commoned up but are not

    -- print some stuff to see what's getting grouped
    -- use -dppr-debug to see the resolution of overloaded literals
    debug eqns =
        let gs = map (\group -> foldr (\ (p,_) -> \acc ->
                                           case p of PgView e _ -> e:acc
                                                     _ -> acc) [] group) eqns
            maybeWarn [] = return ()
            maybeWarn l = warnDs (vcat l)
        in
          maybeWarn $ (map (\g -> text "Putting these view expressions into the same case:" <+> (ppr g))
                       (filter (not . null) gs))

matchEmpty :: Id -> Type -> DsM [MatchResult]
-- See Note [Empty case expressions]
matchEmpty var res_ty
  = return [MatchResult CanFail mk_seq]
  where
    mk_seq fail = return $ mkWildCase (Var var) (idType var) res_ty
                                      [(DEFAULT, [], fail)]

matchVariables :: [Id] -> Type -> [EquationInfo] -> DsM MatchResult
-- Real true variables, just like in matchVar, SLPJ p 94
-- No binding to do: they'll all be wildcards by now (done in tidy)
matchVariables (_:vars) ty eqns = match vars ty (shiftEqns eqns)
matchVariables [] _ _ = panic "matchVariables"

matchBangs :: [Id] -> Type -> [EquationInfo] -> DsM MatchResult
matchBangs (var:vars) ty eqns
  = do  { match_result <- match (var:vars) ty $
                          map (decomposeFirstPat getBangPat) eqns
        ; return (mkEvalMatchResult var ty match_result) }
matchBangs [] _ _ = panic "matchBangs"

matchCoercion :: [Id] -> Type -> [EquationInfo] -> DsM MatchResult
-- Apply the coercion to the match variable and then match that
matchCoercion (var:vars) ty (eqns@(eqn1:_))
  = do  { let CoPat co pat _ = firstPat eqn1
        ; let pat_ty' = hsPatType pat
        ; var' <- newUniqueId var pat_ty'
        ; match_result <- match (var':vars) ty $
                          map (decomposeFirstPat getCoPat) eqns
        ; rhs' <- dsHsWrapper co (Var var)
        ; return (mkCoLetMatchResult (NonRec var' rhs') match_result) }
matchCoercion _ _ _ = panic "matchCoercion"

matchView :: [Id] -> Type -> [EquationInfo] -> DsM MatchResult
-- Apply the view function to the match variable and then match that
matchView (var:vars) ty (eqns@(eqn1:_))
  = do  { -- we could pass in the expr from the PgView,
         -- but this needs to extract the pat anyway
         -- to figure out the type of the fresh variable
         let ViewPat viewExpr (L _ pat) _ = firstPat eqn1
         -- do the rest of the compilation
        ; let pat_ty' = hsPatType pat
        ; var' <- newUniqueId var pat_ty'
        ; match_result <- match (var':vars) ty $
                          map (decomposeFirstPat getViewPat) eqns
         -- compile the view expressions
        ; viewExpr' <- dsLExpr viewExpr
        ; return (mkViewMatchResult var' viewExpr' var match_result) }
matchView _ _ _ = panic "matchView"

matchOverloadedList :: [Id] -> Type -> [EquationInfo] -> DsM MatchResult
matchOverloadedList (var:vars) ty (eqns@(eqn1:_))
-- Since overloaded list patterns are treated as view patterns,
-- the code is roughly the same as for matchView
  = do { let ListPat _ elt_ty (Just (_,e)) = firstPat eqn1
       ; var' <- newUniqueId var (mkListTy elt_ty)  -- we construct the overall type by hand
       ; match_result <- match (var':vars) ty $
                            map (decomposeFirstPat getOLPat) eqns -- getOLPat builds the pattern inside as a non-overloaded version of the overloaded list pattern
       ; e' <- dsExpr e
       ; return (mkViewMatchResult var' e' var match_result) }
matchOverloadedList _ _ _ = panic "matchOverloadedList"

-- decompose the first pattern and leave the rest alone
decomposeFirstPat :: (Pat Id -> Pat Id) -> EquationInfo -> EquationInfo
decomposeFirstPat extractpat (eqn@(EqnInfo { eqn_pats = pat : pats }))
        = eqn { eqn_pats = extractpat pat : pats}
decomposeFirstPat _ _ = panic "decomposeFirstPat"

getCoPat, getBangPat, getViewPat, getOLPat :: Pat Id -> Pat Id
getCoPat (CoPat _ pat _)     = pat
getCoPat _                   = panic "getCoPat"
getBangPat (BangPat pat  )   = unLoc pat
getBangPat _                 = panic "getBangPat"
getViewPat (ViewPat _ pat _) = unLoc pat
getViewPat _                 = panic "getViewPat"
getOLPat (ListPat pats ty (Just _)) = ListPat pats ty Nothing
getOLPat _                   = panic "getOLPat"

{-
Note [Empty case alternatives]
~~~~~~~~~~~~~~~~~~~~~~~~~~~~~
The list of EquationInfo can be empty, arising from
    case x of {}   or    \case {}
In that situation we desugar to
    case x of { _ -> error "pattern match failure" }
The *desugarer* isn't certain whether there really should be no
alternatives, so it adds a default case, as it always does.  A later
pass may remove it if it's inaccessible.  (See also Note [Empty case
alternatives] in CoreSyn.)

We do *not* desugar simply to
   error "empty case"
or some such, because 'x' might be bound to (error "hello"), in which
case we want to see that "hello" exception, not (error "empty case").
See also Note [Case elimination: lifted case] in Simplify.


************************************************************************
*                                                                      *
                Tidying patterns
*                                                                      *
************************************************************************

Tidy up the leftmost pattern in an @EquationInfo@, given the variable @v@
which will be scrutinised.  This means:
\begin{itemize}
\item
Replace variable patterns @x@ (@x /= v@) with the pattern @_@,
together with the binding @x = v@.
\item
Replace the `as' pattern @x@@p@ with the pattern p and a binding @x = v@.
\item
Removing lazy (irrefutable) patterns (you don't want to know...).
\item
Converting explicit tuple-, list-, and parallel-array-pats into ordinary
@ConPats@.
\item
Convert the literal pat "" to [].
\end{itemize}

The result of this tidying is that the column of patterns will include
{\em only}:
\begin{description}
\item[@WildPats@:]
The @VarPat@ information isn't needed any more after this.

\item[@ConPats@:]
@ListPats@, @TuplePats@, etc., are all converted into @ConPats@.

\item[@LitPats@ and @NPats@:]
@LitPats@/@NPats@ of ``known friendly types'' (Int, Char,
Float,  Double, at least) are converted to unboxed form; e.g.,
\tr{(NPat (HsInt i) _ _)} is converted to:
\begin{verbatim}
(ConPat I# _ _ [LitPat (HsIntPrim i)])
\end{verbatim}
\end{description}
-}

tidyEqnInfo :: Id -> EquationInfo
            -> DsM (DsWrapper, EquationInfo)
        -- DsM'd because of internal call to dsLHsBinds
        --      and mkSelectorBinds.
        -- "tidy1" does the interesting stuff, looking at
        -- one pattern and fiddling the list of bindings.
        --
        -- POST CONDITION: head pattern in the EqnInfo is
        --      WildPat
        --      ConPat
        --      NPat
        --      LitPat
        --      NPlusKPat
        -- but no other

tidyEqnInfo _ (EqnInfo { eqn_pats = [] })
  = panic "tidyEqnInfo"

tidyEqnInfo v eqn@(EqnInfo { eqn_pats = pat : pats })
  = do { (wrap, pat') <- tidy1 v pat
       ; return (wrap, eqn { eqn_pats = do pat' : pats }) }

tidy1 :: Id               -- The Id being scrutinised
      -> Pat Id           -- The pattern against which it is to be matched
      -> DsM (DsWrapper,  -- Extra bindings to do before the match
              Pat Id)     -- Equivalent pattern

-------------------------------------------------------
--      (pat', mr') = tidy1 v pat mr
-- tidies the *outer level only* of pat, giving pat'
-- It eliminates many pattern forms (as-patterns, variable patterns,
-- list patterns, etc) yielding one of:
--      WildPat
--      ConPatOut
--      LitPat
--      NPat
--      NPlusKPat

tidy1 v (ParPat pat)      = tidy1 v (unLoc pat)
tidy1 v (SigPatOut pat _) = tidy1 v (unLoc pat)
tidy1 _ (WildPat ty)      = return (idDsWrapper, WildPat ty)
tidy1 v (BangPat (L l p)) = tidy_bang_pat v l p

        -- case v of { x -> mr[] }
        -- = case v of { _ -> let x=v in mr[] }
tidy1 v (VarPat (L _ var))
  = return (wrapBind var v, WildPat (idType var))

        -- case v of { x@p -> mr[] }
        -- = case v of { p -> let x=v in mr[] }
tidy1 v (AsPat (L _ var) pat)
  = do  { (wrap, pat') <- tidy1 v (unLoc pat)
        ; return (wrapBind var v . wrap, pat') }

{- now, here we handle lazy patterns:
    tidy1 v ~p bs = (v, v1 = case v of p -> v1 :
                        v2 = case v of p -> v2 : ... : bs )

    where the v_i's are the binders in the pattern.

    ToDo: in "v_i = ... -> v_i", are the v_i's really the same thing?

    The case expr for v_i is just: match [v] [(p, [], \ x -> Var v_i)] any_expr
-}

tidy1 v (LazyPat pat)
  = do  { (_,sel_prs) <- mkSelectorBinds False [] pat (Var v)
        ; let sel_binds =  [NonRec b rhs | (b,rhs) <- sel_prs]
        ; return (mkCoreLets sel_binds, WildPat (idType v)) }

tidy1 _ (ListPat pats ty Nothing)
  = return (idDsWrapper, unLoc list_ConPat)
  where
    list_ConPat = foldr (\ x y -> mkPrefixConPat consDataCon [x, y] [ty])
                        (mkNilPat ty)
                        pats

-- Introduce fake parallel array constructors to be able to handle parallel
-- arrays with the existing machinery for constructor pattern
tidy1 _ (PArrPat pats ty)
  = return (idDsWrapper, unLoc parrConPat)
  where
    arity      = length pats
    parrConPat = mkPrefixConPat (parrFakeCon arity) pats [ty]

tidy1 _ (TuplePat pats boxity tys)
  = return (idDsWrapper, unLoc tuple_ConPat)
  where
    arity = length pats
    tuple_ConPat = mkPrefixConPat (tupleDataCon boxity arity) pats tys

-- LitPats: we *might* be able to replace these w/ a simpler form
tidy1 _ (LitPat lit)
  = return (idDsWrapper, tidyLitPat lit)

-- NPats: we *might* be able to replace these w/ a simpler form
tidy1 _ (NPat (L _ lit) mb_neg eq)
  = return (idDsWrapper, tidyNPat tidyLitPat lit mb_neg eq)

-- Everything else goes through unchanged...

tidy1 _ non_interesting_pat
  = return (idDsWrapper, non_interesting_pat)

--------------------
tidy_bang_pat :: Id -> SrcSpan -> Pat Id -> DsM (DsWrapper, Pat Id)

-- Discard par/sig under a bang
tidy_bang_pat v _ (ParPat (L l p))      = tidy_bang_pat v l p
tidy_bang_pat v _ (SigPatOut (L l p) _) = tidy_bang_pat v l p

-- Push the bang-pattern inwards, in the hope that
-- it may disappear next time
tidy_bang_pat v l (AsPat v' p)  = tidy1 v (AsPat v' (L l (BangPat p)))
tidy_bang_pat v l (CoPat w p t) = tidy1 v (CoPat w (BangPat (L l p)) t)

-- Discard bang around strict pattern
tidy_bang_pat v _ p@(LitPat {})    = tidy1 v p
tidy_bang_pat v _ p@(ListPat {})   = tidy1 v p
tidy_bang_pat v _ p@(TuplePat {})  = tidy1 v p
tidy_bang_pat v _ p@(PArrPat {})   = tidy1 v p

-- Data/newtype constructors
tidy_bang_pat v l p@(ConPatOut { pat_con = L _ (RealDataCon dc), pat_args = args })
  | isNewTyCon (dataConTyCon dc)   -- Newtypes: push bang inwards (Trac #9844)
  = tidy1 v (p { pat_args = push_bang_into_newtype_arg l args })
  | otherwise                      -- Data types: discard the bang
  = tidy1 v p

-------------------
-- Default case, leave the bang there:
--    VarPat,
--    LazyPat,
--    WildPat,
--    ViewPat,
--    pattern synonyms (ConPatOut with PatSynCon)
--    NPat,
--    NPlusKPat
--
-- For LazyPat, remember that it's semantically like a VarPat
--  i.e.  !(~p) is not like ~p, or p!  (Trac #8952)
--
-- NB: SigPatIn, ConPatIn should not happen

tidy_bang_pat _ l p = return (idDsWrapper, BangPat (L l p))

-------------------
push_bang_into_newtype_arg :: SrcSpan -> HsConPatDetails Id -> HsConPatDetails Id
-- See Note [Bang patterns and newtypes]
-- We are transforming   !(N p)   into   (N !p)
push_bang_into_newtype_arg l (PrefixCon (arg:args))
  = ASSERT( null args)
    PrefixCon [L l (BangPat arg)]
push_bang_into_newtype_arg l (RecCon rf)
  | HsRecFields { rec_flds = L lf fld : flds } <- rf
  , HsRecField { hsRecFieldArg = arg } <- fld
  = ASSERT( null flds)
    RecCon (rf { rec_flds = [L lf (fld { hsRecFieldArg = L l (BangPat arg) })] })
push_bang_into_newtype_arg _ cd
  = pprPanic "push_bang_into_newtype_arg" (pprConArgs cd)

{-
Note [Bang patterns and newtypes]
~~~~~~~~~~~~~~~~~~~~~~~~~~~~~~~~~
For the pattern  !(Just pat)  we can discard the bang, because
the pattern is strict anyway. But for !(N pat), where
  newtype NT = N Int
we definitely can't discard the bang.  Trac #9844.

So what we do is to push the bang inwards, in the hope that it will
get discarded there.  So we transform
   !(N pat)   into    (N !pat)


\noindent
{\bf Previous @matchTwiddled@ stuff:}

Now we get to the only interesting part; note: there are choices for
translation [from Simon's notes]; translation~1:
\begin{verbatim}
deTwiddle [s,t] e
\end{verbatim}
returns
\begin{verbatim}
[ w = e,
  s = case w of [s,t] -> s
  t = case w of [s,t] -> t
]
\end{verbatim}

Here \tr{w} is a fresh variable, and the \tr{w}-binding prevents multiple
evaluation of \tr{e}.  An alternative translation (No.~2):
\begin{verbatim}
[ w = case e of [s,t] -> (s,t)
  s = case w of (s,t) -> s
  t = case w of (s,t) -> t
]
\end{verbatim}

************************************************************************
*                                                                      *
\subsubsection[improved-unmixing]{UNIMPLEMENTED idea for improved unmixing}
*                                                                      *
************************************************************************

We might be able to optimise unmixing when confronted by
only-one-constructor-possible, of which tuples are the most notable
examples.  Consider:
\begin{verbatim}
f (a,b,c) ... = ...
f d ... (e:f) = ...
f (g,h,i) ... = ...
f j ...       = ...
\end{verbatim}
This definition would normally be unmixed into four equation blocks,
one per equation.  But it could be unmixed into just one equation
block, because if the one equation matches (on the first column),
the others certainly will.

You have to be careful, though; the example
\begin{verbatim}
f j ...       = ...
-------------------
f (a,b,c) ... = ...
f d ... (e:f) = ...
f (g,h,i) ... = ...
\end{verbatim}
{\em must} be broken into two blocks at the line shown; otherwise, you
are forcing unnecessary evaluation.  In any case, the top-left pattern
always gives the cue.  You could then unmix blocks into groups of...
\begin{description}
\item[all variables:]
As it is now.
\item[constructors or variables (mixed):]
Need to make sure the right names get bound for the variable patterns.
\item[literals or variables (mixed):]
Presumably just a variant on the constructor case (as it is now).
\end{description}

************************************************************************
*                                                                      *
*  matchWrapper: a convenient way to call @match@                      *
*                                                                      *
************************************************************************
\subsection[matchWrapper]{@matchWrapper@: a convenient interface to @match@}

Calls to @match@ often involve similar (non-trivial) work; that work
is collected here, in @matchWrapper@.  This function takes as
arguments:
\begin{itemize}
\item
Typchecked @Matches@ (of a function definition, or a case or lambda
expression)---the main input;
\item
An error message to be inserted into any (runtime) pattern-matching
failure messages.
\end{itemize}

As results, @matchWrapper@ produces:
\begin{itemize}
\item
A list of variables (@Locals@) that the caller must ``promise'' to
bind to appropriate values; and
\item
a @CoreExpr@, the desugared output (main result).
\end{itemize}

The main actions of @matchWrapper@ include:
\begin{enumerate}
\item
Flatten the @[TypecheckedMatch]@ into a suitable list of
@EquationInfo@s.
\item
Create as many new variables as there are patterns in a pattern-list
(in any one of the @EquationInfo@s).
\item
Create a suitable ``if it fails'' expression---a call to @error@ using
the error-string input; the {\em type} of this fail value can be found
by examining one of the RHS expressions in one of the @EquationInfo@s.
\item
Call @match@ with all of this information!
\end{enumerate}
-}

matchWrapper :: HsMatchContext Name         -- For shadowing warning messages
             -> Maybe (LHsExpr Id)          -- The scrutinee, if we check a case expr
             -> MatchGroup Id (LHsExpr Id)  -- Matches being desugared
             -> DsM ([Id], CoreExpr)        -- Results

{-
 There is one small problem with the Lambda Patterns, when somebody
 writes something similar to:
\begin{verbatim}
    (\ (x:xs) -> ...)
\end{verbatim}
 he/she don't want a warning about incomplete patterns, that is done with
 the flag @opt_WarnSimplePatterns@.
 This problem also appears in the:
\begin{itemize}
\item @do@ patterns, but if the @do@ can fail
      it creates another equation if the match can fail
      (see @DsExpr.doDo@ function)
\item @let@ patterns, are treated by @matchSimply@
   List Comprension Patterns, are treated by @matchSimply@ also
\end{itemize}

We can't call @matchSimply@ with Lambda patterns,
due to the fact that lambda patterns can have more than
one pattern, and match simply only accepts one pattern.

JJQC 30-Nov-1997
-}

matchWrapper ctxt mb_scr (MG { mg_alts = L _ matches
                             , mg_arg_tys = arg_tys
                             , mg_res_ty = rhs_ty
                             , mg_origin = origin })
  = do  { dflags <- getDynFlags
        ; locn   <- getSrcSpanDs

        ; new_vars    <- case matches of
                           []    -> mapM newSysLocalDs arg_tys
                           (m:_) -> selectMatchVars (map unLoc (hsLMatchPats m))

        ; eqns_info   <- mapM (mk_eqn_info new_vars) matches

        -- pattern match check warnings
        ; unless (isGenerated origin) $
            -- See Note [Type and Term Equality Propagation]
            addTmCsDs (genCaseTmCs1 mb_scr new_vars) $
              dsPmWarn dflags (DsMatchContext ctxt locn) $
                checkMatches new_vars matches

        ; result_expr <- handleWarnings $
                         matchEquations ctxt new_vars eqns_info rhs_ty
        ; return (new_vars, result_expr) }
  where
    mk_eqn_info vars (L _ (Match _ pats _ grhss))
      = do { dflags <- getDynFlags
           ; let upats = map (strictify dflags) pats
                 dicts = toTcTypeBag (collectEvVarsPats upats) -- Only TcTyVars
           ; tm_cs <- genCaseTmCs2 mb_scr upats vars
           ; match_result <- addDictsDs dicts $  -- See Note [Type and Term Equality Propagation]
                               addTmCsDs tm_cs $ -- See Note [Type and Term Equality Propagation]
                                 dsGRHSs ctxt upats grhss rhs_ty
           ; return (EqnInfo { eqn_pats = upats, eqn_rhs  = match_result}) }

    strictify dflags pat =
      let (is_strict, pat') = getUnBangedLPat dflags pat
      in if is_strict then BangPat pat' else unLoc pat'

    handleWarnings = if isGenerated origin
                     then discardWarningsDs
                     else id


matchEquations  :: HsMatchContext Name
                -> [Id] -> [EquationInfo] -> Type
                -> DsM CoreExpr
matchEquations ctxt vars eqns_info rhs_ty
  = do  { let error_doc = matchContextErrString ctxt

        ; match_result <- match vars rhs_ty eqns_info

        ; fail_expr <- mkErrorAppDs pAT_ERROR_ID rhs_ty error_doc
        ; extractMatchResult match_result fail_expr }

{-
************************************************************************
*                                                                      *
\subsection[matchSimply]{@matchSimply@: match a single expression against a single pattern}
*                                                                      *
************************************************************************

@mkSimpleMatch@ is a wrapper for @match@ which deals with the
situation where we want to match a single expression against a single
pattern. It returns an expression.
-}

matchSimply :: CoreExpr                 -- Scrutinee
            -> HsMatchContext Name      -- Match kind
            -> LPat Id                  -- Pattern it should match
            -> CoreExpr                 -- Return this if it matches
            -> CoreExpr                 -- Return this if it doesn't
            -> DsM CoreExpr
-- Do not warn about incomplete patterns; see matchSinglePat comments
matchSimply scrut hs_ctx pat result_expr fail_expr = do
    let
      match_result = cantFailMatchResult result_expr
      rhs_ty       = exprType fail_expr
        -- Use exprType of fail_expr, because won't refine in the case of failure!
    match_result' <- matchSinglePat scrut hs_ctx pat rhs_ty match_result
    extractMatchResult match_result' fail_expr

matchSinglePat :: CoreExpr -> HsMatchContext Name -> LPat Id
               -> Type -> MatchResult -> DsM MatchResult
-- Do not warn about incomplete patterns
-- Used for things like [ e | pat <- stuff ], where
-- incomplete patterns are just fine
matchSinglePat (Var var) ctx (L _ pat) ty match_result
  = do { dflags <- getDynFlags
       ; locn   <- getSrcSpanDs

       -- pattern match check warnings
       ; dsPmWarn dflags (DsMatchContext ctx locn) (checkSingle var pat)

       ; match [var] ty
               [EqnInfo { eqn_pats = [pat], eqn_rhs  = match_result }] }

matchSinglePat scrut hs_ctx pat ty match_result
  = do { var <- selectSimpleMatchVarL pat
       ; match_result' <- matchSinglePat (Var var) hs_ctx pat ty match_result
       ; return (adjustMatchResult (bindNonRec var scrut) match_result') }

{-
************************************************************************
*                                                                      *
                Pattern classification
*                                                                      *
************************************************************************
-}

data PatGroup
  = PgAny               -- Immediate match: variables, wildcards,
                        --                  lazy patterns
  | PgCon DataCon       -- Constructor patterns (incl list, tuple)
  | PgSyn PatSyn
  | PgLit Literal       -- Literal patterns
  | PgN   Literal       -- Overloaded literals
  | PgNpK Literal       -- n+k patterns
  | PgBang              -- Bang patterns
  | PgCo Type           -- Coercion patterns; the type is the type
                        --      of the pattern *inside*
  | PgView (LHsExpr Id) -- view pattern (e -> p):
                        -- the LHsExpr is the expression e
           Type         -- the Type is the type of p (equivalently, the result type of e)
  | PgOverloadedList

groupEquations :: DynFlags -> [EquationInfo] -> [[(PatGroup, EquationInfo)]]
-- If the result is of form [g1, g2, g3],
-- (a) all the (pg,eq) pairs in g1 have the same pg
-- (b) none of the gi are empty
-- The ordering of equations is unchanged
groupEquations dflags eqns
  = runs same_gp [(patGroup dflags (firstPat eqn), eqn) | eqn <- eqns]
  where
    same_gp :: (PatGroup,EquationInfo) -> (PatGroup,EquationInfo) -> Bool
    (pg1,_) `same_gp` (pg2,_) = pg1 `sameGroup` pg2

subGroup :: Ord a => [(a, EquationInfo)] -> [[EquationInfo]]
-- Input is a particular group.  The result sub-groups the
-- equations by with particular constructor, literal etc they match.
-- Each sub-list in the result has the same PatGroup
-- See Note [Take care with pattern order]
subGroup group
    = map reverse $ Map.elems $ foldl accumulate Map.empty group
  where
    accumulate pg_map (pg, eqn)
      = case Map.lookup pg pg_map of
          Just eqns -> Map.insert pg (eqn:eqns) pg_map
          Nothing   -> Map.insert pg [eqn]      pg_map

    -- pg_map :: Map a [EquationInfo]
    -- Equations seen so far in reverse order of appearance

{-
Note [Take care with pattern order]
~~~~~~~~~~~~~~~~~~~~~~~~~~~~~~~~~~~
In the subGroup function we must be very careful about pattern re-ordering,
Consider the patterns [ (True, Nothing), (False, x), (True, y) ]
Then in bringing together the patterns for True, we must not
swap the Nothing and y!
-}

sameGroup :: PatGroup -> PatGroup -> Bool
-- Same group means that a single case expression
-- or test will suffice to match both, *and* the order
-- of testing within the group is insignificant.
sameGroup PgAny      PgAny      = True
sameGroup PgBang     PgBang     = True
sameGroup (PgCon _)  (PgCon _)  = True          -- One case expression
sameGroup (PgSyn p1) (PgSyn p2) = p1==p2
sameGroup (PgLit _)  (PgLit _)  = True          -- One case expression
sameGroup (PgN l1)   (PgN l2)   = l1==l2        -- Order is significant
sameGroup (PgNpK l1) (PgNpK l2) = l1==l2        -- See Note [Grouping overloaded literal patterns]
sameGroup (PgCo t1)  (PgCo t2)  = t1 `eqType` t2
        -- CoPats are in the same goup only if the type of the
        -- enclosed pattern is the same. The patterns outside the CoPat
        -- always have the same type, so this boils down to saying that
        -- the two coercions are identical.
sameGroup (PgView e1 t1) (PgView e2 t2) = viewLExprEq (e1,t1) (e2,t2)
       -- ViewPats are in the same group iff the expressions
       -- are "equal"---conservatively, we use syntactic equality
sameGroup _          _          = False

-- An approximation of syntactic equality used for determining when view
-- exprs are in the same group.
-- This function can always safely return false;
-- but doing so will result in the application of the view function being repeated.
--
-- Currently: compare applications of literals and variables
--            and anything else that we can do without involving other
--            HsSyn types in the recursion
--
-- NB we can't assume that the two view expressions have the same type.  Consider
--   f (e1 -> True) = ...
--   f (e2 -> "hi") = ...
viewLExprEq :: (LHsExpr Id,Type) -> (LHsExpr Id,Type) -> Bool
viewLExprEq (e1,_) (e2,_) = lexp e1 e2
  where
    lexp :: LHsExpr Id -> LHsExpr Id -> Bool
    lexp e e' = exp (unLoc e) (unLoc e')

    ---------
    exp :: HsExpr Id -> HsExpr Id -> Bool
    -- real comparison is on HsExpr's
    -- strip parens
    exp (HsPar (L _ e)) e'   = exp e e'
    exp e (HsPar (L _ e'))   = exp e e'
    -- because the expressions do not necessarily have the same type,
    -- we have to compare the wrappers
    exp (HsWrap h e) (HsWrap h' e') = wrap h h' && exp e e'
    exp (HsVar i) (HsVar i') =  i == i'
    -- the instance for IPName derives using the id, so this works if the
    -- above does
    exp (HsIPVar i) (HsIPVar i') = i == i'
    exp (HsOverLabel l) (HsOverLabel l') = l == l'
    exp (HsOverLit l) (HsOverLit l') =
        -- Overloaded lits are equal if they have the same type
        -- and the data is the same.
        -- this is coarser than comparing the SyntaxExpr's in l and l',
        -- which resolve the overloading (e.g., fromInteger 1),
        -- because these expressions get written as a bunch of different variables
        -- (presumably to improve sharing)
        eqType (overLitType l) (overLitType l') && l == l'
    exp (HsApp e1 e2) (HsApp e1' e2') = lexp e1 e1' && lexp e2 e2'
    -- the fixities have been straightened out by now, so it's safe
    -- to ignore them?
    exp (OpApp l o _ ri) (OpApp l' o' _ ri') =
        lexp l l' && lexp o o' && lexp ri ri'
    exp (NegApp e n) (NegApp e' n') = lexp e e' && exp n n'
    exp (SectionL e1 e2) (SectionL e1' e2') =
        lexp e1 e1' && lexp e2 e2'
    exp (SectionR e1 e2) (SectionR e1' e2') =
        lexp e1 e1' && lexp e2 e2'
    exp (ExplicitTuple es1 _) (ExplicitTuple es2 _) =
        eq_list tup_arg es1 es2
    exp (HsIf _ e e1 e2) (HsIf _ e' e1' e2') =
        lexp e e' && lexp e1 e1' && lexp e2 e2'

    -- Enhancement: could implement equality for more expressions
    --   if it seems useful
    -- But no need for HsLit, ExplicitList, ExplicitTuple,
    -- because they cannot be functions
    exp _ _  = False

    ---------
    tup_arg (L _ (Present e1)) (L _ (Present e2)) = lexp e1 e2
    tup_arg (L _ (Missing t1)) (L _ (Missing t2)) = eqType t1 t2
    tup_arg _ _ = False

    ---------
    wrap :: HsWrapper -> HsWrapper -> Bool
    -- Conservative, in that it demands that wrappers be
    -- syntactically identical and doesn't look under binders
    --
    -- Coarser notions of equality are possible
    -- (e.g., reassociating compositions,
    --        equating different ways of writing a coercion)
    wrap WpHole WpHole = True
    wrap (WpCompose w1 w2) (WpCompose w1' w2') = wrap w1 w1' && wrap w2 w2'
    wrap (WpFun w1 w2 _ _) (WpFun w1' w2' _ _) = wrap w1 w1' && wrap w2 w2'
    wrap (WpCast co)       (WpCast co')        = co `eqCoercion` co'
    wrap (WpEvApp et1)     (WpEvApp et2)       = et1 `ev_term` et2
    wrap (WpTyApp t)       (WpTyApp t')        = eqType t t'
    -- Enhancement: could implement equality for more wrappers
    --   if it seems useful (lams and lets)
    wrap _ _ = False

    ---------
    ev_term :: EvTerm -> EvTerm -> Bool
    ev_term (EvId a)       (EvId b)       = a==b
    ev_term (EvCoercion a) (EvCoercion b) = a `eqCoercion` b
    ev_term _ _ = False

    ---------
    eq_list :: (a->a->Bool) -> [a] -> [a] -> Bool
    eq_list _  []     []     = True
    eq_list _  []     (_:_)  = False
    eq_list _  (_:_)  []     = False
    eq_list eq (x:xs) (y:ys) = eq x y && eq_list eq xs ys

patGroup :: DynFlags -> Pat Id -> PatGroup
patGroup _      (WildPat {})                  = PgAny
patGroup _      (BangPat {})                  = PgBang
patGroup _      (ConPatOut { pat_con = con }) = case unLoc con of
    RealDataCon dcon -> PgCon dcon
    PatSynCon psyn -> PgSyn psyn
patGroup dflags (LitPat lit)                  = PgLit (hsLitKey dflags lit)
patGroup _      (NPat (L _ olit) mb_neg _)
                                     = PgN   (hsOverLitKey olit (isJust mb_neg))
patGroup _      (NPlusKPat _ (L _ olit) _ _)  = PgNpK (hsOverLitKey olit False)
patGroup _      (CoPat _ p _)                 = PgCo  (hsPatType p) -- Type of innelexp pattern
patGroup _      (ViewPat expr p _)            = PgView expr (hsPatType (unLoc p))
patGroup _      (ListPat _ _ (Just _))        = PgOverloadedList
patGroup _      pat                           = pprPanic "patGroup" (ppr pat)

{-
Note [Grouping overloaded literal patterns]
~~~~~~~~~~~~~~~~~~~~~~~~~~~~~~~~~~~~~~~~~~~
WATCH OUT!  Consider

        f (n+1) = ...
        f (n+2) = ...
        f (n+1) = ...

We can't group the first and third together, because the second may match
the same thing as the first.  Same goes for *overloaded* literal patterns
        f 1 True = ...
        f 2 False = ...
        f 1 False = ...
If the first arg matches '1' but the second does not match 'True', we
cannot jump to the third equation!  Because the same argument might
match '2'!
Hence we don't regard 1 and 2, or (n+1) and (n+2), as part of the same group.
-}<|MERGE_RESOLUTION|>--- conflicted
+++ resolved
@@ -35,11 +35,8 @@
 import MatchCon
 import MatchLit
 import Type
-<<<<<<< HEAD
 import Coercion ( eqCoercion )
-=======
 import TcType ( toTcTypeBag )
->>>>>>> c865c425
 import TyCon( isNewTyCon )
 import TysWiredIn
 import ListSetOps
