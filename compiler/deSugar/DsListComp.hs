{-
(c) The University of Glasgow 2006
(c) The GRASP/AQUA Project, Glasgow University, 1992-1998


Desugaring list comprehensions, monad comprehensions and array comprehensions
-}

{-# LANGUAGE CPP, NamedFieldPuns #-}

module DsListComp ( dsListComp, dsPArrComp, dsMonadComp ) where

#include "HsVersions.h"

import {-# SOURCE #-} DsExpr ( dsExpr, dsLExpr, dsLocalBinds )

import HsSyn
import TcHsSyn
import CoreSyn
import MkCore

import DsMonad          -- the monadery used in the desugarer
import DsUtils

import DynFlags
import CoreUtils
import Id
import Type
import TysWiredIn
import Match
import PrelNames
import SrcLoc
import Outputable
import FastString
import TcType
import ListSetOps( getNth )
import Util

{-
List comprehensions may be desugared in one of two ways: ``ordinary''
(as you would expect if you read SLPJ's book) and ``with foldr/build
turned on'' (if you read Gill {\em et al.}'s paper on the subject).

There will be at least one ``qualifier'' in the input.
-}

dsListComp :: [ExprLStmt Id]
           -> DsType              -- Type of entire list
           -> DsM CoreExpr
dsListComp lquals res_ty = do
    dflags <- getDynFlags
    let quals = map unLoc lquals
        elt_ty = case tcTyConAppArgs res_ty of
                   [elt_ty] -> elt_ty
                   _ -> pprPanic "dsListComp" (ppr res_ty $$ ppr lquals)

    if not (gopt Opt_EnableRewriteRules dflags) || gopt Opt_IgnoreInterfacePragmas dflags
       -- Either rules are switched off, or we are ignoring what there are;
       -- Either way foldr/build won't happen, so use the more efficient
       -- Wadler-style desugaring
       || isParallelComp quals
       -- Foldr-style desugaring can't handle parallel list comprehensions
        then deListComp quals (mkNilExpr elt_ty)
        else mkBuildExpr elt_ty (\(c, _) (n, _) -> dfListComp c n quals)
             -- Foldr/build should be enabled, so desugar
             -- into foldrs and builds

  where
    -- We must test for ParStmt anywhere, not just at the head, because an extension
    -- to list comprehensions would be to add brackets to specify the associativity
    -- of qualifier lists. This is really easy to do by adding extra ParStmts into the
    -- mix of possibly a single element in length, so we do this to leave the possibility open
    isParallelComp = any isParallelStmt

    isParallelStmt (ParStmt {}) = True
    isParallelStmt _            = False


-- This function lets you desugar a inner list comprehension and a list of the binders
-- of that comprehension that we need in the outer comprehension into such an expression
-- and the type of the elements that it outputs (tuples of binders)
dsInnerListComp :: (ParStmtBlock Id Id) -> DsM (CoreExpr, DsType)
dsInnerListComp (ParStmtBlock stmts bndrs _)
<<<<<<< HEAD
  = do { bndrs' <- dsVars bndrs
       ; let bndrs_tuple_type = mkBigCoreVarTupTy bndrs'

             -- really use original bndrs below!
       ; expr <- dsListComp (stmts ++ [noLoc $ mkLastStmt (mkBigLHsVarTup bndrs)])
=======
  = do { expr <- dsListComp (stmts ++ [noLoc $ mkLastStmt (mkBigLHsVarTupId bndrs)])
>>>>>>> 96dc041a
                            (mkListTy bndrs_tuple_type)

       ; return (expr, bndrs_tuple_type) }

-- This function factors out commonality between the desugaring strategies for GroupStmt.
-- Given such a statement it gives you back an expression representing how to compute the transformed
-- list and the tuple that you need to bind from that list in order to proceed with your desugaring
dsTransStmt :: ExprStmt Id -> DsM (CoreExpr, LPat Id)
dsTransStmt (TransStmt { trS_form = form, trS_stmts = stmts, trS_bndrs = binderMap
                       , trS_by = by, trS_using = using }) = do
      -- NB: A ' means that the types have be substed.
    let (from_bndrs, to_bndrs) = unzip binderMap
    from_bndrs' <- dsVars from_bndrs
    to_bndrs'   <- dsVars to_bndrs

    let from_bndrs_tys'  = map idType from_bndrs'
        to_bndrs_tys'    = map idType to_bndrs'

        to_bndrs_tup_ty' = mkBigCoreTupTy to_bndrs_tys'

    -- Desugar an inner comprehension which outputs a list of tuples of the "from" binders
    (expr', from_tup_ty') <- dsInnerListComp (ParStmtBlock stmts from_bndrs noSyntaxExpr)

    -- Work out what arguments should be supplied to that expression: i.e. is an extraction
    -- function required? If so, create that desugared function and add to arguments
    usingExpr' <- dsLExpr using
    usingArgs' <- case by of
                    Nothing   -> return [expr']
                    Just by_e -> do { by_e' <- dsLExpr by_e
                                    ; lam' <- matchTuple from_bndrs' by_e'
                                    ; return [lam', expr'] }

    -- Create an unzip function for the appropriate arity and element types and find "map"
    unzip_stuff' <- mkUnzipBind form from_bndrs_tys'
    map_id <- dsLookupGlobalId mapName

    -- Generate the expressions to build the grouped list
    let -- First we apply the grouping function to the inner list
        inner_list_expr' = mkApps usingExpr' usingArgs'
        -- Then we map our "unzip" across it to turn the lists of tuples into tuples of lists
        -- We make sure we instantiate the type variable "a" to be a list of "from" tuples and
        -- the "b" to be a tuple of "to" lists!
        -- Then finally we bind the unzip function around that expression
        bound_unzipped_inner_list_expr'
          = case unzip_stuff' of
              Nothing -> inner_list_expr'
              Just (unzip_fn', unzip_rhs') ->
                Let (Rec [(unzip_fn', unzip_rhs')]) $
                mkApps (Var map_id) $
                [ Type (mkListTy from_tup_ty')
                , Type to_bndrs_tup_ty'
                , Var unzip_fn'
                , inner_list_expr' ]

    -- Build a pattern that ensures the consumer binds into the NEW binders,
    -- which hold lists rather than single values
<<<<<<< HEAD
    let pat = mkBigLHsVarPatTup to_bndrs  -- NB: no '!
    return (bound_unzipped_inner_list_expr', pat)
=======
    let pat = mkBigLHsVarPatTupId to_bndrs
    return (bound_unzipped_inner_list_expr, pat)
>>>>>>> 96dc041a

dsTransStmt _ = panic "dsTransStmt: Not given a TransStmt"

{-
************************************************************************
*                                                                      *
\subsection[DsListComp-ordinary]{Ordinary desugaring of list comprehensions}
*                                                                      *
************************************************************************

Just as in Phil's chapter~7 in SLPJ, using the rules for
optimally-compiled list comprehensions.  This is what Kevin followed
as well, and I quite happily do the same.  The TQ translation scheme
transforms a list of qualifiers (either boolean expressions or
generators) into a single expression which implements the list
comprehension.  Because we are generating 2nd-order polymorphic
lambda-calculus, calls to NIL and CONS must be applied to a type
argument, as well as their usual value arguments.
\begin{verbatim}
TE << [ e | qs ] >>  =  TQ << [ e | qs ] ++ Nil (typeOf e) >>

(Rule C)
TQ << [ e | ] ++ L >> = Cons (typeOf e) TE <<e>> TE <<L>>

(Rule B)
TQ << [ e | b , qs ] ++ L >> =
    if TE << b >> then TQ << [ e | qs ] ++ L >> else TE << L >>

(Rule A')
TQ << [ e | p <- L1, qs ]  ++  L2 >> =
  letrec
    h = \ u1 ->
          case u1 of
            []        ->  TE << L2 >>
            (u2 : u3) ->
                  (( \ TE << p >> -> ( TQ << [e | qs]  ++  (h u3) >> )) u2)
                    [] (h u3)
  in
    h ( TE << L1 >> )

"h", "u1", "u2", and "u3" are new variables.
\end{verbatim}

@deListComp@ is the TQ translation scheme.  Roughly speaking, @dsExpr@
is the TE translation scheme.  Note that we carry around the @L@ list
already desugared.  @dsListComp@ does the top TE rule mentioned above.

To the above, we add an additional rule to deal with parallel list
comprehensions.  The translation goes roughly as follows:
     [ e | p1 <- e11, let v1 = e12, p2 <- e13
         | q1 <- e21, let v2 = e22, q2 <- e23]
     =>
     [ e | ((x1, .., xn), (y1, ..., ym)) <-
               zip [(x1,..,xn) | p1 <- e11, let v1 = e12, p2 <- e13]
                   [(y1,..,ym) | q1 <- e21, let v2 = e22, q2 <- e23]]
where (x1, .., xn) are the variables bound in p1, v1, p2
      (y1, .., ym) are the variables bound in q1, v2, q2

In the translation below, the ParStmt branch translates each parallel branch
into a sub-comprehension, and desugars each independently.  The resulting lists
are fed to a zip function, we create a binding for all the variables bound in all
the comprehensions, and then we hand things off the the desugarer for bindings.
The zip function is generated here a) because it's small, and b) because then we
don't have to deal with arbitrary limits on the number of zip functions in the
prelude, nor which library the zip function came from.
The introduced tuples are Boxed, but only because I couldn't get it to work
with the Unboxed variety.
-}

deListComp :: [ExprStmt Id] -> CoreExpr -> DsM CoreExpr

deListComp [] _ = panic "deListComp"

deListComp (LastStmt body _ _ : quals) list
  =     -- Figure 7.4, SLPJ, p 135, rule C above
    ASSERT( null quals )
    do { core_body <- dsLExpr body
       ; return (mkConsExpr (exprType core_body) core_body list) }

        -- Non-last: must be a guard
deListComp (BodyStmt guard _ _ _ : quals) list = do  -- rule B above
    core_guard <- dsLExpr guard
    core_rest <- deListComp quals list
    return (mkIfThenElse core_guard core_rest list)

-- [e | let B, qs] = let B in [e | qs]
deListComp (LetStmt binds : quals) list = do
    core_rest <- deListComp quals list
    dsLocalBinds binds core_rest

deListComp (stmt@(TransStmt {}) : quals) list = do
    (inner_list_expr, pat) <- dsTransStmt stmt
    deBindComp pat inner_list_expr quals list

deListComp (BindStmt pat list1 _ _ : quals) core_list2 = do -- rule A' above
    core_list1 <- dsLExpr list1
    deBindComp pat core_list1 quals core_list2

deListComp (ParStmt stmtss_w_bndrs _ _ : quals) list
  = do { exps_and_qual_tys <- mapM dsInnerListComp stmtss_w_bndrs
       ; let (exps, qual_tys) = unzip exps_and_qual_tys

       ; (zip_fn, zip_rhs) <- mkZipBind qual_tys

        -- Deal with [e | pat <- zip l1 .. ln] in example above
       ; deBindComp pat (Let (Rec [(zip_fn, zip_rhs)]) (mkApps (Var zip_fn) exps))
                    quals list }
  where
        bndrs_s = [bs | ParStmtBlock _ bs _ <- stmtss_w_bndrs]

        -- pat is the pattern ((x1,..,xn), (y1,..,ym)) in the example above
        pat  = mkBigLHsPatTupId pats
        pats = map mkBigLHsVarPatTupId bndrs_s

deListComp (RecStmt {} : _) _ = panic "deListComp RecStmt"

deListComp (ApplicativeStmt {} : _) _ =
  panic "deListComp ApplicativeStmt"

deBindComp :: OutPat Id
           -> CoreExpr
           -> [ExprStmt Id]
           -> CoreExpr
           -> DsM (Expr Id)
deBindComp pat core_list1 quals core_list2 = do
    let u3_ty@u1_ty = exprType core_list1       -- two names, same thing

        -- u1_ty is a [alpha] type, and u2_ty = alpha
    u2_ty <- dsType (hsLPatType pat)

    let res_ty = exprType core_list2
        h_ty   = u1_ty `mkFunTy` res_ty

    [h, u1, u2, u3] <- newSysLocalsDs [h_ty, u1_ty, u2_ty, u3_ty]

    -- the "fail" value ...
    let
        core_fail   = App (Var h) (Var u3)
        letrec_body = App (Var h) core_list1

    rest_expr <- deListComp quals core_fail
    core_match <- matchSimply (Var u2) (StmtCtxt ListComp) pat rest_expr core_fail

    let
        rhs = Lam u1 $
              Case (Var u1) u1 res_ty
                   [(DataAlt nilDataCon,  [],       core_list2),
                    (DataAlt consDataCon, [u2, u3], core_match)]
                        -- Increasing order of tag

    return (Let (Rec [(h, rhs)]) letrec_body)

{-
************************************************************************
*                                                                      *
\subsection[DsListComp-foldr-build]{Foldr/Build desugaring of list comprehensions}
*                                                                      *
************************************************************************

@dfListComp@ are the rules used with foldr/build turned on:

\begin{verbatim}
TE[ e | ]            c n = c e n
TE[ e | b , q ]      c n = if b then TE[ e | q ] c n else n
TE[ e | p <- l , q ] c n = let
                                f = \ x b -> case x of
                                                  p -> TE[ e | q ] c b
                                                  _ -> b
                           in
                           foldr f n l
\end{verbatim}
-}

dfListComp :: DsId -> DsId      -- 'c' and 'n'
           -> [ExprStmt Id]    -- the rest of the qual's
           -> DsM CoreExpr

dfListComp _ _ [] = panic "dfListComp"

dfListComp c_id n_id (LastStmt body _ _ : quals)
  = ASSERT( null quals )
    do { core_body <- dsLExpr body
       ; return (mkApps (Var c_id) [core_body, Var n_id]) }

        -- Non-last: must be a guard
dfListComp c_id n_id (BodyStmt guard _ _ _  : quals) = do
    core_guard <- dsLExpr guard
    core_rest <- dfListComp c_id n_id quals
    return (mkIfThenElse core_guard core_rest (Var n_id))

dfListComp c_id n_id (LetStmt binds : quals) = do
    -- new in 1.3, local bindings
    core_rest <- dfListComp c_id n_id quals
    dsLocalBinds binds core_rest

dfListComp c_id n_id (stmt@(TransStmt {}) : quals) = do
    (inner_list_expr, pat) <- dsTransStmt stmt
    -- Anyway, we bind the newly grouped list via the generic binding function
    dfBindComp c_id n_id (pat, inner_list_expr) quals

dfListComp c_id n_id (BindStmt pat list1 _ _ : quals) = do
    -- evaluate the two lists
    core_list1 <- dsLExpr list1

    -- Do the rest of the work in the generic binding builder
    dfBindComp c_id n_id (pat, core_list1) quals

dfListComp _ _ (ParStmt {} : _) = panic "dfListComp ParStmt"
dfListComp _ _ (RecStmt {} : _) = panic "dfListComp RecStmt"
dfListComp _ _ (ApplicativeStmt {} : _) =
  panic "dfListComp ApplicativeStmt"

dfBindComp :: DsId -> DsId          -- 'c' and 'n'
           -> (LPat Id, CoreExpr)
           -> [ExprStmt Id]     -- the rest of the qual's
           -> DsM CoreExpr
dfBindComp c_id n_id (pat, core_list1) quals = do
    -- find the required type
    x_ty <- dsType (hsLPatType pat)
    let b_ty   = idType n_id

    -- create some new local id's
    [b, x] <- newSysLocalsDs [b_ty, x_ty]

    -- build rest of the comprehesion
    core_rest <- dfListComp c_id b quals

    -- build the pattern match
    core_expr <- matchSimply (Var x) (StmtCtxt ListComp)
                pat core_rest (Var b)

    -- now build the outermost foldr, and return
    mkFoldrExpr x_ty b_ty (mkLams [x, b] core_expr) (Var n_id) core_list1

{-
************************************************************************
*                                                                      *
\subsection[DsFunGeneration]{Generation of zip/unzip functions for use in desugaring}
*                                                                      *
************************************************************************
-}

mkZipBind :: [DsType] -> DsM (DsId, CoreExpr)
-- mkZipBind [t1, t2]
-- = (zip, \as1:[t1] as2:[t2]
--         -> case as1 of
--              [] -> []
--              (a1:as'1) -> case as2 of
--                              [] -> []
--                              (a2:as'2) -> (a1, a2) : zip as'1 as'2)]

mkZipBind elt_tys = do
    ass  <- mapM newSysLocalDs  elt_list_tys
    as'  <- mapM newSysLocalDs  elt_tys
    as's <- mapM newSysLocalDs  elt_list_tys

    zip_fn <- newSysLocalDs zip_fn_ty

    let inner_rhs = mkConsExpr elt_tuple_ty
                        (mkBigCoreVarTup as')
                        (mkVarApps (Var zip_fn) as's)
        zip_body  = foldr mk_case inner_rhs (zip3 ass as' as's)

    return (zip_fn, mkLams ass zip_body)
  where
    elt_list_tys      = map mkListTy elt_tys
    elt_tuple_ty      = mkBigCoreTupTy elt_tys
    elt_tuple_list_ty = mkListTy elt_tuple_ty

    zip_fn_ty         = mkFunTys elt_list_tys elt_tuple_list_ty

    mk_case (as, a', as') rest
          = Case (Var as) as elt_tuple_list_ty
                  [(DataAlt nilDataCon,  [],        mkNilExpr elt_tuple_ty),
                   (DataAlt consDataCon, [a', as'], rest)]
                        -- Increasing order of tag


mkUnzipBind :: TransForm -> [DsType] -> DsM (Maybe (DsId, CoreExpr))
-- mkUnzipBind [t1, t2]
-- = (unzip, \ys :: [(t1, t2)] -> foldr (\ax :: (t1, t2) axs :: ([t1], [t2])
--     -> case ax of
--      (x1, x2) -> case axs of
--                (xs1, xs2) -> (x1 : xs1, x2 : xs2))
--      ([], [])
--      ys)
--
-- We use foldr here in all cases, even if rules are turned off, because we may as well!
mkUnzipBind ThenForm _
 = return Nothing    -- No unzipping for ThenForm
mkUnzipBind _ elt_tys
  = do { ax  <- newSysLocalDs elt_tuple_ty
       ; axs <- newSysLocalDs elt_list_tuple_ty
       ; ys  <- newSysLocalDs elt_tuple_list_ty
       ; xs  <- mapM newSysLocalDs elt_tys
       ; xss <- mapM newSysLocalDs elt_list_tys

       ; unzip_fn <- newSysLocalDs unzip_fn_ty

       ; [us1, us2] <- sequence [newUniqueSupply, newUniqueSupply]

       ; let nil_tuple = mkBigCoreTup (map mkNilExpr elt_tys)
             concat_expressions = map mkConcatExpression (zip3 elt_tys (map Var xs) (map Var xss))
             tupled_concat_expression = mkBigCoreTup concat_expressions

             folder_body_inner_case = mkTupleCase us1 xss tupled_concat_expression axs (Var axs)
             folder_body_outer_case = mkTupleCase us2 xs folder_body_inner_case ax (Var ax)
             folder_body = mkLams [ax, axs] folder_body_outer_case

       ; unzip_body <- mkFoldrExpr elt_tuple_ty elt_list_tuple_ty folder_body nil_tuple (Var ys)
       ; return (Just (unzip_fn, mkLams [ys] unzip_body)) }
  where
    elt_tuple_ty       = mkBigCoreTupTy elt_tys
    elt_tuple_list_ty  = mkListTy elt_tuple_ty
    elt_list_tys       = map mkListTy elt_tys
    elt_list_tuple_ty  = mkBigCoreTupTy elt_list_tys

    unzip_fn_ty        = elt_tuple_list_ty `mkFunTy` elt_list_tuple_ty

    mkConcatExpression (list_element_ty, head, tail) = mkConsExpr list_element_ty head tail

{-
************************************************************************
*                                                                      *
\subsection[DsPArrComp]{Desugaring of array comprehensions}
*                                                                      *
************************************************************************
-}

-- entry point for desugaring a parallel array comprehension
--
--   [:e | qss:] = <<[:e | qss:]>> () [:():]
--
dsPArrComp :: [ExprStmt Id]
            -> DsM CoreExpr

-- Special case for parallel comprehension
dsPArrComp (ParStmt qss _ _ : quals) = dePArrParComp qss quals

-- Special case for simple generators:
--
--  <<[:e' | p <- e, qs:]>> = <<[: e' | qs :]>> p e
--
-- if matching again p cannot fail, or else
--
--  <<[:e' | p <- e, qs:]>> =
--    <<[:e' | qs:]>> p (filterP (\x -> case x of {p -> True; _ -> False}) e)
--
dsPArrComp (BindStmt p e _ _ : qs) = do
    filterP <- dsDPHBuiltin filterPVar
    ce <- dsLExpr e
    let ety'ce  = parrElemType ce
        false   = Var falseDataConId
        true    = Var trueDataConId
    v <- newSysLocalDs ety'ce
    pred <- matchSimply (Var v) (StmtCtxt PArrComp) p true false
    let gen | isIrrefutableHsPat p = ce
            | otherwise            = mkApps (Var filterP) [Type ety'ce, mkLams [v] pred, ce]
    dePArrComp qs p gen

dsPArrComp qs = do -- no ParStmt in `qs'
    sglP <- dsDPHBuiltin singletonPVar
    let unitArray = mkApps (Var sglP) [Type unitTy, mkCoreTup []]
    dePArrComp qs (noLoc $ WildPat unitTy) unitArray



-- the work horse
--
dePArrComp :: [ExprStmt Id]
           -> LPat Id           -- the current generator pattern
           -> CoreExpr          -- the current generator expression
           -> DsM CoreExpr

dePArrComp [] _ _ = panic "dePArrComp"

--
--  <<[:e' | :]>> pa ea = mapP (\pa -> e') ea
--
dePArrComp (LastStmt e' _ _ : quals) pa cea
  = ASSERT( null quals )
    do { mapP <- dsDPHBuiltin mapPVar
       ; let ty = parrElemType cea
       ; (clam, ty'e') <- deLambda ty pa e'
       ; return $ mkApps (Var mapP) [Type ty, Type ty'e', clam, cea] }
--
--  <<[:e' | b, qs:]>> pa ea = <<[:e' | qs:]>> pa (filterP (\pa -> b) ea)
--
dePArrComp (BodyStmt b _ _ _ : qs) pa cea = do
    filterP <- dsDPHBuiltin filterPVar
    let ty = parrElemType cea
    (clam,_) <- deLambda ty pa b
    dePArrComp qs pa (mkApps (Var filterP) [Type ty, clam, cea])

--
--  <<[:e' | p <- e, qs:]>> pa ea =
--    let ef = \pa -> e
--    in
--    <<[:e' | qs:]>> (pa, p) (crossMap ea ef)
--
-- if matching again p cannot fail, or else
--
--  <<[:e' | p <- e, qs:]>> pa ea =
--    let ef = \pa -> filterP (\x -> case x of {p -> True; _ -> False}) e
--    in
--    <<[:e' | qs:]>> (pa, p) (crossMapP ea ef)
--
dePArrComp (BindStmt p e _ _ : qs) pa cea = do
    filterP <- dsDPHBuiltin filterPVar
    crossMapP <- dsDPHBuiltin crossMapPVar
    ce <- dsLExpr e
    let ety'cea = parrElemType cea
        ety'ce  = parrElemType ce
        false   = Var falseDataConId
        true    = Var trueDataConId
    v <- newSysLocalDs ety'ce
    pred <- matchSimply (Var v) (StmtCtxt PArrComp) p true false
    let cef | isIrrefutableHsPat p = ce
            | otherwise            = mkApps (Var filterP) [Type ety'ce, mkLams [v] pred, ce]
    (clam, _) <- mkLambda ety'cea pa cef
    let ety'cef = ety'ce                    -- filter doesn't change the element type
        pa'     = mkLHsPatTup [pa, p]

    dePArrComp qs pa' (mkApps (Var crossMapP)
                                 [Type ety'cea, Type ety'cef, cea, clam])
--
--  <<[:e' | let ds, qs:]>> pa ea =
--    <<[:e' | qs:]>> (pa, (x_1, ..., x_n))
--                    (mapP (\v@pa -> let ds in (v, (x_1, ..., x_n))) ea)
--  where
--    {x_1, ..., x_n} = DV (ds)         -- Defined Variables
--
dePArrComp (LetStmt ds : qs) pa cea = do
    mapP <- dsDPHBuiltin mapPVar
    let xs = collectLocalBinders ds
        ty'cea = parrElemType cea
    xs' <- dsVars xs
    v <- newSysLocalDs ty'cea
    clet <- dsLocalBinds ds (mkCoreTup (map Var xs'))
    let'v <- newSysLocalDs (exprType clet)
    let projBody = mkCoreLet (NonRec let'v clet) $
                   mkCoreTup [Var v, Var let'v]
        errTy    = exprType projBody
        errMsg   = ptext (sLit "DsListComp.dePArrComp: internal error!")
    cerr <- mkErrorAppDs pAT_ERROR_ID errTy errMsg
    ccase <- matchSimply (Var v) (StmtCtxt PArrComp) pa projBody cerr
    let pa'    = mkLHsPatTup [pa, mkLHsPatTup (map nlVarPat xs)]
        proj   = mkLams [v] ccase
    dePArrComp qs pa' (mkApps (Var mapP)
                                   [Type ty'cea, Type errTy, proj, cea])
--
-- The parser guarantees that parallel comprehensions can only appear as
-- singleton qualifier lists, which we already special case in the caller.
-- So, encountering one here is a bug.
--
dePArrComp (ParStmt {} : _) _ _ =
  panic "DsListComp.dePArrComp: malformed comprehension AST: ParStmt"
dePArrComp (TransStmt {} : _) _ _ = panic "DsListComp.dePArrComp: TransStmt"
dePArrComp (RecStmt   {} : _) _ _ = panic "DsListComp.dePArrComp: RecStmt"
dePArrComp (ApplicativeStmt   {} : _) _ _ =
  panic "DsListComp.dePArrComp: ApplicativeStmt"

--  <<[:e' | qs | qss:]>> pa ea =
--    <<[:e' | qss:]>> (pa, (x_1, ..., x_n))
--                     (zipP ea <<[:(x_1, ..., x_n) | qs:]>>)
--    where
--      {x_1, ..., x_n} = DV (qs)
--
dePArrParComp :: [ParStmtBlock Id Id] -> [ExprStmt Id] -> DsM CoreExpr
dePArrParComp qss quals = do
    (pQss, ceQss) <- deParStmt qss
    dePArrComp quals pQss ceQss
  where
    deParStmt []             =
      -- empty parallel statement lists have no source representation
      panic "DsListComp.dePArrComp: Empty parallel list comprehension"
    deParStmt (ParStmtBlock qs xs _:qss) = do        -- first statement
      let res_expr = mkLHsVarTuple xs
      cqs <- dsPArrComp (map unLoc qs ++ [mkLastStmt res_expr])
      parStmts qss (mkLHsVarPatTup xs) cqs
    ---
    parStmts []             pa cea = return (pa, cea)
    parStmts (ParStmtBlock qs xs _:qss) pa cea = do  -- subsequent statements (zip'ed)
      zipP <- dsDPHBuiltin zipPVar
      let pa'      = mkLHsPatTup [pa, mkLHsVarPatTup xs]
          ty'cea   = parrElemType cea
          res_expr = mkLHsVarTuple xs
      cqs <- dsPArrComp (map unLoc qs ++ [mkLastStmt res_expr])
      let ty'cqs = parrElemType cqs
          cea'   = mkApps (Var zipP) [Type ty'cea, Type ty'cqs, cea, cqs]
      parStmts qss pa' cea'

-- generate Core corresponding to `\p -> e'
--
deLambda :: DsType                      -- type of the argument
         -> LPat Id                    -- argument pattern
         -> LHsExpr Id                 -- body
         -> DsM (CoreExpr, Type)
deLambda ty p e =
    mkLambda ty p =<< dsLExpr e

-- generate Core for a lambda pattern match, where the body is already in Core
--
mkLambda :: DsType                      -- type of the argument
         -> LPat Id                     -- argument pattern
         -> CoreExpr                    -- desugared body
         -> DsM (CoreExpr, Type)
mkLambda ty p ce = do
    v <- newSysLocalDs ty
    let errMsg = ptext (sLit "DsListComp.deLambda: internal error!")
        ce'ty  = exprType ce
    cerr <- mkErrorAppDs pAT_ERROR_ID ce'ty errMsg
    res <- matchSimply (Var v) (StmtCtxt PArrComp) p ce cerr
    return (mkLams [v] res, ce'ty)

-- obtain the element type of the parallel array produced by the given Core
-- expression
--
parrElemType   :: CoreExpr -> Type
parrElemType e  =
  case splitTyConApp_maybe (exprType e) of
    Just (tycon, [ty]) | tycon == parrTyCon -> ty
    _                                                     -> panic
      "DsListComp.parrElemType: not a parallel array type"

-- Translation for monad comprehensions

-- Entry point for monad comprehension desugaring
dsMonadComp :: [ExprLStmt Id] -> DsM CoreExpr
dsMonadComp stmts = dsMcStmts stmts

dsMcStmts :: [ExprLStmt Id] -> DsM CoreExpr
dsMcStmts []                    = panic "dsMcStmts"
dsMcStmts (L loc stmt : lstmts) = putSrcSpanDs loc (dsMcStmt stmt lstmts)

---------------
dsMcStmt :: ExprStmt Id -> [ExprLStmt Id] -> DsM CoreExpr

dsMcStmt (LastStmt body _ ret_op) stmts
  = ASSERT( null stmts )
    do { body' <- dsLExpr body
       ; ret_op' <- dsExpr ret_op
       ; return (App ret_op' body') }

--   [ .. | let binds, stmts ]
dsMcStmt (LetStmt binds) stmts
  = do { rest <- dsMcStmts stmts
       ; dsLocalBinds binds rest }

--   [ .. | a <- m, stmts ]
dsMcStmt (BindStmt pat rhs bind_op fail_op) stmts
  = do { rhs' <- dsLExpr rhs
       ; dsMcBindStmt pat rhs' bind_op fail_op stmts }

-- Apply `guard` to the `exp` expression
--
--   [ .. | exp, stmts ]
--
dsMcStmt (BodyStmt exp then_exp guard_exp _) stmts
  = do { exp'       <- dsLExpr exp
       ; guard_exp' <- dsExpr guard_exp
       ; then_exp'  <- dsExpr then_exp
       ; rest       <- dsMcStmts stmts
       ; return $ mkApps then_exp' [ mkApps guard_exp' [exp']
                                   , rest ] }

-- Group statements desugar like this:
--
--   [| (q, then group by e using f); rest |]
--   --->  f {qt} (\qv -> e) [| q; return qv |] >>= \ n_tup ->
--         case unzip n_tup of qv' -> [| rest |]
--
-- where   variables (v1:t1, ..., vk:tk) are bound by q
--         qv = (v1, ..., vk)
--         qt = (t1, ..., tk)
--         (>>=) :: m2 a -> (a -> m3 b) -> m3 b
--         f :: forall a. (a -> t) -> m1 a -> m2 (n a)
--         n_tup :: n qt
--         unzip :: n qt -> (n t1, ..., n tk)    (needs Functor n)

dsMcStmt (TransStmt { trS_stmts = stmts, trS_bndrs = bndrs
                    , trS_by = by, trS_using = using
                    , trS_ret = return_op, trS_bind = bind_op
                    , trS_fmap = fmap_op, trS_form = form }) stmts_rest
  = do { let (from_bndrs, to_bndrs) = unzip bndrs

       ; from_bndrs' <- dsVars from_bndrs
       ; to_bndrs'   <- dsVars to_bndrs
       ; let from_bndr_tys' = map idType from_bndrs'     -- Types ty


       -- Desugar an inner comprehension which outputs a list of tuples of the "from" binders
       ; expr' <- dsInnerMonadComp stmts from_bndrs return_op

       -- Work out what arguments should be supplied to that expression: i.e. is an extraction
       -- function required? If so, create that desugared function and add to arguments
       ; usingExpr' <- dsLExpr using
       ; usingArgs' <- case by of
                         Nothing   -> return [expr']
                         Just by_e -> do { by_e' <- dsLExpr by_e
                                         ; lam' <- matchTuple from_bndrs' by_e'
                                         ; return [lam', expr'] }

       -- Generate the expressions to build the grouped list
       -- Build a pattern that ensures the consumer binds into the NEW binders,
       -- which hold monads rather than single values
       ; bind_op' <- dsExpr bind_op
       ; let bind_ty'  = exprType bind_op'    -- m2 (n (a,b,c)) -> (n (a,b,c) -> r1) -> r2
             n_tup_ty' = funArgTy $ funArgTy $ funResultTy bind_ty'   -- n (a,b,c)
             tup_n_ty' = mkBigCoreVarTupTy to_bndrs'

       ; body        <- dsMcStmts stmts_rest
       ; n_tup_var'  <- newSysLocalDs n_tup_ty'
       ; tup_n_var'  <- newSysLocalDs tup_n_ty'
       ; tup_n_expr' <- mkMcUnzipM form fmap_op n_tup_var' from_bndr_tys'
       ; us          <- newUniqueSupply
       ; let rhs'  = mkApps usingExpr' usingArgs'
             body' = mkTupleCase us to_bndrs' body tup_n_var' tup_n_expr'

       ; return (mkApps bind_op' [rhs', Lam n_tup_var' body']) }

-- Parallel statements. Use `Control.Monad.Zip.mzip` to zip parallel
-- statements, for example:
--
--   [ body | qs1 | qs2 | qs3 ]
--     ->  [ body | (bndrs1, (bndrs2, bndrs3))
--                     <- [bndrs1 | qs1] `mzip` ([bndrs2 | qs2] `mzip` [bndrs3 | qs3]) ]
--
-- where `mzip` has type
--   mzip :: forall a b. m a -> m b -> m (a,b)
-- NB: we need a polymorphic mzip because we call it several times

dsMcStmt (ParStmt blocks mzip_op bind_op) stmts_rest
 = do  { exps_w_tys  <- mapM ds_inner blocks   -- Pairs (exp :: m ty, ty)
       ; mzip_op'    <- dsExpr mzip_op

       ; let -- The pattern variables
             pats = [ mkBigLHsVarPatTupId bs | ParStmtBlock _ bs _ <- blocks]
             -- Pattern with tuples of variables
             -- [v1,v2,v3]  =>  (v1, (v2, v3))
             pat = foldr1 (\p1 p2 -> mkLHsPatTup [p1, p2]) pats
             (rhs, _) = foldr1 (\(e1,t1) (e2,t2) ->
                                 (mkApps mzip_op' [Type t1, Type t2, e1, e2],
                                  mkBoxedTupleTy [t1,t2]))
                               exps_w_tys

       ; dsMcBindStmt pat rhs bind_op noSyntaxExpr stmts_rest }
  where
    ds_inner (ParStmtBlock stmts bndrs return_op)
       = do { exp <- dsInnerMonadComp stmts bndrs return_op
            ; bndrs' <- dsVars bndrs
            ; return (exp, mkBigCoreVarTupTy bndrs') }

dsMcStmt stmt _ = pprPanic "dsMcStmt: unexpected stmt" (ppr stmt)


matchTuple :: [DsId] -> CoreExpr -> DsM CoreExpr
-- (matchTuple [a,b,c] body)
--       returns the Core term
--  \x. case x of (a,b,c) -> body
matchTuple ids body
  = do { us <- newUniqueSupply
       ; tup_id <- newSysLocalDs (mkBigCoreVarTupTy ids)
       ; return (Lam tup_id $ mkTupleCase us ids body tup_id (Var tup_id)) }

-- general `rhs' >>= \pat -> stmts` desugaring where `rhs'` is already a
-- desugared `CoreExpr`
dsMcBindStmt :: LPat Id
             -> CoreExpr        -- ^ the desugared rhs of the bind statement
             -> SyntaxExpr Id
             -> SyntaxExpr Id
             -> [ExprLStmt Id]
             -> DsM CoreExpr
dsMcBindStmt pat rhs' bind_op fail_op stmts
  = do  { body     <- dsMcStmts stmts
        ; bind_op' <- dsExpr bind_op
        ; var      <- selectSimpleMatchVarL pat
        ; let bind_ty = exprType bind_op'       -- rhs -> (pat -> res1) -> res2
              res1_ty = funResultTy (funArgTy (funResultTy bind_ty))
        ; match <- matchSinglePat (Var var) (StmtCtxt DoExpr) pat
                                  res1_ty (cantFailMatchResult body)
        ; match_code <- handle_failure pat match fail_op
        ; return (mkApps bind_op' [rhs', Lam var match_code]) }

  where
    -- In a monad comprehension expression, pattern-match failure just calls
    -- the monadic `fail` rather than throwing an exception
    handle_failure pat match fail_op
      | matchCanFail match
        = do { fail_op' <- dsExpr fail_op
             ; dflags <- getDynFlags
             ; fail_msg <- mkStringExpr (mk_fail_msg dflags pat)
             ; extractMatchResult match (App fail_op' fail_msg) }
      | otherwise
        = extractMatchResult match (error "It can't fail")

    mk_fail_msg :: DynFlags -> Located e -> String
    mk_fail_msg dflags pat
        = "Pattern match failure in monad comprehension at " ++
          showPpr dflags (getLoc pat)

-- Desugar nested monad comprehensions, for example in `then..` constructs
--    dsInnerMonadComp quals [a,b,c] ret_op
-- returns the desugaring of
--       [ (a,b,c) | quals ]

dsInnerMonadComp :: [ExprLStmt Id]
                 -> [Id]        -- Return a tuple of these variables
                 -> HsExpr Id   -- The monomorphic "return" operator
                 -> DsM CoreExpr
dsInnerMonadComp stmts bndrs ret_op
  = dsMcStmts (stmts ++ [noLoc (LastStmt (mkBigLHsVarTupId bndrs) False ret_op)])

-- The `unzip` function for `GroupStmt` in a monad comprehensions
--
--   unzip :: m (a,b,..) -> (m a,m b,..)
--   unzip m_tuple = ( liftM selN1 m_tuple
--                   , liftM selN2 m_tuple
--                   , .. )
--
--   mkMcUnzipM fmap ys [t1, t2]
--     = ( fmap (selN1 :: (t1, t2) -> t1) ys
--       , fmap (selN2 :: (t1, t2) -> t2) ys )

mkMcUnzipM :: TransForm
           -> SyntaxExpr TcId   -- fmap
           -> DsId              -- Of type n (a,b,c)
           -> [DsType]          -- [a,b,c]
           -> DsM CoreExpr      -- Of type (n a, n b, n c)
mkMcUnzipM ThenForm _ ys _
  = return (Var ys) -- No unzipping to do

mkMcUnzipM _ fmap_op ys elt_tys
  = do { fmap_op' <- dsExpr fmap_op
       ; xs       <- mapM newSysLocalDs elt_tys
       ; let tup_ty = mkBigCoreTupTy elt_tys
       ; tup_xs   <- newSysLocalDs tup_ty

       ; let mk_elt i = mkApps fmap_op'  -- fmap :: forall a b. (a -> b) -> n a -> n b
                           [ Type tup_ty, Type (getNth elt_tys i)
                           , mk_sel i, Var ys]

             mk_sel n = Lam tup_xs $
                        mkTupleSelector xs (getNth xs n) tup_xs (Var tup_xs)

       ; return (mkBigCoreTup (map mk_elt [0..length elt_tys - 1])) }<|MERGE_RESOLUTION|>--- conflicted
+++ resolved
@@ -81,15 +81,11 @@
 -- and the type of the elements that it outputs (tuples of binders)
 dsInnerListComp :: (ParStmtBlock Id Id) -> DsM (CoreExpr, DsType)
 dsInnerListComp (ParStmtBlock stmts bndrs _)
-<<<<<<< HEAD
   = do { bndrs' <- dsVars bndrs
        ; let bndrs_tuple_type = mkBigCoreVarTupTy bndrs'
 
              -- really use original bndrs below!
-       ; expr <- dsListComp (stmts ++ [noLoc $ mkLastStmt (mkBigLHsVarTup bndrs)])
-=======
-  = do { expr <- dsListComp (stmts ++ [noLoc $ mkLastStmt (mkBigLHsVarTupId bndrs)])
->>>>>>> 96dc041a
+       ; expr <- dsListComp (stmts ++ [noLoc $ mkLastStmt (mkBigLHsVarTupId bndrs)])
                             (mkListTy bndrs_tuple_type)
 
        ; return (expr, bndrs_tuple_type) }
@@ -146,13 +142,8 @@
 
     -- Build a pattern that ensures the consumer binds into the NEW binders,
     -- which hold lists rather than single values
-<<<<<<< HEAD
-    let pat = mkBigLHsVarPatTup to_bndrs  -- NB: no '!
+    let pat = mkBigLHsVarPatTupId to_bndrs  -- NB: no '!
     return (bound_unzipped_inner_list_expr', pat)
-=======
-    let pat = mkBigLHsVarPatTupId to_bndrs
-    return (bound_unzipped_inner_list_expr, pat)
->>>>>>> 96dc041a
 
 dsTransStmt _ = panic "dsTransStmt: Not given a TransStmt"
 
