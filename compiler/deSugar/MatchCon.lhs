%
% (c) The University of Glasgow 2006
% (c) The GRASP/AQUA Project, Glasgow University, 1992-1998
%

Pattern-matching constructors

\begin{code}
{-# LANGUAGE CPP #-}
{-# OPTIONS_GHC -fno-warn-tabs #-}
-- The above warning supression flag is a temporary kludge.
-- While working on this module you are encouraged to remove it and
-- detab the module (please do the detabbing in a separate patch). See
--     http://ghc.haskell.org/trac/ghc/wiki/Commentary/CodingStyle#TabsvsSpaces
-- for details

module MatchCon ( matchConFamily, matchPatSyn ) where

#include "HsVersions.h"

import {-# SOURCE #-} Match	( match )

import HsSyn
import DsBinds
import ConLike
import DataCon
import PatSyn
import TcType
import DsMonad
import DsUtils
import MkCore   ( mkCoreLets )
import Util
import ListSetOps ( runs )
import Id
import NameEnv
import SrcLoc
import DynFlags
import Outputable
import Control.Monad(liftM)
\end{code}

We are confronted with the first column of patterns in a set of
equations, all beginning with constructors from one ``family'' (e.g.,
@[]@ and @:@ make up the @List@ ``family'').  We want to generate the
alternatives for a @Case@ expression.  There are several choices:
\begin{enumerate}
\item
Generate an alternative for every constructor in the family, whether
they are used in this set of equations or not; this is what the Wadler
chapter does.
\begin{description}
\item[Advantages:]
(a)~Simple.  (b)~It may also be that large sparsely-used constructor
families are mainly handled by the code for literals.
\item[Disadvantages:]
(a)~Not practical for large sparsely-used constructor families, e.g.,
the ASCII character set.  (b)~Have to look up a list of what
constructors make up the whole family.
\end{description}

\item
Generate an alternative for each constructor used, then add a default
alternative in case some constructors in the family weren't used.
\begin{description}
\item[Advantages:]
(a)~Alternatives aren't generated for unused constructors.  (b)~The
STG is quite happy with defaults.  (c)~No lookup in an environment needed.
\item[Disadvantages:]
(a)~A spurious default alternative may be generated.
\end{description}

\item
``Do it right:'' generate an alternative for each constructor used,
and add a default alternative if all constructors in the family
weren't used.
\begin{description}
\item[Advantages:]
(a)~You will get cases with only one alternative (and no default),
which should be amenable to optimisation.  Tuples are a common example.
\item[Disadvantages:]
(b)~Have to look up constructor families in TDE (as above).
\end{description}
\end{enumerate}

We are implementing the ``do-it-right'' option for now.  The arguments
to @matchConFamily@ are the same as to @match@; the extra @Int@
returned is the number of constructors in the family.

The function @matchConFamily@ is concerned with this
have-we-used-all-the-constructors? question; the local function
@match_cons_used@ does all the real work.
\begin{code}
matchConFamily :: [Id]
               -> Type
	       -> [[EquationInfo]]
	       -> DsM MatchResult
-- Each group of eqns is for a single constructor
matchConFamily (var:vars) ty groups
  = do dflags <- getDynFlags
       alts <- mapM (fmap toRealAlt . matchOneConLike vars ty) groups
       return (mkCoAlgCaseMatchResult dflags var ty alts)
  where
    toRealAlt alt = case alt_pat alt of
        RealDataCon dcon -> alt{ alt_pat = dcon }
        _ -> panic "matchConFamily: not RealDataCon"
matchConFamily [] _ _ = panic "matchConFamily []"

matchPatSyn :: [Id]
            -> Type
            -> [EquationInfo]
            -> DsM MatchResult
matchPatSyn (var:vars) ty eqns
  = do alt <- fmap toSynAlt $ matchOneConLike vars ty eqns
       return (mkCoSynCaseMatchResult var ty alt)
  where
    toSynAlt alt = case alt_pat alt of
        PatSynCon psyn -> alt{ alt_pat = psyn }
        _ -> panic "matchPatSyn: not PatSynCon"
matchPatSyn _ _ _ = panic "matchPatSyn []"

type ConArgPats = HsConDetails (LPat Id) (HsRecFields Id (LPat Id))

matchOneConLike :: [Id]
                -> Type
                -> [EquationInfo]
                -> DsM (CaseAlt ConLike)
matchOneConLike vars ty (eqn1 : eqns)	-- All eqns for a single constructor
  = do	{ arg_vars <- selectConMatchVars val_arg_tys args1
	 	-- Use the first equation as a source of 
		-- suggestions for the new variables

	-- Divide into sub-groups; see Note [Record patterns]
        ; let groups :: [[(ConArgPats, EquationInfo)]]
	      groups = runs compatible_pats [ (pat_args (firstPat eqn), eqn) 
	      	       	    	            | eqn <- eqn1:eqns ]

	; match_results <- mapM (match_group arg_vars) groups

        ; return $ MkCaseAlt{ alt_pat = con1,
                              alt_bndrs = tvs1 ++ dicts1 ++ arg_vars,
                              alt_wrapper = wrapper1,
                              alt_result = foldr1 combineMatchResults match_results } }
  where
    ConPatOut { pat_con = L _ con1, pat_arg_tys = arg_tys, pat_wrap = wrapper1,
	        pat_tvs = tvs1, pat_dicts = dicts1, pat_args = args1 }
	      = firstPat eqn1
<<<<<<< HEAD
    fields1 = dataConFieldLabels con1
	
    arg_tys  = dataConInstOrigArgTys con1 inst_tys
    inst_tys = tcTyConAppArgs pat_ty1 ++ 
	       mkTyCoVarTys (takeList (dataConExTyCoVars con1) tvs1)
	-- Newtypes opaque, hence tcTyConAppArgs
=======
    fields1 = case con1 of
        	RealDataCon dcon1 -> dataConFieldLabels dcon1
        	PatSynCon{}       -> []

    val_arg_tys = case con1 of
                    RealDataCon dcon1 -> dataConInstOrigArgTys dcon1 inst_tys
                    PatSynCon psyn1   -> patSynInstArgTys      psyn1 inst_tys
    inst_tys = ASSERT( tvs1 `equalLength` ex_tvs )
               arg_tys ++ mkTyVarTys tvs1
>>>>>>> 2070a8f3
	-- dataConInstOrigArgTys takes the univ and existential tyvars
	-- and returns the types of the *value* args, which is what we want

    ex_tvs = case con1 of
               RealDataCon dcon1 -> dataConExTyVars dcon1
               PatSynCon psyn1   -> patSynExTyVars psyn1

    match_group :: [Id] -> [(ConArgPats, EquationInfo)] -> DsM MatchResult
    -- All members of the group have compatible ConArgPats
    match_group arg_vars arg_eqn_prs
      = ASSERT( notNull arg_eqn_prs )
        do { (wraps, eqns') <- liftM unzip (mapM shift arg_eqn_prs)
    	   ; let group_arg_vars = select_arg_vars arg_vars arg_eqn_prs
    	   ; match_result <- match (group_arg_vars ++ vars) ty eqns'
    	   ; return (adjustMatchResult (foldr1 (.) wraps) match_result) }

    shift (_, eqn@(EqnInfo { eqn_pats = ConPatOut{ pat_tvs = tvs, pat_dicts = ds, 
					           pat_binds = bind, pat_args = args
					} : pats }))
      = do ds_bind <- dsTcEvBinds bind
           return ( wrapBinds (tvs `zip` tvs1)
                  . wrapBinds (ds  `zip` dicts1)
                  . mkCoreLets ds_bind
                  , eqn { eqn_pats = conArgPats val_arg_tys args ++ pats }
                  )
    shift (_, (EqnInfo { eqn_pats = ps })) = pprPanic "matchOneCon/shift" (ppr ps)

    -- Choose the right arg_vars in the right order for this group
    -- Note [Record patterns]
    select_arg_vars arg_vars ((arg_pats, _) : _)
      | RecCon flds <- arg_pats
      , let rpats = rec_flds flds  
      , not (null rpats)     -- Treated specially; cf conArgPats
      = ASSERT2( length fields1 == length arg_vars, 
                 ppr con1 $$ ppr fields1 $$ ppr arg_vars )
        map lookup_fld rpats
      | otherwise
      = arg_vars
      where
        fld_var_env = mkNameEnv $ zipEqual "get_arg_vars" fields1 arg_vars
	lookup_fld rpat = lookupNameEnv_NF fld_var_env 
		   	  		   (idName (unLoc (hsRecFieldId rpat)))
    select_arg_vars _ [] = panic "matchOneCon/select_arg_vars []"
matchOneConLike _ _ [] = panic "matchOneCon []"

-----------------
compatible_pats :: (ConArgPats,a) -> (ConArgPats,a) -> Bool
-- Two constructors have compatible argument patterns if the number
-- and order of sub-matches is the same in both cases
compatible_pats (RecCon flds1, _) (RecCon flds2, _) = same_fields flds1 flds2
compatible_pats (RecCon flds1, _) _                 = null (rec_flds flds1)
compatible_pats _                 (RecCon flds2, _) = null (rec_flds flds2)
compatible_pats _                 _                 = True -- Prefix or infix con

same_fields :: HsRecFields Id (LPat Id) -> HsRecFields Id (LPat Id) -> Bool
same_fields flds1 flds2 
  = all2 (\f1 f2 -> unLoc (hsRecFieldId f1) == unLoc (hsRecFieldId f2))
	 (rec_flds flds1) (rec_flds flds2)


-----------------
selectConMatchVars :: [Type] -> ConArgPats -> DsM [Id]
selectConMatchVars arg_tys (RecCon {})      = newSysLocalsDs arg_tys
selectConMatchVars _       (PrefixCon ps)   = selectMatchVars (map unLoc ps)
selectConMatchVars _       (InfixCon p1 p2) = selectMatchVars [unLoc p1, unLoc p2]

conArgPats :: [Type]	-- Instantiated argument types 
			-- Used only to fill in the types of WildPats, which
			-- are probably never looked at anyway
	   -> ConArgPats
	   -> [Pat Id]
conArgPats _arg_tys (PrefixCon ps)   = map unLoc ps
conArgPats _arg_tys (InfixCon p1 p2) = [unLoc p1, unLoc p2]
conArgPats  arg_tys (RecCon (HsRecFields { rec_flds = rpats }))
  | null rpats = map WildPat arg_tys
	-- Important special case for C {}, which can be used for a 
 	-- datacon that isn't declared to have fields at all
  | otherwise  = map (unLoc . hsRecFieldArg) rpats
\end{code}

Note [Record patterns]
~~~~~~~~~~~~~~~~~~~~~~
Consider 
	 data T = T { x,y,z :: Bool }

	 f (T { y=True, x=False }) = ...

We must match the patterns IN THE ORDER GIVEN, thus for the first
one we match y=True before x=False.  See Trac #246; or imagine 
matching against (T { y=False, x=undefined }): should fail without
touching the undefined. 

Now consider:

	 f (T { y=True, x=False }) = ...
	 f (T { x=True, y= False}) = ...

In the first we must test y first; in the second we must test x 
first.  So we must divide even the equations for a single constructor
T into sub-goups, based on whether they match the same field in the
same order.  That's what the (runs compatible_pats) grouping.

All non-record patterns are "compatible" in this sense, because the
positional patterns (T a b) and (a `T` b) all match the arguments
in order.  Also T {} is special because it's equivalent to (T _ _).
Hence the (null rpats) checks here and there.


Note [Existentials in shift_con_pat]
~~~~~~~~~~~~~~~~~~~~~~~~~~~~~~~~~~~~
Consider
	data T = forall a. Ord a => T a (a->Int)

	f (T x f) True  = ...expr1...
	f (T y g) False = ...expr2..

When we put in the tyvars etc we get

	f (T a (d::Ord a) (x::a) (f::a->Int)) True =  ...expr1...
	f (T b (e::Ord b) (y::a) (g::a->Int)) True =  ...expr2...

After desugaring etc we'll get a single case:

	f = \t::T b::Bool -> 
	    case t of
	       T a (d::Ord a) (x::a) (f::a->Int)) ->
	    case b of
		True  -> ...expr1...
		False -> ...expr2...

*** We have to substitute [a/b, d/e] in expr2! **
Hence
		False -> ....((/\b\(e:Ord b).expr2) a d)....

Originally I tried to use 
	(\b -> let e = d in expr2) a 
to do this substitution.  While this is "correct" in a way, it fails
Lint, because e::Ord b but d::Ord a.  
<|MERGE_RESOLUTION|>--- conflicted
+++ resolved
@@ -144,14 +144,6 @@
     ConPatOut { pat_con = L _ con1, pat_arg_tys = arg_tys, pat_wrap = wrapper1,
 	        pat_tvs = tvs1, pat_dicts = dicts1, pat_args = args1 }
 	      = firstPat eqn1
-<<<<<<< HEAD
-    fields1 = dataConFieldLabels con1
-	
-    arg_tys  = dataConInstOrigArgTys con1 inst_tys
-    inst_tys = tcTyConAppArgs pat_ty1 ++ 
-	       mkTyCoVarTys (takeList (dataConExTyCoVars con1) tvs1)
-	-- Newtypes opaque, hence tcTyConAppArgs
-=======
     fields1 = case con1 of
         	RealDataCon dcon1 -> dataConFieldLabels dcon1
         	PatSynCon{}       -> []
@@ -160,13 +152,12 @@
                     RealDataCon dcon1 -> dataConInstOrigArgTys dcon1 inst_tys
                     PatSynCon psyn1   -> patSynInstArgTys      psyn1 inst_tys
     inst_tys = ASSERT( tvs1 `equalLength` ex_tvs )
-               arg_tys ++ mkTyVarTys tvs1
->>>>>>> 2070a8f3
+               arg_tys ++ mkTyCoVarTys tvs1
 	-- dataConInstOrigArgTys takes the univ and existential tyvars
 	-- and returns the types of the *value* args, which is what we want
 
     ex_tvs = case con1 of
-               RealDataCon dcon1 -> dataConExTyVars dcon1
+               RealDataCon dcon1 -> dataConExTyCoVars dcon1
                PatSynCon psyn1   -> patSynExTyVars psyn1
 
     match_group :: [Id] -> [(ConArgPats, EquationInfo)] -> DsM MatchResult
