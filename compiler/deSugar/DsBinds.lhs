%
% (c) The University of Glasgow 2006
% (c) The GRASP/AQUA Project, Glasgow University, 1992-1998
%

Pattern-matching bindings (HsBinds and MonoBinds)

Handles @HsBinds@; those at the top level require different handling,
in that the @Rec@/@NonRec@/etc structure is thrown away (whereas at
lower levels it is preserved with @let@/@letrec@s).

\begin{code}
{-# OPTIONS -fno-warn-tabs #-}
-- The above warning supression flag is a temporary kludge.
-- While working on this module you are encouraged to remove it and
-- detab the module (please do the detabbing in a separate patch). See
--     http://ghc.haskell.org/trac/ghc/wiki/Commentary/CodingStyle#TabsvsSpaces
-- for details

module DsBinds ( dsTopLHsBinds, dsLHsBinds, decomposeRuleLhs, dsSpec,
                 dsHsWrapper, dsTcEvBinds, dsEvBinds
  ) where

#include "HsVersions.h"

import {-# SOURCE #-}	DsExpr( dsLExpr )
import {-# SOURCE #-}	Match( matchWrapper )

import DsMonad
import DsGRHSs
import DsUtils

import HsSyn		-- lots of things
import CoreSyn		-- lots of things
import Literal          ( Literal(MachStr) )
import CoreSubst
import MkCore
import CoreUtils
import CoreArity ( etaExpand )
import CoreUnfold
import CoreFVs
import UniqSupply
import Unique( Unique )
import Digraph


import TyCon      ( isTupleTyCon, tyConDataCons_maybe )
import TcEvidence
import TcType
import Type
import Coercion hiding (substCo)
<<<<<<< HEAD
import TysWiredIn ( eqBoxDataCon, tupleCon )
import PrelNames  ( wildCardName )
=======
import TysWiredIn ( eqBoxDataCon, coercibleDataCon, tupleCon )
>>>>>>> 3e633d9b
import Id
import Class
import DataCon	( dataConWorkId )
import Name
import MkId	( seqId )
import Var
import VarSet
import Rules
import VarEnv
import Outputable
import SrcLoc
import Maybes
import OrdList
import Bag
import BasicTypes hiding ( TopLevel )
import DynFlags
import FastString
import ErrUtils( MsgDoc )
import ListSetOps( getNth )
import Util
import Control.Monad( when )
import MonadUtils
import Control.Monad(liftM)
\end{code}

%************************************************************************
%*									*
\subsection[dsMonoBinds]{Desugaring a @MonoBinds@}
%*									*
%************************************************************************

\begin{code}
dsTopLHsBinds :: LHsBinds Id -> DsM (OrdList (Id,CoreExpr))
dsTopLHsBinds binds = ds_lhs_binds binds

dsLHsBinds :: LHsBinds Id -> DsM [(Id,CoreExpr)]
dsLHsBinds binds = do { binds' <- ds_lhs_binds binds
                      ; return (fromOL binds') }

------------------------
ds_lhs_binds :: LHsBinds Id -> DsM (OrdList (Id,CoreExpr))

ds_lhs_binds binds = do { ds_bs <- mapBagM dsLHsBind binds
                        ; return (foldBag appOL id nilOL ds_bs) }

dsLHsBind :: LHsBind Id -> DsM (OrdList (Id,CoreExpr))
dsLHsBind (L loc bind)
  = putSrcSpanDs loc $ dsHsBind bind

dsHsBind :: HsBind Id -> DsM (OrdList (Id,CoreExpr))

dsHsBind (VarBind { var_id = var, var_rhs = expr, var_inline = inline_regardless })
  = do  { dflags <- getDynFlags
        ; core_expr <- dsLExpr expr

	        -- Dictionary bindings are always VarBinds,
	        -- so we only need do this here
        ; let var' | inline_regardless = var `setIdUnfolding` mkCompulsoryUnfolding core_expr
	      	   | otherwise         = var

        ; return (unitOL (makeCorePair dflags var' False 0 core_expr)) }

dsHsBind (FunBind { fun_id = L _ fun, fun_matches = matches
                  , fun_co_fn = co_fn, fun_tick = tick
                  , fun_infix = inf })
 = do	{ dflags <- getDynFlags
        ; (args, body) <- matchWrapper (FunRhs (idName fun) inf) matches
        ; let body' = mkOptTickBox tick body
        ; rhs <- dsHsWrapper co_fn (mkLams args body')
        ; {- pprTrace "dsHsBind" (ppr fun <+> ppr (idInlinePragma fun)) $ -}
           return (unitOL (makeCorePair dflags fun False 0 rhs)) }

dsHsBind (PatBind { pat_lhs = pat, pat_rhs = grhss, pat_rhs_ty = ty
                  , pat_ticks = (rhs_tick, var_ticks) })
  = do	{ body_expr <- dsGuarded grhss ty
        ; let body' = mkOptTickBox rhs_tick body_expr
        ; sel_binds <- mkSelectorBinds var_ticks pat body'
	  -- We silently ignore inline pragmas; no makeCorePair
	  -- Not so cool, but really doesn't matter
    ; return (toOL sel_binds) }

	-- A common case: one exported variable
	-- Non-recursive bindings come through this way
	-- So do self-recursive bindings, and recursive bindings
	-- that have been chopped up with type signatures
dsHsBind (AbsBinds { abs_tvs = tyvars, abs_ev_vars = dicts
                   , abs_exports = [export]
                   , abs_ev_binds = ev_binds, abs_binds = binds })
  | ABE { abe_wrap = wrap, abe_poly = global
        , abe_mono = local, abe_prags = prags } <- export
  = do  { dflags <- getDynFlags
        ; bind_prs    <- ds_lhs_binds binds
	; let	core_bind = Rec (fromOL bind_prs)
        ; ds_binds <- dsTcEvBinds ev_binds
        ; rhs <- dsHsWrapper wrap $  -- Usually the identity
			    mkLams tyvars $ mkLams dicts $ 
	                    mkCoreLets ds_binds $
                            Let core_bind $
                            Var local
    
	; (spec_binds, rules) <- dsSpecs rhs prags

	; let   global'   = addIdSpecialisations global rules
		main_bind = makeCorePair dflags global' (isDefaultMethod prags)
                                         (dictArity dicts) rhs 
    
	; return (main_bind `consOL` spec_binds) }

dsHsBind (AbsBinds { abs_tvs = tyvars, abs_ev_vars = dicts
                   , abs_exports = exports, abs_ev_binds = ev_binds
                   , abs_binds = binds })
         -- See Note [Desugaring AbsBinds]
  = do  { dflags <- getDynFlags
        ; bind_prs    <- ds_lhs_binds binds
        ; let core_bind = Rec [ makeCorePair dflags (add_inline lcl_id) False 0 rhs
                              | (lcl_id, rhs) <- fromOL bind_prs ]
	      	-- Monomorphic recursion possible, hence Rec

	      locals       = map abe_mono exports
	      tup_expr     = mkBigCoreVarTup locals
	      tup_ty	   = exprType tup_expr
        ; ds_binds <- dsTcEvBinds ev_binds
	; let poly_tup_rhs = mkLams tyvars $ mkLams dicts $
	      		     mkCoreLets ds_binds $
			     Let core_bind $
	 	     	     tup_expr

	; poly_tup_id <- newSysLocalDs (exprType poly_tup_rhs)

	; let mk_bind (ABE { abe_wrap = wrap, abe_poly = global
                           , abe_mono = local, abe_prags = spec_prags })
	        = do { tup_id  <- newSysLocalDs tup_ty
	             ; rhs <- dsHsWrapper wrap $ 
                                 mkLams tyvars $ mkLams dicts $
	      	     		 mkTupleSelector locals local tup_id $
			         mkVarApps (Var poly_tup_id) (tyvars ++ dicts)
                     ; let rhs_for_spec = Let (NonRec poly_tup_id poly_tup_rhs) rhs
		     ; (spec_binds, rules) <- dsSpecs rhs_for_spec spec_prags
		     ; let global' = (global `setInlinePragma` defaultInlinePragma)
                                             `addIdSpecialisations` rules
                           -- Kill the INLINE pragma because it applies to
                           -- the user written (local) function.  The global
                           -- Id is just the selector.  Hmm.  
		     ; return ((global', rhs) `consOL` spec_binds) }

        ; export_binds_s <- mapM mk_bind exports

	; return ((poly_tup_id, poly_tup_rhs) `consOL` 
		    concatOL export_binds_s) }
  where
    inline_env :: IdEnv Id   -- Maps a monomorphic local Id to one with
                             -- the inline pragma from the source
                             -- The type checker put the inline pragma
                             -- on the *global* Id, so we need to transfer it
    inline_env = mkVarEnv [ (lcl_id, setInlinePragma lcl_id prag)
                          | ABE { abe_mono = lcl_id, abe_poly = gbl_id } <- exports
                          , let prag = idInlinePragma gbl_id ]

    add_inline :: Id -> Id    -- tran
    add_inline lcl_id = lookupVarEnv inline_env lcl_id `orElse` lcl_id

------------------------
makeCorePair :: DynFlags -> Id -> Bool -> Arity -> CoreExpr -> (Id, CoreExpr)
makeCorePair dflags gbl_id is_default_method dict_arity rhs
  | is_default_method		      -- Default methods are *always* inlined
  = (gbl_id `setIdUnfolding` mkCompulsoryUnfolding rhs, rhs)

  | otherwise
  = case inlinePragmaSpec inline_prag of
      	  EmptyInlineSpec -> (gbl_id, rhs)
      	  NoInline        -> (gbl_id, rhs)
      	  Inlinable       -> (gbl_id `setIdUnfolding` inlinable_unf, rhs)
          Inline          -> inline_pair

  where
    inline_prag   = idInlinePragma gbl_id
    inlinable_unf = mkInlinableUnfolding dflags rhs
    inline_pair
       | Just arity <- inlinePragmaSat inline_prag
      	-- Add an Unfolding for an INLINE (but not for NOINLINE)
	-- And eta-expand the RHS; see Note [Eta-expanding INLINE things]
       , let real_arity = dict_arity + arity
        -- NB: The arity in the InlineRule takes account of the dictionaries
       = ( gbl_id `setIdUnfolding` mkInlineUnfolding (Just real_arity) rhs
         , etaExpand real_arity rhs)

       | otherwise
       = pprTrace "makeCorePair: arity missing" (ppr gbl_id) $
         (gbl_id `setIdUnfolding` mkInlineUnfolding Nothing rhs, rhs)


dictArity :: [Var] -> Arity
-- Don't count coercion variables in arity
dictArity dicts = count isId dicts
\end{code}

[Desugaring AbsBinds]
~~~~~~~~~~~~~~~~~~~~~
In the general AbsBinds case we desugar the binding to this:

       tup a (d:Num a) = let fm = ...gm...
                             gm = ...fm...
                         in (fm,gm)
       f a d = case tup a d of { (fm,gm) -> fm }
       g a d = case tup a d of { (fm,gm) -> fm }

Note [Rules and inlining]
~~~~~~~~~~~~~~~~~~~~~~~~~
Common special case: no type or dictionary abstraction
This is a bit less trivial than you might suppose
The naive way woudl be to desguar to something like
	f_lcl = ...f_lcl...	-- The "binds" from AbsBinds
	M.f = f_lcl		-- Generated from "exports"
But we don't want that, because if M.f isn't exported,
it'll be inlined unconditionally at every call site (its rhs is 
trivial).  That would be ok unless it has RULES, which would 
thereby be completely lost.  Bad, bad, bad.

Instead we want to generate
	M.f = ...f_lcl...
	f_lcl = M.f
Now all is cool. The RULES are attached to M.f (by SimplCore), 
and f_lcl is rapidly inlined away.

This does not happen in the same way to polymorphic binds,
because they desugar to
	M.f = /\a. let f_lcl = ...f_lcl... in f_lcl
Although I'm a bit worried about whether full laziness might
float the f_lcl binding out and then inline M.f at its call site

Note [Specialising in no-dict case]
~~~~~~~~~~~~~~~~~~~~~~~~~~~~~~~~~~~
Even if there are no tyvars or dicts, we may have specialisation pragmas.
Class methods can generate
      AbsBinds [] [] [( ... spec-prag]
         { AbsBinds [tvs] [dicts] ...blah }
So the overloading is in the nested AbsBinds. A good example is in GHC.Float:

  class  (Real a, Fractional a) => RealFrac a  where
    round :: (Integral b) => a -> b

  instance  RealFrac Float  where
    {-# SPECIALIZE round :: Float -> Int #-}

The top-level AbsBinds for $cround has no tyvars or dicts (because the 
instance does not).  But the method is locally overloaded!

Note [Abstracting over tyvars only]
~~~~~~~~~~~~~~~~~~~~~~~~~~~~~~~~~~~
When abstracting over type variable only (not dictionaries), we don't really need to
built a tuple and select from it, as we do in the general case. Instead we can take

	AbsBinds [a,b] [ ([a,b], fg, fl, _),
		         ([b],   gg, gl, _) ]
		{ fl = e1
		  gl = e2
		   h = e3 }

and desugar it to

	fg = /\ab. let B in e1
	gg = /\b. let a = () in let B in S(e2)
	h  = /\ab. let B in e3

where B is the *non-recursive* binding
	fl = fg a b
	gl = gg b
	h  = h a b    -- See (b); note shadowing!

Notice (a) g has a different number of type variables to f, so we must
	     use the mkArbitraryType thing to fill in the gaps.  
	     We use a type-let to do that.

	 (b) The local variable h isn't in the exports, and rather than
	     clone a fresh copy we simply replace h by (h a b), where
	     the two h's have different types!  Shadowing happens here,
	     which looks confusing but works fine.

	 (c) The result is *still* quadratic-sized if there are a lot of
	     small bindings.  So if there are more than some small
	     number (10), we filter the binding set B by the free
	     variables of the particular RHS.  Tiresome.

Why got to this trouble?  It's a common case, and it removes the
quadratic-sized tuple desugaring.  Less clutter, hopefullly faster
compilation, especially in a case where there are a *lot* of
bindings.


Note [Eta-expanding INLINE things]
~~~~~~~~~~~~~~~~~~~~~~~~~~~~~~~~~~
Consider
   foo :: Eq a => a -> a
   {-# INLINE foo #-}
   foo x = ...

If (foo d) ever gets floated out as a common sub-expression (which can
happen as a result of method sharing), there's a danger that we never 
get to do the inlining, which is a Terribly Bad thing given that the
user said "inline"!

To avoid this we pre-emptively eta-expand the definition, so that foo
has the arity with which it is declared in the source code.  In this
example it has arity 2 (one for the Eq and one for x). Doing this 
should mean that (foo d) is a PAP and we don't share it.

Note [Nested arities]
~~~~~~~~~~~~~~~~~~~~~
For reasons that are not entirely clear, method bindings come out looking like
this:

  AbsBinds [] [] [$cfromT <= [] fromT]
    $cfromT [InlPrag=INLINE] :: T Bool -> Bool
    { AbsBinds [] [] [fromT <= [] fromT_1]
        fromT :: T Bool -> Bool
        { fromT_1 ((TBool b)) = not b } } }

Note the nested AbsBind.  The arity for the InlineRule on $cfromT should be
gotten from the binding for fromT_1.

It might be better to have just one level of AbsBinds, but that requires more
thought!

Note [Implementing SPECIALISE pragmas]
~~~~~~~~~~~~~~~~~~~~~~~~~~~~~~~~~~~~~~
Example:
	f :: (Eq a, Ix b) => a -> b -> Bool
	{-# SPECIALISE f :: (Ix p, Ix q) => Int -> (p,q) -> Bool #-}
        f = <poly_rhs>

From this the typechecker generates

    AbsBinds [ab] [d1,d2] [([ab], f, f_mono, prags)] binds

    SpecPrag (wrap_fn :: forall a b. (Eq a, Ix b) => XXX
                      -> forall p q. (Ix p, Ix q) => XXX[ Int/a, (p,q)/b ])

Note that wrap_fn can transform *any* function with the right type prefix 
    forall ab. (Eq a, Ix b) => XXX
regardless of XXX.  It's sort of polymorphic in XXX.  This is
useful: we use the same wrapper to transform each of the class ops, as
well as the dict.

From these we generate:

    Rule: 	forall p, q, (dp:Ix p), (dq:Ix q). 
                    f Int (p,q) dInt ($dfInPair dp dq) = f_spec p q dp dq

    Spec bind:	f_spec = wrap_fn <poly_rhs>

Note that 

  * The LHS of the rule may mention dictionary *expressions* (eg
    $dfIxPair dp dq), and that is essential because the dp, dq are
    needed on the RHS.

  * The RHS of f_spec, <poly_rhs> has a *copy* of 'binds', so that it 
    can fully specialise it.

\begin{code}
------------------------
dsSpecs :: CoreExpr     -- Its rhs
        -> TcSpecPrags
        -> DsM ( OrdList (Id,CoreExpr) 	-- Binding for specialised Ids
	       , [CoreRule] )		-- Rules for the Global Ids
-- See Note [Implementing SPECIALISE pragmas]
dsSpecs _ IsDefaultMethod = return (nilOL, [])
dsSpecs poly_rhs (SpecPrags sps)
  = do { pairs <- mapMaybeM (dsSpec (Just poly_rhs)) sps
       ; let (spec_binds_s, rules) = unzip pairs
       ; return (concatOL spec_binds_s, rules) }

dsSpec :: Maybe CoreExpr  	-- Just rhs => RULE is for a local binding
       	  			-- Nothing => RULE is for an imported Id
				-- 	      rhs is in the Id's unfolding
       -> Located TcSpecPrag
       -> DsM (Maybe (OrdList (Id,CoreExpr), CoreRule))
dsSpec mb_poly_rhs (L loc (SpecPrag poly_id spec_co spec_inl))
  | isJust (isClassOpId_maybe poly_id)
  = putSrcSpanDs loc $ 
    do { warnDs (ptext (sLit "Ignoring useless SPECIALISE pragma for class method selector") 
                 <+> quotes (ppr poly_id))
       ; return Nothing  }  -- There is no point in trying to specialise a class op
       	 		    -- Moreover, classops don't (currently) have an inl_sat arity set
			    -- (it would be Just 0) and that in turn makes makeCorePair bleat

  | no_act_spec && isNeverActive rule_act 
  = putSrcSpanDs loc $ 
    do { warnDs (ptext (sLit "Ignoring useless SPECIALISE pragma for NOINLINE function:")
                 <+> quotes (ppr poly_id))
       ; return Nothing  }  -- Function is NOINLINE, and the specialiation inherits that
       	 		    -- See Note [Activation pragmas for SPECIALISE]

  | otherwise
  = putSrcSpanDs loc $ 
    do { uniq <- newUnique
       ; let poly_name = idName poly_id
             spec_occ  = mkSpecOcc (getOccName poly_name)
             spec_name = mkInternalName uniq spec_occ (getSrcSpan poly_name)
       ; (bndrs, ds_lhs) <- liftM collectBinders
                                  (dsHsWrapper spec_co (Var poly_id))
       ; let spec_ty = mkPiTypes bndrs (exprType ds_lhs)
       ; case decomposeRuleLhs bndrs ds_lhs of {
           Left msg -> do { warnDs msg; return Nothing } ;
           Right (rule_bndrs, _fn, args) -> do

       { dflags <- getDynFlags
       ; let spec_unf = specUnfolding bndrs args (realIdUnfolding poly_id)
             spec_id  = mkLocalId spec_name spec_ty 
         	            `setInlinePragma` inl_prag
         	 	    `setIdUnfolding`  spec_unf
             rule =  mkRule False {- Not auto -} is_local_id
                        (mkFastString ("SPEC " ++ showPpr dflags poly_name))
       			rule_act poly_name
       		        rule_bndrs args
       			(mkVarApps (Var spec_id) bndrs)

       ; spec_rhs <- dsHsWrapper spec_co poly_rhs
       ; let spec_pair = makeCorePair dflags spec_id False (dictArity bndrs) spec_rhs

       ; when (isInlinePragma id_inl && wopt Opt_WarnPointlessPragmas dflags)
              (warnDs (specOnInline poly_name))
       ; return (Just (unitOL spec_pair, rule))
       } } }
  where
    is_local_id = isJust mb_poly_rhs
    poly_rhs | Just rhs <-  mb_poly_rhs
             = rhs  	    -- Local Id; this is its rhs
             | Just unfolding <- maybeUnfoldingTemplate (realIdUnfolding poly_id)
             = unfolding    -- Imported Id; this is its unfolding
	       		    -- Use realIdUnfolding so we get the unfolding 
			    -- even when it is a loop breaker. 
			    -- We want to specialise recursive functions!
             | otherwise = pprPanic "dsImpSpecs" (ppr poly_id)
	                    -- The type checker has checked that it *has* an unfolding

    id_inl = idInlinePragma poly_id

    -- See Note [Activation pragmas for SPECIALISE]
    inl_prag | not (isDefaultInlinePragma spec_inl)    = spec_inl
             | not is_local_id  -- See Note [Specialising imported functions]
             	    		 -- in OccurAnal
             , isStrongLoopBreaker (idOccInfo poly_id) = neverInlinePragma
             | otherwise                               = id_inl
     -- Get the INLINE pragma from SPECIALISE declaration, or,
     -- failing that, from the original Id

    spec_prag_act = inlinePragmaActivation spec_inl

    -- See Note [Activation pragmas for SPECIALISE]
    -- no_act_spec is True if the user didn't write an explicit
    -- phase specification in the SPECIALISE pragma
    no_act_spec = case inlinePragmaSpec spec_inl of
                    NoInline -> isNeverActive  spec_prag_act
                    _        -> isAlwaysActive spec_prag_act
    rule_act | no_act_spec = inlinePragmaActivation id_inl   -- Inherit
             | otherwise   = spec_prag_act                   -- Specified by user


specUnfolding :: [Var] -> [CoreExpr] -> Unfolding -> Unfolding
specUnfolding new_bndrs new_args df@(DFunUnfolding { df_bndrs = bndrs, df_args = args })
  = ASSERT2( equalLength new_args bndrs, ppr df $$ ppr new_args $$ ppr new_bndrs )
    df { df_bndrs = new_bndrs, df_args = map (substExpr (text "specUnfolding") subst) args }
  where
    subst = mkOpenSubst (mkInScopeSet fvs) (bndrs `zip` new_args)
    fvs = (exprsFreeVars args `delVarSetList` bndrs) `extendVarSetList` new_bndrs

specUnfolding _ _ _ = noUnfolding

specOnInline :: Name -> MsgDoc
specOnInline f = ptext (sLit "SPECIALISE pragma on INLINE function probably won't fire:") 
                 <+> quotes (ppr f)
\end{code}


Note [Activation pragmas for SPECIALISE]
~~~~~~~~~~~~~~~~~~~~~~~~~~~~~~~~~~~~~~~~
From a user SPECIALISE pragma for f, we generate
  a) A top-level binding    spec_fn = rhs
  b) A RULE                 f dOrd = spec_fn

We need two pragma-like things:

* spec_fn's inline pragma: inherited from f's inline pragma (ignoring 
                           activation on SPEC), unless overriden by SPEC INLINE

* Activation of RULE: from SPECIALISE pragma (if activation given)
                      otherwise from f's inline pragma

This is not obvious (see Trac #5237)!

Examples      Rule activation   Inline prag on spec'd fn
---------------------------------------------------------------------
SPEC [n] f :: ty            [n]   Always, or NOINLINE [n]
                                  copy f's prag

NOINLINE f
SPEC [n] f :: ty            [n]   NOINLINE
                                  copy f's prag

NOINLINE [k] f
SPEC [n] f :: ty            [n]   NOINLINE [k]
                                  copy f's prag

INLINE [k] f
SPEC [n] f :: ty            [n]   INLINE [k] 
                                  copy f's prag

SPEC INLINE [n] f :: ty     [n]   INLINE [n]
                                  (ignore INLINE prag on f,
                                  same activation for rule and spec'd fn)

NOINLINE [k] f
SPEC f :: ty                [n]   INLINE [k]


%************************************************************************
%*									*
\subsection{Adding inline pragmas}
%*									*
%************************************************************************

\begin{code}
decomposeRuleLhs :: [Var] -> CoreExpr -> Either SDoc ([Var], Id, [CoreExpr])
-- (decomposeRuleLhs bndrs lhs) takes apart the LHS of a RULE,
-- The 'bndrs' are the quantified binders of the rules, but decomposeRuleLhs
-- may add some extra dictionary binders (see Note [Constant rule dicts])
--
-- Returns Nothing if the LHS isn't of the expected shape
decomposeRuleLhs bndrs lhs 
  =  -- Note [Simplifying the left-hand side of a RULE]
    case collectArgs opt_lhs of
        (Var fn, args) -> check_bndrs fn args

        (Case scrut bndr ty [(DEFAULT, _, body)], args)
	        | isDeadBinder bndr	-- Note [Matching seqId]
		-> check_bndrs seqId (args' ++ args)
		where
		   args' = [Type (idType bndr), Type ty, scrut, body]
	   
	_other -> Left bad_shape_msg
 where
   opt_lhs = simpleOptExpr lhs

   check_bndrs fn args
     | null dead_bndrs = Right (extra_dict_bndrs ++ bndrs, fn, args)
     | otherwise       = Left (vcat (map dead_msg dead_bndrs))
     where
       arg_fvs = exprsFreeVars args

            -- Check for dead binders: Note [Unused spec binders]
       dead_bndrs = filterOut (`elemVarSet` arg_fvs) bndrs

            -- Add extra dict binders: Note [Constant rule dicts]
       extra_dict_bndrs = [ mkLocalId (localiseName (idName d)) (idType d)
                          | d <- varSetElems (arg_fvs `delVarSetList` bndrs)
         	          , isDictId d]


   bad_shape_msg = hang (ptext (sLit "RULE left-hand side too complicated to desugar"))
                      2 (ppr opt_lhs)
   dead_msg bndr = hang (sep [ ptext (sLit "Forall'd") <+> pp_bndr bndr
			     , ptext (sLit "is not bound in RULE lhs")])
                      2 (ppr opt_lhs)
   pp_bndr bndr
    | isTyVar bndr                      = ptext (sLit "type variable") <+> quotes (ppr bndr)
    | Just pred <- evVarPred_maybe bndr = ptext (sLit "constraint") <+> quotes (ppr pred)
    | otherwise                         = ptext (sLit "variable") <+> quotes (ppr bndr)
\end{code}

Note [Simplifying the left-hand side of a RULE]
~~~~~~~~~~~~~~~~~~~~~~~~~~~~~~~~~~~~~~~~~~~~~~~
simpleOptExpr occurrence-analyses and simplifies the lhs
and thereby
(a) sorts dict bindings into NonRecs and inlines them
(b) substitute trivial lets so that they don't get in the way
    Note that we substitute the function too; we might 
    have this as a LHS:  let f71 = M.f Int in f71
(c) does eta reduction

For (c) consider the fold/build rule, which without simplification
looked like:
	fold k z (build (/\a. g a))  ==>  ...
This doesn't match unless you do eta reduction on the build argument.
Similarly for a LHS like
	augment g (build h) 
we do not want to get
	augment (\a. g a) (build h)
otherwise we don't match when given an argument like
	augment (\a. h a a) (build h)

NB: tcSimplifyRuleLhs is very careful not to generate complicated
    dictionary expressions that we might have to match

Note [Matching seqId]
~~~~~~~~~~~~~~~~~~~
The desugarer turns (seq e r) into (case e of _ -> r), via a special-case hack
and this code turns it back into an application of seq!  
See Note [Rules for seq] in MkId for the details.

Note [Unused spec binders]
~~~~~~~~~~~~~~~~~~~~~~~~~~
Consider
	f :: a -> a
	{-# SPECIALISE f :: Eq a => a -> a #-}
It's true that this *is* a more specialised type, but the rule
we get is something like this:
	f_spec d = f
	RULE: f = f_spec d
Note that the rule is bogus, because it mentions a 'd' that is
not bound on the LHS!  But it's a silly specialisation anyway, because
the constraint is unused.  We could bind 'd' to (error "unused")
but it seems better to reject the program because it's almost certainly
a mistake.  That's what the isDeadBinder call detects.

Note [Constant rule dicts]
~~~~~~~~~~~~~~~~~~~~~~~~~~
When the LHS of a specialisation rule, (/\as\ds. f es) has a free dict, 
which is presumably in scope at the function definition site, we can quantify 
over it too.  *Any* dict with that type will do.

So for example when you have
	f :: Eq a => a -> a
	f = <rhs>
	{-# SPECIALISE f :: Int -> Int #-}

Then we get the SpecPrag
	SpecPrag (f Int dInt) 

And from that we want the rule
	
	RULE forall dInt. f Int dInt = f_spec
	f_spec = let f = <rhs> in f Int dInt

But be careful!  That dInt might be GHC.Base.$fOrdInt, which is an External
Name, and you can't bind them in a lambda or forall without getting things
confused.   Likewise it might have an InlineRule or something, which would be
utterly bogus. So we really make a fresh Id, with the same unique and type
as the old one, but with an Internal name and no IdInfo.


%************************************************************************
%*									*
		Desugaring evidence
%*									*
%************************************************************************


\begin{code}
dsHsWrapper :: HsWrapper -> CoreExpr -> DsM CoreExpr
dsHsWrapper WpHole 	      e = return e
dsHsWrapper (WpTyApp ty)      e = return $ App e (Type ty)
dsHsWrapper (WpLet ev_binds)  e = do bs <- dsTcEvBinds ev_binds
                                     return (mkCoreLets bs e)
dsHsWrapper (WpCompose c1 c2) e = dsHsWrapper c1 =<< dsHsWrapper c2 e
dsHsWrapper (WpCast co)       e = ASSERT(tcCoercionRole co == Representational)
                                  dsTcCoercion co (mkCast e)
dsHsWrapper (WpEvLam ev)      e = return $ Lam ev e 
dsHsWrapper (WpTyLam tv)      e = return $ Lam tv e 
dsHsWrapper (WpEvApp evtrm)   e = liftM (App e) (dsEvTerm evtrm)

--------------------------------------
dsTcEvBinds :: TcEvBinds -> DsM [CoreBind]
dsTcEvBinds (TcEvBinds {}) = panic "dsEvBinds"    -- Zonker has got rid of this
dsTcEvBinds (EvBinds bs)   = dsEvBinds bs

dsEvBinds :: Bag EvBind -> DsM [CoreBind]
dsEvBinds bs = mapM ds_scc (sccEvBinds bs)
  where
    ds_scc (AcyclicSCC (EvBind v r)) = liftM (NonRec v) (dsEvTerm r)
    ds_scc (CyclicSCC bs)            = liftM Rec (mapM ds_pair bs)

    ds_pair (EvBind v r) = liftM ((,) v) (dsEvTerm r)

sccEvBinds :: Bag EvBind -> [SCC EvBind]
sccEvBinds bs = stronglyConnCompFromEdgedVertices edges
  where
    edges :: [(EvBind, EvVar, [EvVar])]
    edges = foldrBag ((:) . mk_node) [] bs 

    mk_node :: EvBind -> (EvBind, EvVar, [EvVar])
    mk_node b@(EvBind var term) = (b, var, varSetElems (evVarsOfTerm term))


---------------------------------------
dsEvTerm :: EvTerm -> DsM CoreExpr
dsEvTerm (EvId v) = return (Var v)

dsEvTerm (EvCast tm co) 
  = do { tm' <- dsEvTerm tm
       ; dsTcCoercion co $ mkCast tm' }
                        -- 'v' is always a lifted evidence variable so it is
                        -- unnecessary to call varToCoreExpr v here.

dsEvTerm (EvDFunApp df tys tms) = do { tms' <- mapM dsEvTerm tms
                                     ; return (Var df `mkTyApps` tys `mkApps` tms') }

dsEvTerm (EvCoercion (TcCoVarCo v)) = return (Var v)  -- See Note [Simple coercions]
dsEvTerm (EvCoercion co)            = dsTcCoercion co mkEqBox

dsEvTerm (EvTupleSel v n)
   = do { tm' <- dsEvTerm v
        ; let scrut_ty = exprType tm'
              (tc, tys) = splitTyConApp scrut_ty
    	      Just [dc] = tyConDataCons_maybe tc
    	      xs = mkTemplateLocals tys
              the_x = getNth xs n
        ; ASSERT( isTupleTyCon tc )
          return $
          Case tm' (mkWildValBinder scrut_ty) (idType the_x) [(DataAlt dc, xs, Var the_x)] }

dsEvTerm (EvTupleMk tms) 
  = do { tms' <- mapM dsEvTerm tms
       ; let tys = map exprType tms'
       ; return $ Var (dataConWorkId dc) `mkTyApps` tys `mkApps` tms' }
  where 
    dc = tupleCon ConstraintTuple (length tms)

dsEvTerm (EvSuperClass d n)
  = do { d' <- dsEvTerm d
       ; let (cls, tys) = getClassPredTys (exprType d')
             sc_sel_id  = classSCSelId cls n	-- Zero-indexed
       ; return $ Var sc_sel_id `mkTyApps` tys `App` d' }
  where

dsEvTerm (EvDelayedError ty msg) = return $ Var errorId `mkTyApps` [ty] `mkApps` [litMsg]
  where 
    errorId = rUNTIME_ERROR_ID
    litMsg  = Lit (MachStr (fastStringToByteString msg))

dsEvTerm (EvLit l) =
  case l of
    EvNum n -> mkIntegerExpr n
    EvStr s -> mkStringExprFS s

dsEvTerm (EvUnbox evtm)
  = do { tm <- dsEvTerm evtm  -- tm should be a boxed coercion
       ; u <- newUnique
       ; let boxed_type = exprType tm
             (_boxed_eq, [k1, k2, t1, t2]) = splitTyConApp boxed_type
             unboxed_type = mkHeteroCoercionType k1 k2 t1 t2
             name = mkSystemVarName u (mkFastString "cv")
             cv = mkCoVar name unboxed_type
             wildcard = mkLocalId wildCardName boxed_type
       ; return $ Case tm wildcard unboxed_type
                    [(DataAlt eqBoxDataCon, [cv], Var cv)] }

---------------------------------------
dsTcCoercion :: TcCoercion -> (Coercion -> CoreExpr) -> DsM CoreExpr
-- This is the crucial function that moves 
-- from TcCoercions to Coercions; see Note [TcCoercions] in Coercion
-- e.g.  dsTcCoercion (trans g1 g2) k
--       = case g1 of EqBox g1# ->
--         case g2 of EqBox g2# ->
--         k (trans g1# g2#)
-- thing_inside will get a coercion at the role requested
dsTcCoercion co thing_inside
  = do { us <- newUniqueSupply
       ; let eqvs_covs :: [(EqVar,CoVar)]
             eqvs_covs = zipWith mk_co_var (varSetElems (coVarsOfTcCo co))
                                           (uniqsFromSupply us)

             subst = mkTopTCvSubst [(eqv, mkTyCoVarTy cov) | (eqv, cov) <- eqvs_covs]
             result_expr = thing_inside (ds_tc_coercion subst co)
             result_ty   = exprType result_expr

       ; return (foldr (wrap_in_case result_ty) result_expr eqvs_covs) }
  where
    mk_co_var :: Id -> Unique -> (Id, Id)
    mk_co_var eqv uniq = (eqv, mkUserLocal occ uniq ty loc)
       where
         eq_nm = idName eqv
         occ = nameOccName eq_nm
         loc = nameSrcSpan eq_nm
         ty  = mkCoercionType (getEqPredRole (evVarPred eqv)) ty1 ty2
         (ty1, ty2) = getEqPredTys (evVarPred eqv)

    wrap_in_case result_ty (eqv, cov) body
      = case getEqPredRole (evVarPred eqv) of
         Nominal          -> Case (Var eqv) eqv result_ty [(DataAlt eqBoxDataCon, [cov], body)]
         Representational -> Case (Var eqv) eqv result_ty [(DataAlt coercibleDataCon, [cov], body)]
         Phantom          -> panic "wrap_in_case/phantom"

<<<<<<< HEAD
ds_tc_coercion :: TCvSubst -> TcCoercion -> Coercion
-- If the incoming TcCoercion if of type (a ~ b), 
--                 the result is of type (a ~# b)
-- The VarEnv maps EqVars of type (a ~ b) to Coercions of type (a ~# b)
=======
ds_tc_coercion :: CvSubst -> TcCoercion -> Coercion
-- If the incoming TcCoercion if of type (a ~ b)   (resp.  Coercible a b)
--                 the result is of type (a ~# b)  (reps.  a ~# b)
-- The VarEnv maps EqVars of type (a ~ b) to Coercions of type (a ~# b) (resp. and so on)
>>>>>>> 3e633d9b
-- No need for InScope set etc because the 
ds_tc_coercion subst tc_co
  = go tc_co
  where
<<<<<<< HEAD
    go (TcRefl ty)            = mkReflCo (Type.substTy subst ty)
    go (TcTyConAppCo tc cos)  = mkTyConAppCo tc (map go_arg cos)
    go (TcAppCo co1 co2)      = mkAppCo (go co1) (go_arg co2)
    go (TcForAllCo tv co)     = mkForAllCo cobndr' (ds_tc_coercion subst' co)
                              where
                                cobndr = mkHomoCoBndr tv
                                (subst', cobndr') = substForAllCoBndr subst cobndr
    go (TcAxiomInstCo ax ind tys)
                              = mkAxInstCo ax ind (map (Type.substTy subst) tys)
    go (TcSymCo co)           = mkSymCo (go co)
    go (TcTransCo co1 co2)    = mkTransCo (go co1) (go co2)
    go (TcNthCo n co)         = mkNthCo n (go co)
    go (TcLRCo lr co)         = mkLRCo lr (go co)
    go (TcInstCo co ty)       = mkInstCo (go co) (liftSimply ty)
    go (TcLetCo bs co)        = ds_tc_coercion (ds_co_binds bs) co
    go (TcCastCo co1 co2)     = mkCoCast (go co1) (go co2)
    go (TcCoVarCo v)          = ds_ev_id subst v
=======
    go (TcRefl r ty)            = Refl r (Coercion.substTy subst ty)
    go (TcTyConAppCo r tc cos)  = mkTyConAppCo r tc (map go cos)
    go (TcAppCo co1 co2)        = let leftCo    = go co1
                                      rightRole = nextRole leftCo in
                                  mkAppCoFlexible leftCo rightRole (go co2)
    go (TcForAllCo tv co)       = mkForAllCo tv' (ds_tc_coercion subst' co)
                              where
                                (subst', tv') = Coercion.substTyVarBndr subst tv
    go (TcAxiomInstCo ax ind cos)
                                = AxiomInstCo ax ind (map go cos)
    go (TcPhantomCo ty1 ty2)    = UnivCo Phantom ty1 ty2
    go (TcSymCo co)             = mkSymCo (go co)
    go (TcTransCo co1 co2)      = mkTransCo (go co1) (go co2)
    go (TcNthCo n co)           = mkNthCo n (go co)
    go (TcLRCo lr co)           = mkLRCo lr (go co)
    go (TcSubCo co)             = mkSubCo (go co)
    go (TcLetCo bs co)          = ds_tc_coercion (ds_co_binds bs) co
    go (TcCastCo co1 co2)       = mkCoCast (go co1) (go co2)
    go (TcCoVarCo v)            = ds_ev_id subst v
    go (TcAxiomRuleCo co ts cs) = AxiomRuleCo co (map (Coercion.substTy subst) ts) (map go cs)
>>>>>>> 3e633d9b

    go_arg tc_co              = mkTyCoArg $ go tc_co

    ds_co_binds :: TcEvBinds -> TCvSubst
    ds_co_binds (EvBinds bs)      = foldl ds_scc subst (sccEvBinds bs)
    ds_co_binds eb@(TcEvBinds {}) = pprPanic "ds_co_binds" (ppr eb)

    ds_scc :: TCvSubst -> SCC EvBind -> TCvSubst
    ds_scc subst (AcyclicSCC (EvBind v ev_term))
      = extendTCvSubstAndInScope subst v (ds_co_term subst ev_term)
    ds_scc _ (CyclicSCC other) = pprPanic "ds_scc:cyclic" (ppr other $$ ppr tc_co)

    ds_co_term :: TCvSubst -> EvTerm -> Coercion
    ds_co_term subst (EvCoercion tc_co) = ds_tc_coercion subst tc_co
    ds_co_term subst (EvId v)           = ds_ev_id subst v
    ds_co_term subst (EvCast tm co)     = mkCoCast (ds_co_term subst tm) (ds_tc_coercion subst co)
    ds_co_term _ other = pprPanic "ds_co_term" (ppr other $$ ppr tc_co)

    ds_ev_id :: TCvSubst -> EqVar -> Coercion
    ds_ev_id subst v
     | Just co <- lookupCoVar subst v = co
     | otherwise  = pprPanic "ds_tc_coercion" (ppr v $$ ppr tc_co)
\end{code}

Note [Simple coercions]
~~~~~~~~~~~~~~~~~~~~~~~
We have a special case for coercions that are simple variables.
Suppose   cv :: a ~ b   is in scope
Lacking the special case, if we see
	f a b cv
we'd desguar to
        f a b (case cv of EqBox (cv# :: a ~# b) -> EqBox cv#)
which is a bit stupid.  The special case does the obvious thing.

This turns out to be important when desugaring the LHS of a RULE
(see Trac #7837).  Suppose we have
    normalise        :: (a ~ Scalar a) => a -> a
    normalise_Double :: Double -> Double
    {-# RULES "normalise" normalise = normalise_Double #-}

Then the RULE we want looks like
     forall a, (cv:a~Scalar a). 
       normalise a cv = normalise_Double
But without the special case we generate the redundant box/unbox,
which simpleOpt (currently) doesn't remove. So the rule never matches.

Maybe simpleOpt should be smarter.  But it seems like a good plan
to simply never generate the redundant box/unbox in the first place.

<|MERGE_RESOLUTION|>--- conflicted
+++ resolved
@@ -49,12 +49,8 @@
 import TcType
 import Type
 import Coercion hiding (substCo)
-<<<<<<< HEAD
-import TysWiredIn ( eqBoxDataCon, tupleCon )
+import TysWiredIn ( eqBoxDataCon, coercibleDataCon, tupleCon )
 import PrelNames  ( wildCardName )
-=======
-import TysWiredIn ( eqBoxDataCon, coercibleDataCon, tupleCon )
->>>>>>> 3e633d9b
 import Id
 import Class
 import DataCon	( dataConWorkId )
@@ -795,7 +791,7 @@
        ; u <- newUnique
        ; let boxed_type = exprType tm
              (_boxed_eq, [k1, k2, t1, t2]) = splitTyConApp boxed_type
-             unboxed_type = mkHeteroCoercionType k1 k2 t1 t2
+             unboxed_type = mkHeteroCoercionType Nominal k1 k2 t1 t2
              name = mkSystemVarName u (mkFastString "cv")
              cv = mkCoVar name unboxed_type
              wildcard = mkLocalId wildCardName boxed_type
@@ -838,50 +834,25 @@
          Representational -> Case (Var eqv) eqv result_ty [(DataAlt coercibleDataCon, [cov], body)]
          Phantom          -> panic "wrap_in_case/phantom"
 
-<<<<<<< HEAD
 ds_tc_coercion :: TCvSubst -> TcCoercion -> Coercion
--- If the incoming TcCoercion if of type (a ~ b), 
---                 the result is of type (a ~# b)
--- The VarEnv maps EqVars of type (a ~ b) to Coercions of type (a ~# b)
-=======
-ds_tc_coercion :: CvSubst -> TcCoercion -> Coercion
 -- If the incoming TcCoercion if of type (a ~ b)   (resp.  Coercible a b)
 --                 the result is of type (a ~# b)  (reps.  a ~# b)
 -- The VarEnv maps EqVars of type (a ~ b) to Coercions of type (a ~# b) (resp. and so on)
->>>>>>> 3e633d9b
 -- No need for InScope set etc because the 
 ds_tc_coercion subst tc_co
   = go tc_co
   where
-<<<<<<< HEAD
-    go (TcRefl ty)            = mkReflCo (Type.substTy subst ty)
-    go (TcTyConAppCo tc cos)  = mkTyConAppCo tc (map go_arg cos)
-    go (TcAppCo co1 co2)      = mkAppCo (go co1) (go_arg co2)
+    go (TcRefl r ty)            = mkReflCo r (Type.substTy subst ty)
+    go (TcTyConAppCo r tc cos)  = mkTyConAppCo r tc (map go_arg cos)
+    go (TcAppCo co1 co2)        = let leftCo    = go co1
+                                      rightRole = nextRole leftCo in
+                                  mkAppCoFlexible leftCo rightRole (go_arg co2)
     go (TcForAllCo tv co)     = mkForAllCo cobndr' (ds_tc_coercion subst' co)
                               where
                                 cobndr = mkHomoCoBndr tv
                                 (subst', cobndr') = substForAllCoBndr subst cobndr
-    go (TcAxiomInstCo ax ind tys)
-                              = mkAxInstCo ax ind (map (Type.substTy subst) tys)
-    go (TcSymCo co)           = mkSymCo (go co)
-    go (TcTransCo co1 co2)    = mkTransCo (go co1) (go co2)
-    go (TcNthCo n co)         = mkNthCo n (go co)
-    go (TcLRCo lr co)         = mkLRCo lr (go co)
-    go (TcInstCo co ty)       = mkInstCo (go co) (liftSimply ty)
-    go (TcLetCo bs co)        = ds_tc_coercion (ds_co_binds bs) co
-    go (TcCastCo co1 co2)     = mkCoCast (go co1) (go co2)
-    go (TcCoVarCo v)          = ds_ev_id subst v
-=======
-    go (TcRefl r ty)            = Refl r (Coercion.substTy subst ty)
-    go (TcTyConAppCo r tc cos)  = mkTyConAppCo r tc (map go cos)
-    go (TcAppCo co1 co2)        = let leftCo    = go co1
-                                      rightRole = nextRole leftCo in
-                                  mkAppCoFlexible leftCo rightRole (go co2)
-    go (TcForAllCo tv co)       = mkForAllCo tv' (ds_tc_coercion subst' co)
-                              where
-                                (subst', tv') = Coercion.substTyVarBndr subst tv
     go (TcAxiomInstCo ax ind cos)
-                                = AxiomInstCo ax ind (map go cos)
+                                = AxiomInstCo ax ind (map go_arg cos)
     go (TcPhantomCo ty1 ty2)    = UnivCo Phantom ty1 ty2
     go (TcSymCo co)             = mkSymCo (go co)
     go (TcTransCo co1 co2)      = mkTransCo (go co1) (go co2)
@@ -892,7 +863,6 @@
     go (TcCastCo co1 co2)       = mkCoCast (go co1) (go co2)
     go (TcCoVarCo v)            = ds_ev_id subst v
     go (TcAxiomRuleCo co ts cs) = AxiomRuleCo co (map (Coercion.substTy subst) ts) (map go cs)
->>>>>>> 3e633d9b
 
     go_arg tc_co              = mkTyCoArg $ go tc_co
 
