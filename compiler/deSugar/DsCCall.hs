--- conflicted
+++ resolved
@@ -227,15 +227,9 @@
                      _ -> []
 
               return_result state anss
-<<<<<<< HEAD
                 = mkCoreUbxTup
                     (realWorldStatePrimTy : io_res_ty : extra_result_tys)
                     (state : anss)
-=======
-                = mkCoreConApps (tupleDataCon Unboxed (2 + length extra_result_tys))
-                                (map Type (realWorldStatePrimTy : io_res_ty : extra_result_tys)
-                                 ++ (state : anss))
->>>>>>> 96dc041a
 
         ; (ccall_res_ty, the_alt) <- mk_alt return_result res
 
@@ -297,14 +291,8 @@
     let
         the_rhs = return_result (Var state_id)
                                 (wrap_result (Var result_id) : map Var as)
-<<<<<<< HEAD
         ccall_res_ty = mkTupleTy UnboxedTuple (realWorldStatePrimTy : ls)
-        the_alt      = ( DataAlt (tupleCon UnboxedTuple arity)
-=======
-        ccall_res_ty = mkTyConApp (tupleTyCon Unboxed arity)
-                                  (realWorldStatePrimTy : ls)
         the_alt      = ( DataAlt (tupleDataCon Unboxed arity)
->>>>>>> 96dc041a
                        , (state_id : args_ids)
                        , the_rhs
                        )
