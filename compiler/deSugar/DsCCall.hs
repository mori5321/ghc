--- conflicted
+++ resolved
@@ -119,13 +119,8 @@
   where
     arg_tys = map exprType val_args
     body_ty = (mkFunTys arg_tys res_ty)
-<<<<<<< HEAD
-    tyvars  = varSetElemsWellScoped (tyCoVarsOfType body_ty)
+    tyvars  = tyCoVarsOfTypeWellScoped body_ty
     ty      = mkInvForAllTys tyvars body_ty
-=======
-    tyvars  = tyVarsOfTypeList body_ty
-    ty      = mkForAllTys tyvars body_ty
->>>>>>> 1e041b73
     the_fcall_id = mkFCallId dflags uniq the_fcall ty
 
 unboxArg :: CoreExpr                    -- The supplied argument
