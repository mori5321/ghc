--- conflicted
+++ resolved
@@ -47,54 +47,30 @@
 -- |The local environment.
 --
 data LocalEnv
-<<<<<<< HEAD
-  = LocalEnv {
-        -- Mapping from local variables to their vectorised and lifted versions.
-            local_vars     :: VarEnv (Var, Var)
-
-        -- In-scope type variables.
-        , local_tycovars   :: [TyCoVar]
-
-        -- Mapping from tyvars to their PA dictionaries.
-        , local_tycovar_pa :: VarEnv CoreExpr
-
-        -- Local binding name.
-        , local_bind_name  :: FastString
-=======
         = LocalEnv
         { local_vars      :: VarEnv (Var, Var)
           -- ^Mapping from local variables to their vectorised and lifted versions.
 
-        , local_tyvars    :: [TyVar]
+        , local_tycovars   :: [TyCoVar]
           -- ^In-scope type variables.
 
-        , local_tyvar_pa  :: VarEnv CoreExpr
+        , local_tycovar_pa :: VarEnv CoreExpr
           -- ^Mapping from tyvars to their PA dictionaries.
 
-        , local_bind_name :: FastString
+        , local_bind_name  :: FastString
           -- ^Local binding name. This is only used to generate better names for hoisted
           -- expressions.
->>>>>>> 503b2650
         }
 
 -- |Create an empty local environment.
 --
 emptyLocalEnv :: LocalEnv
-<<<<<<< HEAD
-emptyLocalEnv = LocalEnv {
-                   local_vars       = emptyVarEnv
-                 , local_tycovars   = []
-                 , local_tycovar_pa = emptyVarEnv
-                 , local_bind_name  = fsLit "fn"
-                 }
-=======
 emptyLocalEnv = LocalEnv
                 { local_vars      = emptyVarEnv
-                , local_tyvars    = []
-                , local_tyvar_pa  = emptyVarEnv
+                , local_tycovars   = []
+                , local_tycovar_pa = emptyVarEnv
                 , local_bind_name = fsLit "fn"
                 }
->>>>>>> 503b2650
 
 
 -- GlobalEnv ------------------------------------------------------------------
