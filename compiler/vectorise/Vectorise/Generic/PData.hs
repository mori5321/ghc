--- conflicted
+++ resolved
@@ -45,11 +45,7 @@
 buildDataFamInst name' fam_tc vect_tc rhs
  = do { axiom_name <- mkDerivedName mkInstTyCoOcc name'
 
-<<<<<<< HEAD
-      ; (_, tyvars') <- liftDs $ tcInstSkolTyCoVarsLoc (getSrcSpan name') tyvars
-=======
-      ; (_, tyvars') <- liftDs $ tcInstSigTyVarsLoc (getSrcSpan name') tyvars
->>>>>>> 2070a8f3
+      ; (_, tyvars') <- liftDs $ tcInstSigTyCoVarsLoc (getSrcSpan name') tyvars
       ; let ax       = mkSingleCoAxiom axiom_name tyvars' fam_tc pat_tys rep_ty
             tys'     = mkTyCoVarTys tyvars'
             rep_ty   = mkTyConApp rep_tc tys'
