
-- | Build instance tycons for the PData and PDatas type families.
--
--   TODO: the PData and PDatas cases are very similar.
--   We should be able to factor out the common parts.
module Vectorise.Generic.PData
  ( buildPDataTyCon
  , buildPDatasTyCon ) 
where

import Vectorise.Monad
import Vectorise.Builtins
import Vectorise.Generic.Description
import Vectorise.Utils
import Vectorise.Env( GlobalEnv( global_fam_inst_env ) )

import BasicTypes
import BuildTyCl
import DataCon
import TyCon
import Type
import FamInstEnv
import TcMType
import Name
import Util
import MonadUtils
import Control.Monad


-- buildPDataTyCon ------------------------------------------------------------
-- | Build the PData instance tycon for a given type constructor.
buildPDataTyCon :: TyCon -> TyCon -> SumRepr -> VM (FamInst Unbranched)
buildPDataTyCon orig_tc vect_tc repr 
 = fixV $ \fam_inst ->
   do let repr_tc = dataFamInstRepTyCon fam_inst
      name' <- mkLocalisedName mkPDataTyConOcc orig_name
      rhs   <- buildPDataTyConRhs orig_name vect_tc repr_tc repr
      pdata <- builtin pdataTyCon
      buildDataFamInst name' pdata vect_tc rhs
 where
    orig_name = tyConName orig_tc

buildDataFamInst :: Name -> TyCon -> TyCon -> AlgTyConRhs -> VM (FamInst Unbranched)
buildDataFamInst name' fam_tc vect_tc rhs
 = do { axiom_name <- mkDerivedName mkInstTyCoOcc name'

      ; (_, tyvars') <- liftDs $ tcInstSkolTyVarsLoc (getSrcSpan name') tyvars
      ; let fam_inst = mkDataFamInst axiom_name tyvars' fam_tc pat_tys rep_tc
            ax       = famInstAxiom fam_inst
<<<<<<< HEAD
            pat_tys  = [mkTyConApp vect_tc (mkTyCoVarTys tyvars)]
=======
            pat_tys  = [mkTyConApp vect_tc (mkTyVarTys tyvars')]
>>>>>>> 2c12b912
            rep_tc   = buildAlgTyCon name'
                           tyvars'
                           Nothing
                           []          -- no stupid theta
                           rhs
                           rec_flag    -- FIXME: is this ok?
                           False       -- not GADT syntax
                           (FamInstTyCon ax fam_tc pat_tys)
      ; return fam_inst }
 where
    tyvars    = tyConTyCoVars vect_tc
    rec_flag  = boolToRecFlag (isRecursiveTyCon vect_tc)

buildPDataTyConRhs :: Name -> TyCon -> TyCon -> SumRepr -> VM AlgTyConRhs
buildPDataTyConRhs orig_name vect_tc repr_tc repr
 = do data_con <- buildPDataDataCon orig_name vect_tc repr_tc repr
      return $ DataTyCon { data_cons = [data_con], is_enum = False }


buildPDataDataCon :: Name -> TyCon -> TyCon -> SumRepr -> VM DataCon
buildPDataDataCon orig_name vect_tc repr_tc repr
 = do let tvs   = tyConTyCoVars vect_tc
      dc_name   <- mkLocalisedName mkPDataDataConOcc orig_name
      comp_tys  <- mkSumTys repr_sel_ty mkPDataType repr
      fam_envs  <- readGEnv global_fam_inst_env
      liftDs $ buildDataCon fam_envs dc_name
                            False                  -- not infix
                            (map (const HsNoBang) comp_tys)
                            []                     -- no field labels
                            tvs
                            []                     -- no existentials
                            []                     -- no eq spec
                            []                     -- no context
                            comp_tys
                            (mkFamilyTyConApp repr_tc (mkTyCoVarTys tvs))
                            repr_tc


-- buildPDatasTyCon -----------------------------------------------------------
-- | Build the PDatas instance tycon for a given type constructor.
buildPDatasTyCon :: TyCon -> TyCon -> SumRepr -> VM (FamInst Unbranched)
buildPDatasTyCon orig_tc vect_tc repr 
 = fixV $ \fam_inst ->
   do let repr_tc = dataFamInstRepTyCon fam_inst
      name'       <- mkLocalisedName mkPDatasTyConOcc orig_name
      rhs         <- buildPDatasTyConRhs orig_name vect_tc repr_tc repr
      pdatas     <- builtin pdatasTyCon
      buildDataFamInst name' pdatas vect_tc rhs
 where
    orig_name = tyConName orig_tc

buildPDatasTyConRhs :: Name -> TyCon -> TyCon -> SumRepr -> VM AlgTyConRhs
buildPDatasTyConRhs orig_name vect_tc repr_tc repr
 = do data_con <- buildPDatasDataCon orig_name vect_tc repr_tc repr
      return $ DataTyCon { data_cons = [data_con], is_enum = False }


buildPDatasDataCon :: Name -> TyCon -> TyCon -> SumRepr -> VM DataCon
buildPDatasDataCon orig_name vect_tc repr_tc repr
 = do let tvs   = tyConTyCoVars vect_tc
      dc_name        <- mkLocalisedName mkPDatasDataConOcc orig_name

      comp_tys  <- mkSumTys repr_sels_ty mkPDatasType repr
      fam_envs <- readGEnv global_fam_inst_env
      liftDs $ buildDataCon fam_envs dc_name
                            False                  -- not infix
                            (map (const HsNoBang) comp_tys)
                            []                     -- no field labels
                            tvs
                            []                     -- no existentials
                            []                     -- no eq spec
                            []                     -- no context
                            comp_tys
                            (mkFamilyTyConApp repr_tc (mkTyCoVarTys tvs))
                            repr_tc


-- Utils ----------------------------------------------------------------------
-- | Flatten a SumRepr into a list of data constructor types.
mkSumTys 
        :: (SumRepr -> Type)
        -> (Type -> VM Type)
        -> SumRepr
        -> VM [Type]

mkSumTys repr_selX_ty mkTc repr
 = sum_tys repr
 where
    sum_tys EmptySum      = return []
    sum_tys (UnarySum r)  = con_tys r
    sum_tys d@(Sum { repr_cons   = cons })
      = liftM (repr_selX_ty d :) (concatMapM con_tys cons)

    con_tys (ConRepr _ r)  = prod_tys r

    prod_tys EmptyProd     = return []
    prod_tys (UnaryProd r) = liftM singleton (comp_ty r)
    prod_tys (Prod { repr_comps = comps }) = mapM comp_ty comps

    comp_ty r = mkTc (compOrigType r)

{-
mk_fam_inst :: TyCon -> TyCon -> (TyCon, [Type])
mk_fam_inst fam_tc arg_tc
  = (fam_tc, [mkTyConApp arg_tc . mkTyCoVarTys $ tyConTyCoVars arg_tc])
-}
<|MERGE_RESOLUTION|>--- conflicted
+++ resolved
@@ -47,11 +47,7 @@
       ; (_, tyvars') <- liftDs $ tcInstSkolTyVarsLoc (getSrcSpan name') tyvars
       ; let fam_inst = mkDataFamInst axiom_name tyvars' fam_tc pat_tys rep_tc
             ax       = famInstAxiom fam_inst
-<<<<<<< HEAD
-            pat_tys  = [mkTyConApp vect_tc (mkTyCoVarTys tyvars)]
-=======
-            pat_tys  = [mkTyConApp vect_tc (mkTyVarTys tyvars')]
->>>>>>> 2c12b912
+            pat_tys  = [mkTyConApp vect_tc (mkTyCoVarTys tyvars')]
             rep_tc   = buildAlgTyCon name'
                            tyvars'
                            Nothing
