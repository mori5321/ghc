--- conflicted
+++ resolved
@@ -217,14 +217,9 @@
 
       pdata_co <- mkBuiltinCo pdataTyCon
       let co           = mkAppCo pdata_co
-<<<<<<< HEAD
                        . mkTyCoArg
                        $ mkSymCo
-                       $ mkUnbranchedAxInstCo repr_co ty_args
-=======
-                       . mkSymCo
                        $ mkUnbranchedAxInstCo Nominal repr_co ty_args
->>>>>>> 3e633d9b
 
           scrut   = unwrapFamInstScrut pdata_tc ty_args (Var arg)
 
@@ -288,11 +283,7 @@
 
       pdata_co <- mkBuiltinCo pdataTyCon
       let co           = mkAppCo pdata_co
-<<<<<<< HEAD
-                       $ mkTyCoArg $ mkUnbranchedAxInstCo repr_co var_tys
-=======
-                       $ mkUnbranchedAxInstCo Nominal repr_co var_tys
->>>>>>> 3e633d9b
+                       $ mkTyCoArg $ mkUnbranchedAxInstCo Nominal repr_co var_tys
 
       let scrut        = mkCast (Var arg) co
 
@@ -377,14 +368,9 @@
     -- Coersion to case between the (PRepr a) type and its instance.
     pdatas_co <- mkBuiltinCo pdatasTyCon
     let co           = mkAppCo pdatas_co
-<<<<<<< HEAD
                      . mkTyCoArg
                      $ mkSymCo
-                     $ mkUnbranchedAxInstCo repr_co ty_args
-=======
-                     . mkSymCo
                      $ mkUnbranchedAxInstCo Nominal repr_co ty_args
->>>>>>> 3e633d9b
 
     let scrut        = unwrapFamInstScrut pdatas_tc ty_args (Var varg)
     (vars, result)  <- to_sum r
@@ -474,12 +460,8 @@
     -- Build the coercion between PRepr and the instance type
     pdatas_co <- mkBuiltinCo pdatasTyCon
     let co           = mkAppCo pdatas_co
-<<<<<<< HEAD
                      $ mkTyCoArg
-                     $ mkUnbranchedAxInstCo repr_co var_tys
-=======
                      $ mkUnbranchedAxInstCo Nominal repr_co var_tys
->>>>>>> 3e633d9b
 
     let scrut        = mkCast (Var varg) co
 
