%
% (c) The University of Glasgow 2006
% (c) The GRASP/AQUA Project, Glasgow University, 1992-1998
%

\begin{code}
{-# LANGUAGE CPP #-}
{-# OPTIONS_GHC -fno-warn-tabs #-}
-- The above warning supression flag is a temporary kludge.
-- While working on this module you are encouraged to remove it and
-- detab the module (please do the detabbing in a separate patch). See
--     http://ghc.haskell.org/trac/ghc/wiki/Commentary/CodingStyle#TabsvsSpaces
-- for details

module BuildTyCl (
        buildDataCon,
        buildPatSyn,
        TcMethInfo, buildClass,
        distinctAbstractTyConRhs, totallyAbstractTyConRhs,
        mkNewTyConRhs, mkDataTyConRhs, 
        newImplicitBinder
    ) where

#include "HsVersions.h"

import IfaceEnv
import FamInstEnv( FamInstEnvs )
import DataCon
import PatSyn
import Var
import VarSet
import BasicTypes
import Name
import MkId
import Class
import TyCon
import Type
import Id
import Coercion
import TcType

import DynFlags
import TcRnMonad
import UniqSupply
import Util
import Outputable
\end{code}
	

\begin{code}

------------------------------------------------------
distinctAbstractTyConRhs, totallyAbstractTyConRhs :: AlgTyConRhs
distinctAbstractTyConRhs = AbstractTyCon True
totallyAbstractTyConRhs  = AbstractTyCon False

mkDataTyConRhs :: [DataCon] -> AlgTyConRhs
mkDataTyConRhs cons
  = DataTyCon {
        data_cons = cons,
        is_enum = not (null cons) && all is_enum_con cons
		  -- See Note [Enumeration types] in TyCon
    }
  where
    is_enum_con con
       | (_univ_tvs, ex_tvs, eq_spec, theta, arg_tys, _res) <- dataConFullSig con
       = null ex_tvs && null eq_spec && null theta && null arg_tys


mkNewTyConRhs :: Name -> TyCon -> DataCon -> TcRnIf m n AlgTyConRhs
-- ^ Monadic because it makes a Name for the coercion TyCon
--   We pass the Name of the parent TyCon, as well as the TyCon itself,
--   because the latter is part of a knot, whereas the former is not.
mkNewTyConRhs tycon_name tycon con 
  = do	{ co_tycon_name <- newImplicitBinder tycon_name mkNewTyCoOcc
	; let co_tycon = mkNewTypeCo co_tycon_name tycon etad_tvs etad_roles etad_rhs
	; traceIf (text "mkNewTyConRhs" <+> ppr co_tycon)
	; return (NewTyCon { data_con    = con, 
		       	     nt_rhs      = rhs_ty,
		       	     nt_etad_rhs = (etad_tvs, etad_rhs),
 		       	     nt_co 	 = co_tycon } ) }
                             -- Coreview looks through newtypes with a Nothing
                             -- for nt_co, or uses explicit coercions otherwise
  where
    tvs    = tyConTyVars tycon
    roles  = tyConRoles tycon
    inst_con_ty = applyTys (dataConWrapperType con) (mkOnlyTyVarTys tvs)
    rhs_ty = ASSERT( isFunTy inst_con_ty ) funArgTy inst_con_ty
	-- Instantiate the data con with the 
	-- type variables from the tycon
	-- NB: a newtype DataCon has a type that must look like
	--        forall tvs.  <arg-ty> -> T tvs
	-- Note that we *can't* use dataConInstOrigArgTys here because
	-- the newtype arising from   class Foo a => Bar a where {}
  	-- has a single argument (Foo a) that is a *type class*, so
	-- dataConInstOrigArgTys returns [].

    etad_tvs   :: [TyVar]  -- Matched lazily, so that mkNewTypeCo can
    etad_roles :: [Role]   -- return a TyCon without pulling on rhs_ty
    etad_rhs   :: Type     -- See Note [Tricky iface loop] in LoadIface
    (etad_tvs, etad_roles, etad_rhs) = eta_reduce (reverse tvs) (reverse roles) rhs_ty
 
    eta_reduce :: [TyVar]	-- Reversed
               -> [Role]        -- also reversed
	       -> Type		-- Rhs type
	       -> ([TyVar], [Role], Type)  -- Eta-reduced version
                                           -- (tyvars in normal order)
    eta_reduce (a:as) (_:rs) ty | Just (fun, arg) <- splitAppTy_maybe ty,
			          Just tv <- getTyCoVar_maybe arg,
			          tv == a,
			          not (a `elemVarSet` tyCoVarsOfType fun)
			        = eta_reduce as rs fun
    eta_reduce tvs rs ty = (reverse tvs, reverse rs, ty)

------------------------------------------------------
buildDataCon :: FamInstEnvs 
            -> Name -> Bool
	    -> [HsBang] 
	    -> [Name]			-- Field labels
	    -> [TyVar] -> [TyCoVar]	-- Univ and ext 
            -> [(TyVar,Type)]           -- Equality spec
	    -> ThetaType		-- Does not include the "stupid theta"
					-- or the GADT equalities
	    -> [Type] -> Type		-- Argument and result types
	    -> TyCon			-- Rep tycon
	    -> TcRnIf m n DataCon
-- A wrapper for DataCon.mkDataCon that
--   a) makes the worker Id
--   b) makes the wrapper Id if necessary, including
--	allocating its unique (hence monadic)
buildDataCon fam_envs src_name declared_infix arg_stricts field_lbls
	     univ_tvs ex_tvs eq_spec ctxt arg_tys res_ty rep_tycon
  = do	{ wrap_name <- newImplicitBinder src_name mkDataConWrapperOcc
	; work_name <- newImplicitBinder src_name mkDataConWorkerOcc
	-- This last one takes the name of the data constructor in the source
	-- code, which (for Haskell source anyway) will be in the DataName name
	-- space, and puts it into the VarName name space

        ; us <- newUniqueSupply
        ; dflags <- getDynFlags
	; let
		stupid_ctxt = mkDataConStupidTheta rep_tycon arg_tys univ_tvs
		data_con = mkDataCon src_name declared_infix
				     arg_stricts field_lbls
				     univ_tvs ex_tvs eq_spec ctxt
				     arg_tys res_ty rep_tycon
				     stupid_ctxt dc_wrk dc_rep
                dc_wrk = mkDataConWorkId work_name data_con
                dc_rep = initUs_ us (mkDataConRep dflags fam_envs wrap_name data_con)

	; return data_con }


-- The stupid context for a data constructor should be limited to
-- the type variables mentioned in the arg_tys
-- ToDo: Or functionally dependent on?  
--	 This whole stupid theta thing is, well, stupid.
mkDataConStupidTheta :: TyCon -> [Type] -> [TyCoVar] -> [PredType]
mkDataConStupidTheta tycon arg_tys univ_tvs
  | null stupid_theta = []	-- The common case
  | otherwise 	      = filter in_arg_tys stupid_theta
  where
    tc_subst	 = zipTopTCvSubst (tyConTyVars tycon) (mkOnlyTyVarTys univ_tvs)
    stupid_theta = substTheta tc_subst (tyConStupidTheta tycon)
	-- Start by instantiating the master copy of the 
	-- stupid theta, taken from the TyCon

    arg_tyvars      = tyCoVarsOfTypes arg_tys
    in_arg_tys pred = not $ isEmptyVarSet $ 
		      tyCoVarsOfType pred `intersectVarSet` arg_tyvars


------------------------------------------------------
buildPatSyn :: Name -> Bool
            -> Id -> Maybe Id
            -> [Type]
            -> [TyVar] -> [TyVar]     -- Univ and ext
            -> ThetaType -> ThetaType -- Prov and req
            -> Type                  -- Result type
            -> PatSyn
buildPatSyn src_name declared_infix matcher wrapper
            args univ_tvs ex_tvs prov_theta req_theta pat_ty
  = ASSERT((and [ univ_tvs == univ_tvs'
                , ex_tvs == ex_tvs'
                , pat_ty `eqType` pat_ty'
                , prov_theta `eqTypes` prov_theta'
                , req_theta `eqTypes` req_theta'
                , args `eqTypes` args'
                ]))
    mkPatSyn src_name declared_infix
             args
             univ_tvs ex_tvs
             prov_theta req_theta
             pat_ty
             matcher
             wrapper
  where
    ((_:univ_tvs'), req_theta', tau) = tcSplitSigmaTy $ idType matcher
    ([pat_ty', cont_sigma, _], _) = tcSplitFunTys tau
    (ex_tvs', prov_theta', cont_tau) = tcSplitSigmaTy cont_sigma
    (args', _) = tcSplitFunTys cont_tau
\end{code}


------------------------------------------------------
\begin{code}
type TcMethInfo = (Name, DefMethSpec, Type)  
        -- A temporary intermediate, to communicate between 
        -- tcClassSigs and buildClass.

<<<<<<< HEAD
buildClass :: Bool		-- True <=> do not include unfoldings 
				--	    on dict selectors
				-- Used when importing a class without -O
	   -> Name -> [TyVar] -> [Role] -> ThetaType
           -> Kind
=======
buildClass :: Name -> [TyVar] -> [Role] -> ThetaType
>>>>>>> 0a6cfb57
	   -> [FunDep TyVar]		   -- Functional dependencies
	   -> [ClassATItem]		   -- Associated types
	   -> [TcMethInfo]                 -- Method info
	   -> ClassMinimalDef              -- Minimal complete definition
	   -> RecFlag			   -- Info for type constructor
	   -> TcRnIf m n Class

<<<<<<< HEAD
buildClass no_unf tycon_name tvs roles sc_theta kind fds at_items sig_stuff mindef tc_isrec
=======
buildClass tycon_name tvs roles sc_theta fds at_items sig_stuff mindef tc_isrec
>>>>>>> 0a6cfb57
  = fixM  $ \ rec_clas -> 	-- Only name generation inside loop
    do	{ traceIf (text "buildClass")

	; datacon_name <- newImplicitBinder tycon_name mkClassDataConOcc
		-- The class name is the 'parent' for this datacon, not its tycon,
		-- because one should import the class to get the binding for 
		-- the datacon


	; op_items <- mapM (mk_op_item rec_clas) sig_stuff
	  		-- Build the selector id and default method id

	      -- Make selectors for the superclasses 
	; sc_sel_names <- mapM  (newImplicitBinder tycon_name . mkSuperDictSelOcc) 
				[1..length sc_theta]
        ; let sc_sel_ids = [ mkDictSelId sc_name rec_clas 
                           | sc_name <- sc_sel_names]
	      -- We number off the Dict superclass selectors, 1, 2, 3 etc so that we 
	      -- can construct names for the selectors. Thus
	      --      class (C a, C b) => D a b where ...
	      -- gives superclass selectors
	      --      D_sc1, D_sc2
	      -- (We used to call them D_C, but now we can have two different
	      --  superclasses both called C!)
	
	; let use_newtype = isSingleton arg_tys
		-- Use a newtype if the data constructor 
		--   (a) has exactly one value field
		--       i.e. exactly one operation or superclass taken together
                --   (b) that value is of lifted type (which they always are, because
                --       we box equality superclasses)
		-- See note [Class newtypes and equality predicates]

		-- We treat the dictionary superclasses as ordinary arguments.  
                -- That means that in the case of
		--     class C a => D a
		-- we don't get a newtype with no arguments!
	      args      = sc_sel_names ++ op_names
	      op_tys	= [ty | (_,_,ty) <- sig_stuff]
	      op_names  = [op | (op,_,_) <- sig_stuff]
	      arg_tys   = sc_theta ++ op_tys
              rec_tycon = classTyCon rec_clas
               
	; dict_con <- buildDataCon (panic "buildClass: FamInstEnvs")
                                   datacon_name
				   False 	-- Not declared infix
				   (map (const HsNoBang) args)
				   [{- No fields -}]
				   tvs [{- no existentials -}]
                                   [{- No GADT equalities -}] 
                                   [{- No theta -}]
                                   arg_tys
				   (mkTyConApp rec_tycon (mkTyCoVarTys tvs))
				   rec_tycon

	; rhs <- if use_newtype
		 then mkNewTyConRhs tycon_name rec_tycon dict_con
		 else return (mkDataTyConRhs [dict_con])

	; let { tycon = mkClassTyCon tycon_name kind tvs roles
 	                             rhs rec_clas tc_isrec
		-- A class can be recursive, and in the case of newtypes 
		-- this matters.  For example
		-- 	class C a where { op :: C b => a -> b -> Int }
		-- Because C has only one operation, it is represented by
		-- a newtype, and it should be a *recursive* newtype.
		-- [If we don't make it a recursive newtype, we'll expand the
		-- newtype like a synonym, but that will lead to an infinite
		-- type]

	      ; result = mkClass tvs fds 
			         sc_theta sc_sel_ids at_items
				 op_items mindef tycon
	      }
	; traceIf (text "buildClass" <+> ppr tycon) 
	; return result }
  where
    mk_op_item :: Class -> TcMethInfo -> TcRnIf n m ClassOpItem
    mk_op_item rec_clas (op_name, dm_spec, _) 
      = do { dm_info <- case dm_spec of
                          NoDM      -> return NoDefMeth
                          GenericDM -> do { dm_name <- newImplicitBinder op_name mkGenDefMethodOcc
			  	          ; return (GenDefMeth dm_name) }
                          VanillaDM -> do { dm_name <- newImplicitBinder op_name mkDefaultMethodOcc
			  	          ; return (DefMeth dm_name) }
           ; return (mkDictSelId op_name rec_clas, dm_info) }
\end{code}

Note [Class newtypes and equality predicates]
~~~~~~~~~~~~~~~~~~~~~~~~~~~~~~~~~~~~~~~~~~~~~
Consider
	class (a ~ F b) => C a b where
	  op :: a -> b

We cannot represent this by a newtype, even though it's not
existential, because there are two value fields (the equality
predicate and op. See Trac #2238

Moreover, 
	  class (a ~ F b) => C a b where {}
Here we can't use a newtype either, even though there is only
one field, because equality predicates are unboxed, and classes
are boxed.<|MERGE_RESOLUTION|>--- conflicted
+++ resolved
@@ -208,27 +208,16 @@
         -- A temporary intermediate, to communicate between 
         -- tcClassSigs and buildClass.
 
-<<<<<<< HEAD
-buildClass :: Bool		-- True <=> do not include unfoldings 
-				--	    on dict selectors
-				-- Used when importing a class without -O
-	   -> Name -> [TyVar] -> [Role] -> ThetaType
+buildClass :: Name -> [TyVar] -> [Role] -> ThetaType
            -> Kind
-=======
-buildClass :: Name -> [TyVar] -> [Role] -> ThetaType
->>>>>>> 0a6cfb57
-	   -> [FunDep TyVar]		   -- Functional dependencies
+           -> [FunDep TyVar]		   -- Functional dependencies
 	   -> [ClassATItem]		   -- Associated types
 	   -> [TcMethInfo]                 -- Method info
 	   -> ClassMinimalDef              -- Minimal complete definition
 	   -> RecFlag			   -- Info for type constructor
 	   -> TcRnIf m n Class
 
-<<<<<<< HEAD
-buildClass no_unf tycon_name tvs roles sc_theta kind fds at_items sig_stuff mindef tc_isrec
-=======
-buildClass tycon_name tvs roles sc_theta fds at_items sig_stuff mindef tc_isrec
->>>>>>> 0a6cfb57
+buildClass tycon_name tvs roles sc_theta kind fds at_items sig_stuff mindef tc_isrec
   = fixM  $ \ rec_clas -> 	-- Only name generation inside loop
     do	{ traceIf (text "buildClass")
 
