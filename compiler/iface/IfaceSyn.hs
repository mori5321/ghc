--- conflicted
+++ resolved
@@ -736,12 +736,6 @@
 pprIfaceDecl ss (IfaceFamily { ifName = tycon, ifTyVars = tyvars
                              , ifFamFlav = rhs, ifFamKind = kind
                              , ifResVar = res_var, ifFamInj = inj })
-<<<<<<< HEAD
-  = vcat [ hang (text "type family" <+> pprIfaceDeclHead [] ss tycon kind tyvars)
-              2 (vcat [ text "Kind:" <+> ppr kind
-                      , pp_inj res_var inj
-                      , ppShowRhs ss (pp_rhs rhs) ])
-=======
   | IfaceDataFamilyTyCon <- rhs
   = ptext (sLit "data family") <+> pprIfaceDeclHead [] ss tycon tyvars
 
@@ -749,7 +743,6 @@
   = vcat [ hang (ptext (sLit "type family")
                  <+> pprIfaceDeclHead [] ss tycon tyvars)
               2 (pp_inj res_var inj <+> ppShowRhs ss (pp_rhs rhs))
->>>>>>> f40fe62d
          , ppShowRhs ss (nest 2 (pp_branches rhs)) ]
   where
     pp_inj Nothing    _   = dcolon <+> ppr kind
@@ -784,12 +777,7 @@
                               ifPatArgs = arg_tys,
                               ifPatTy = pat_ty} )
   = pprPatSynSig name is_bidirectional
-<<<<<<< HEAD
                  (pprUserIfaceForAll (map tv_to_forall_bndr tvs))
-                 (pprIfaceContextMaybe prov_ctxt)
-=======
-                 (pprUserIfaceForAll tvs)
->>>>>>> f40fe62d
                  (pprIfaceContextMaybe req_ctxt)
                  (pprIfaceContextMaybe prov_ctxt)
                  (pprIfaceType ty)
