--- conflicted
+++ resolved
@@ -1309,15 +1309,9 @@
                 , ifFieldLabels   = (patSynFieldLabels ps)
                 }
   where
-<<<<<<< HEAD
-    (univ_tvs, ex_tvs, prov_theta, req_theta, args, rhs_ty) = patSynSig ps
+    (univ_tvs, req_theta, ex_tvs, prov_theta, args, rhs_ty) = patSynSig ps
     (env1, univ_tvs') = tidyTyCoVarBndrs emptyTidyEnv univ_tvs
     (env2, ex_tvs')   = tidyTyCoVarBndrs env1 ex_tvs
-=======
-    (univ_tvs, req_theta, ex_tvs, prov_theta, args, rhs_ty) = patSynSig ps
-    (env1, univ_tvs') = tidyTyVarBndrs emptyTidyEnv univ_tvs
-    (env2, ex_tvs')   = tidyTyVarBndrs env1 ex_tvs
->>>>>>> f40fe62d
     to_if_pr (id, needs_dummy) = (idName id, needs_dummy)
 
 --------------------------
@@ -1405,10 +1399,6 @@
                   ifCons    = ifaceConDecls (algTyConRhs tycon) (algTcFields tycon),
                   ifRec     = boolToRecFlag (isRecursiveTyCon tycon),
                   ifGadtSyntax = isGadtSyntaxTyCon tycon,
-<<<<<<< HEAD
-=======
-                  ifPromotable = isPromotableTyCon tycon,
->>>>>>> f40fe62d
                   ifParent  = parent })
 
   | otherwise  -- FunTyCon, PrimTyCon, promoted TyCon/DataCon
