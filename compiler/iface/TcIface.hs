--- conflicted
+++ resolved
@@ -326,17 +326,10 @@
     ; kind' <- tcIfaceType kind
     ; tycon <- fixM $ \ tycon -> do
             { stupid_theta <- tcIfaceCtxt ctxt
-<<<<<<< HEAD
-            ; parent' <- tc_parent mb_parent
+            ; parent' <- tc_parent tc_name mb_parent
             ; cons <- tcIfaceDataCons tc_name tycon tyvars rdr_cons
             ; return (mkAlgTyCon tc_name kind' tyvars roles cType stupid_theta
                                     cons parent' is_rec gadt_syn) }
-=======
-            ; parent' <- tc_parent tc_name mb_parent
-            ; cons <- tcIfaceDataCons tc_name tycon tyvars rdr_cons is_prom
-            ; return (buildAlgTyCon tc_name tyvars roles cType stupid_theta
-                                    cons is_rec is_prom gadt_syn parent') }
->>>>>>> f40fe62d
     ; traceIf (text "tcIfaceDecl4" <+> ppr tycon)
     ; return (ATyCon tycon) }
   where
@@ -902,15 +895,6 @@
           NoIfaceTyConInfo
             -> return (mkTyConApp base_tc args')
 
-<<<<<<< HEAD
-=======
-          IfacePromotedTyCon
-            | Promoted tc <- promotableTyCon_maybe base_tc
-            -> return (mkTyConApp tc args')
-            | otherwise
-            -> panic "tcIfaceTupleTy" (ppr base_tc)
-
->>>>>>> f40fe62d
           IfacePromotedDataCon
             -> do { let tc        = promoteDataCon (tyConSingleDataCon base_tc)
                         kind_args = map typeKind args'
@@ -1359,23 +1343,9 @@
 tcIfaceTyCon :: IfaceTyCon -> IfL TyCon
 tcIfaceTyCon (IfaceTyCon name info)
   = do { thing <- tcIfaceGlobal name
-<<<<<<< HEAD
        ; return $ case info of
            NoIfaceTyConInfo     -> tyThingTyCon thing
            IfacePromotedDataCon -> promoteDataCon $ tyThingDataCon thing }
-=======
-       ; case info of
-           NoIfaceTyConInfo     -> return (tyThingTyCon thing)
-           IfacePromotedDataCon -> return (promoteDataCon (tyThingDataCon thing))
-                                   -- Same Name as its underlying DataCon
-           IfacePromotedTyCon   -> return (promote_tc (tyThingTyCon thing)) }
-                                   -- Same Name as its underlying TyCon
-  where
-    promote_tc tc
-      | Promoted prom_tc <- promotableTyCon_maybe tc = prom_tc
-      | isSuperKind (tyConKind tc)               = tc
-      | otherwise = pprPanic "tcIfaceTyCon" (ppr name $$ ppr tc)
->>>>>>> f40fe62d
 
 tcIfaceCoAxiom :: Name -> IfL (CoAxiom Branched)
 tcIfaceCoAxiom name = do { thing <- tcIfaceGlobal name
