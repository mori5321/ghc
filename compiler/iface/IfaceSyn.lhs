--- conflicted
+++ resolved
@@ -676,16 +676,10 @@
                _          -> ptext (sLit "instance") <+> pprIfaceTyConParent parent
 
     pp_roles
-<<<<<<< HEAD
       | is_data_instance = empty
       | otherwise        = pprRoles (== Representational)
                                     (pprPrefixIfDeclBndr ss tycon) 
                                     tc_bndrs roles
-=======
-      | is_data_instance = Outputable.empty
-      | otherwise        = pprRoles (== Representational) (pprPrefixIfDeclBndr ss tycon) 
-                                    tc_tyvars roles
->>>>>>> d5e48748
             -- Don't display roles for data family instances (yet)
             -- See discussion on Trac #8672.
 
@@ -723,15 +717,7 @@
               IfDataTyCon _     -> ptext (sLit "data")
               IfNewTyCon _      -> ptext (sLit "newtype")
 
-<<<<<<< HEAD
     pp_extra = vcat [pprCType ctype, pprRec isrec, text "Kind:" <+> ppr kind]
-=======
-    pp_extra = vcat [pprCType ctype, pprRec isrec, pp_prom]
-
-    pp_prom | is_prom   = ptext (sLit "Promotable")
-            | otherwise = Outputable.empty
->>>>>>> d5e48748
-
 
 pprIfaceDecl ss (IfaceClass { ifATs = ats, ifSigs = sigs, ifRec = isrec
                             , ifCtxt   = context, ifName  = clas
