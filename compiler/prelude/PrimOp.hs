{-
(c) The GRASP/AQUA Project, Glasgow University, 1992-1998

\section[PrimOp]{Primitive operations (machine-level)}
-}

{-# LANGUAGE CPP #-}

module PrimOp (
        PrimOp(..), PrimOpVecCat(..), allThePrimOps,
        primOpType, primOpSig,
        primOpTag, maxPrimOpTag, primOpOcc,

        tagToEnumKey,

        primOpOutOfLine, primOpCodeSize,
        primOpOkForSpeculation, primOpOkForSideEffects,
        primOpIsCheap, primOpFixity,

        getPrimOpResultInfo,  PrimOpResultInfo(..),

        PrimCall(..)
    ) where

#include "HsVersions.h"

import TysPrim
import TysWiredIn

import CmmType
import Demand
import OccName          ( OccName, pprOccName, mkVarOccFS )
import TyCon            ( TyCon, isPrimTyCon, tyConPrimRep, PrimRep(..) )
<<<<<<< HEAD
import Type
import BasicTypes       ( Arity, Fixity(..), FixityDirection(..), TupleSort(..) )
=======
import Type             ( Type, mkForAllTys, mkFunTy, mkFunTys, tyConAppTyCon,
                          typePrimRep )
import BasicTypes       ( Arity, Fixity(..), FixityDirection(..), Boxity(..) )
>>>>>>> 96dc041a
import ForeignCall      ( CLabelString )
import Unique           ( Unique, mkPrimOpIdUnique )
import Outputable
import FastString
import Module           ( UnitId )

{-
************************************************************************
*                                                                      *
\subsection[PrimOp-datatype]{Datatype for @PrimOp@ (an enumeration)}
*                                                                      *
************************************************************************

These are in \tr{state-interface.verb} order.
-}

-- supplies:
-- data PrimOp = ...
#include "primop-data-decl.hs-incl"

-- supplies
-- primOpTag :: PrimOp -> Int
#include "primop-tag.hs-incl"
primOpTag _ = error "primOpTag: unknown primop"


instance Eq PrimOp where
    op1 == op2 = primOpTag op1 == primOpTag op2

instance Ord PrimOp where
    op1 <  op2 =  primOpTag op1 < primOpTag op2
    op1 <= op2 =  primOpTag op1 <= primOpTag op2
    op1 >= op2 =  primOpTag op1 >= primOpTag op2
    op1 >  op2 =  primOpTag op1 > primOpTag op2
    op1 `compare` op2 | op1 < op2  = LT
                      | op1 == op2 = EQ
                      | otherwise  = GT

instance Outputable PrimOp where
    ppr op = pprPrimOp op

data PrimOpVecCat = IntVec
                  | WordVec
                  | FloatVec

-- An @Enum@-derived list would be better; meanwhile... (ToDo)

allThePrimOps :: [PrimOp]
allThePrimOps =
#include "primop-list.hs-incl"

tagToEnumKey :: Unique
tagToEnumKey = mkPrimOpIdUnique (primOpTag TagToEnumOp)

{-
************************************************************************
*                                                                      *
\subsection[PrimOp-info]{The essential info about each @PrimOp@}
*                                                                      *
************************************************************************

The @String@ in the @PrimOpInfos@ is the ``base name'' by which the user may
refer to the primitive operation.  The conventional \tr{#}-for-
unboxed ops is added on later.

The reason for the funny characters in the names is so we do not
interfere with the programmer's Haskell name spaces.

We use @PrimKinds@ for the ``type'' information, because they're
(slightly) more convenient to use than @TyCons@.
-}

data PrimOpInfo
  = Dyadic      OccName         -- string :: T -> T -> T
                Type
  | Monadic     OccName         -- string :: T -> T
                Type
  | Compare     OccName         -- string :: T -> T -> Int#
                Type
  | GenPrimOp   OccName         -- string :: \/a1..an . T1 -> .. -> Tk -> T
                [TyVar]
                [Type]
                Type

mkDyadic, mkMonadic, mkCompare :: FastString -> Type -> PrimOpInfo
mkDyadic str  ty = Dyadic  (mkVarOccFS str) ty
mkMonadic str ty = Monadic (mkVarOccFS str) ty
mkCompare str ty = Compare (mkVarOccFS str) ty

mkGenPrimOp :: FastString -> [TyVar] -> [Type] -> Type -> PrimOpInfo
mkGenPrimOp str tvs tys ty = GenPrimOp (mkVarOccFS str) tvs tys ty

{-
************************************************************************
*                                                                      *
\subsubsection{Strictness}
*                                                                      *
************************************************************************

Not all primops are strict!
-}

primOpStrictness :: PrimOp -> Arity -> StrictSig
        -- See Demand.StrictnessInfo for discussion of what the results
        -- The arity should be the arity of the primop; that's why
        -- this function isn't exported.
#include "primop-strictness.hs-incl"

{-
************************************************************************
*                                                                      *
\subsubsection{Fixity}
*                                                                      *
************************************************************************
-}

primOpFixity :: PrimOp -> Maybe Fixity
#include "primop-fixity.hs-incl"

{-
************************************************************************
*                                                                      *
\subsubsection[PrimOp-comparison]{PrimOpInfo basic comparison ops}
*                                                                      *
************************************************************************

@primOpInfo@ gives all essential information (from which everything
else, notably a type, can be constructed) for each @PrimOp@.
-}

primOpInfo :: PrimOp -> PrimOpInfo
#include "primop-primop-info.hs-incl"
primOpInfo _ = error "primOpInfo: unknown primop"

{-
Here are a load of comments from the old primOp info:

A @Word#@ is an unsigned @Int#@.

@decodeFloat#@ is given w/ Integer-stuff (it's similar).

@decodeDouble#@ is given w/ Integer-stuff (it's similar).

Decoding of floating-point numbers is sorta Integer-related.  Encoding
is done with plain ccalls now (see PrelNumExtra.hs).

A @Weak@ Pointer is created by the @mkWeak#@ primitive:

        mkWeak# :: k -> v -> f -> State# RealWorld
                        -> (# State# RealWorld, Weak# v #)

In practice, you'll use the higher-level

        data Weak v = Weak# v
        mkWeak :: k -> v -> IO () -> IO (Weak v)

The following operation dereferences a weak pointer.  The weak pointer
may have been finalized, so the operation returns a result code which
must be inspected before looking at the dereferenced value.

        deRefWeak# :: Weak# v -> State# RealWorld ->
                        (# State# RealWorld, v, Int# #)

Only look at v if the Int# returned is /= 0 !!

The higher-level op is

        deRefWeak :: Weak v -> IO (Maybe v)

Weak pointers can be finalized early by using the finalize# operation:

        finalizeWeak# :: Weak# v -> State# RealWorld ->
                           (# State# RealWorld, Int#, IO () #)

The Int# returned is either

        0 if the weak pointer has already been finalized, or it has no
          finalizer (the third component is then invalid).

        1 if the weak pointer is still alive, with the finalizer returned
          as the third component.

A {\em stable name/pointer} is an index into a table of stable name
entries.  Since the garbage collector is told about stable pointers,
it is safe to pass a stable pointer to external systems such as C
routines.

\begin{verbatim}
makeStablePtr#  :: a -> State# RealWorld -> (# State# RealWorld, StablePtr# a #)
freeStablePtr   :: StablePtr# a -> State# RealWorld -> State# RealWorld
deRefStablePtr# :: StablePtr# a -> State# RealWorld -> (# State# RealWorld, a #)
eqStablePtr#    :: StablePtr# a -> StablePtr# a -> Int#
\end{verbatim}

It may seem a bit surprising that @makeStablePtr#@ is a @IO@
operation since it doesn't (directly) involve IO operations.  The
reason is that if some optimisation pass decided to duplicate calls to
@makeStablePtr#@ and we only pass one of the stable pointers over, a
massive space leak can result.  Putting it into the IO monad
prevents this.  (Another reason for putting them in a monad is to
ensure correct sequencing wrt the side-effecting @freeStablePtr@
operation.)

An important property of stable pointers is that if you call
makeStablePtr# twice on the same object you get the same stable
pointer back.

Note that we can implement @freeStablePtr#@ using @_ccall_@ (and,
besides, it's not likely to be used from Haskell) so it's not a
primop.

Question: Why @RealWorld@ - won't any instance of @_ST@ do the job? [ADR]

Stable Names
~~~~~~~~~~~~

A stable name is like a stable pointer, but with three important differences:

        (a) You can't deRef one to get back to the original object.
        (b) You can convert one to an Int.
        (c) You don't need to 'freeStableName'

The existence of a stable name doesn't guarantee to keep the object it
points to alive (unlike a stable pointer), hence (a).

Invariants:

        (a) makeStableName always returns the same value for a given
            object (same as stable pointers).

        (b) if two stable names are equal, it implies that the objects
            from which they were created were the same.

        (c) stableNameToInt always returns the same Int for a given
            stable name.


These primops are pretty weird.

        dataToTag# :: a -> Int    (arg must be an evaluated data type)
        tagToEnum# :: Int -> a    (result type must be an enumerated type)

The constraints aren't currently checked by the front end, but the
code generator will fall over if they aren't satisfied.

************************************************************************
*                                                                      *
            Which PrimOps are out-of-line
*                                                                      *
************************************************************************

Some PrimOps need to be called out-of-line because they either need to
perform a heap check or they block.
-}

primOpOutOfLine :: PrimOp -> Bool
#include "primop-out-of-line.hs-incl"

{-
************************************************************************
*                                                                      *
            Failure and side effects
*                                                                      *
************************************************************************

Note [PrimOp can_fail and has_side_effects]
~~~~~~~~~~~~~~~~~~~~~~~~~~~~~~~~~~~~~~~~~~~
Both can_fail and has_side_effects mean that the primop has
some effect that is not captured entirely by its result value.

----------  has_side_effects ---------------------
A primop "has_side_effects" if it has some *write* effect, visible
elsewhere
    - writing to the world (I/O)
    - writing to a mutable data structure (writeIORef)
    - throwing a synchronous Haskell exception

Often such primops have a type like
   State -> input -> (State, output)
so the state token guarantees ordering.  In general we rely *only* on
data dependencies of the state token to enforce write-effect ordering

 * NB1: if you inline unsafePerformIO, you may end up with
   side-effecting ops whose 'state' output is discarded.
   And programmers may do that by hand; see Trac #9390.
   That is why we (conservatively) do not discard write-effecting
   primops even if both their state and result is discarded.

 * NB2: We consider primops, such as raiseIO#, that can raise a
   (Haskell) synchronous exception to "have_side_effects" but not
   "can_fail".  We must be careful about not discarding such things;
   see the paper "A semantics for imprecise exceptions".

 * NB3: *Read* effects (like reading an IORef) don't count here,
   because it doesn't matter if we don't do them, or do them more than
   once.  *Sequencing* is maintained by the data dependency of the state
   token.

----------  can_fail ----------------------------
A primop "can_fail" if it can fail with an *unchecked* exception on
some elements of its input domain. Main examples:
   division (fails on zero demoninator)
   array indexing (fails if the index is out of bounds)

An "unchecked exception" is one that is an outright error, (not
turned into a Haskell exception,) such as seg-fault or
divide-by-zero error.  Such can_fail primops are ALWAYS surrounded
with a test that checks for the bad cases, but we need to be
very careful about code motion that might move it out of
the scope of the test.

Note [Transformations affected by can_fail and has_side_effects]
~~~~~~~~~~~~~~~~~~~~~~~~~~~~~~~~~~~~~~~~~~~~~~~~~~~~~~~~~~~~~~~
The can_fail and has_side_effects properties have the following effect
on program transformations.  Summary table is followed by details.

            can_fail     has_side_effects
Discard        NO            NO
Float in       YES           YES
Float out      NO            NO
Duplicate      YES           NO

* Discarding.   case (a `op` b) of _ -> rhs  ===>   rhs
  You should not discard a has_side_effects primop; e.g.
     case (writeIntArray# a i v s of (# _, _ #) -> True
  Arguably you should be able to discard this, since the
  returned stat token is not used, but that relies on NEVER
  inlining unsafePerformIO, and programmers sometimes write
  this kind of stuff by hand (Trac #9390).  So we (conservatively)
  never discard a has_side_effects primop.

  However, it's fine to discard a can_fail primop.  For example
     case (indexIntArray# a i) of _ -> True
  We can discard indexIntArray#; it has can_fail, but not
  has_side_effects; see Trac #5658 which was all about this.
  Notice that indexIntArray# is (in a more general handling of
  effects) read effect, but we don't care about that here, and
  treat read effects as *not* has_side_effects.

  Similarly (a `/#` b) can be discarded.  It can seg-fault or
  cause a hardware exception, but not a synchronous Haskell
  exception.



  Synchronous Haskell exceptions, e.g. from raiseIO#, are treated
  as has_side_effects and hence are not discarded.

* Float in.  You can float a can_fail or has_side_effects primop
  *inwards*, but not inside a lambda (see Duplication below).

* Float out.  You must not float a can_fail primop *outwards* lest
  you escape the dynamic scope of the test.  Example:
      case d ># 0# of
        True  -> case x /# d of r -> r +# 1
        False -> 0
  Here we must not float the case outwards to give
      case x/# d of r ->
      case d ># 0# of
        True  -> r +# 1
        False -> 0

  Nor can you float out a has_side_effects primop.  For example:
       if blah then case writeMutVar# v True s0 of (# s1 #) -> s1
               else s0
  Notice that s0 is mentioned in both branches of the 'if', but
  only one of these two will actually be consumed.  But if we
  float out to
      case writeMutVar# v True s0 of (# s1 #) ->
      if blah then s1 else s0
  the writeMutVar will be performed in both branches, which is
  utterly wrong.

* Duplication.  You cannot duplicate a has_side_effect primop.  You
  might wonder how this can occur given the state token threading, but
  just look at Control.Monad.ST.Lazy.Imp.strictToLazy!  We get
  something like this
        p = case readMutVar# s v of
              (# s', r #) -> (S# s', r)
        s' = case p of (s', r) -> s'
        r  = case p of (s', r) -> r

  (All these bindings are boxed.)  If we inline p at its two call
  sites, we get a catastrophe: because the read is performed once when
  s' is demanded, and once when 'r' is demanded, which may be much
  later.  Utterly wrong.  Trac #3207 is real example of this happening.

  However, it's fine to duplicate a can_fail primop.  That is really
  the only difference between can_fail and has_side_effects.

Note [Implementation: how can_fail/has_side_effects affect transformations]
~~~~~~~~~~~~~~~~~~~~~~~~~~~~~~~~~~~~~~~~~~~~~~~~~~~~~~~~~~~~~~~~~~~~~~~~~~~~
How do we ensure that that floating/duplication/discarding are done right
in the simplifier?

Two main predicates on primpops test these flags:
  primOpOkForSideEffects <=> not has_side_effects
  primOpOkForSpeculation <=> not (has_side_effects || can_fail)

  * The "no-float-out" thing is achieved by ensuring that we never
    let-bind a can_fail or has_side_effects primop.  The RHS of a
    let-binding (which can float in and out freely) satisfies
    exprOkForSpeculation; this is the let/app invariant.  And
    exprOkForSpeculation is false of can_fail and has_side_effects.

  * So can_fail and has_side_effects primops will appear only as the
    scrutinees of cases, and that's why the FloatIn pass is capable
    of floating case bindings inwards.

  * The no-duplicate thing is done via primOpIsCheap, by making
    has_side_effects things (very very very) not-cheap!
-}

primOpHasSideEffects :: PrimOp -> Bool
#include "primop-has-side-effects.hs-incl"

primOpCanFail :: PrimOp -> Bool
#include "primop-can-fail.hs-incl"

primOpOkForSpeculation :: PrimOp -> Bool
  -- See Note [PrimOp can_fail and has_side_effects]
  -- See comments with CoreUtils.exprOkForSpeculation
  -- primOpOkForSpeculation => primOpOkForSideEffects
primOpOkForSpeculation op
  =  primOpOkForSideEffects op
  && not (primOpOutOfLine op || primOpCanFail op)
    -- I think the "out of line" test is because out of line things can
    -- be expensive (eg sine, cosine), and so we may not want to speculate them

primOpOkForSideEffects :: PrimOp -> Bool
primOpOkForSideEffects op
  = not (primOpHasSideEffects op)

{-
Note [primOpIsCheap]
~~~~~~~~~~~~~~~~~~~~
@primOpIsCheap@, as used in \tr{SimplUtils.hs}.  For now (HACK
WARNING), we just borrow some other predicates for a
what-should-be-good-enough test.  "Cheap" means willing to call it more
than once, and/or push it inside a lambda.  The latter could change the
behaviour of 'seq' for primops that can fail, so we don't treat them as cheap.
-}

primOpIsCheap :: PrimOp -> Bool
-- See Note [PrimOp can_fail and has_side_effects]
primOpIsCheap op = primOpOkForSpeculation op
-- In March 2001, we changed this to
--      primOpIsCheap op = False
-- thereby making *no* primops seem cheap.  But this killed eta
-- expansion on case (x ==# y) of True -> \s -> ...
-- which is bad.  In particular a loop like
--      doLoop n = loop 0
--     where
--         loop i | i == n    = return ()
--                | otherwise = bar i >> loop (i+1)
-- allocated a closure every time round because it doesn't eta expand.
--
-- The problem that originally gave rise to the change was
--      let x = a +# b *# c in x +# x
-- were we don't want to inline x. But primopIsCheap doesn't control
-- that (it's exprIsDupable that does) so the problem doesn't occur
-- even if primOpIsCheap sometimes says 'True'.

{-
************************************************************************
*                                                                      *
               PrimOp code size
*                                                                      *
************************************************************************

primOpCodeSize
~~~~~~~~~~~~~~
Gives an indication of the code size of a primop, for the purposes of
calculating unfolding sizes; see CoreUnfold.sizeExpr.
-}

primOpCodeSize :: PrimOp -> Int
#include "primop-code-size.hs-incl"

primOpCodeSizeDefault :: Int
primOpCodeSizeDefault = 1
  -- CoreUnfold.primOpSize already takes into account primOpOutOfLine
  -- and adds some further costs for the args in that case.

primOpCodeSizeForeignCall :: Int
primOpCodeSizeForeignCall = 4

{-
************************************************************************
*                                                                      *
               PrimOp types
*                                                                      *
************************************************************************
-}

primOpType :: PrimOp -> Type  -- you may want to use primOpSig instead
primOpType op
  = case primOpInfo op of
    Dyadic  _occ ty -> dyadic_fun_ty ty
    Monadic _occ ty -> monadic_fun_ty ty
    Compare _occ ty -> compare_fun_ty ty

    GenPrimOp _occ tyvars arg_tys res_ty ->
        mkInvForAllTys tyvars (mkFunTys arg_tys res_ty)

primOpOcc :: PrimOp -> OccName
primOpOcc op = case primOpInfo op of
               Dyadic    occ _     -> occ
               Monadic   occ _     -> occ
               Compare   occ _     -> occ
               GenPrimOp occ _ _ _ -> occ

-- primOpSig is like primOpType but gives the result split apart:
-- (type variables, argument types, result type)
-- It also gives arity, strictness info

primOpSig :: PrimOp -> ([TyVar], [Type], Type, Arity, StrictSig)
primOpSig op
  = (tyvars, arg_tys, res_ty, arity, primOpStrictness op arity)
  where
    arity = length arg_tys
    (tyvars, arg_tys, res_ty)
      = case (primOpInfo op) of
        Monadic   _occ ty                    -> ([],     [ty],    ty       )
        Dyadic    _occ ty                    -> ([],     [ty,ty], ty       )
        Compare   _occ ty                    -> ([],     [ty,ty], intPrimTy)
        GenPrimOp _occ tyvars arg_tys res_ty -> (tyvars, arg_tys, res_ty   )

data PrimOpResultInfo
  = ReturnsPrim     PrimRep
  | ReturnsAlg      TyCon

-- Some PrimOps need not return a manifest primitive or algebraic value
-- (i.e. they might return a polymorphic value).  These PrimOps *must*
-- be out of line, or the code generator won't work.

getPrimOpResultInfo :: PrimOp -> PrimOpResultInfo
getPrimOpResultInfo op
  = case (primOpInfo op) of
      Dyadic  _ ty                        -> ReturnsPrim (typePrimRep ty)
      Monadic _ ty                        -> ReturnsPrim (typePrimRep ty)
      Compare _ _                         -> ReturnsPrim (tyConPrimRep intPrimTyCon)
      GenPrimOp _ _ _ ty | isPrimTyCon tc -> ReturnsPrim (tyConPrimRep tc)
                         | otherwise      -> ReturnsAlg tc
                         where
                           tc = tyConAppTyCon ty
                        -- All primops return a tycon-app result
                        -- The tycon can be an unboxed tuple, though, which
                        -- gives rise to a ReturnAlg

{-
We do not currently make use of whether primops are commutable.

We used to try to move constants to the right hand side for strength
reduction.
-}

{-
commutableOp :: PrimOp -> Bool
#include "primop-commutable.hs-incl"
-}

-- Utils:

dyadic_fun_ty, monadic_fun_ty, compare_fun_ty :: Type -> Type
dyadic_fun_ty  ty = mkFunTys [ty, ty] ty
monadic_fun_ty ty = mkFunTy  ty ty
compare_fun_ty ty = mkFunTys [ty, ty] intPrimTy

-- Output stuff:

pprPrimOp  :: PrimOp -> SDoc
pprPrimOp other_op = pprOccName (primOpOcc other_op)

{-
************************************************************************
*                                                                      *
\subsubsection[PrimCall]{User-imported primitive calls}
*                                                                      *
************************************************************************
-}

data PrimCall = PrimCall CLabelString UnitId

instance Outputable PrimCall where
  ppr (PrimCall lbl pkgId)
        = text "__primcall" <+> ppr pkgId <+> ppr lbl<|MERGE_RESOLUTION|>--- conflicted
+++ resolved
@@ -31,14 +31,8 @@
 import Demand
 import OccName          ( OccName, pprOccName, mkVarOccFS )
 import TyCon            ( TyCon, isPrimTyCon, tyConPrimRep, PrimRep(..) )
-<<<<<<< HEAD
 import Type
-import BasicTypes       ( Arity, Fixity(..), FixityDirection(..), TupleSort(..) )
-=======
-import Type             ( Type, mkForAllTys, mkFunTy, mkFunTys, tyConAppTyCon,
-                          typePrimRep )
 import BasicTypes       ( Arity, Fixity(..), FixityDirection(..), Boxity(..) )
->>>>>>> 96dc041a
 import ForeignCall      ( CLabelString )
 import Unique           ( Unique, mkPrimOpIdUnique )
 import Outputable
