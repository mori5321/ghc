--- conflicted
+++ resolved
@@ -10,19 +10,11 @@
 -- | This module defines TyCons that can't be expressed in Haskell.
 --   They are all, therefore, wired-in TyCons.  C.f module TysWiredIn
 module TysPrim(
-<<<<<<< HEAD
-        mkPrimTyConName, -- For implicit parameters in TysWiredIn only
-
-        tyVarList, alphaTyVars, alphaTyVar, betaTyVar, gammaTyVar, deltaTyVar,
+        mkTemplateTyVars,
+        alphaTyVars, alphaTyVar, betaTyVar, gammaTyVar, deltaTyVar,
         alphaTys, alphaTy, betaTy, gammaTy, deltaTy,
         levity1TyVar, levity2TyVar, levity1Ty, levity2Ty,
         openAlphaTy, openBetaTy, openAlphaTyVar, openBetaTyVar,
-=======
-        mkTemplateTyVars,
-        alphaTyVars, betaTyVars, alphaTyVar, betaTyVar, gammaTyVar, deltaTyVar,
-        alphaTy, betaTy, gammaTy, deltaTy,
-        openAlphaTy, openBetaTy, openAlphaTyVar, openBetaTyVar, openAlphaTyVars,
->>>>>>> 96dc041a
         kKiVar,
 
         -- Kind constructors...
@@ -220,17 +212,6 @@
         ["a", "b", ..., "z", "t1", "t2", ... ]
 -}
 
-<<<<<<< HEAD
-tyVarList :: Kind -> [TyVar]
-tyVarList kind = [ mkTyVar (mkInternalName (mkAlphaTyVarUnique u)
-                                           (mkTyVarOccFS (mkFastString name))
-                                           noSrcSpan) kind
-                 | u <- [2..],
-                   let name | c <= 'z'  = [c]
-                            | otherwise = 't':show u
-                            where c = chr (u-2 + ord 'a')
-                 ]
-=======
 mkTemplateTyVars :: [Kind] -> [TyVar]
 mkTemplateTyVars kinds =
   [ mkTyVar (mkInternalName (mkAlphaTyVarUnique u)
@@ -241,7 +222,6 @@
              | otherwise = 't':show u
           where c = chr (u-2 + ord 'a')
   ]
->>>>>>> 96dc041a
 
 alphaTyVars :: [TyVar]
 alphaTyVars = mkTemplateTyVars $ repeat liftedTypeKind
@@ -262,25 +242,16 @@
 levity2Ty = mkTyVarTy levity2TyVar
 
 openAlphaTyVar, openBetaTyVar :: TyVar
-<<<<<<< HEAD
 openAlphaTyVar = tyVarList (tYPE levity1Ty) !! 0
 openBetaTyVar  = tyVarList (tYPE levity2Ty) !! 1
-=======
-openAlphaTyVars@(openAlphaTyVar:openBetaTyVar:_)
-  = mkTemplateTyVars $ repeat openTypeKind
->>>>>>> 96dc041a
 
 openAlphaTy, openBetaTy :: Type
 openAlphaTy = mkTyVarTy openAlphaTyVar
 openBetaTy  = mkTyVarTy openBetaTyVar
 
 kKiVar :: KindVar
-<<<<<<< HEAD
-kKiVar = (tyVarList liftedTypeKind) !! 10
+kKiVar = (mkTemplateTyVars $ repeat liftedTypeKind) !! 10
   -- the 10 selects the 11th letter in the alphabet: 'k'
-=======
-kKiVar = (mkTemplateTyVars $ repeat superKind) !! 10
->>>>>>> 96dc041a
 
 {-
 ************************************************************************
@@ -382,20 +353,10 @@
 -- ... and now their names
 
 -- If you edit these, you may need to update the GHC formalism
-<<<<<<< HEAD
--- See Note [GHC Formalism] in coreSyn/CoreLint.lhs
+-- See Note [GHC Formalism] in coreSyn/CoreLint.hs
 liftedTypeKindTyConName   = mkPrimTyConName (fsLit "*") liftedTypeKindTyConKey liftedTypeKindTyCon
 tYPETyConName             = mkPrimTyConName (fsLit "TYPE") tYPETyConKey tYPETyCon
 unliftedTypeKindTyConName = mkPrimTyConName (fsLit "#") unliftedTypeKindTyConKey unliftedTypeKindTyCon
-constraintKindTyConName   = mkPrimTyConName (fsLit "Constraint") constraintKindTyConKey constraintKindTyCon
-=======
--- See Note [GHC Formalism] in coreSyn/CoreLint.hs
-superKindTyConName        = mkPrimTyConName (fsLit "BOX")        superKindTyConKey        superKindTyCon
-anyKindTyConName          = mkPrimTyConName (fsLit "AnyK")       anyKindTyConKey          anyKindTyCon
-liftedTypeKindTyConName   = mkPrimTyConName (fsLit "*")          liftedTypeKindTyConKey   liftedTypeKindTyCon
-openTypeKindTyConName     = mkPrimTyConName (fsLit "OpenKind")   openTypeKindTyConKey     openTypeKindTyCon
-unliftedTypeKindTyConName = mkPrimTyConName (fsLit "#")          unliftedTypeKindTyConKey unliftedTypeKindTyCon
->>>>>>> 96dc041a
 
 mkPrimTyConName :: FastString -> Unique -> TyCon -> Name
 mkPrimTyConName = mkPrimTcName BuiltInSyntax
@@ -814,26 +775,6 @@
     For example         length Any []
     See Note [Strangely-kinded void TyCons]
 
-<<<<<<< HEAD
-=======
-Note [Any kinds]
-~~~~~~~~~~~~~~~~
-The type constructor AnyK (of sort BOX) is used internally only to zonk kind
-variables with no constraints on them. It appears in similar circumstances to
-Any, but at the kind level. For example:
-
-  type family Length (l :: [k]) :: Nat
-
-  f :: Proxy (Length []) -> Int
-  f = ....
-
-Length is kind-polymorphic.  So what is the elaborated type of f?
-   f :: Proxy (Length AnyK ([] AnyK)) -> Int
-
-Just like (length []) at the term level, which elaborates to
-   length (Any *) ([] (Any *))
-
->>>>>>> 96dc041a
 Note [Strangely-kinded void TyCons]
 ~~~~~~~~~~~~~~~~~~~~~~~~~~~~~~~~~~~
 See Trac #959 for more examples
