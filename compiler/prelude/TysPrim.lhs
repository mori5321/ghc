%
% (c) The AQUA Project, Glasgow University, 1994-1998
%

     
\section[TysPrim]{Wired-in knowledge about primitive types}

\begin{code}
{-# OPTIONS -fno-warn-tabs #-}
-- The above warning supression flag is a temporary kludge.
-- While working on this module you are encouraged to remove it and
-- detab the module (please do the detabbing in a separate patch). See
--     http://ghc.haskell.org/trac/ghc/wiki/Commentary/CodingStyle#TabsvsSpaces
-- for details

-- | This module defines TyCons that can't be expressed in Haskell. 
--   They are all, therefore, wired-in TyCons.  C.f module TysWiredIn
module TysPrim(
	mkPrimTyConName, -- For implicit parameters in TysWiredIn only

        tyVarList, alphaTyVars, betaTyVars, alphaTyVar, betaTyVar, gammaTyVar, deltaTyVar,
	alphaTy, betaTy, gammaTy, deltaTy,
	openAlphaTy, openBetaTy, openAlphaTyVar, openBetaTyVar, openAlphaTyVars,
        kKiVar,

        -- Kind constructors...
        anyKindTyCon, liftedTypeKindTyCon,
        openTypeKindTyCon, unliftedTypeKindTyCon, constraintKindTyCon,

        anyKindTyConName, liftedTypeKindTyConName,
        openTypeKindTyConName, unliftedTypeKindTyConName,
        constraintKindTyConName,

        -- Kinds
	anyKind, liftedTypeKind, unliftedTypeKind, openTypeKind, constraintKind,
        mkArrowKind, mkArrowKinds,

        funTyCon, funTyConName,
        primTyCons,

	charPrimTyCon, 		charPrimTy,
	intPrimTyCon,		intPrimTy,
	wordPrimTyCon,		wordPrimTy,
	addrPrimTyCon,		addrPrimTy,
	floatPrimTyCon,		floatPrimTy,
	doublePrimTyCon,	doublePrimTy,

	voidPrimTyCon,		voidPrimTy,
	statePrimTyCon,		mkStatePrimTy,
	realWorldTyCon,		realWorldTy, realWorldStatePrimTy,

	proxyPrimTyCon,		mkProxyPrimTy,

	arrayPrimTyCon,	mkArrayPrimTy, 
	byteArrayPrimTyCon,	byteArrayPrimTy,
	arrayArrayPrimTyCon, mkArrayArrayPrimTy, 
	mutableArrayPrimTyCon, mkMutableArrayPrimTy,
	mutableByteArrayPrimTyCon, mkMutableByteArrayPrimTy,
	mutableArrayArrayPrimTyCon, mkMutableArrayArrayPrimTy,
	mutVarPrimTyCon, mkMutVarPrimTy,

	mVarPrimTyCon,			mkMVarPrimTy,	
        tVarPrimTyCon,                  mkTVarPrimTy,
	stablePtrPrimTyCon,		mkStablePtrPrimTy,
	stableNamePrimTyCon,		mkStableNamePrimTy,
	bcoPrimTyCon,			bcoPrimTy,
	weakPrimTyCon,  		mkWeakPrimTy,
	threadIdPrimTyCon,		threadIdPrimTy,
	
	int32PrimTyCon,		int32PrimTy,
	word32PrimTyCon,	word32PrimTy,

	int64PrimTyCon,		int64PrimTy,
        word64PrimTyCon,        word64PrimTy,

        eqPrimTyCon,            -- ty1 ~# ty2
        eqReprPrimTyCon,        -- ty1 ~R# ty2  (at role Representational)

	-- * Any
	anyTy, anyTyCon, anyTypeOfKind,

	-- * SIMD
#include "primop-vector-tys-exports.hs-incl"
  ) where

#include "HsVersions.h"

import Var		( TyVar, KindVar, mkTyVar )
import Name		( Name, BuiltInSyntax(..), mkInternalName, mkWiredInName )
import OccName          ( mkTyVarOccFS, mkTcOccFS )
import TyCon
import SrcLoc
import Unique		( mkAlphaTyVarUnique )
import PrelNames
import FastString
import TyCoRep

import Data.Char
\end{code}

%************************************************************************
%*									*
\subsection{Primitive type constructors}
%*									*
%************************************************************************

\begin{code}
primTyCons :: [TyCon]
primTyCons 
  = [ addrPrimTyCon
    , arrayPrimTyCon
    , byteArrayPrimTyCon
    , arrayArrayPrimTyCon
    , charPrimTyCon
    , doublePrimTyCon
    , floatPrimTyCon
    , intPrimTyCon
    , int32PrimTyCon
    , int64PrimTyCon
    , bcoPrimTyCon
    , weakPrimTyCon
    , mutableArrayPrimTyCon
    , mutableByteArrayPrimTyCon
    , mutableArrayArrayPrimTyCon
    , mVarPrimTyCon
    , tVarPrimTyCon
    , mutVarPrimTyCon
    , realWorldTyCon
    , stablePtrPrimTyCon
    , stableNamePrimTyCon
    , statePrimTyCon
    , voidPrimTyCon
    , proxyPrimTyCon
    , threadIdPrimTyCon
    , wordPrimTyCon
    , word32PrimTyCon
    , word64PrimTyCon
    , anyTyCon
    , eqPrimTyCon
    , eqReprPrimTyCon

    , liftedTypeKindTyCon
    , unliftedTypeKindTyCon
    , openTypeKindTyCon
    , constraintKindTyCon
    , anyKindTyCon

#include "primop-vector-tycons.hs-incl"
    ]

mkPrimTc :: FastString -> Unique -> TyCon -> Name
mkPrimTc fs unique tycon
  = mkWiredInName gHC_PRIM (mkTcOccFS fs) 
		  unique
		  (ATyCon tycon)	-- Relevant TyCon
		  UserSyntax		-- None are built-in syntax

charPrimTyConName, intPrimTyConName, int32PrimTyConName, int64PrimTyConName, wordPrimTyConName, word32PrimTyConName, word64PrimTyConName, addrPrimTyConName, floatPrimTyConName, doublePrimTyConName, statePrimTyConName, proxyPrimTyConName, realWorldTyConName, arrayPrimTyConName, arrayArrayPrimTyConName, byteArrayPrimTyConName, mutableArrayPrimTyConName, mutableByteArrayPrimTyConName, mutableArrayArrayPrimTyConName, mutVarPrimTyConName, mVarPrimTyConName, tVarPrimTyConName, stablePtrPrimTyConName, stableNamePrimTyConName, bcoPrimTyConName, weakPrimTyConName, threadIdPrimTyConName, eqPrimTyConName, eqReprPrimTyConName, voidPrimTyConName :: Name
charPrimTyConName    	      = mkPrimTc (fsLit "Char#") charPrimTyConKey charPrimTyCon
intPrimTyConName     	      = mkPrimTc (fsLit "Int#") intPrimTyConKey  intPrimTyCon
int32PrimTyConName	      = mkPrimTc (fsLit "Int32#") int32PrimTyConKey int32PrimTyCon
int64PrimTyConName   	      = mkPrimTc (fsLit "Int64#") int64PrimTyConKey int64PrimTyCon
wordPrimTyConName    	      = mkPrimTc (fsLit "Word#") wordPrimTyConKey wordPrimTyCon
word32PrimTyConName  	      = mkPrimTc (fsLit "Word32#") word32PrimTyConKey word32PrimTyCon
word64PrimTyConName  	      = mkPrimTc (fsLit "Word64#") word64PrimTyConKey word64PrimTyCon
addrPrimTyConName    	      = mkPrimTc (fsLit "Addr#") addrPrimTyConKey addrPrimTyCon
floatPrimTyConName   	      = mkPrimTc (fsLit "Float#") floatPrimTyConKey floatPrimTyCon
doublePrimTyConName  	      = mkPrimTc (fsLit "Double#") doublePrimTyConKey doublePrimTyCon
statePrimTyConName            = mkPrimTc (fsLit "State#") statePrimTyConKey statePrimTyCon
voidPrimTyConName             = mkPrimTc (fsLit "Void#") voidPrimTyConKey voidPrimTyCon
proxyPrimTyConName            = mkPrimTc (fsLit "Proxy#") proxyPrimTyConKey proxyPrimTyCon
eqPrimTyConName               = mkPrimTc (fsLit "~#") eqPrimTyConKey eqPrimTyCon
eqReprPrimTyConName           = mkPrimTc (fsLit "~R#") eqReprPrimTyConKey eqReprPrimTyCon
realWorldTyConName            = mkPrimTc (fsLit "RealWorld") realWorldTyConKey realWorldTyCon
arrayPrimTyConName   	      = mkPrimTc (fsLit "Array#") arrayPrimTyConKey arrayPrimTyCon
byteArrayPrimTyConName	      = mkPrimTc (fsLit "ByteArray#") byteArrayPrimTyConKey byteArrayPrimTyCon
arrayArrayPrimTyConName   	  = mkPrimTc (fsLit "ArrayArray#") arrayArrayPrimTyConKey arrayArrayPrimTyCon
mutableArrayPrimTyConName     = mkPrimTc (fsLit "MutableArray#") mutableArrayPrimTyConKey mutableArrayPrimTyCon
mutableByteArrayPrimTyConName = mkPrimTc (fsLit "MutableByteArray#") mutableByteArrayPrimTyConKey mutableByteArrayPrimTyCon
mutableArrayArrayPrimTyConName= mkPrimTc (fsLit "MutableArrayArray#") mutableArrayArrayPrimTyConKey mutableArrayArrayPrimTyCon
mutVarPrimTyConName	      = mkPrimTc (fsLit "MutVar#") mutVarPrimTyConKey mutVarPrimTyCon
mVarPrimTyConName	      = mkPrimTc (fsLit "MVar#") mVarPrimTyConKey mVarPrimTyCon
tVarPrimTyConName	      = mkPrimTc (fsLit "TVar#") tVarPrimTyConKey tVarPrimTyCon
stablePtrPrimTyConName        = mkPrimTc (fsLit "StablePtr#") stablePtrPrimTyConKey stablePtrPrimTyCon
stableNamePrimTyConName       = mkPrimTc (fsLit "StableName#") stableNamePrimTyConKey stableNamePrimTyCon
bcoPrimTyConName 	      = mkPrimTc (fsLit "BCO#") bcoPrimTyConKey bcoPrimTyCon
weakPrimTyConName  	      = mkPrimTc (fsLit "Weak#") weakPrimTyConKey weakPrimTyCon
threadIdPrimTyConName  	      = mkPrimTc (fsLit "ThreadId#") threadIdPrimTyConKey threadIdPrimTyCon
\end{code}

%************************************************************************
%*									*
\subsection{Support code}
%*									*
%************************************************************************

alphaTyVars is a list of type variables for use in templates: 
	["a", "b", ..., "z", "t1", "t2", ... ]

\begin{code}
tyVarList :: Kind -> ImplicitFlag -> [TyVar]
tyVarList kind imp = [ mkTyVar (mkInternalName (mkAlphaTyVarUnique u) 
		       		               (mkTyVarOccFS (mkFastString name))
			 	               noSrcSpan) kind imp
	         | u <- [2..],
		   let name | c <= 'z'  = [c]
		            | otherwise = 't':show u
			    where c = chr (u-2 + ord 'a')
	         ]

alphaTyVars :: [TyVar]
alphaTyVars = tyVarList liftedTypeKind Explicit

betaTyVars :: [TyVar]
betaTyVars = tail alphaTyVars Explicit

alphaTyVar, betaTyVar, gammaTyVar, deltaTyVar :: TyVar
(alphaTyVar:betaTyVar:gammaTyVar:deltaTyVar:_) = alphaTyVars

alphaTys :: [Type]
alphaTys = mkOnlyTyVarTys alphaTyVars
alphaTy, betaTy, gammaTy, deltaTy :: Type
(alphaTy:betaTy:gammaTy:deltaTy:_) = alphaTys

	-- openAlphaTyVar is prepared to be instantiated
	-- to a lifted or unlifted type variable.  It's used for the 
	-- result type for "error", so that we can have (error Int# "Help")
openAlphaTyVars :: [TyVar]
openAlphaTyVar, openBetaTyVar :: TyVar
openAlphaTyVars@(openAlphaTyVar:openBetaTyVar:_) = tyVarList openTypeKind Explicit

openAlphaTy, openBetaTy :: Type
openAlphaTy = mkOnlyTyVarTy openAlphaTyVar
openBetaTy  = mkOnlyTyVarTy openBetaTyVar

kKiVar :: KindVar
kKiVar = (tyVarList liftedTypeKind Implicit) !! 10
  -- the 10 selects the 11th letter in the alphabet: 'k'

\end{code}


%************************************************************************
%*									*
                FunTyCon
%*									*
%************************************************************************

\begin{code}
funTyConName :: Name
funTyConName = mkPrimTyConName (fsLit "(->)") funTyConKey funTyCon

funTyCon :: TyCon
funTyCon = mkFunTyCon funTyConName $ 
           mkArrowKinds [liftedTypeKind, liftedTypeKind] liftedTypeKind
        -- You might think that (->) should have type (?? -> ? -> *), and you'd be right
	-- But if we do that we get kind errors when saying
	--	instance Control.Arrow (->)
	-- because the expected kind is (*->*->*).  The trouble is that the
	-- expected/actual stuff in the unifier does not go contra-variant, whereas
	-- the kind sub-typing does.  Sigh.  It really only matters if you use (->) in
	-- a prefix way, thus:  (->) Int# Int#.  And this is unusual.
        -- because they are never in scope in the source

-- One step to remove subkinding.
-- (->) :: * -> * -> *
-- but we should have (and want) the following typing rule for fully applied arrows
--      Gamma |- tau   :: k1    k1 in {*, #}
--      Gamma |- sigma :: k2    k2 in {*, #, (#)}
--      -----------------------------------------
--      Gamma |- tau -> sigma :: *
-- Currently we have the following rule which achieves more or less the same effect
--      Gamma |- tau   :: ??
--      Gamma |- sigma :: ?
--      --------------------------
--      Gamma |- tau -> sigma :: *
-- In the end we don't want subkinding at all.
\end{code}


%************************************************************************
%*									*
                Kinds
%*									*
%************************************************************************

\begin{code}
-- | See "Type#kind_subtyping" for details of the distinction between the 'Kind' 'TyCon's
anyKindTyCon, liftedTypeKindTyCon,
      openTypeKindTyCon, unliftedTypeKindTyCon,
      constraintKindTyCon
   :: TyCon
anyKindTyConName, liftedTypeKindTyConName,
      openTypeKindTyConName, unliftedTypeKindTyConName,
      constraintKindTyConName
   :: Name

anyKindTyCon          = mkKindTyCon anyKindTyConName          liftedTypeKind
liftedTypeKindTyCon   = mkKindTyCon liftedTypeKindTyConName   liftedTypeKind
openTypeKindTyCon     = mkKindTyCon openTypeKindTyConName     liftedTypeKind
unliftedTypeKindTyCon = mkKindTyCon unliftedTypeKindTyConName liftedTypeKind
constraintKindTyCon   = mkKindTyCon constraintKindTyConName   liftedTypeKind

--------------------------
-- ... and now their names

-- If you edit these, you may need to update the GHC formalism
-- See Note [GHC Formalism] in coreSyn/CoreLint.lhs
anyKindTyConName          = mkPrimTyConName (fsLit "AnyK") anyKindTyConKey anyKindTyCon
liftedTypeKindTyConName   = mkPrimTyConName (fsLit "*") liftedTypeKindTyConKey liftedTypeKindTyCon
openTypeKindTyConName     = mkPrimTyConName (fsLit "OpenKind") openTypeKindTyConKey openTypeKindTyCon
unliftedTypeKindTyConName = mkPrimTyConName (fsLit "#") unliftedTypeKindTyConKey unliftedTypeKindTyCon
constraintKindTyConName   = mkPrimTyConName (fsLit "Constraint") constraintKindTyConKey constraintKindTyCon

mkPrimTyConName :: FastString -> Unique -> TyCon -> Name
mkPrimTyConName occ key tycon = mkWiredInName gHC_PRIM (mkTcOccFS occ) 
					      key 
					      (ATyCon tycon)
					      BuiltInSyntax
	-- All of the super kinds and kinds are defined in Prim and use BuiltInSyntax,
	-- because they are never in scope in the source
\end{code}


\begin{code}
kindTyConType :: TyCon -> Type
kindTyConType kind = TyConApp kind []   -- mkTyConApp isn't defined yet

-- | See "Type#kind_subtyping" for details of the distinction between these 'Kind's
anyKind, liftedTypeKind, unliftedTypeKind, openTypeKind, constraintKind :: Kind

anyKind          = kindTyConType anyKindTyCon  -- See Note [Any kinds]
liftedTypeKind   = kindTyConType liftedTypeKindTyCon
unliftedTypeKind = kindTyConType unliftedTypeKindTyCon
openTypeKind     = kindTyConType openTypeKindTyCon
constraintKind   = kindTyConType constraintKindTyCon

-- | Given two kinds @k1@ and @k2@, creates the 'Kind' @k1 -> k2@
mkArrowKind :: Kind -> Kind -> Kind
mkArrowKind k1 k2 = FunTy k1 k2

-- | Iterated application of 'mkArrowKind'
mkArrowKinds :: [Kind] -> Kind -> Kind
mkArrowKinds arg_kinds result_kind = foldr mkArrowKind result_kind arg_kinds
\end{code}

%************************************************************************
%*									*
\subsection[TysPrim-basic]{Basic primitive types (@Char#@, @Int#@, etc.)}
%*									*
%************************************************************************

\begin{code}
-- only used herein
pcPrimTyCon :: Name -> [Role] -> PrimRep -> TyCon
pcPrimTyCon name roles rep
  = mkPrimTyCon name kind roles rep
  where
    kind        = mkArrowKinds (map (const liftedTypeKind) roles) result_kind
    result_kind = unliftedTypeKind

pcPrimTyCon0 :: Name -> PrimRep -> TyCon
pcPrimTyCon0 name rep
  = mkPrimTyCon name result_kind [] rep
  where
    result_kind = unliftedTypeKind

charPrimTy :: Type
charPrimTy	= mkTyConTy charPrimTyCon
charPrimTyCon :: TyCon
charPrimTyCon	= pcPrimTyCon0 charPrimTyConName WordRep

intPrimTy :: Type
intPrimTy	= mkTyConTy intPrimTyCon
intPrimTyCon :: TyCon
intPrimTyCon	= pcPrimTyCon0 intPrimTyConName IntRep

int32PrimTy :: Type
int32PrimTy	= mkTyConTy int32PrimTyCon
int32PrimTyCon :: TyCon
int32PrimTyCon	= pcPrimTyCon0 int32PrimTyConName IntRep

int64PrimTy :: Type
int64PrimTy	= mkTyConTy int64PrimTyCon
int64PrimTyCon :: TyCon
int64PrimTyCon	= pcPrimTyCon0 int64PrimTyConName Int64Rep

wordPrimTy :: Type
wordPrimTy	= mkTyConTy wordPrimTyCon
wordPrimTyCon :: TyCon
wordPrimTyCon	= pcPrimTyCon0 wordPrimTyConName WordRep

word32PrimTy :: Type
word32PrimTy	= mkTyConTy word32PrimTyCon
word32PrimTyCon :: TyCon
word32PrimTyCon	= pcPrimTyCon0 word32PrimTyConName WordRep

word64PrimTy :: Type
word64PrimTy	= mkTyConTy word64PrimTyCon
word64PrimTyCon :: TyCon
word64PrimTyCon	= pcPrimTyCon0 word64PrimTyConName Word64Rep

addrPrimTy :: Type
addrPrimTy	= mkTyConTy addrPrimTyCon
addrPrimTyCon :: TyCon
addrPrimTyCon	= pcPrimTyCon0 addrPrimTyConName AddrRep

floatPrimTy	:: Type
floatPrimTy	= mkTyConTy floatPrimTyCon
floatPrimTyCon :: TyCon
floatPrimTyCon	= pcPrimTyCon0 floatPrimTyConName FloatRep

doublePrimTy :: Type
doublePrimTy	= mkTyConTy doublePrimTyCon
doublePrimTyCon	:: TyCon
doublePrimTyCon	= pcPrimTyCon0 doublePrimTyConName DoubleRep
\end{code}


%************************************************************************
%*									*
\subsection[TysPrim-state]{The @State#@ type (and @_RealWorld@ types)}
%*									*
%************************************************************************

Note [The ~# TyCon]
~~~~~~~~~~~~~~~~~~~~
There is a perfectly ordinary type constructor ~# that represents the type
of coercions (which, remember, are values).  For example
   Refl Int :: ~# * * Int Int

It is a kind-polymorphic type constructor like Any:
   Refl Maybe :: ~# (* -> *) (* -> *) Maybe Maybe

(~) only appears saturated. So we check that in CoreLint.

Note [The State# TyCon]
~~~~~~~~~~~~~~~~~~~~~~~
State# is the primitive, unlifted type of states.  It has one type parameter,
thus
	State# RealWorld
or
	State# s

where s is a type variable. The only purpose of the type parameter is to
keep different state threads separate.  It is represented by nothing at all.

The type parameter to State# is intended to keep separate threads separate.
Even though this parameter is not used in the definition of State#, it is
given role Nominal to enforce its intended use.

\begin{code}
mkStatePrimTy :: Type -> Type
mkStatePrimTy ty = TyConApp statePrimTyCon [ty]

statePrimTyCon :: TyCon   -- See Note [The State# TyCon]
statePrimTyCon	 = pcPrimTyCon statePrimTyConName [Nominal] VoidRep

voidPrimTy :: Type
voidPrimTy = TyConApp voidPrimTyCon []

voidPrimTyCon :: TyCon
voidPrimTyCon	 = pcPrimTyCon voidPrimTyConName [] VoidRep

mkProxyPrimTy :: Type -> Type -> Type
mkProxyPrimTy k ty = TyConApp proxyPrimTyCon [k, ty]

proxyPrimTyCon :: TyCon
proxyPrimTyCon = mkPrimTyCon proxyPrimTyConName kind [Nominal,Nominal] VoidRep
  where kind = ForAllTy kv $ mkArrowKind k unliftedTypeKind
        kv   = kKiVar
        k    = mkOnlyTyVarTy kv

eqPrimTyCon :: TyCon  -- The representation type for equality predicates
		      -- See Note [The ~# TyCon]
eqPrimTyCon  = mkPrimTyCon eqPrimTyConName kind (replicate 4 Nominal) VoidRep
  where kind = ForAllTy kv1 $ ForAllTy kv2 $ mkArrowKinds [k1, k2] unliftedTypeKind
<<<<<<< HEAD
        kVars = tyVarList superKind
        kv1 : kv2 : _ = kVars
=======
        kVars = tyVarList liftedTypeKind Implicit
        kv1 = kVars !! 0
        kv2 = kVars !! 1
>>>>>>> c04784be
        k1 = mkOnlyTyVarTy kv1
        k2 = mkOnlyTyVarTy kv2

-- like eqPrimTyCon, but the type for *Representational* coercions
-- this should only ever appear as the type of a covar. Its role is
-- interpreted in coercionRole
eqReprPrimTyCon :: TyCon
eqReprPrimTyCon = mkPrimTyCon eqReprPrimTyConName kind
                                  -- the roles really should be irrelevant!
                              [Nominal, Nominal, Representational, Representational]
                              VoidRep
  where kind = ForAllTy kv1 $ ForAllTy kv2 $ mkArrowKinds [k1, k2] unliftedTypeKind
        kVars         = tyVarList superKind
        kv1 : kv2 : _ = kVars
        k1            = mkOnlyTyVarTy kv1
        k2            = mkOnlyTyVarTy kv2
\end{code}

RealWorld is deeply magical.  It is *primitive*, but it is not
*unlifted* (hence ptrArg).  We never manipulate values of type
RealWorld; it's only used in the type system, to parameterise State#.

\begin{code}
realWorldTyCon :: TyCon
realWorldTyCon = mkLiftedPrimTyCon realWorldTyConName liftedTypeKind [] PtrRep
realWorldTy :: Type
realWorldTy	     = mkTyConTy realWorldTyCon
realWorldStatePrimTy :: Type
realWorldStatePrimTy = mkStatePrimTy realWorldTy	-- State# RealWorld
\end{code}

Note: the ``state-pairing'' types are not truly primitive, so they are
defined in \tr{TysWiredIn.lhs}, not here.

%************************************************************************
%*									*
\subsection[TysPrim-arrays]{The primitive array types}
%*									*
%************************************************************************

\begin{code}
arrayPrimTyCon, mutableArrayPrimTyCon, mutableByteArrayPrimTyCon,
    byteArrayPrimTyCon, arrayArrayPrimTyCon, mutableArrayArrayPrimTyCon :: TyCon
arrayPrimTyCon             = pcPrimTyCon arrayPrimTyConName             [Representational] PtrRep
mutableArrayPrimTyCon      = pcPrimTyCon  mutableArrayPrimTyConName     [Nominal, Representational] PtrRep
mutableByteArrayPrimTyCon  = pcPrimTyCon mutableByteArrayPrimTyConName  [Nominal] PtrRep
byteArrayPrimTyCon         = pcPrimTyCon0 byteArrayPrimTyConName        PtrRep
arrayArrayPrimTyCon        = pcPrimTyCon0 arrayArrayPrimTyConName       PtrRep
mutableArrayArrayPrimTyCon = pcPrimTyCon mutableArrayArrayPrimTyConName [Nominal] PtrRep

mkArrayPrimTy :: Type -> Type
mkArrayPrimTy elt    	    = TyConApp arrayPrimTyCon [elt]
byteArrayPrimTy :: Type
byteArrayPrimTy	    	    = mkTyConTy byteArrayPrimTyCon
mkArrayArrayPrimTy :: Type
mkArrayArrayPrimTy = mkTyConTy arrayArrayPrimTyCon
mkMutableArrayPrimTy :: Type -> Type -> Type
mkMutableArrayPrimTy s elt  = TyConApp mutableArrayPrimTyCon [s, elt]
mkMutableByteArrayPrimTy :: Type -> Type
mkMutableByteArrayPrimTy s  = TyConApp mutableByteArrayPrimTyCon [s]
mkMutableArrayArrayPrimTy :: Type -> Type
mkMutableArrayArrayPrimTy s = TyConApp mutableArrayArrayPrimTyCon [s]
\end{code}

%************************************************************************
%*									*
\subsection[TysPrim-mut-var]{The mutable variable type}
%*									*
%************************************************************************

\begin{code}
mutVarPrimTyCon :: TyCon
mutVarPrimTyCon = pcPrimTyCon mutVarPrimTyConName [Nominal, Representational] PtrRep

mkMutVarPrimTy :: Type -> Type -> Type
mkMutVarPrimTy s elt 	    = TyConApp mutVarPrimTyCon [s, elt]
\end{code}

%************************************************************************
%*									*
\subsection[TysPrim-synch-var]{The synchronizing variable type}
%*									*
%************************************************************************

\begin{code}
mVarPrimTyCon :: TyCon
mVarPrimTyCon = pcPrimTyCon mVarPrimTyConName [Nominal, Representational] PtrRep

mkMVarPrimTy :: Type -> Type -> Type
mkMVarPrimTy s elt 	    = TyConApp mVarPrimTyCon [s, elt]
\end{code}

%************************************************************************
%*									*
\subsection[TysPrim-stm-var]{The transactional variable type}
%*									*
%************************************************************************

\begin{code}
tVarPrimTyCon :: TyCon
tVarPrimTyCon = pcPrimTyCon tVarPrimTyConName [Nominal, Representational] PtrRep

mkTVarPrimTy :: Type -> Type -> Type
mkTVarPrimTy s elt = TyConApp tVarPrimTyCon [s, elt]
\end{code}

%************************************************************************
%*									*
\subsection[TysPrim-stable-ptrs]{The stable-pointer type}
%*									*
%************************************************************************

\begin{code}
stablePtrPrimTyCon :: TyCon
stablePtrPrimTyCon = pcPrimTyCon stablePtrPrimTyConName [Representational] AddrRep

mkStablePtrPrimTy :: Type -> Type
mkStablePtrPrimTy ty = TyConApp stablePtrPrimTyCon [ty]
\end{code}

%************************************************************************
%*									*
\subsection[TysPrim-stable-names]{The stable-name type}
%*									*
%************************************************************************

\begin{code}
stableNamePrimTyCon :: TyCon
stableNamePrimTyCon = pcPrimTyCon stableNamePrimTyConName [Representational] PtrRep

mkStableNamePrimTy :: Type -> Type
mkStableNamePrimTy ty = TyConApp stableNamePrimTyCon [ty]
\end{code}

%************************************************************************
%*									*
\subsection[TysPrim-BCOs]{The ``bytecode object'' type}
%*									*
%************************************************************************

\begin{code}
bcoPrimTy    :: Type
bcoPrimTy    = mkTyConTy bcoPrimTyCon
bcoPrimTyCon :: TyCon
bcoPrimTyCon = pcPrimTyCon0 bcoPrimTyConName PtrRep
\end{code}
  
%************************************************************************
%*									*
\subsection[TysPrim-Weak]{The ``weak pointer'' type}
%*									*
%************************************************************************

\begin{code}
weakPrimTyCon :: TyCon
weakPrimTyCon = pcPrimTyCon weakPrimTyConName [Representational] PtrRep

mkWeakPrimTy :: Type -> Type
mkWeakPrimTy v = TyConApp weakPrimTyCon [v]
\end{code}

%************************************************************************
%*									*
\subsection[TysPrim-thread-ids]{The ``thread id'' type}
%*									*
%************************************************************************

A thread id is represented by a pointer to the TSO itself, to ensure
that they are always unique and we can always find the TSO for a given
thread id.  However, this has the unfortunate consequence that a
ThreadId# for a given thread is treated as a root by the garbage
collector and can keep TSOs around for too long.

Hence the programmer API for thread manipulation uses a weak pointer
to the thread id internally.

\begin{code}
threadIdPrimTy :: Type
threadIdPrimTy    = mkTyConTy threadIdPrimTyCon
threadIdPrimTyCon :: TyCon
threadIdPrimTyCon = pcPrimTyCon0 threadIdPrimTyConName PtrRep
\end{code}

%************************************************************************
%*									*
		Any
%*									*
%************************************************************************

Note [Any types]
~~~~~~~~~~~~~~~~
The type constructor Any of kind forall k. k -> k has these properties:

  * It is defined in module GHC.Prim, and exported so that it is 
    available to users.  For this reason it's treated like any other 
    primitive type:
      - has a fixed unique, anyTyConKey, 
      - lives in the global name cache

  * It is a *closed* type family, with no instances.  This means that
    if   ty :: '(k1, k2)  we add a given coercion
             g :: ty ~ (Fst ty, Snd ty)
    If Any was a *data* type, then we'd get inconsistency because 'ty'
    could be (Any '(k1,k2)) and then we'd have an equality with Any on
    one side and '(,) on the other

  * It is lifted, and hence represented by a pointer

  * It is inhabited by at least one value, namely bottom

  * You can unsafely coerce any lifted type to Any, and back.

  * It does not claim to be a *data* type, and that's important for
    the code generator, because the code gen may *enter* a data value
    but never enters a function value. 

  * It is used to instantiate otherwise un-constrained type variables
    For example   	length Any []
    See Note [Strangely-kinded void TyCons]

Note [Any kinds]
~~~~~~~~~~~~~~~~

The type constructor AnyK (of sort BOX) is used internally only to zonk kind
variables with no constraints on them. It appears in similar circumstances to
Any, but at the kind level. For example:

  type family Length (l :: [k]) :: Nat
  type instance Length [] = Zero

Length is kind-polymorphic, and when applied to the empty (promoted) list it
will have the kind Length AnyK [].

Note [Strangely-kinded void TyCons]
~~~~~~~~~~~~~~~~~~~~~~~~~~~~~~~~~~~
See Trac #959 for more examples

When the type checker finds a type variable with no binding, which
means it can be instantiated with an arbitrary type, it usually
instantiates it to Void.  Eg.

	length []
===>
	length Any (Nil Any)

But in really obscure programs, the type variable might have a kind
other than *, so we need to invent a suitably-kinded type.

This commit uses
	Any for kind *
	Any(*->*) for kind *->*
	etc

\begin{code}
anyTyConName :: Name
anyTyConName = mkPrimTc (fsLit "Any") anyTyConKey anyTyCon

anyTy :: Type
anyTy = mkTyConTy anyTyCon

anyTyCon :: TyCon
anyTyCon = mkLiftedPrimTyCon anyTyConName kind [Nominal] PtrRep
  where kind = ForAllTy kKiVar (mkOnlyTyVarTy kKiVar)

{-   Can't do this yet without messing up kind proxies
-- RAE: I think you can now.
anyTyCon :: TyCon
anyTyCon = mkSynTyCon anyTyConName kind [kKiVar] 
                      syn_rhs
                      NoParentTyCon
  where 
    kind = mkForAllTy kKiVar (mkOnlyTyVarTy kKiVar)
    syn_rhs = SynFamilyTyCon { synf_open = False, synf_injective = True }
                  -- NB Closed, injective
-}

anyTypeOfKind :: Kind -> Type
anyTypeOfKind kind = TyConApp anyTyCon [kind]
\end{code}

%************************************************************************
%*									*
\subsection{SIMD vector types}
%*									*
%************************************************************************

\begin{code}
#include "primop-vector-tys.hs-incl"
\end{code}<|MERGE_RESOLUTION|>--- conflicted
+++ resolved
@@ -475,14 +475,8 @@
 		      -- See Note [The ~# TyCon]
 eqPrimTyCon  = mkPrimTyCon eqPrimTyConName kind (replicate 4 Nominal) VoidRep
   where kind = ForAllTy kv1 $ ForAllTy kv2 $ mkArrowKinds [k1, k2] unliftedTypeKind
-<<<<<<< HEAD
-        kVars = tyVarList superKind
+        kVars = tyVarList liftedTypeKind Implicit
         kv1 : kv2 : _ = kVars
-=======
-        kVars = tyVarList liftedTypeKind Implicit
-        kv1 = kVars !! 0
-        kv2 = kVars !! 1
->>>>>>> c04784be
         k1 = mkOnlyTyVarTy kv1
         k2 = mkOnlyTyVarTy kv2
 
