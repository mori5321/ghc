{-
(c) The GRASP Project, Glasgow University, 1994-1998

\section[TysWiredIn]{Wired-in knowledge about {\em non-primitive} types}
-}

{-# LANGUAGE CPP #-}

-- | This module is about types that can be defined in Haskell, but which
--   must be wired into the compiler nonetheless.  C.f module TysPrim
module TysWiredIn (
        -- * All wired in things
        wiredInTyCons, isBuiltInOcc_maybe,

        -- * Bool
        boolTy, boolTyCon, boolTyCon_RDR, boolTyConName,
        trueDataCon,  trueDataConId,  true_RDR,
        falseDataCon, falseDataConId, false_RDR,
        promotedFalseDataCon, promotedTrueDataCon,

        -- * Ordering
        orderingTyCon,
        ltDataCon, ltDataConId,
        eqDataCon, eqDataConId,
        gtDataCon, gtDataConId,
        promotedLTDataCon, promotedEQDataCon, promotedGTDataCon,

        -- * Char
        charTyCon, charDataCon, charTyCon_RDR,
        charTy, stringTy, charTyConName,

        -- * Double
        doubleTyCon, doubleDataCon, doubleTy, doubleTyConName,

        -- * Float
        floatTyCon, floatDataCon, floatTy, floatTyConName,

        -- * Int
        intTyCon, intDataCon, intTyCon_RDR, intDataCon_RDR, intTyConName,
        intTy,

        -- * Word
        wordTyCon, wordDataCon, wordTyConName, wordTy,

        -- * Word8
        word8TyCon, word8DataCon, word8TyConName, word8Ty,

        -- * List
        listTyCon, listTyCon_RDR, listTyConName, listTyConKey,
        nilDataCon, nilDataConName, nilDataConKey,
        consDataCon_RDR, consDataCon, consDataConName,

        mkListTy,

        -- * Maybe
        maybeTyCon, maybeTyConName,
        nothingDataCon, nothingDataConName, justDataCon, justDataConName,

        -- * Tuples
        mkTupleTy, mkBoxedTupleTy,
        tupleTyCon, tupleDataCon, tupleTyConName,
        promotedTupleDataCon,
        unitTyCon, unitDataCon, unitDataConId, unitTy, unitTyConKey,
        pairTyCon,
        unboxedUnitTyCon, unboxedUnitDataCon,
        cTupleTyConName, cTupleTyConNames, isCTupleTyConName,

        -- * Kinds
        typeNatKindCon, typeNatKind, typeSymbolKindCon, typeSymbolKind,
        isLiftedTypeKindTyConName, liftedTypeKind, constraintKind,
        starKindTyConName, unicodeStarKindTyConName,
        liftedTypeKindTyCon, constraintKindTyCon,

        -- * Parallel arrays
        mkPArrTy,
        parrTyCon, parrFakeCon, isPArrTyCon, isPArrFakeCon,
        parrTyCon_RDR, parrTyConName,

        -- * Equality predicates
        eqTyCon_RDR, eqTyCon, eqTyConName, eqBoxClass, eqBoxDataCon,
        coercibleTyCon, coercibleDataCon, coercibleClass,

        -- * Implicit Parameters
        ipTyCon, ipDataCon, ipClass,

        callStackTyCon,

        mkWiredInTyConName, -- This is used in TcTypeNats to define the
                            -- built-in functions for evaluation.

        mkWiredInIdName,    -- used in MkId

        -- * Levity
        levityTy, levityTyCon, liftedDataCon, unliftedDataCon,
        liftedPromDataCon, unliftedPromDataCon,
        liftedDataConTy, unliftedDataConTy,
        liftedDataConName, unliftedDataConName,

        specialPromotedDc
    ) where

#include "HsVersions.h"

import {-# SOURCE #-} MkId( mkDataConWorkId, mkDictSelId )

-- friends:
import PrelNames
import TysPrim

-- others:
import CoAxiom
import Coercion
import Id
import Constants        ( mAX_TUPLE_SIZE, mAX_CTUPLE_SIZE )
import Module           ( Module )
import Type
import DataCon
import {-# SOURCE #-} ConLike
import Var
import TyCon
import Class            ( Class, mkClass )
import RdrName
import Name
import NameSet          ( NameSet, mkNameSet, elemNameSet )
import BasicTypes       ( Arity, RecFlag(..), Boxity(..),
                           TupleSort(..) )
import ForeignCall
import SrcLoc           ( noSrcSpan )
import Unique
import Data.Array
import FastString
import Outputable
import Util
import BooleanFormula   ( mkAnd )

alpha_tyvar :: [TyVar]
alpha_tyvar = [alphaTyVar]

alpha_ty :: [Type]
alpha_ty = [alphaTy]

{-
************************************************************************
*                                                                      *
\subsection{Wired in type constructors}
*                                                                      *
************************************************************************

If you change which things are wired in, make sure you change their
names in PrelNames, so they use wTcQual, wDataQual, etc
-}

-- This list is used only to define PrelInfo.wiredInThings. That in turn
-- is used to initialise the name environment carried around by the renamer.
-- This means that if we look up the name of a TyCon (or its implicit binders)
-- that occurs in this list that name will be assigned the wired-in key we
-- define here.
--
-- Because of their infinite nature, this list excludes tuples, Any and implicit
-- parameter TyCons. Instead, we have a hack in lookupOrigNameCache to deal with
-- these names.
--
-- See also Note [Known-key names]
wiredInTyCons :: [TyCon]

wiredInTyCons = [ unitTyCon     -- Not treated like other tuples, because
                                -- it's defined in GHC.Base, and there's only
                                -- one of it.  We put it in wiredInTyCons so
                                -- that it'll pre-populate the name cache, so
                                -- the special case in lookupOrigNameCache
                                -- doesn't need to look out for it
              , boolTyCon
              , charTyCon
              , doubleTyCon
              , floatTyCon
              , intTyCon
              , wordTyCon
              , word8TyCon
              , listTyCon
              , maybeTyCon
              , parrTyCon
              , eqTyCon
              , coercibleTyCon
              , typeNatKindCon
              , typeSymbolKindCon
              , levityTyCon
              , constraintKindTyCon
              , liftedTypeKindTyCon
              , starKindTyCon
              , unicodeStarKindTyCon
              , ipTyCon
              ]

mkWiredInTyConName :: BuiltInSyntax -> Module -> FastString -> Unique -> TyCon -> Name
mkWiredInTyConName built_in modu fs unique tycon
  = mkWiredInName modu (mkTcOccFS fs) unique
                  (ATyCon tycon)        -- Relevant TyCon
                  built_in

mkWiredInDataConName :: BuiltInSyntax -> Module -> FastString -> Unique -> DataCon -> Name
mkWiredInDataConName built_in modu fs unique datacon
  = mkWiredInName modu (mkDataOccFS fs) unique
                  (AConLike (RealDataCon datacon))    -- Relevant DataCon
                  built_in

mkWiredInCoAxiomName :: BuiltInSyntax -> Module -> FastString -> Unique
                     -> CoAxiom Branched -> Name
mkWiredInCoAxiomName built_in modu fs unique ax
  = mkWiredInName modu (mkTcOccFS fs) unique
                  (ACoAxiom ax)        -- Relevant CoAxiom
                  built_in

mkWiredInIdName :: Module -> FastString -> Unique -> Id -> Name
mkWiredInIdName mod fs uniq id
 = mkWiredInName mod (mkOccNameFS Name.varName fs) uniq (AnId id) UserSyntax

-- See Note [Kind-changing of (~) and Coercible] in libraries/ghc-prim/GHC/Types.hs
eqTyConName, eqBoxDataConName, eqSCSelIdName :: Name
eqTyConName      = mkWiredInTyConName   BuiltInSyntax gHC_TYPES (fsLit "~")   eqTyConKey      eqTyCon
eqBoxDataConName = mkWiredInDataConName UserSyntax    gHC_TYPES (fsLit "Eq#") eqBoxDataConKey eqBoxDataCon
eqSCSelIdName    = mkWiredInIdName gHC_TYPES (fsLit "Eq_sc") eqSCSelIdKey eqSCSelId

-- See Note [Kind-changing of (~) and Coercible] in libraries/ghc-prim/GHC/Types.hs
coercibleTyConName, coercibleDataConName, coercibleSCSelIdName :: Name
coercibleTyConName   = mkWiredInTyConName   UserSyntax gHC_TYPES (fsLit "Coercible")  coercibleTyConKey   coercibleTyCon
coercibleDataConName = mkWiredInDataConName UserSyntax gHC_TYPES (fsLit "MkCoercible") coercibleDataConKey coercibleDataCon
coercibleSCSelIdName = mkWiredInIdName gHC_TYPES (fsLit "Coercible_sc") coercibleSCSelIdKey coercibleSCSelId

charTyConName, charDataConName, intTyConName, intDataConName :: Name
charTyConName     = mkWiredInTyConName   UserSyntax gHC_TYPES (fsLit "Char") charTyConKey charTyCon
charDataConName   = mkWiredInDataConName UserSyntax gHC_TYPES (fsLit "C#") charDataConKey charDataCon
intTyConName      = mkWiredInTyConName   UserSyntax gHC_TYPES (fsLit "Int") intTyConKey   intTyCon
intDataConName    = mkWiredInDataConName UserSyntax gHC_TYPES (fsLit "I#") intDataConKey  intDataCon

boolTyConName, falseDataConName, trueDataConName :: Name
boolTyConName     = mkWiredInTyConName   UserSyntax gHC_TYPES (fsLit "Bool") boolTyConKey boolTyCon
falseDataConName  = mkWiredInDataConName UserSyntax gHC_TYPES (fsLit "False") falseDataConKey falseDataCon
trueDataConName   = mkWiredInDataConName UserSyntax gHC_TYPES (fsLit "True")  trueDataConKey  trueDataCon

listTyConName, nilDataConName, consDataConName :: Name
listTyConName     = mkWiredInTyConName   BuiltInSyntax gHC_TYPES (fsLit "[]") listTyConKey listTyCon
nilDataConName    = mkWiredInDataConName BuiltInSyntax gHC_TYPES (fsLit "[]") nilDataConKey nilDataCon
consDataConName   = mkWiredInDataConName BuiltInSyntax gHC_TYPES (fsLit ":") consDataConKey consDataCon

maybeTyConName, nothingDataConName, justDataConName :: Name
maybeTyConName     = mkWiredInTyConName   UserSyntax gHC_BASE (fsLit "Maybe")
                                          maybeTyConKey maybeTyCon
nothingDataConName = mkWiredInDataConName UserSyntax gHC_BASE (fsLit "Nothing")
                                          nothingDataConKey nothingDataCon
justDataConName    = mkWiredInDataConName UserSyntax gHC_BASE (fsLit "Just")
                                          justDataConKey justDataCon

wordTyConName, wordDataConName, word8TyConName, word8DataConName :: Name
wordTyConName      = mkWiredInTyConName   UserSyntax gHC_TYPES (fsLit "Word")   wordTyConKey     wordTyCon
wordDataConName    = mkWiredInDataConName UserSyntax gHC_TYPES (fsLit "W#")     wordDataConKey   wordDataCon
word8TyConName     = mkWiredInTyConName   UserSyntax gHC_WORD  (fsLit "Word8")  word8TyConKey    word8TyCon
word8DataConName   = mkWiredInDataConName UserSyntax gHC_WORD  (fsLit "W8#")    word8DataConKey  word8DataCon

floatTyConName, floatDataConName, doubleTyConName, doubleDataConName :: Name
floatTyConName     = mkWiredInTyConName   UserSyntax gHC_TYPES (fsLit "Float")  floatTyConKey    floatTyCon
floatDataConName   = mkWiredInDataConName UserSyntax gHC_TYPES (fsLit "F#")     floatDataConKey  floatDataCon
doubleTyConName    = mkWiredInTyConName   UserSyntax gHC_TYPES (fsLit "Double") doubleTyConKey   doubleTyCon
doubleDataConName  = mkWiredInDataConName UserSyntax gHC_TYPES (fsLit "D#")     doubleDataConKey doubleDataCon

-- Kinds
typeNatKindConName, typeSymbolKindConName :: Name
typeNatKindConName    = mkWiredInTyConName UserSyntax gHC_TYPES (fsLit "Nat")    typeNatKindConNameKey    typeNatKindCon
typeSymbolKindConName = mkWiredInTyConName UserSyntax gHC_TYPES (fsLit "Symbol") typeSymbolKindConNameKey typeSymbolKindCon

constraintKindTyConName :: Name
constraintKindTyConName = mkWiredInTyConName UserSyntax gHC_TYPES (fsLit "Constraint") constraintKindTyConKey   constraintKindTyCon

liftedTypeKindTyConName, starKindTyConName, unicodeStarKindTyConName
  :: Name
liftedTypeKindTyConName = mkWiredInTyConName UserSyntax gHC_TYPES (fsLit "Type") liftedTypeKindTyConKey liftedTypeKindTyCon
starKindTyConName = mkWiredInTyConName UserSyntax gHC_TYPES (fsLit "*") starKindTyConKey starKindTyCon
unicodeStarKindTyConName = mkWiredInTyConName UserSyntax gHC_TYPES (fsLit "★") unicodeStarKindTyConKey unicodeStarKindTyCon

levityTyConName, liftedDataConName, unliftedDataConName :: Name
levityTyConName     = mkWiredInTyConName   UserSyntax gHC_TYPES (fsLit "Levity") levityTyConKey levityTyCon
 -- TODO (RAE): This are "BuiltInSyntax" so that :info doesn't exclude bits that
 -- mention Lifted or Unlifted. This is terrible. Fix.
liftedDataConName   = mkWiredInDataConName BuiltInSyntax gHC_TYPES (fsLit "Lifted") liftedDataConKey liftedDataCon
unliftedDataConName = mkWiredInDataConName BuiltInSyntax gHC_TYPES (fsLit "Unlifted") unliftedDataConKey unliftedDataCon

parrTyConName, parrDataConName :: Name
parrTyConName   = mkWiredInTyConName   BuiltInSyntax
                    gHC_PARR' (fsLit "[::]") parrTyConKey parrTyCon
parrDataConName = mkWiredInDataConName UserSyntax
                    gHC_PARR' (fsLit "PArr") parrDataConKey parrDataCon

boolTyCon_RDR, false_RDR, true_RDR, intTyCon_RDR, charTyCon_RDR,
    intDataCon_RDR, listTyCon_RDR, consDataCon_RDR, parrTyCon_RDR, eqTyCon_RDR :: RdrName
boolTyCon_RDR   = nameRdrName boolTyConName
false_RDR       = nameRdrName falseDataConName
true_RDR        = nameRdrName trueDataConName
intTyCon_RDR    = nameRdrName intTyConName
charTyCon_RDR   = nameRdrName charTyConName
intDataCon_RDR  = nameRdrName intDataConName
listTyCon_RDR   = nameRdrName listTyConName
consDataCon_RDR = nameRdrName consDataConName
parrTyCon_RDR   = nameRdrName parrTyConName
eqTyCon_RDR     = nameRdrName eqTyConName

{-
************************************************************************
*                                                                      *
\subsection{mkWiredInTyCon}
*                                                                      *
************************************************************************
-}

pcNonRecDataTyCon :: Name -> Maybe CType -> [TyVar] -> [DataCon] -> TyCon
-- Not an enumeration
pcNonRecDataTyCon = pcTyCon False NonRecursive

-- This function assumes that the types it creates have all parameters at
<<<<<<< HEAD
-- Representational role, and that there is no kind polymorphism.
pcTyCon :: Bool -> RecFlag -> Name -> Maybe CType -> [TyVar] -> [DataCon] -> TyCon
pcTyCon is_enum is_rec name cType tyvars cons
  = mkAlgTyCon name
                (mkFunTys (map tyVarKind tyvars) liftedTypeKind)
                tyvars
                (map (const Representational) tyvars)
                cType
                []              -- No stupid theta
                (DataTyCon cons is_enum)
                NoParentTyCon
                is_rec
                False           -- Not in GADT syntax
=======
-- Representational role!
pcTyCon :: Bool -> RecFlag -> Bool -> Name -> Maybe CType -> [TyVar] -> [DataCon] -> TyCon
pcTyCon is_enum is_rec is_prom name cType tyvars cons
  = buildAlgTyCon name
        tyvars
        (map (const Representational) tyvars)
        cType
        []              -- No stupid theta
        (DataTyCon cons is_enum)
        is_rec
        is_prom
        False           -- Not in GADT syntax
        (VanillaAlgTyCon (mkPrelTyConRepName name))
>>>>>>> f40fe62d

pcDataCon :: Name -> [TyVar] -> [Type] -> TyCon -> DataCon
pcDataCon n univs = pcDataConWithFixity False n univs []  -- no ex_tvs

pcDataConWithFixity :: Bool      -- ^ declared infix?
                    -> Name      -- ^ datacon name
                    -> [TyVar]   -- ^ univ tyvars
                    -> [TyVar]   -- ^ ex tyvars
                    -> [Type]    -- ^ args
                    -> TyCon
                    -> DataCon
pcDataConWithFixity infx n = pcDataConWithFixity' infx n (incrUnique (nameUnique n))
-- The Name's unique is the first of two free uniques;
-- the first is used for the datacon itself,
-- the second is used for the "worker name"
--
-- To support this the mkPreludeDataConUnique function "allocates"
-- one DataCon unique per pair of Ints.

pcDataConWithFixity' :: Bool -> Name -> Unique -> [TyVar] -> [TyVar]
                     -> [Type] -> TyCon -> DataCon
-- The Name should be in the DataName name space; it's the name
-- of the DataCon itself.

pcDataConWithFixity' declared_infix dc_name wrk_key tyvars ex_tyvars arg_tys tycon
  = data_con
  where
    data_con = mkDataCon dc_name declared_infix prom_info
                (map (const no_bang) arg_tys)
                []      -- No labelled fields
                tyvars
                ex_tyvars
                []      -- No equality spec
                []      -- No theta
                arg_tys (mkTyConApp tycon (mkTyVarTys tyvars))
                tycon
                []      -- No stupid theta
                (mkDataConWorkId wrk_name data_con)
                NoDataConRep    -- Wired-in types are too simple to need wrappers

    no_bang = HsSrcBang Nothing NoSrcUnpack NoSrcStrict

    modu     = ASSERT( isExternalName dc_name )
               nameModule dc_name
    dc_occ   = nameOccName dc_name
    wrk_occ  = mkDataConWorkerOcc dc_occ
    wrk_name = mkWiredInName modu wrk_occ wrk_key
                             (AnId (dataConWorkId data_con)) UserSyntax

    prom_info | Promoted {} <- promotableTyCon_maybe tycon  -- Knot-tied
              = Promoted (mkPrelTyConRepName dc_name)
              | otherwise
              = NotPromoted

{-
************************************************************************
*                                                                      *
      Kinds
*                                                                      *
************************************************************************
-}

typeNatKindCon, typeSymbolKindCon :: TyCon
-- data Nat
-- data Symbol
typeNatKindCon    = pcTyCon False NonRecursive typeNatKindConName    Nothing [] []
typeSymbolKindCon = pcTyCon False NonRecursive typeSymbolKindConName Nothing [] []

typeNatKind, typeSymbolKind :: Kind
typeNatKind    = mkTyConTy typeNatKindCon
typeSymbolKind = mkTyConTy typeSymbolKindCon

constraintKindTyCon :: TyCon
constraintKindTyCon = mkKindTyCon constraintKindTyConName liftedTypeKind []

liftedTypeKind, constraintKind :: Kind
liftedTypeKind   = tYPE liftedDataConTy
constraintKind   = mkTyConApp constraintKindTyCon []


{-
************************************************************************
*                                                                      *
                Stuff for dealing with tuples
*                                                                      *
************************************************************************

Note [How tuples work]  See also Note [Known-key names] in PrelNames
~~~~~~~~~~~~~~~~~~~~~~
* There are three families of tuple TyCons and corresponding
  DataCons, expressed by the type BasicTypes.TupleSort:
    data TupleSort = BoxedTuple | UnboxedTuple | ConstraintTuple

* All three families are AlgTyCons, whose AlgTyConRhs is TupleTyCon

* BoxedTuples
    - A wired-in type
    - Data type declarations in GHC.Tuple
    - The data constructors really have an info table

* UnboxedTuples
    - A wired-in type
    - Have a pretend DataCon, defined in GHC.Prim,
      but no actual declaration and no info table

* ConstraintTuples
    - Are known-key rather than wired-in. Reason: it's awkward to
      have all the superclass selectors wired-in.
    - Declared as classes in GHC.Classes, e.g.
         class (c1,c2) => (c1,c2)
    - Given constraints: the superclasses automatically become available
    - Wanted constraints: there is a built-in instance
         instance (c1,c2) => (c1,c2)
    - Currently just go up to 16; beyond that
      you have to use manual nesting
    - Their OccNames look like (%,,,%), so they can easily be
      distinguished from term tuples.  But (following Haskell) we
      pretty-print saturated constraint tuples with round parens; see
      BasicTypes.tupleParens.

* In quite a lot of places things are restrcted just to
  BoxedTuple/UnboxedTuple, and then we used BasicTypes.Boxity to distinguish
  E.g. tupleTyCon has a Boxity argument

* When looking up an OccName in the original-name cache
  (IfaceEnv.lookupOrigNameCache), we spot the tuple OccName to make sure
  we get the right wired-in name.  This guy can't tell the difference
  betweeen BoxedTuple and ConstraintTuple (same OccName!), so tuples
  are not serialised into interface files using OccNames at all.
-}

isBuiltInOcc_maybe :: OccName -> Maybe Name
-- Built in syntax isn't "in scope" so these OccNames
-- map to wired-in Names with BuiltInSyntax
isBuiltInOcc_maybe occ
  = case occNameString occ of
        "[]"             -> choose_ns listTyConName nilDataConName
        ":"              -> Just consDataConName
        "[::]"           -> Just parrTyConName
        "()"             -> tup_name Boxed      0
        "(##)"           -> tup_name Unboxed    0
        '(':',':rest     -> parse_tuple Boxed   2 rest
        '(':'#':',':rest -> parse_tuple Unboxed 2 rest
        _other           -> Nothing
  where
    ns = occNameSpace occ

    parse_tuple sort n rest
      | (',' : rest2) <- rest   = parse_tuple sort (n+1) rest2
      | tail_matches sort rest  = tup_name sort n
      | otherwise               = Nothing

    tail_matches Boxed   ")" = True
    tail_matches Unboxed "#)" = True
    tail_matches _       _    = False

    tup_name boxity arity
      = choose_ns (getName (tupleTyCon   boxity arity))
                  (getName (tupleDataCon boxity arity))

    choose_ns tc dc
      | isTcClsNameSpace ns   = Just tc
      | isDataConNameSpace ns = Just dc
      | otherwise             = pprPanic "tup_name" (ppr occ)

mkTupleOcc :: NameSpace -> Boxity -> Arity -> OccName
mkTupleOcc ns sort ar = mkOccName ns str
  where
    -- No need to cache these, the caching is done in mk_tuple
    str = case sort of
                Unboxed    -> '(' : '#' : commas ++ "#)"
                Boxed      -> '(' : commas ++ ")"

    commas = take (ar-1) (repeat ',')

mkCTupleOcc :: NameSpace -> Arity -> OccName
mkCTupleOcc ns ar = mkOccName ns str
  where
    str    = "(%" ++ commas ++ "%)"
    commas = take (ar-1) (repeat ',')

cTupleTyConName :: Arity -> Name
cTupleTyConName arity
  = mkExternalName (mkCTupleTyConUnique arity) gHC_CLASSES
                   (mkCTupleOcc tcName arity) noSrcSpan
  -- The corresponding DataCon does not have a known-key name

cTupleTyConNames :: [Name]
cTupleTyConNames = map cTupleTyConName (0 : [2..mAX_CTUPLE_SIZE])

cTupleTyConNameSet :: NameSet
cTupleTyConNameSet = mkNameSet cTupleTyConNames

isCTupleTyConName :: Name -> Bool
isCTupleTyConName n
 = ASSERT2( isExternalName n, ppr n )
   nameModule n == gHC_CLASSES
   && n `elemNameSet` cTupleTyConNameSet

tupleTyCon :: Boxity -> Arity -> TyCon
tupleTyCon sort i | i > mAX_TUPLE_SIZE = fst (mk_tuple sort i)  -- Build one specially
tupleTyCon Boxed   i = fst (boxedTupleArr   ! i)
tupleTyCon Unboxed i = fst (unboxedTupleArr ! i)

tupleTyConName :: TupleSort -> Arity -> Name
tupleTyConName ConstraintTuple a = cTupleTyConName a
tupleTyConName BoxedTuple      a = tyConName (tupleTyCon Boxed a)
tupleTyConName UnboxedTuple    a = tyConName (tupleTyCon Unboxed a)

promotedTupleDataCon :: Boxity -> Arity -> TyCon
promotedTupleDataCon boxity i = promoteDataCon (tupleDataCon boxity i)

tupleDataCon :: Boxity -> Arity -> DataCon
tupleDataCon sort i | i > mAX_TUPLE_SIZE = snd (mk_tuple sort i)    -- Build one specially
tupleDataCon Boxed   i = snd (boxedTupleArr   ! i)
tupleDataCon Unboxed i = snd (unboxedTupleArr ! i)

boxedTupleArr, unboxedTupleArr :: Array Int (TyCon,DataCon)
boxedTupleArr   = listArray (0,mAX_TUPLE_SIZE) [mk_tuple Boxed   i | i <- [0..mAX_TUPLE_SIZE]]
unboxedTupleArr = listArray (0,mAX_TUPLE_SIZE) [mk_tuple Unboxed i | i <- [0..mAX_TUPLE_SIZE]]

mk_tuple :: Boxity -> Int -> (TyCon,DataCon)
mk_tuple boxity arity = (tycon, tuple_con)
  where
<<<<<<< HEAD
        tycon   = mkTupleTyCon tc_name tc_kind tc_arity tyvars tuple_con
                               tup_sort NoParentTyCon

        (tup_sort, modu, tc_kind, tc_arity, tyvars, tyvar_tys) = case boxity of
          Boxed ->
            let boxed_tyvars = take arity alphaTyVars in
            ( BoxedTuple
            , gHC_TUPLE
            , mkFunTys (nOfThem arity liftedTypeKind) liftedTypeKind
            , arity
            , boxed_tyvars
            , mkTyVarTys boxed_tyvars )
            -- See Note [Unboxed tuple levity vars] in TyCon
          Unboxed ->
            let all_tvs = mkTemplateTyVars (replicate arity levityTy ++
                                            map (tYPE . mkTyVarTy) (take arity all_tvs))
                   -- NB: This must be one call to mkTemplateTyVars, to make
                   -- sure that all the uniques are different
                (lev_tvs, open_tvs) = splitAt arity all_tvs
            in
            ( UnboxedTuple
            , gHC_PRIM
            , mkInvForAllTys lev_tvs $
              mkFunTys (map tyVarKind open_tvs) $
              unliftedTypeKind
            , arity * 2
            , all_tvs
            , mkTyVarTys open_tvs )
=======
        tycon   = mkTupleTyCon tc_name tc_kind arity tyvars tuple_con
                               tup_sort
                               prom_tc flavour

        flavour = case boxity of
                    Boxed   -> VanillaAlgTyCon (mkPrelTyConRepName tc_name)
                    Unboxed -> UnboxedAlgTyCon

        tup_sort = case boxity of
                      Boxed   -> BoxedTuple
                      Unboxed -> UnboxedTuple

        prom_tc = case boxity of
                    Boxed   -> Promoted (mkPromotedTyCon tycon (promoteKind tc_kind))
                    Unboxed -> NotPromoted

        modu = case boxity of
                    Boxed -> gHC_TUPLE
                    Unboxed -> gHC_PRIM
>>>>>>> f40fe62d

        tc_name = mkWiredInName modu (mkTupleOcc tcName boxity arity) tc_uniq
                                (ATyCon tycon) BuiltInSyntax
        tuple_con = pcDataCon dc_name tyvars tyvar_tys tycon
        dc_name   = mkWiredInName modu (mkTupleOcc dataName boxity arity) dc_uniq
                                  (AConLike (RealDataCon tuple_con)) BuiltInSyntax
        tc_uniq   = mkTupleTyConUnique   boxity arity
        dc_uniq   = mkTupleDataConUnique boxity arity

unitTyCon :: TyCon
unitTyCon = tupleTyCon Boxed 0

unitTyConKey :: Unique
unitTyConKey = getUnique unitTyCon

unitDataCon :: DataCon
unitDataCon   = head (tyConDataCons unitTyCon)

unitDataConId :: Id
unitDataConId = dataConWorkId unitDataCon

pairTyCon :: TyCon
pairTyCon = tupleTyCon Boxed 2

unboxedUnitTyCon :: TyCon
unboxedUnitTyCon = tupleTyCon Unboxed 0

unboxedUnitDataCon :: DataCon
unboxedUnitDataCon = tupleDataCon   Unboxed 0

{-
************************************************************************
*                                                                      *
     The ``boxed primitive'' types (@Char@, @Int@, etc)
*                                                                      *
************************************************************************
-}

eqTyCon, coercibleTyCon :: TyCon
eqBoxClass, coercibleClass :: Class
eqBoxDataCon, coercibleDataCon :: DataCon
eqSCSelId, coercibleSCSelId :: Id

mkEqualityDefns :: Role
                -> Name  -- tycon
                -> Name  -- datacon
                -> Name  -- superclass selector
                -> TyCon -- primitive (unboxed) version
                -> (TyCon, Class, DataCon, Id)
mkEqualityDefns role tc_name dc_name sc_sel_name prim_tc
  = (tycon, klass, datacon, sc_sel_id)
  where
    tycon     = mkClassTyCon tc_name kind tvs roles rhs klass NonRecursive
    klass     = mkClass tvs [] [sc_pred] [sc_sel_id] [] [] (mkAnd []) tycon
    datacon   = pcDataCon dc_name tvs [sc_pred] tycon

    kind      = mkInvForAllTys [kv1, kv2] $ mkFunTys [k1, k2] constraintKind
    kv1:kv2:_ = drop 9 alphaTyVars -- gets "j" and "k"
    k1        = mkTyVarTy kv1
    k2        = mkTyVarTy kv2
    [av,bv]   = mkTemplateTyVars [k1, k2]
    tvs       = [kv1, kv2, av, bv]
    roles     = [Nominal, Nominal, role, role]
    rhs       = DataTyCon { data_cons = [datacon], is_enum = False }

    sc_pred   = mkTyConApp prim_tc (mkTyVarTys tvs)
    sc_sel_id = mkDictSelId sc_sel_name klass

(eqTyCon, eqBoxClass, eqBoxDataCon, eqSCSelId)
  = mkEqualityDefns Nominal eqTyConName eqBoxDataConName eqSCSelIdName eqPrimTyCon
(coercibleTyCon, coercibleClass, coercibleDataCon, coercibleSCSelId)
  = mkEqualityDefns Representational coercibleTyConName
                                     coercibleDataConName
                                     coercibleSCSelIdName
                                     eqReprPrimTyCon

-- For information about the usage of the following type, see Note [TYPE]
-- in module Kind
levityTy :: Type
levityTy = mkTyConTy levityTyCon

levityTyCon :: TyCon
levityTyCon = pcTyCon True NonRecursive levityTyConName
                      Nothing [] [liftedDataCon, unliftedDataCon]

liftedDataCon, unliftedDataCon :: DataCon
liftedDataCon   = pcDataCon liftedDataConName [] [] levityTyCon
unliftedDataCon = pcDataCon unliftedDataConName [] [] levityTyCon

liftedPromDataCon, unliftedPromDataCon :: TyCon
liftedPromDataCon   = promoteDataCon liftedDataCon
unliftedPromDataCon = promoteDataCon unliftedDataCon

liftedDataConTy, unliftedDataConTy :: Type
liftedDataConTy   = mkTyConTy liftedPromDataCon
unliftedDataConTy = mkTyConTy unliftedPromDataCon

liftedTypeKindTyCon, starKindTyCon, unicodeStarKindTyCon :: TyCon

   -- See Note [TYPE] in TysPrim
liftedTypeKindTyCon   = mkSynonymTyCon liftedTypeKindTyConName
                                       liftedTypeKind
                                       [] []
                                       (tYPE liftedDataConTy)

starKindTyCon         = mkSynonymTyCon starKindTyConName
                                       liftedTypeKind
                                       [] []
                                       (tYPE liftedDataConTy)

unicodeStarKindTyCon  = mkSynonymTyCon unicodeStarKindTyConName
                                       liftedTypeKind
                                       [] []
                                       (tYPE liftedDataConTy)

isLiftedTypeKindTyConName :: Name -> Bool
isLiftedTypeKindTyConName
  = (== liftedTypeKindTyConName) <||> (== starKindTyConName)
                                 <||> (== unicodeStarKindTyConName)

-- | Should this DataCon be allowed in a type even without -XDataKinds?
-- Currently, only Lifted & Unlifted
specialPromotedDc :: DataCon -> Bool
specialPromotedDc dc
  = name == liftedDataConName || name == unliftedDataConName
  where name = dataConName dc

charTy :: Type
charTy = mkTyConTy charTyCon

charTyCon :: TyCon
charTyCon   = pcNonRecDataTyCon charTyConName
                       (Just (CType "" Nothing ("HsChar",fsLit "HsChar")))
                       [] [charDataCon]
charDataCon :: DataCon
charDataCon = pcDataCon charDataConName [] [charPrimTy] charTyCon

stringTy :: Type
stringTy = mkListTy charTy -- convenience only

intTy :: Type
intTy = mkTyConTy intTyCon

intTyCon :: TyCon
intTyCon = pcNonRecDataTyCon intTyConName
                            (Just (CType "" Nothing ("HsInt",fsLit "HsInt"))) []
                            [intDataCon]
intDataCon :: DataCon
intDataCon = pcDataCon intDataConName [] [intPrimTy] intTyCon

wordTy :: Type
wordTy = mkTyConTy wordTyCon

wordTyCon :: TyCon
wordTyCon = pcNonRecDataTyCon wordTyConName
                      (Just (CType "" Nothing ("HsWord", fsLit "HsWord"))) []
                      [wordDataCon]
wordDataCon :: DataCon
wordDataCon = pcDataCon wordDataConName [] [wordPrimTy] wordTyCon

word8Ty :: Type
word8Ty = mkTyConTy word8TyCon

word8TyCon :: TyCon
word8TyCon = pcNonRecDataTyCon word8TyConName
                      (Just (CType "" Nothing ("HsWord8", fsLit "HsWord8"))) []
                      [word8DataCon]
word8DataCon :: DataCon
word8DataCon = pcDataCon word8DataConName [] [wordPrimTy] word8TyCon

floatTy :: Type
floatTy = mkTyConTy floatTyCon

floatTyCon :: TyCon
floatTyCon   = pcNonRecDataTyCon floatTyConName
                      (Just (CType "" Nothing ("HsFloat", fsLit "HsFloat"))) []
                      [floatDataCon]
floatDataCon :: DataCon
floatDataCon = pcDataCon         floatDataConName [] [floatPrimTy] floatTyCon

doubleTy :: Type
doubleTy = mkTyConTy doubleTyCon

doubleTyCon :: TyCon
doubleTyCon = pcNonRecDataTyCon doubleTyConName
                      (Just (CType "" Nothing ("HsDouble",fsLit "HsDouble"))) []
                      [doubleDataCon]

doubleDataCon :: DataCon
doubleDataCon = pcDataCon doubleDataConName [] [doublePrimTy] doubleTyCon

{-
************************************************************************
*                                                                      *
              The Bool type
*                                                                      *
************************************************************************

An ordinary enumeration type, but deeply wired in.  There are no
magical operations on @Bool@ (just the regular Prelude code).

{\em BEGIN IDLE SPECULATION BY SIMON}

This is not the only way to encode @Bool@.  A more obvious coding makes
@Bool@ just a boxed up version of @Bool#@, like this:
\begin{verbatim}
type Bool# = Int#
data Bool = MkBool Bool#
\end{verbatim}

Unfortunately, this doesn't correspond to what the Report says @Bool@
looks like!  Furthermore, we get slightly less efficient code (I
think) with this coding. @gtInt@ would look like this:

\begin{verbatim}
gtInt :: Int -> Int -> Bool
gtInt x y = case x of I# x# ->
            case y of I# y# ->
            case (gtIntPrim x# y#) of
                b# -> MkBool b#
\end{verbatim}

Notice that the result of the @gtIntPrim@ comparison has to be turned
into an integer (here called @b#@), and returned in a @MkBool@ box.

The @if@ expression would compile to this:
\begin{verbatim}
case (gtInt x y) of
  MkBool b# -> case b# of { 1# -> e1; 0# -> e2 }
\end{verbatim}

I think this code is a little less efficient than the previous code,
but I'm not certain.  At all events, corresponding with the Report is
important.  The interesting thing is that the language is expressive
enough to describe more than one alternative; and that a type doesn't
necessarily need to be a straightforwardly boxed version of its
primitive counterpart.

{\em END IDLE SPECULATION BY SIMON}
-}

boolTy :: Type
boolTy = mkTyConTy boolTyCon

boolTyCon :: TyCon
boolTyCon = pcTyCon True NonRecursive boolTyConName
                    (Just (CType "" Nothing ("HsBool", fsLit "HsBool")))
                    [] [falseDataCon, trueDataCon]

falseDataCon, trueDataCon :: DataCon
falseDataCon = pcDataCon falseDataConName [] [] boolTyCon
trueDataCon  = pcDataCon trueDataConName  [] [] boolTyCon

falseDataConId, trueDataConId :: Id
falseDataConId = dataConWorkId falseDataCon
trueDataConId  = dataConWorkId trueDataCon

orderingTyCon :: TyCon
orderingTyCon = pcTyCon True NonRecursive orderingTyConName Nothing
                        [] [ltDataCon, eqDataCon, gtDataCon]

ltDataCon, eqDataCon, gtDataCon :: DataCon
ltDataCon = pcDataCon ltDataConName  [] [] orderingTyCon
eqDataCon = pcDataCon eqDataConName  [] [] orderingTyCon
gtDataCon = pcDataCon gtDataConName  [] [] orderingTyCon

ltDataConId, eqDataConId, gtDataConId :: Id
ltDataConId = dataConWorkId ltDataCon
eqDataConId = dataConWorkId eqDataCon
gtDataConId = dataConWorkId gtDataCon

{-
************************************************************************
*                                                                      *
            The List type
   Special syntax, deeply wired in,
   but otherwise an ordinary algebraic data type
*                                                                      *
************************************************************************

       data [] a = [] | a : (List a)
-}

mkListTy :: Type -> Type
mkListTy ty = mkTyConApp listTyCon [ty]

listTyCon :: TyCon
<<<<<<< HEAD
listTyCon = pcTyCon False Recursive
                    listTyConName Nothing alpha_tyvar [nilDataCon, consDataCon]
=======
listTyCon = buildAlgTyCon listTyConName alpha_tyvar [Representational]
                          Nothing []
                          (DataTyCon [nilDataCon, consDataCon] False )
                          Recursive True False
                          (VanillaAlgTyCon (mkSpecialTyConRepName (fsLit "tcList") listTyConName))
>>>>>>> f40fe62d

nilDataCon :: DataCon
nilDataCon  = pcDataCon nilDataConName alpha_tyvar [] listTyCon

consDataCon :: DataCon
consDataCon = pcDataConWithFixity True {- Declared infix -}
               consDataConName
               alpha_tyvar [] [alphaTy, mkTyConApp listTyCon alpha_ty] listTyCon
-- Interesting: polymorphic recursion would help here.
-- We can't use (mkListTy alphaTy) in the defn of consDataCon, else mkListTy
-- gets the over-specific type (Type -> Type)

-- Wired-in type Maybe

maybeTyCon :: TyCon
maybeTyCon = pcTyCon False NonRecursive maybeTyConName Nothing alpha_tyvar
                     [nothingDataCon, justDataCon]

nothingDataCon :: DataCon
nothingDataCon = pcDataCon nothingDataConName alpha_tyvar [] maybeTyCon

justDataCon :: DataCon
justDataCon = pcDataCon justDataConName alpha_tyvar [alphaTy] maybeTyCon

{-
** *********************************************************************
*                                                                      *
            The tuple types
*                                                                      *
************************************************************************

The tuple types are definitely magic, because they form an infinite
family.

\begin{itemize}
\item
They have a special family of type constructors, of type @TyCon@
These contain the tycon arity, but don't require a Unique.

\item
They have a special family of constructors, of type
@Id@. Again these contain their arity but don't need a Unique.

\item
There should be a magic way of generating the info tables and
entry code for all tuples.

But at the moment we just compile a Haskell source
file\srcloc{lib/prelude/...} containing declarations like:
\begin{verbatim}
data Tuple0             = Tup0
data Tuple2  a b        = Tup2  a b
data Tuple3  a b c      = Tup3  a b c
data Tuple4  a b c d    = Tup4  a b c d
...
\end{verbatim}
The print-names associated with the magic @Id@s for tuple constructors
``just happen'' to be the same as those generated by these
declarations.

\item
The instance environment should have a magic way to know
that each tuple type is an instances of classes @Eq@, @Ix@, @Ord@ and
so on. \ToDo{Not implemented yet.}

\item
There should also be a way to generate the appropriate code for each
of these instances, but (like the info tables and entry code) it is
done by enumeration\srcloc{lib/prelude/InTup?.hs}.
\end{itemize}
-}

-- | Make a tuple type. The list of types should /not/ include any
-- levity specifications.
mkTupleTy :: Boxity -> [Type] -> Type
-- Special case for *boxed* 1-tuples, which are represented by the type itself
mkTupleTy Boxed   [ty] = ty
mkTupleTy Boxed   tys  = mkTyConApp (tupleTyCon Boxed (length tys)) tys
mkTupleTy Unboxed tys  = mkTyConApp (tupleTyCon Unboxed (length tys))
                                        (map (getLevity "mkTupleTy") tys ++ tys)

-- | Build the type of a small tuple that holds the specified type of thing
mkBoxedTupleTy :: [Type] -> Type
mkBoxedTupleTy tys = mkTupleTy Boxed tys

unitTy :: Type
unitTy = mkTupleTy Boxed []


{- *********************************************************************
*                                                                      *
        The parallel-array type,  [::]
*                                                                      *
************************************************************************

Special syntax for parallel arrays needs some wired in definitions.
-}

-- | Construct a type representing the application of the parallel array constructor
mkPArrTy    :: Type -> Type
mkPArrTy ty  = mkTyConApp parrTyCon [ty]

-- | Represents the type constructor of parallel arrays
--
--  * This must match the definition in @PrelPArr@
--
-- NB: Although the constructor is given here, it will not be accessible in
--     user code as it is not in the environment of any compiled module except
--     @PrelPArr@.
--
parrTyCon :: TyCon
parrTyCon  = pcNonRecDataTyCon parrTyConName Nothing alpha_tyvar [parrDataCon]

parrDataCon :: DataCon
parrDataCon  = pcDataCon
                 parrDataConName
                 alpha_tyvar            -- forall'ed type variables
                 [intTy,                -- 1st argument: Int
                  mkTyConApp            -- 2nd argument: Array# a
                    arrayPrimTyCon
                    alpha_ty]
                 parrTyCon

-- | Check whether a type constructor is the constructor for parallel arrays
isPArrTyCon    :: TyCon -> Bool
isPArrTyCon tc  = tyConName tc == parrTyConName

-- | Fake array constructors
--
-- * These constructors are never really used to represent array values;
--   however, they are very convenient during desugaring (and, in particular,
--   in the pattern matching compiler) to treat array pattern just like
--   yet another constructor pattern
--
parrFakeCon                        :: Arity -> DataCon
parrFakeCon i | i > mAX_TUPLE_SIZE  = mkPArrFakeCon  i  -- build one specially
parrFakeCon i                       = parrFakeConArr!i

-- pre-defined set of constructors
--
parrFakeConArr :: Array Int DataCon
parrFakeConArr  = array (0, mAX_TUPLE_SIZE) [(i, mkPArrFakeCon i)
                                            | i <- [0..mAX_TUPLE_SIZE]]

-- build a fake parallel array constructor for the given arity
--
mkPArrFakeCon       :: Int -> DataCon
mkPArrFakeCon arity  = data_con
  where
        data_con  = pcDataCon name [tyvar] tyvarTys parrTyCon
        tyvar     = head alphaTyVars
        tyvarTys  = replicate arity $ mkTyVarTy tyvar
        nameStr   = mkFastString ("MkPArr" ++ show arity)
        name      = mkWiredInName gHC_PARR' (mkDataOccFS nameStr) unique
                                  (AConLike (RealDataCon data_con)) UserSyntax
        unique      = mkPArrDataConUnique arity

-- | Checks whether a data constructor is a fake constructor for parallel arrays
isPArrFakeCon      :: DataCon -> Bool
isPArrFakeCon dcon  = dcon == parrFakeCon (dataConSourceArity dcon)

-- Promoted Booleans

promotedFalseDataCon, promotedTrueDataCon :: TyCon
promotedTrueDataCon   = promoteDataCon trueDataCon
promotedFalseDataCon  = promoteDataCon falseDataCon

-- Promoted Ordering

promotedLTDataCon
  , promotedEQDataCon
  , promotedGTDataCon
  :: TyCon
promotedLTDataCon     = promoteDataCon ltDataCon
promotedEQDataCon     = promoteDataCon eqDataCon
promotedGTDataCon     = promoteDataCon gtDataCon

<<<<<<< HEAD
=======
{- *********************************************************************
*                                                                      *
                         Type equalities
*                                                                      *
********************************************************************* -}

eqTyCon :: TyCon
eqTyCon = mkAlgTyCon eqTyConName
            (ForAllTy kv $ mkArrowKinds [k, k] constraintKind)
            [kv, a, b]
            [Nominal, Nominal, Nominal]
            Nothing
            []      -- No stupid theta
            (DataTyCon [eqBoxDataCon] False)
            (VanillaAlgTyCon (mkSpecialTyConRepName (fsLit "tcEq") eqTyConName))
            NonRecursive
            False
            NotPromoted
  where
    kv = kKiVar
    k = mkTyVarTy kv
    [a,b] = mkTemplateTyVars [k,k]

eqBoxDataCon :: DataCon
eqBoxDataCon = pcDataCon eqBoxDataConName args [TyConApp eqPrimTyCon (map mkTyVarTy args)] eqTyCon
  where
    kv = kKiVar
    k = mkTyVarTy kv
    [a,b] = mkTemplateTyVars [k,k]
    args = [kv, a, b]


coercibleTyCon :: TyCon
coercibleTyCon = mkClassTyCon coercibleTyConName kind tvs
                              [Nominal, Representational, Representational]
                              rhs coercibleClass NonRecursive
                              (mkPrelTyConRepName coercibleTyConName)
  where
     kind = (ForAllTy kv $ mkArrowKinds [k, k] constraintKind)
     kv = kKiVar
     k = mkTyVarTy kv
     [a,b] = mkTemplateTyVars [k,k]
     tvs = [kv, a, b]
     rhs = DataTyCon [coercibleDataCon] False

coercibleDataCon :: DataCon
coercibleDataCon = pcDataCon coercibleDataConName args [TyConApp eqReprPrimTyCon (map mkTyVarTy args)] coercibleTyCon
  where
    kv = kKiVar
    k = mkTyVarTy kv
    [a,b] = mkTemplateTyVars [k,k]
    args = [kv, a, b]

coercibleClass :: Class
coercibleClass = mkClass (tyConTyVars coercibleTyCon) [] [] [] [] [] (mkAnd []) coercibleTyCon

>>>>>>> f40fe62d
{-
Note [The Implicit Parameter class]

Implicit parameters `?x :: a` are desugared into dictionaries for the
class `IP "x" a`, which is defined (in GHC.Classes) as

  class IP (x :: Symbol) a | x -> a

This class is wired-in so that `error` and `undefined`, which have
wired-in types, can use the implicit-call-stack feature to provide
a call-stack alongside the error message.
-}

ipDataConName, ipTyConName, ipCoName :: Name
ipDataConName = mkWiredInDataConName UserSyntax gHC_CLASSES (fsLit "IP")
                  ipDataConKey ipDataCon
ipTyConName   = mkWiredInTyConName UserSyntax gHC_CLASSES (fsLit "IP")
                  ipTyConKey ipTyCon
ipCoName      = mkWiredInCoAxiomName BuiltInSyntax gHC_CLASSES (fsLit "NTCo:IP")
                  ipCoNameKey (toBranchedAxiom ipCoAxiom)

-- See Note [The Implicit Parameter class]
ipTyCon :: TyCon
ipTyCon = mkClassTyCon ipTyConName kind [ip,a] [] rhs ipClass NonRecursive
                       (mkPrelTyConRepName ipTyConName)
  where
    kind = mkFunTys [typeSymbolKind, liftedTypeKind] constraintKind
    [ip,a] = mkTemplateTyVars [typeSymbolKind, liftedTypeKind]
    rhs = NewTyCon ipDataCon (mkTyVarTy a) ([], mkTyVarTy a) ipCoAxiom

ipCoAxiom :: CoAxiom Unbranched
ipCoAxiom = mkNewTypeCo ipCoName ipTyCon [ip,a] [Nominal, Nominal] (mkTyVarTy a)
  where
    [ip,a] = mkTemplateTyVars [typeSymbolKind, liftedTypeKind]

ipDataCon :: DataCon
ipDataCon = pcDataCon ipDataConName [ip,a] ts ipTyCon
  where
    [ip,a] = mkTemplateTyVars [typeSymbolKind, liftedTypeKind]
    ts  = [mkTyVarTy a]

ipClass :: Class
ipClass = mkClass (tyConTyVars ipTyCon) [([ip], [a])] [] [] [] [] (mkAnd [])
            ipTyCon
  where
    [ip, a] = tyConTyVars ipTyCon

-- this is a fake version of the CallStack TyCon so we can refer to it
-- in MkCore.errorTy
callStackTyCon :: TyCon
callStackTyCon = pcNonRecDataTyCon callStackTyConName Nothing [] []<|MERGE_RESOLUTION|>--- conflicted
+++ resolved
@@ -315,7 +315,6 @@
 pcNonRecDataTyCon = pcTyCon False NonRecursive
 
 -- This function assumes that the types it creates have all parameters at
-<<<<<<< HEAD
 -- Representational role, and that there is no kind polymorphism.
 pcTyCon :: Bool -> RecFlag -> Name -> Maybe CType -> [TyVar] -> [DataCon] -> TyCon
 pcTyCon is_enum is_rec name cType tyvars cons
@@ -326,24 +325,9 @@
                 cType
                 []              -- No stupid theta
                 (DataTyCon cons is_enum)
-                NoParentTyCon
+                (VanillaAlgTyCon (mkPrelTyConRepName name))
                 is_rec
                 False           -- Not in GADT syntax
-=======
--- Representational role!
-pcTyCon :: Bool -> RecFlag -> Bool -> Name -> Maybe CType -> [TyVar] -> [DataCon] -> TyCon
-pcTyCon is_enum is_rec is_prom name cType tyvars cons
-  = buildAlgTyCon name
-        tyvars
-        (map (const Representational) tyvars)
-        cType
-        []              -- No stupid theta
-        (DataTyCon cons is_enum)
-        is_rec
-        is_prom
-        False           -- Not in GADT syntax
-        (VanillaAlgTyCon (mkPrelTyConRepName name))
->>>>>>> f40fe62d
 
 pcDataCon :: Name -> [TyVar] -> [Type] -> TyCon -> DataCon
 pcDataCon n univs = pcDataConWithFixity False n univs []  -- no ex_tvs
@@ -568,11 +552,11 @@
 mk_tuple :: Boxity -> Int -> (TyCon,DataCon)
 mk_tuple boxity arity = (tycon, tuple_con)
   where
-<<<<<<< HEAD
         tycon   = mkTupleTyCon tc_name tc_kind tc_arity tyvars tuple_con
-                               tup_sort NoParentTyCon
-
-        (tup_sort, modu, tc_kind, tc_arity, tyvars, tyvar_tys) = case boxity of
+                               tup_sort flavour
+
+        (tup_sort, modu, tc_kind, tc_arity, tyvars, tyvar_tys, flavour)
+          = case boxity of
           Boxed ->
             let boxed_tyvars = take arity alphaTyVars in
             ( BoxedTuple
@@ -580,7 +564,9 @@
             , mkFunTys (nOfThem arity liftedTypeKind) liftedTypeKind
             , arity
             , boxed_tyvars
-            , mkTyVarTys boxed_tyvars )
+            , mkTyVarTys boxed_tyvars
+            , VanillaAlgTyCon (mkPrelTyConRepName tc_name)
+            )
             -- See Note [Unboxed tuple levity vars] in TyCon
           Unboxed ->
             let all_tvs = mkTemplateTyVars (replicate arity levityTy ++
@@ -596,28 +582,9 @@
               unliftedTypeKind
             , arity * 2
             , all_tvs
-            , mkTyVarTys open_tvs )
-=======
-        tycon   = mkTupleTyCon tc_name tc_kind arity tyvars tuple_con
-                               tup_sort
-                               prom_tc flavour
-
-        flavour = case boxity of
-                    Boxed   -> VanillaAlgTyCon (mkPrelTyConRepName tc_name)
-                    Unboxed -> UnboxedAlgTyCon
-
-        tup_sort = case boxity of
-                      Boxed   -> BoxedTuple
-                      Unboxed -> UnboxedTuple
-
-        prom_tc = case boxity of
-                    Boxed   -> Promoted (mkPromotedTyCon tycon (promoteKind tc_kind))
-                    Unboxed -> NotPromoted
-
-        modu = case boxity of
-                    Boxed -> gHC_TUPLE
-                    Unboxed -> gHC_PRIM
->>>>>>> f40fe62d
+            , mkTyVarTys open_tvs
+            , UnboxedAlgTyCon
+            )
 
         tc_name = mkWiredInName modu (mkTupleOcc tcName boxity arity) tc_uniq
                                 (ATyCon tycon) BuiltInSyntax
@@ -665,12 +632,14 @@
                 -> Name  -- tycon
                 -> Name  -- datacon
                 -> Name  -- superclass selector
+                -> Name  -- tycon rep name
                 -> TyCon -- primitive (unboxed) version
                 -> (TyCon, Class, DataCon, Id)
-mkEqualityDefns role tc_name dc_name sc_sel_name prim_tc
+mkEqualityDefns role tc_name dc_name sc_sel_name tc_rep_name prim_tc
   = (tycon, klass, datacon, sc_sel_id)
   where
-    tycon     = mkClassTyCon tc_name kind tvs roles rhs klass NonRecursive
+    tycon     = mkClassTyCon tc_name kind tvs roles
+                             rhs klass NonRecursive tc_rep_name
     klass     = mkClass tvs [] [sc_pred] [sc_sel_id] [] [] (mkAnd []) tycon
     datacon   = pcDataCon dc_name tvs [sc_pred] tycon
 
@@ -687,11 +656,16 @@
     sc_sel_id = mkDictSelId sc_sel_name klass
 
 (eqTyCon, eqBoxClass, eqBoxDataCon, eqSCSelId)
-  = mkEqualityDefns Nominal eqTyConName eqBoxDataConName eqSCSelIdName eqPrimTyCon
+  = mkEqualityDefns Nominal eqTyConName eqBoxDataConName
+                    eqSCSelIdName
+                    (mkSpecialTyConRepNAme (fsLit "tcEq") eqTyConName)
+                    eqPrimTyCon
+
 (coercibleTyCon, coercibleClass, coercibleDataCon, coercibleSCSelId)
   = mkEqualityDefns Representational coercibleTyConName
                                      coercibleDataConName
                                      coercibleSCSelIdName
+                                     (mkPrelTyConRepName coercibleTyConName)
                                      eqReprPrimTyCon
 
 -- For information about the usage of the following type, see Note [TYPE]
@@ -905,16 +879,11 @@
 mkListTy ty = mkTyConApp listTyCon [ty]
 
 listTyCon :: TyCon
-<<<<<<< HEAD
-listTyCon = pcTyCon False Recursive
-                    listTyConName Nothing alpha_tyvar [nilDataCon, consDataCon]
-=======
 listTyCon = buildAlgTyCon listTyConName alpha_tyvar [Representational]
                           Nothing []
                           (DataTyCon [nilDataCon, consDataCon] False )
-                          Recursive True False
+                          Recursive False
                           (VanillaAlgTyCon (mkSpecialTyConRepName (fsLit "tcList") listTyConName))
->>>>>>> f40fe62d
 
 nilDataCon :: DataCon
 nilDataCon  = pcDataCon nilDataConName alpha_tyvar [] listTyCon
@@ -1092,65 +1061,6 @@
 promotedEQDataCon     = promoteDataCon eqDataCon
 promotedGTDataCon     = promoteDataCon gtDataCon
 
-<<<<<<< HEAD
-=======
-{- *********************************************************************
-*                                                                      *
-                         Type equalities
-*                                                                      *
-********************************************************************* -}
-
-eqTyCon :: TyCon
-eqTyCon = mkAlgTyCon eqTyConName
-            (ForAllTy kv $ mkArrowKinds [k, k] constraintKind)
-            [kv, a, b]
-            [Nominal, Nominal, Nominal]
-            Nothing
-            []      -- No stupid theta
-            (DataTyCon [eqBoxDataCon] False)
-            (VanillaAlgTyCon (mkSpecialTyConRepName (fsLit "tcEq") eqTyConName))
-            NonRecursive
-            False
-            NotPromoted
-  where
-    kv = kKiVar
-    k = mkTyVarTy kv
-    [a,b] = mkTemplateTyVars [k,k]
-
-eqBoxDataCon :: DataCon
-eqBoxDataCon = pcDataCon eqBoxDataConName args [TyConApp eqPrimTyCon (map mkTyVarTy args)] eqTyCon
-  where
-    kv = kKiVar
-    k = mkTyVarTy kv
-    [a,b] = mkTemplateTyVars [k,k]
-    args = [kv, a, b]
-
-
-coercibleTyCon :: TyCon
-coercibleTyCon = mkClassTyCon coercibleTyConName kind tvs
-                              [Nominal, Representational, Representational]
-                              rhs coercibleClass NonRecursive
-                              (mkPrelTyConRepName coercibleTyConName)
-  where
-     kind = (ForAllTy kv $ mkArrowKinds [k, k] constraintKind)
-     kv = kKiVar
-     k = mkTyVarTy kv
-     [a,b] = mkTemplateTyVars [k,k]
-     tvs = [kv, a, b]
-     rhs = DataTyCon [coercibleDataCon] False
-
-coercibleDataCon :: DataCon
-coercibleDataCon = pcDataCon coercibleDataConName args [TyConApp eqReprPrimTyCon (map mkTyVarTy args)] coercibleTyCon
-  where
-    kv = kKiVar
-    k = mkTyVarTy kv
-    [a,b] = mkTemplateTyVars [k,k]
-    args = [kv, a, b]
-
-coercibleClass :: Class
-coercibleClass = mkClass (tyConTyVars coercibleTyCon) [] [] [] [] [] (mkAnd []) coercibleTyCon
-
->>>>>>> f40fe62d
 {-
 Note [The Implicit Parameter class]
 
