--- conflicted
+++ resolved
@@ -1747,19 +1747,15 @@
 ipDataConKey :: Unique
 ipDataConKey                            = mkPreludeDataConUnique 38
 
-<<<<<<< HEAD
 -- Levity
 liftedDataConKey, unliftedDataConKey :: Unique
 liftedDataConKey                        = mkPreludeDataConUnique 39
 unliftedDataConKey                      = mkPreludeDataConUnique 40
 
----------------- Template Haskell -------------------
---      USES DataConUniques 80-89
-=======
 trTyConDataConKey, trModuleDataConKey, trNameSDataConKey :: Unique
-trTyConDataConKey                       = mkPreludeDataConUnique 40
-trModuleDataConKey                      = mkPreludeDataConUnique 41
-trNameSDataConKey                       = mkPreludeDataConUnique 42
+trTyConDataConKey                       = mkPreludeDataConUnique 41
+trModuleDataConKey                      = mkPreludeDataConUnique 42
+trNameSDataConKey                       = mkPreludeDataConUnique 43
 
 typeErrorTextDataConKey,
   typeErrorAppendDataConKey,
@@ -1773,7 +1769,6 @@
 
 ---------------- Template Haskell -------------------
 --      THNames.hs: USES DataUniques 100-150
->>>>>>> f40fe62d
 -----------------------------------------------------
 
 
