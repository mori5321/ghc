--- conflicted
+++ resolved
@@ -93,11 +93,7 @@
 -- others:
 import Constants        ( mAX_TUPLE_SIZE )
 import Module           ( Module )
-<<<<<<< HEAD
-import Type             ( mkTyConApp, mkFunTys, mkNamedForAllTy )
-=======
 import Type
->>>>>>> 0a6cfb57
 import DataCon
 import ConLike
 import Var
@@ -459,20 +455,14 @@
 mk_tuple :: TupleSort -> Int -> (TyCon,DataCon)
 mk_tuple sort arity = (tycon, tuple_con)
   where
-<<<<<<< HEAD
-        tycon   = mkTupleTyCon tc_name tc_kind arity tyvars tuple_con sort
-
-        modu    = mkTupleModule sort arity
-=======
-        tycon   = mkTupleTyCon tc_name tc_kind tc_arity tyvars tuple_con sort prom_tc
-        (tc_kind, tc_arity, tyvars, tyvar_tys, prom_tc) = case sort of
+        tycon   = mkTupleTyCon tc_name tc_kind tc_arity tyvars tuple_con sort
+        (tc_kind, tc_arity, tyvars, tyvar_tys) = case sort of
           BoxedTuple ->
             let boxed_tyvars = take arity alphaTyVars in
             ( mkFunTys (nOfThem arity liftedTypeKind) liftedTypeKind
             , arity
             , boxed_tyvars
-            , mkOnlyTyVarTys boxed_tyvars
-            , Just (mkPromotedTyCon tycon (promoteKind tc_kind)) )
+            , mkOnlyTyVarTys boxed_tyvars )
             -- See Note [Unboxed tuple levity vars] in TyCon
           UnboxedTuple ->
             let lev_tvs  = take arity $
@@ -487,18 +477,15 @@
               unliftedTypeKind
             , arity * 2
             , lev_tvs ++ open_tvs
-            , mkOnlyTyVarTys open_tvs
-            , Nothing )
+            , mkOnlyTyVarTys open_tvs )
           ConstraintTuple ->
             let constr_tyvars = take arity $ tyVarList constraintKind in
             ( mkFunTys (nOfThem arity constraintKind) constraintKind
             , arity
             , constr_tyvars
-            , mkOnlyTyVarTys constr_tyvars
-            , Nothing )
+            , mkOnlyTyVarTys constr_tyvars )
 
         modu    = mkTupleModule sort
->>>>>>> 0a6cfb57
         tc_name = mkWiredInName modu (mkTupleOcc tcName sort arity) tc_uniq
                                 (ATyCon tycon) BuiltInSyntax
         tuple_con = pcDataCon dc_name tyvars tyvar_tys tycon
