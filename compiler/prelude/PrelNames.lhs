--- conflicted
+++ resolved
@@ -1418,14 +1418,8 @@
 eitherTyConKey                          = mkPreludeTyConUnique 84
 
 -- Kind constructors
-<<<<<<< HEAD
-liftedTypeKindTyConKey, openTypeKindTyConKey,
-  unliftedTypeKindTyConKey, constraintKindTyConKey :: Unique
-=======
-liftedTypeKindTyConKey, anyKindTyConKey, tYPETyConKey,
+liftedTypeKindTyConKey, tYPETyConKey,
   unliftedTypeKindTyConKey, constraintKindTyConKey, levityTyConKey :: Unique
-anyKindTyConKey                         = mkPreludeTyConUnique 86
->>>>>>> 0a6cfb57
 liftedTypeKindTyConKey                  = mkPreludeTyConUnique 87
 tYPETyConKey                            = mkPreludeTyConUnique 88
 unliftedTypeKindTyConKey                = mkPreludeTyConUnique 89
