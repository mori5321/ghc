{-# LANGUAGE CPP #-}

module RnSplice (
        rnTopSpliceDecls,
        rnSpliceType, rnSpliceExpr, rnSplicePat, rnSpliceDecl,
        rnBracket,
        checkThLocalName
#ifdef GHCI
        , traceSplice, SpliceInfo(..)
#endif
  ) where

#include "HsVersions.h"

import Name
import NameSet
import HsSyn
import RdrName
import TcRnMonad
import Kind

import RnEnv
import RnSource         ( rnSrcDecls, findSplice )
import RnPat            ( rnPat )
import BasicTypes       ( TopLevelFlag, isTopLevel )
import Outputable
import Module
import SrcLoc
import RnTypes          ( rnLHsType )

import Control.Monad    ( unless, when )

import {-# SOURCE #-} RnExpr   ( rnLExpr )

import TcEnv            ( checkWellStaged )
import THNames          ( liftName )

#ifdef GHCI
import DynFlags
import FastString
import ErrUtils         ( dumpIfSet_dyn_printer )
import TcEnv            ( tcMetaTy )
import Hooks
import Var              ( Id )
import THNames          ( quoteExpName, quotePatName, quoteDecName, quoteTypeName
                        , decsQTyConName, expQTyConName, patQTyConName, typeQTyConName, )

import {-# SOURCE #-} TcExpr   ( tcPolyExpr )
import {-# SOURCE #-} TcSplice ( runMetaD, runMetaE, runMetaP, runMetaT, tcTopSpliceExpr )
#endif

import qualified GHC.LanguageExtensions as LangExt

{-
************************************************************************
*                                                                      *
        Template Haskell brackets
*                                                                      *
************************************************************************
-}

rnBracket :: HsExpr RdrName -> HsBracket RdrName -> RnM (HsExpr Name, FreeVars)
rnBracket e br_body
  = addErrCtxt (quotationCtxtDoc br_body) $
    do { -- Check that -XTemplateHaskellQuotes is enabled and available
         thQuotesEnabled <- xoptM LangExt.TemplateHaskellQuotes
       ; unless thQuotesEnabled $
           failWith ( vcat
                      [ text "Syntax error on" <+> ppr e
                      , text ("Perhaps you intended to use TemplateHaskell"
                              ++ " or TemplateHaskellQuotes") ] )

         -- Check for nested brackets
       ; cur_stage <- getStage
       ; case cur_stage of
           { Splice Typed   -> checkTc (isTypedBracket br_body)
                                       illegalUntypedBracket
           ; Splice Untyped -> checkTc (not (isTypedBracket br_body))
                                       illegalTypedBracket
           ; Comp           -> return ()
           ; Brack {}       -> failWithTc illegalBracket
           }

         -- Brackets are desugared to code that mentions the TH package
       ; recordThUse

       ; case isTypedBracket br_body of
            True  -> do { traceRn (text "Renaming typed TH bracket")
                        ; (body', fvs_e) <-
                          setStage (Brack cur_stage RnPendingTyped) $
                                   rn_bracket cur_stage br_body
                        ; return (HsBracket body', fvs_e) }

            False -> do { traceRn (text "Renaming untyped TH bracket")
                        ; ps_var <- newMutVar []
                        ; (body', fvs_e) <-
                          setStage (Brack cur_stage (RnPendingUntyped ps_var)) $
                                   rn_bracket cur_stage br_body
                        ; pendings <- readMutVar ps_var
                        ; return (HsRnBracketOut body' pendings, fvs_e) }
       }

rn_bracket :: ThStage -> HsBracket RdrName -> RnM (HsBracket Name, FreeVars)
rn_bracket outer_stage br@(VarBr flg rdr_name)
  = do { name <- lookupOccRn rdr_name
       ; this_mod <- getModule

       ; when (flg && nameIsLocalOrFrom this_mod name) $
             -- Type variables can be quoted in TH. See #5721.
                 do { mb_bind_lvl <- lookupLocalOccThLvl_maybe name
                    ; case mb_bind_lvl of
                        { Nothing -> return ()      -- Can happen for data constructors,
                                                    -- but nothing needs to be done for them

                        ; Just (top_lvl, bind_lvl)  -- See Note [Quoting names]
                             | isTopLevel top_lvl
                             -> when (isExternalName name) (keepAlive name)
                             | otherwise
                             -> do { traceRn (text "rn_bracket VarBr" <+> ppr name <+> ppr bind_lvl <+> ppr outer_stage)
                                   ; checkTc (thLevel outer_stage + 1 == bind_lvl)
                                             (quotedNameStageErr br) }
                        }
                    }
       ; return (VarBr flg name, unitFV name) }

rn_bracket _ (ExpBr e) = do { (e', fvs) <- rnLExpr e
                            ; return (ExpBr e', fvs) }

rn_bracket _ (PatBr p) = rnPat ThPatQuote p $ \ p' -> return (PatBr p', emptyFVs)

rn_bracket _ (TypBr t) = do { (t', fvs) <- rnLHsType TypBrCtx t
                            ; return (TypBr t', fvs) }

rn_bracket _ (DecBrL decls)
  = do { group <- groupDecls decls
       ; gbl_env  <- getGblEnv
       ; let new_gbl_env = gbl_env { tcg_dus = emptyDUs }
                          -- The emptyDUs is so that we just collect uses for this
                          -- group alone in the call to rnSrcDecls below
       ; (tcg_env, group') <- setGblEnv new_gbl_env $
                              rnSrcDecls group

              -- Discard the tcg_env; it contains only extra info about fixity
        ; traceRn (text "rn_bracket dec" <+> (ppr (tcg_dus tcg_env) $$
                   ppr (duUses (tcg_dus tcg_env))))
        ; return (DecBrG group', duUses (tcg_dus tcg_env)) }
  where
    groupDecls :: [LHsDecl RdrName] -> RnM (HsGroup RdrName)
    groupDecls decls
      = do { (group, mb_splice) <- findSplice decls
           ; case mb_splice of
           { Nothing -> return group
           ; Just (splice, rest) ->
               do { group' <- groupDecls rest
                  ; let group'' = appendGroups group group'
                  ; return group'' { hs_splcds = noLoc splice : hs_splcds group' }
                  }
           }}

rn_bracket _ (DecBrG _) = panic "rn_bracket: unexpected DecBrG"

rn_bracket _ (TExpBr e) = do { (e', fvs) <- rnLExpr e
                             ; return (TExpBr e', fvs) }

quotationCtxtDoc :: HsBracket RdrName -> SDoc
quotationCtxtDoc br_body
  = hang (text "In the Template Haskell quotation")
         2 (ppr br_body)

illegalBracket :: SDoc
illegalBracket =
    text "Template Haskell brackets cannot be nested" <+>
    text "(without intervening splices)"

illegalTypedBracket :: SDoc
illegalTypedBracket =
    text "Typed brackets may only appear in typed splices."

illegalUntypedBracket :: SDoc
illegalUntypedBracket =
    text "Untyped brackets may only appear in untyped splices."

quotedNameStageErr :: HsBracket RdrName -> SDoc
quotedNameStageErr br
  = sep [ text "Stage error: the non-top-level quoted name" <+> ppr br
        , text "must be used at the same stage at which is is bound" ]

#ifndef GHCI
rnTopSpliceDecls :: HsSplice RdrName -> RnM ([LHsDecl RdrName], FreeVars)
rnTopSpliceDecls e = failTH e "Template Haskell top splice"

rnSpliceType :: HsSplice RdrName -> PostTc Name Kind
             -> RnM (HsType Name, FreeVars)
rnSpliceType e _ = failTH e "Template Haskell type splice"

rnSpliceExpr :: HsSplice RdrName -> RnM (HsExpr Name, FreeVars)
rnSpliceExpr e = failTH e "Template Haskell splice"

rnSplicePat :: HsSplice RdrName -> RnM (Either (Pat RdrName) (Pat Name), FreeVars)
rnSplicePat e = failTH e "Template Haskell pattern splice"

rnSpliceDecl :: SpliceDecl RdrName -> RnM (SpliceDecl Name, FreeVars)
rnSpliceDecl e = failTH e "Template Haskell declaration splice"
#else

{-
*********************************************************
*                                                      *
                Splices
*                                                      *
*********************************************************

Note [Free variables of typed splices]
~~~~~~~~~~~~~~~~~~~~~~~~~~~~~~~~~~~~~~
Consider renaming this:
        f = ...
        h = ...$(thing "f")...

where the splice is a *typed* splice.  The splice can expand into
literally anything, so when we do dependency analysis we must assume
that it might mention 'f'.  So we simply treat all locally-defined
names as mentioned by any splice.  This is terribly brutal, but I
don't see what else to do.  For example, it'll mean that every
locally-defined thing will appear to be used, so no unused-binding
warnings.  But if we miss the dependency, then we might typecheck 'h'
before 'f', and that will crash the type checker because 'f' isn't in
scope.

Currently, I'm not treating a splice as also mentioning every import,
which is a bit inconsistent -- but there are a lot of them.  We might
thereby get some bogus unused-import warnings, but we won't crash the
type checker.  Not very satisfactory really.

Note [Renamer errors]
~~~~~~~~~~~~~~~~~~~~~
It's important to wrap renamer calls in checkNoErrs, because the
renamer does not fail for out of scope variables etc. Instead it
returns a bogus term/type, so that it can report more than one error.
We don't want the type checker to see these bogus unbound variables.
-}

rnSpliceGen :: (HsSplice Name -> RnM (a, FreeVars))     -- Outside brackets, run splice
            -> (HsSplice Name -> (PendingRnSplice, a))  -- Inside brackets, make it pending
            -> HsSplice RdrName
            -> RnM (a, FreeVars)
rnSpliceGen run_splice pend_splice splice
  = addErrCtxt (spliceCtxt splice) $ do
    { stage <- getStage
    ; case stage of
        Brack pop_stage RnPendingTyped
          -> do { checkTc is_typed_splice illegalUntypedSplice
                ; (splice', fvs) <- setStage pop_stage $
                                    rnSplice splice
                ; let (_pending_splice, result) = pend_splice splice'
                ; return (result, fvs) }

        Brack pop_stage (RnPendingUntyped ps_var)
          -> do { checkTc (not is_typed_splice) illegalTypedSplice
                ; (splice', fvs) <- setStage pop_stage $
                                    rnSplice splice
                ; let (pending_splice, result) = pend_splice splice'
                ; ps <- readMutVar ps_var
                ; writeMutVar ps_var (pending_splice : ps)
                ; return (result, fvs) }

        _ ->  do { (splice', fvs1) <- checkNoErrs $
                                      setStage (Splice splice_type) $
                                      rnSplice splice
                   -- checkNoErrs: don't attempt to run the splice if
                   -- renaming it failed; otherwise we get a cascade of
                   -- errors from e.g. unbound variables
                 ; (result, fvs2) <- run_splice splice'
                 ; return (result, fvs1 `plusFV` fvs2) } }
   where
     is_typed_splice = isTypedSplice splice
     splice_type = if is_typed_splice
                   then Typed
                   else Untyped

------------------
runRnSplice :: UntypedSpliceFlavour
            -> (LHsExpr Id -> TcRn res)
            -> (res -> SDoc)    -- How to pretty-print res
                                -- Usually just ppr, but not for [Decl]
            -> HsSplice Name    -- Always untyped
            -> TcRn res
runRnSplice flavour run_meta ppr_res splice
  = do { splice' <- getHooked runRnSpliceHook return >>= ($ splice)

       ; let the_expr = case splice' of
                  HsUntypedSplice _ e     ->  e
                  HsQuasiQuote _ q qs str -> mkQuasiQuoteExpr flavour q qs str
                  HsTypedSplice {}        -> pprPanic "runRnSplice" (ppr splice)

             -- Typecheck the expression
       ; meta_exp_ty   <- tcMetaTy meta_ty_name
<<<<<<< HEAD
       ; zonked_q_expr <- tcTopSpliceExpr Untyped $
                          tcMonoExpr the_expr meta_exp_ty
=======
       ; zonked_q_expr <- tcTopSpliceExpr False $
                          tcPolyExpr the_expr meta_exp_ty
>>>>>>> cd82a2e1

             -- Run the expression
       ; result <- run_meta zonked_q_expr
       ; traceSplice (SpliceInfo { spliceDescription = what
                                 , spliceIsDecl      = is_decl
                                 , spliceSource      = Just the_expr
                                 , spliceGenerated   = ppr_res result })

       ; return result }

  where
    meta_ty_name = case flavour of
                       UntypedExpSplice  -> expQTyConName
                       UntypedPatSplice  -> patQTyConName
                       UntypedTypeSplice -> typeQTyConName
                       UntypedDeclSplice -> decsQTyConName
    what = case flavour of
                  UntypedExpSplice  -> "expression"
                  UntypedPatSplice  -> "pattern"
                  UntypedTypeSplice -> "type"
                  UntypedDeclSplice -> "declarations"
    is_decl = case flavour of
                 UntypedDeclSplice -> True
                 _                 -> False

------------------
makePending :: UntypedSpliceFlavour
            -> HsSplice Name
            -> PendingRnSplice
makePending flavour (HsUntypedSplice n e)
  = PendingRnSplice flavour n e
makePending flavour (HsQuasiQuote n quoter q_span quote)
  = PendingRnSplice flavour n (mkQuasiQuoteExpr flavour quoter q_span quote)
makePending _ splice@(HsTypedSplice {})
  = pprPanic "makePending" (ppr splice)

------------------
mkQuasiQuoteExpr :: UntypedSpliceFlavour -> Name -> SrcSpan -> FastString -> LHsExpr Name
-- Return the expression (quoter "...quote...")
-- which is what we must run in a quasi-quote
mkQuasiQuoteExpr flavour quoter q_span quote
  = L q_span $ HsApp (L q_span $
                      HsApp (L q_span (HsVar (L q_span quote_selector)))
                            quoterExpr)
                     quoteExpr
  where
    quoterExpr = L q_span $! HsVar $! (L q_span quoter)
    quoteExpr  = L q_span $! HsLit $! HsString "" quote
    quote_selector = case flavour of
                       UntypedExpSplice  -> quoteExpName
                       UntypedPatSplice  -> quotePatName
                       UntypedTypeSplice -> quoteTypeName
                       UntypedDeclSplice -> quoteDecName

---------------------
rnSplice :: HsSplice RdrName -> RnM (HsSplice Name, FreeVars)
-- Not exported...used for all
rnSplice (HsTypedSplice splice_name expr)
  = do  { checkTH expr "Template Haskell typed splice"
        ; loc  <- getSrcSpanM
        ; n' <- newLocalBndrRn (L loc splice_name)
        ; (expr', fvs) <- rnLExpr expr
        ; return (HsTypedSplice n' expr', fvs) }

rnSplice (HsUntypedSplice splice_name expr)
  = do  { checkTH expr "Template Haskell untyped splice"
        ; loc  <- getSrcSpanM
        ; n' <- newLocalBndrRn (L loc splice_name)
        ; (expr', fvs) <- rnLExpr expr
        ; return (HsUntypedSplice n' expr', fvs) }

rnSplice (HsQuasiQuote splice_name quoter q_loc quote)
  = do  { checkTH quoter "Template Haskell quasi-quote"
        ; loc  <- getSrcSpanM
        ; splice_name' <- newLocalBndrRn (L loc splice_name)

          -- Rename the quoter; akin to the HsVar case of rnExpr
        ; quoter' <- lookupOccRn quoter
        ; this_mod <- getModule
        ; when (nameIsLocalOrFrom this_mod quoter') $
          checkThLocalName quoter'

        ; return (HsQuasiQuote splice_name' quoter' q_loc quote, unitFV quoter') }

---------------------
rnSpliceExpr :: HsSplice RdrName -> RnM (HsExpr Name, FreeVars)
rnSpliceExpr splice
  = rnSpliceGen run_expr_splice pend_expr_splice splice
  where
    pend_expr_splice :: HsSplice Name -> (PendingRnSplice, HsExpr Name)
    pend_expr_splice rn_splice
        = (makePending UntypedExpSplice rn_splice, HsSpliceE rn_splice)

    run_expr_splice :: HsSplice Name -> RnM (HsExpr Name, FreeVars)
    run_expr_splice rn_splice
      | isTypedSplice rn_splice   -- Run it later, in the type checker
      = do {  -- Ugh!  See Note [Splices] above
             traceRn (text "rnSpliceExpr: typed expression splice")
           ; lcl_rdr <- getLocalRdrEnv
           ; gbl_rdr <- getGlobalRdrEnv
           ; let gbl_names = mkNameSet [gre_name gre | gre <- globalRdrEnvElts gbl_rdr
                                                     , isLocalGRE gre]
                 lcl_names = mkNameSet (localRdrEnvElts lcl_rdr)

           ; return (HsSpliceE rn_splice, lcl_names `plusFV` gbl_names) }

      | otherwise  -- Run it here
      = do { traceRn (text "rnSpliceExpr: untyped expression splice")
           ; rn_expr <- runRnSplice UntypedExpSplice runMetaE ppr rn_splice
           ; (lexpr3, fvs) <- checkNoErrs (rnLExpr rn_expr)
           ; return (HsPar lexpr3, fvs)  }

----------------------
rnSpliceType :: HsSplice RdrName -> PostTc Name Kind
             -> RnM (HsType Name, FreeVars)
rnSpliceType splice k
  = rnSpliceGen run_type_splice pend_type_splice splice
  where
    pend_type_splice rn_splice
       = (makePending UntypedTypeSplice rn_splice, HsSpliceTy rn_splice k)

    run_type_splice rn_splice
      = do { traceRn (text "rnSpliceType: untyped type splice")
           ; hs_ty2 <- runRnSplice UntypedTypeSplice runMetaT ppr rn_splice
           ; (hs_ty3, fvs) <- do { let doc = SpliceTypeCtx hs_ty2
                                 ; checkNoErrs $ rnLHsType doc hs_ty2 }
                                    -- checkNoErrs: see Note [Renamer errors]
           ; return (HsParTy hs_ty3, fvs) }
              -- Wrap the result of the splice in parens so that we don't
              -- lose the outermost location set by runQuasiQuote (#7918)

{- Note [Partial Type Splices]
~~~~~~~~~~~~~~~~~~~~~~~~~~~~~~~
Partial Type Signatures are partially supported in TH type splices: only
anonymous wild cards are allowed.

  -- ToDo: SLPJ says: I don't understand all this

Normally, named wild cards are collected before renaming a (partial) type
signature. However, TH type splices are run during renaming, i.e. after the
initial traversal, leading to out of scope errors for named wild cards. We
can't just extend the initial traversal to collect the named wild cards in TH
type splices, as we'd need to expand them, which is supposed to happen only
once, during renaming.

Similarly, the extra-constraints wild card is handled right before renaming
too, and is therefore also not supported in a TH type splice. Another reason
to forbid extra-constraints wild cards in TH type splices is that a single
signature can contain many TH type splices, whereas it mustn't contain more
than one extra-constraints wild card. Enforcing would this be hard the way
things are currently organised.

Anonymous wild cards pose no problem, because they start out without names and
are given names during renaming. These names are collected right after
renaming. The names generated for anonymous wild cards in TH type splices will
thus be collected as well.

For more details about renaming wild cards, see RnTypes.rnHsSigWcType

Note that partial type signatures are fully supported in TH declaration
splices, e.g.:

     [d| foo :: _ => _
         foo x y = x == y |]

This is because in this case, the partial type signature can be treated as a
whole signature, instead of as an arbitrary type.

-}


----------------------
-- | Rename a splice pattern. See Note [rnSplicePat]
rnSplicePat :: HsSplice RdrName -> RnM ( Either (Pat RdrName) (Pat Name)
                                       , FreeVars)
rnSplicePat splice
  = rnSpliceGen run_pat_splice pend_pat_splice splice
  where
    pend_pat_splice rn_splice
      = (makePending UntypedPatSplice rn_splice, Right (SplicePat rn_splice))

    run_pat_splice rn_splice
      = do { traceRn (text "rnSplicePat: untyped pattern splice")
           ; pat <- runRnSplice UntypedPatSplice runMetaP ppr rn_splice
           ; return (Left (ParPat pat), emptyFVs) }
              -- Wrap the result of the quasi-quoter in parens so that we don't
              -- lose the outermost location set by runQuasiQuote (#7918)

----------------------
rnSpliceDecl :: SpliceDecl RdrName -> RnM (SpliceDecl Name, FreeVars)
rnSpliceDecl (SpliceDecl (L loc splice) flg)
  = rnSpliceGen run_decl_splice pend_decl_splice splice
  where
    pend_decl_splice rn_splice
       = (makePending UntypedDeclSplice rn_splice, SpliceDecl (L loc rn_splice) flg)

    run_decl_splice rn_splice = pprPanic "rnSpliceDecl" (ppr rn_splice)

rnTopSpliceDecls :: HsSplice RdrName -> RnM ([LHsDecl RdrName], FreeVars)
-- Declaration splice at the very top level of the module
rnTopSpliceDecls splice
   = do  { (rn_splice, fvs) <- setStage (Splice Untyped) $
                               rnSplice splice
         ; traceRn (text "rnTopSpliceDecls: untyped declaration splice")
         ; decls <- runRnSplice UntypedDeclSplice runMetaD ppr_decls rn_splice
         ; return (decls,fvs) }
   where
     ppr_decls :: [LHsDecl RdrName] -> SDoc
     ppr_decls ds = vcat (map ppr ds)

{-
Note [rnSplicePat]
~~~~~~~~~~~~~~~~~~
Renaming a pattern splice is a bit tricky, because we need the variables
bound in the pattern to be in scope in the RHS of the pattern. This scope
management is effectively done by using continuation-passing style in
RnPat, through the CpsRn monad. We don't wish to be in that monad here
(it would create import cycles and generally conflict with renaming other
splices), so we really want to return a (Pat RdrName) -- the result of
running the splice -- which can then be further renamed in RnPat, in
the CpsRn monad.

The problem is that if we're renaming a splice within a bracket, we
*don't* want to run the splice now. We really do just want to rename
it to an HsSplice Name. Of course, then we can't know what variables
are bound within the splice. So we accept any unbound variables and
rename them again when the bracket is spliced in.  If a variable is brought
into scope by a pattern splice all is fine.  If it is not then an error is
reported.

In any case, when we're done in rnSplicePat, we'll either have a
Pat RdrName (the result of running a top-level splice) or a Pat Name
(the renamed nested splice). Thus, the awkward return type of
rnSplicePat.
-}

spliceCtxt :: HsSplice RdrName -> SDoc
spliceCtxt splice
  = hang (ptext (sLit "In the") <+> what) 2 (ppr splice)
  where
    what = case splice of
             HsUntypedSplice {} -> ptext (sLit "untyped splice:")
             HsTypedSplice   {} -> ptext (sLit "typed splice:")
             HsQuasiQuote    {} -> ptext (sLit "quasi-quotation:")

-- | The splice data to be logged
data SpliceInfo
  = SpliceInfo
    { spliceDescription   :: String
    , spliceSource        :: Maybe (LHsExpr Name)  -- Nothing <=> top-level decls
                                                   --        added by addTopDecls
    , spliceIsDecl        :: Bool    -- True <=> put the generate code in a file
                                     --          when -dth-dec-file is on
    , spliceGenerated     :: SDoc
    }
        -- Note that 'spliceSource' is *renamed* but not *typechecked*
        -- Reason (a) less typechecking crap
        --        (b) data constructors after type checking have been
        --            changed to their *wrappers*, and that makes them
        --            print always fully qualified

-- | outputs splice information for 2 flags which have different output formats:
-- `-ddump-splices` and `-dth-dec-file`
traceSplice :: SpliceInfo -> TcM ()
traceSplice (SpliceInfo { spliceDescription = sd, spliceSource = mb_src
                        , spliceGenerated = gen, spliceIsDecl = is_decl })
  = do { loc <- case mb_src of
                   Nothing        -> getSrcSpanM
                   Just (L loc _) -> return loc
       ; traceOptTcRn Opt_D_dump_splices (spliceDebugDoc loc)

       ; when is_decl $  -- Raw material for -dth-dec-file
         do { dflags <- getDynFlags
            ; liftIO $ dumpIfSet_dyn_printer alwaysQualify dflags Opt_D_th_dec_file
                                             (spliceCodeDoc loc) } }
  where
    -- `-ddump-splices`
    spliceDebugDoc :: SrcSpan -> SDoc
    spliceDebugDoc loc
      = let code = case mb_src of
                     Nothing -> ending
                     Just e  -> nest 2 (ppr e) : ending
            ending = [ text "======>", nest 2 gen ]
        in  hang (ppr loc <> colon <+> text "Splicing" <+> text sd)
               2 (sep code)

    -- `-dth-dec-file`
    spliceCodeDoc :: SrcSpan -> SDoc
    spliceCodeDoc loc
      = vcat [ text "--" <+> ppr loc <> colon <+> text "Splicing" <+> text sd
             , gen ]

illegalTypedSplice :: SDoc
illegalTypedSplice = ptext (sLit "Typed splices may not appear in untyped brackets")

illegalUntypedSplice :: SDoc
illegalUntypedSplice = ptext (sLit "Untyped splices may not appear in typed brackets")

-- spliceResultDoc :: OutputableBndr id => LHsExpr id -> SDoc
-- spliceResultDoc expr
--  = vcat [ hang (ptext (sLit "In the splice:"))
--              2 (char '$' <> pprParendExpr expr)
--        , ptext (sLit "To see what the splice expanded to, use -ddump-splices") ]
#endif

checkThLocalName :: Name -> RnM ()
checkThLocalName name
  | isUnboundName name   -- Do not report two errors for
  = return ()            --   $(not_in_scope args)

  | otherwise
  = do  { traceRn (text "checkThLocalName" <+> ppr name)
        ; mb_local_use <- getStageAndBindLevel name
        ; case mb_local_use of {
             Nothing -> return () ;  -- Not a locally-bound thing
             Just (top_lvl, bind_lvl, use_stage) ->
    do  { let use_lvl = thLevel use_stage
        ; checkWellStaged (quotes (ppr name)) bind_lvl use_lvl
        ; traceRn (text "checkThLocalName" <+> ppr name <+> ppr bind_lvl <+> ppr use_stage <+> ppr use_lvl)
        ; checkCrossStageLifting top_lvl bind_lvl use_stage use_lvl name } } }

--------------------------------------
checkCrossStageLifting :: TopLevelFlag -> ThLevel -> ThStage -> ThLevel
                       -> Name -> TcM ()
-- We are inside brackets, and (use_lvl > bind_lvl)
-- Now we must check whether there's a cross-stage lift to do
-- Examples   \x -> [| x |]
--            [| map |]
--
-- This code is similar to checkCrossStageLifting in TcExpr, but
-- this is only run on *untyped* brackets.

checkCrossStageLifting top_lvl bind_lvl use_stage use_lvl name
  | Brack _ (RnPendingUntyped ps_var) <- use_stage   -- Only for untyped brackets
  , use_lvl > bind_lvl                               -- Cross-stage condition
  = check_cross_stage_lifting top_lvl name ps_var
  | otherwise
  = return ()

check_cross_stage_lifting :: TopLevelFlag -> Name -> TcRef [PendingRnSplice] -> TcM ()
check_cross_stage_lifting top_lvl name ps_var
  | isTopLevel top_lvl
        -- Top-level identifiers in this module,
        -- (which have External Names)
        -- are just like the imported case:
        -- no need for the 'lifting' treatment
        -- E.g.  this is fine:
        --   f x = x
        --   g y = [| f 3 |]
  = when (isExternalName name) (keepAlive name)
    -- See Note [Keeping things alive for Template Haskell]

  | otherwise
  =     -- Nested identifiers, such as 'x' in
        -- E.g. \x -> [| h x |]
        -- We must behave as if the reference to x was
        --      h $(lift x)
        -- We use 'x' itself as the SplicePointName, used by
        -- the desugarer to stitch it all back together.
        -- If 'x' occurs many times we may get many identical
        -- bindings of the same SplicePointName, but that doesn't
        -- matter, although it's a mite untidy.
    do  { traceRn (text "checkCrossStageLifting" <+> ppr name)

          -- Construct the (lift x) expression
        ; let lift_expr   = nlHsApp (nlHsVar liftName) (nlHsVar name)
              pend_splice = PendingRnSplice UntypedExpSplice name lift_expr

          -- Update the pending splices
        ; ps <- readMutVar ps_var
        ; writeMutVar ps_var (pend_splice : ps) }

{-
Note [Keeping things alive for Template Haskell]
~~~~~~~~~~~~~~~~~~~~~~~~~~~~~~~~~~~~~~~~~~~~~~~~
Consider
  f x = x+1
  g y = [| f 3 |]

Here 'f' is referred to from inside the bracket, which turns into data
and mentions only f's *name*, not 'f' itself. So we need some other
way to keep 'f' alive, lest it get dropped as dead code.  That's what
keepAlive does. It puts it in the keep-alive set, which subsequently
ensures that 'f' stays as a top level binding.

This must be done by the renamer, not the type checker (as of old),
because the type checker doesn't typecheck the body of untyped
brackets (Trac #8540).

A thing can have a bind_lvl of outerLevel, but have an internal name:
   foo = [d| op = 3
             bop = op + 1 |]
Here the bind_lvl of 'op' is (bogusly) outerLevel, even though it is
bound inside a bracket.  That is because we don't even even record
binding levels for top-level things; the binding levels are in the
LocalRdrEnv.

So the occurrence of 'op' in the rhs of 'bop' looks a bit like a
cross-stage thing, but it isn't really.  And in fact we never need
to do anything here for top-level bound things, so all is fine, if
a bit hacky.

For these chaps (which have Internal Names) we don't want to put
them in the keep-alive set.

Note [Quoting names]
~~~~~~~~~~~~~~~~~~~~
A quoted name 'n is a bit like a quoted expression [| n |], except that we
have no cross-stage lifting (c.f. TcExpr.thBrackId).  So, after incrementing
the use-level to account for the brackets, the cases are:

        bind > use                      Error
        bind = use+1                    OK
        bind < use
                Imported things         OK
                Top-level things        OK
                Non-top-level           Error

where 'use' is the binding level of the 'n quote. (So inside the implied
bracket the level would be use+1.)

Examples:

  f 'map        -- OK; also for top-level defns of this module

  \x. f 'x      -- Not ok (bind = 1, use = 1)
                -- (whereas \x. f [| x |] might have been ok, by
                --                               cross-stage lifting

  \y. [| \x. $(f 'y) |] -- Not ok (bind =1, use = 1)

  [| \x. $(f 'x) |]     -- OK (bind = 2, use = 1)
-}<|MERGE_RESOLUTION|>--- conflicted
+++ resolved
@@ -294,13 +294,8 @@
 
              -- Typecheck the expression
        ; meta_exp_ty   <- tcMetaTy meta_ty_name
-<<<<<<< HEAD
        ; zonked_q_expr <- tcTopSpliceExpr Untyped $
-                          tcMonoExpr the_expr meta_exp_ty
-=======
-       ; zonked_q_expr <- tcTopSpliceExpr False $
                           tcPolyExpr the_expr meta_exp_ty
->>>>>>> cd82a2e1
 
              -- Run the expression
        ; result <- run_meta zonked_q_expr
