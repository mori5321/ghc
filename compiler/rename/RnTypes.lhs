--- conflicted
+++ resolved
@@ -353,13 +353,11 @@
          -> LHsContext RdrName -> LHsType RdrName
          -> RnM (HsType Name, FreeVars)
 
-<<<<<<< HEAD
-rnForAll doc exp kvs forall_tyvars ctxt ty
-  | null kvs, null (hsQTvExplicit forall_tyvars), null (unLoc ctxt)
-=======
 rnForAll doc exp extra kvs forall_tyvars ctxt ty
-  | null kvs, null (hsQTvBndrs forall_tyvars), null (unLoc ctxt), isNothing extra
->>>>>>> 0511c0ab
+  | null kvs
+  , null (hsQTvExplicit forall_tyvars)
+  , null (unLoc ctxt)
+  , isNothing extra
   = rnHsType doc (unLoc ty)
         -- One reason for this case is that a type like Int#
         -- starts off as (HsForAllTy Implicit Nothing [] Int), in case
@@ -469,25 +467,15 @@
        ; unless sig_ok (badSigErr True doc ty)
        ; let (kv_bndrs, tv_bndrs) = extractHsTyRdrTyVars ty
        ; name_env <- getLocalRdrEnv
-<<<<<<< HEAD
        ; var_names <- newLocalBndrsRn [L loc tv | tv <- (kv_bndrs ++ tv_bndrs)
                                                 , not (tv `elemLocalRdrEnv` name_env) ]
+       ; (wcs, ty') <- extractWildcards ty
        ; bindLocalNamesFV var_names $
-    do { (ty', fvs1) <- rnLHsType doc ty
-       ; (res, fvs2) <- thing_inside (HsWB { hswb_cts = ty', hswb_vars = var_names })
-=======
-       ; tv_names <- newLocalBndrsRn [L loc tv | tv <- tv_bndrs
-                                               , not (tv `elemLocalRdrEnv` name_env) ]
-       ; kv_names <- newLocalBndrsRn [L loc kv | kv <- kv_bndrs
-                                               , not (kv `elemLocalRdrEnv` name_env) ]
-       ; (wcs, ty') <- extractWildcards ty
-       ; bindLocalNamesFV kv_names $
-         bindLocalNamesFV tv_names $
          bindLocatedLocalsFV wcs $ \wcs_new ->
     do { (ty'', fvs1) <- rnLHsType doc ty'
-       ; (res, fvs2) <- thing_inside (HsWB { hswb_cts = ty'', hswb_kvs = kv_names,
-                                             hswb_tvs = tv_names, hswb_wcs = wcs_new })
->>>>>>> 0511c0ab
+       ; (res, fvs2)  <- thing_inside (HsWB { hswb_cts = ty''
+                                            , hswb_vars = var_names
+                                            , hswb_wcs = wcs_new })
        ; return (res, fvs1 `plusFV` fvs2) } }
 
 badKindBndrs :: HsDocContext -> [RdrName] -> SDoc
