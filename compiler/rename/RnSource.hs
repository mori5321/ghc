{-
(c) The GRASP/AQUA Project, Glasgow University, 1992-1998

\section[RnSource]{Main pass of renamer}
-}

{-# LANGUAGE CPP, ScopedTypeVariables #-}

module RnSource (
        rnSrcDecls, addTcgDUs, findSplice
    ) where

#include "HsVersions.h"

import {-# SOURCE #-} RnExpr( rnLExpr )
import {-# SOURCE #-} RnSplice ( rnSpliceDecl, rnTopSpliceDecls )

import HsSyn
import FieldLabel
import RdrName
import RnTypes
import RnBinds
import RnEnv
import RnNames
import RnHsDoc          ( rnHsDoc, rnMbLHsDoc )
import TcAnnotations    ( annCtxt )
import TcRnMonad

import ForeignCall      ( CCallTarget(..) )
import Module
import HscTypes         ( Warnings(..), plusWarns )
import Class            ( FunDep )
import PrelNames        ( applicativeClassName, pureAName, thenAName
                        , monadClassName, returnMName, thenMName )
import Name
import NameSet
import NameEnv
import Avail
import Outputable
import Bag
import BasicTypes       ( RuleName, pprRuleName )
import FastString
import SrcLoc
import DynFlags
import HscTypes         ( HscEnv, hsc_dflags )
import ListSetOps       ( findDupsEq, removeDups )
import Digraph          ( SCC, flattenSCC, stronglyConnCompFromEdgedVertices )

import Control.Monad
import Data.List ( sortBy )
import Maybes( orElse, mapMaybe )
import qualified Data.Set as Set ( difference, fromList, toList, null )
#if __GLASGOW_HASKELL__ < 709
import Data.Traversable (traverse)
#endif

{-
@rnSourceDecl@ `renames' declarations.
It simultaneously performs dependency analysis and precedence parsing.
It also does the following error checks:
\begin{enumerate}
\item
Checks that tyvars are used properly. This includes checking
for undefined tyvars, and tyvars in contexts that are ambiguous.
(Some of this checking has now been moved to module @TcMonoType@,
since we don't have functional dependency information at this point.)
\item
Checks that all variable occurrences are defined.
\item
Checks the @(..)@ etc constraints in the export list.
\end{enumerate}
-}

-- Brings the binders of the group into scope in the appropriate places;
-- does NOT assume that anything is in scope already
rnSrcDecls :: HsGroup RdrName -> RnM (TcGblEnv, HsGroup Name)
-- Rename a top-level HsGroup; used for normal source files *and* hs-boot files
rnSrcDecls group@(HsGroup { hs_valds   = val_decls,
                            hs_splcds  = splice_decls,
                            hs_tyclds  = tycl_decls,
                            hs_instds  = inst_decls,
                            hs_derivds = deriv_decls,
                            hs_fixds   = fix_decls,
                            hs_warnds  = warn_decls,
                            hs_annds   = ann_decls,
                            hs_fords   = foreign_decls,
                            hs_defds   = default_decls,
                            hs_ruleds  = rule_decls,
                            hs_vects   = vect_decls,
                            hs_docs    = docs })
 = do {
   -- (A) Process the fixity declarations, creating a mapping from
   --     FastStrings to FixItems.
   --     Also checks for duplicates.
   local_fix_env <- makeMiniFixityEnv fix_decls ;

   -- (B) Bring top level binders (and their fixities) into scope,
   --     *except* for the value bindings, which get done in step (D)
   --     with collectHsIdBinders. However *do* include
   --
   --        * Class ops, data constructors, and record fields,
   --          because they do not have value declarations.
   --          Aso step (C) depends on datacons and record fields
   --
   --        * For hs-boot files, include the value signatures
   --          Again, they have no value declarations
   --
   (tc_envs, tc_bndrs) <- getLocalNonValBinders local_fix_env group ;


   setEnvs tc_envs $ do {

   failIfErrsM ; -- No point in continuing if (say) we have duplicate declarations

   -- (D1) Bring pattern synonyms into scope.
   --      Need to do this before (D2) because rnTopBindsLHS
   --      looks up those pattern synonyms (Trac #9889)

   extendPatSynEnv val_decls local_fix_env $ \pat_syn_bndrs -> do {

   -- (D2) Rename the left-hand sides of the value bindings.
   --     This depends on everything from (B) being in scope,
   --     and on (C) for resolving record wild cards.
   --     It uses the fixity env from (A) to bind fixities for view patterns.
   new_lhs <- rnTopBindsLHS local_fix_env val_decls ;

   -- Bind the LHSes (and their fixities) in the global rdr environment
   let { id_bndrs = collectHsIdBinders new_lhs } ;  -- Excludes pattern-synonym binders
                                                    -- They are already in scope
   traceRn (text "rnSrcDecls" <+> ppr id_bndrs) ;
   tc_envs <- extendGlobalRdrEnvRn (map avail id_bndrs) local_fix_env ;
   traceRn (text "D2" <+> ppr (tcg_rdr_env (fst tc_envs)));
   setEnvs tc_envs $ do {

   --  Now everything is in scope, as the remaining renaming assumes.

   -- (E) Rename type and class decls
   --     (note that value LHSes need to be in scope for default methods)
   --
   -- You might think that we could build proper def/use information
   -- for type and class declarations, but they can be involved
   -- in mutual recursion across modules, and we only do the SCC
   -- analysis for them in the type checker.
   -- So we content ourselves with gathering uses only; that
   -- means we'll only report a declaration as unused if it isn't
   -- mentioned at all.  Ah well.
   traceRn (text "Start rnTyClDecls") ;
   (rn_tycl_decls, src_fvs1) <- rnTyClDecls tycl_decls ;

   -- (F) Rename Value declarations right-hand sides
   traceRn (text "Start rnmono") ;
   let { val_bndr_set = mkNameSet id_bndrs `unionNameSet` mkNameSet pat_syn_bndrs } ;
   (rn_val_decls, bind_dus) <- rnTopBindsRHS val_bndr_set new_lhs ;
   traceRn (text "finish rnmono" <+> ppr rn_val_decls) ;

   -- (G) Rename Fixity and deprecations

   -- Rename fixity declarations and error if we try to
   -- fix something from another module (duplicates were checked in (A))
   let { all_bndrs = tc_bndrs `unionNameSet` val_bndr_set } ;
   rn_fix_decls <- rnSrcFixityDecls all_bndrs fix_decls ;

   -- Rename deprec decls;
   -- check for duplicates and ensure that deprecated things are defined locally
   -- at the moment, we don't keep these around past renaming
   rn_warns <- rnSrcWarnDecls all_bndrs warn_decls ;

   -- (H) Rename Everything else

   (rn_inst_decls,    src_fvs2) <- rnList rnSrcInstDecl   inst_decls ;
   (rn_rule_decls,    src_fvs3) <- setXOptM Opt_ScopedTypeVariables $
                                   rnList rnHsRuleDecls rule_decls ;
                           -- Inside RULES, scoped type variables are on
   (rn_vect_decls,    src_fvs4) <- rnList rnHsVectDecl    vect_decls ;
   (rn_foreign_decls, src_fvs5) <- rnList rnHsForeignDecl foreign_decls ;
   (rn_ann_decls,     src_fvs6) <- rnList rnAnnDecl       ann_decls ;
   (rn_default_decls, src_fvs7) <- rnList rnDefaultDecl   default_decls ;
   (rn_deriv_decls,   src_fvs8) <- rnList rnSrcDerivDecl  deriv_decls ;
   (rn_splice_decls,  src_fvs9) <- rnList rnSpliceDecl    splice_decls ;
      -- Haddock docs; no free vars
   rn_docs <- mapM (wrapLocM rnDocDecl) docs ;

   last_tcg_env <- getGblEnv ;
   -- (I) Compute the results and return
   let {rn_group = HsGroup { hs_valds   = rn_val_decls,
                             hs_splcds  = rn_splice_decls,
                             hs_tyclds  = rn_tycl_decls,
                             hs_instds  = rn_inst_decls,
                             hs_derivds = rn_deriv_decls,
                             hs_fixds   = rn_fix_decls,
                             hs_warnds  = [], -- warns are returned in the tcg_env
                                             -- (see below) not in the HsGroup
                             hs_fords  = rn_foreign_decls,
                             hs_annds  = rn_ann_decls,
                             hs_defds  = rn_default_decls,
                             hs_ruleds = rn_rule_decls,
                             hs_vects  = rn_vect_decls,
                             hs_docs   = rn_docs } ;

        tcf_bndrs = hsTyClForeignBinders rn_tycl_decls rn_inst_decls rn_foreign_decls ;
        other_def  = (Just (mkNameSet tcf_bndrs), emptyNameSet) ;
        other_fvs  = plusFVs [src_fvs1, src_fvs2, src_fvs3, src_fvs4,
                              src_fvs5, src_fvs6, src_fvs7, src_fvs8,
                              src_fvs9] ;
                -- It is tiresome to gather the binders from type and class decls

        src_dus = [other_def] `plusDU` bind_dus `plusDU` usesOnly other_fvs ;
                -- Instance decls may have occurrences of things bound in bind_dus
                -- so we must put other_fvs last

        final_tcg_env = let tcg_env' = (last_tcg_env `addTcgDUs` src_dus)
                        in -- we return the deprecs in the env, not in the HsGroup above
                        tcg_env' { tcg_warns = tcg_warns tcg_env' `plusWarns` rn_warns };
       } ;
   traceRn (text "last" <+> ppr (tcg_rdr_env final_tcg_env)) ;
   traceRn (text "finish rnSrc" <+> ppr rn_group) ;
   traceRn (text "finish Dus" <+> ppr src_dus ) ;
   return (final_tcg_env, rn_group)
                    }}}}

addTcgDUs :: TcGblEnv -> DefUses -> TcGblEnv
-- This function could be defined lower down in the module hierarchy,
-- but there doesn't seem anywhere very logical to put it.
addTcgDUs tcg_env dus = tcg_env { tcg_dus = tcg_dus tcg_env `plusDU` dus }

rnList :: (a -> RnM (b, FreeVars)) -> [Located a] -> RnM ([Located b], FreeVars)
rnList f xs = mapFvRn (wrapLocFstM f) xs

{-
*********************************************************
*                                                       *
        HsDoc stuff
*                                                       *
*********************************************************
-}

rnDocDecl :: DocDecl -> RnM DocDecl
rnDocDecl (DocCommentNext doc) = do
  rn_doc <- rnHsDoc doc
  return (DocCommentNext rn_doc)
rnDocDecl (DocCommentPrev doc) = do
  rn_doc <- rnHsDoc doc
  return (DocCommentPrev rn_doc)
rnDocDecl (DocCommentNamed str doc) = do
  rn_doc <- rnHsDoc doc
  return (DocCommentNamed str rn_doc)
rnDocDecl (DocGroup lev doc) = do
  rn_doc <- rnHsDoc doc
  return (DocGroup lev rn_doc)

{-
*********************************************************
*                                                       *
        Source-code fixity declarations
*                                                       *
*********************************************************
-}

rnSrcFixityDecls :: NameSet -> [LFixitySig RdrName] -> RnM [LFixitySig Name]
-- Rename the fixity decls, so we can put
-- the renamed decls in the renamed syntax tree
-- Errors if the thing being fixed is not defined locally.
--
-- The returned FixitySigs are not actually used for anything,
-- except perhaps the GHCi API
rnSrcFixityDecls bndr_set fix_decls
  = do fix_decls <- mapM rn_decl fix_decls
       return (concat fix_decls)
  where
    sig_ctxt = TopSigCtxt bndr_set

    rn_decl :: LFixitySig RdrName -> RnM [LFixitySig Name]
        -- GHC extension: look up both the tycon and data con
        -- for con-like things; hence returning a list
        -- If neither are in scope, report an error; otherwise
        -- return a fixity sig for each (slightly odd)
    rn_decl (L loc (FixitySig fnames fixity))
      = do names <- mapM lookup_one fnames
           return [ L loc (FixitySig name fixity)
                  | name <- names ]

    lookup_one :: Located RdrName -> RnM [Located Name]
    lookup_one (L name_loc rdr_name)
      = setSrcSpan name_loc $
                    -- this lookup will fail if the definition isn't local
        do names <- lookupLocalTcNames sig_ctxt what rdr_name
           return [ L name_loc name | name <- names ]
    what = ptext (sLit "fixity signature")

{-
*********************************************************
*                                                       *
        Source-code deprecations declarations
*                                                       *
*********************************************************

Check that the deprecated names are defined, are defined locally, and
that there are no duplicate deprecations.

It's only imported deprecations, dealt with in RnIfaces, that we
gather them together.
-}

-- checks that the deprecations are defined locally, and that there are no duplicates
rnSrcWarnDecls :: NameSet -> [LWarnDecls RdrName] -> RnM Warnings
rnSrcWarnDecls _ []
  = return NoWarnings

rnSrcWarnDecls bndr_set decls'
  = do { -- check for duplicates
       ; mapM_ (\ dups -> let (L loc rdr:lrdr':_) = dups
                          in addErrAt loc (dupWarnDecl lrdr' rdr))
               warn_rdr_dups
       ; pairs_s <- mapM (addLocM rn_deprec) decls
       ; return (WarnSome ((concat pairs_s))) }
 where
   decls = concatMap (\(L _ d) -> wd_warnings d) decls'

   sig_ctxt = TopSigCtxt bndr_set

   rn_deprec (Warning rdr_names txt)
       -- ensures that the names are defined locally
     = do { names <- concatMapM (lookupLocalTcNames sig_ctxt what . unLoc)
                                rdr_names
          ; return [(nameOccName name, txt) | name <- names] }

   what = ptext (sLit "deprecation")

   warn_rdr_dups = findDupRdrNames $ concatMap (\(L _ (Warning ns _)) -> ns)
                                               decls

findDupRdrNames :: [Located RdrName] -> [[Located RdrName]]
findDupRdrNames = findDupsEq (\ x -> \ y -> rdrNameOcc (unLoc x) == rdrNameOcc (unLoc y))

-- look for duplicates among the OccNames;
-- we check that the names are defined above
-- invt: the lists returned by findDupsEq always have at least two elements

dupWarnDecl :: Located RdrName -> RdrName -> SDoc
-- Located RdrName -> DeprecDecl RdrName -> SDoc
dupWarnDecl (L loc _) rdr_name
  = vcat [ptext (sLit "Multiple warning declarations for") <+> quotes (ppr rdr_name),
          ptext (sLit "also at ") <+> ppr loc]

{-
*********************************************************
*                                                      *
\subsection{Annotation declarations}
*                                                      *
*********************************************************
-}

rnAnnDecl :: AnnDecl RdrName -> RnM (AnnDecl Name, FreeVars)
rnAnnDecl ann@(HsAnnotation s provenance expr)
  = addErrCtxt (annCtxt ann) $
    do { (provenance', provenance_fvs) <- rnAnnProvenance provenance
       ; (expr', expr_fvs) <- setStage (Splice Untyped) $
                              rnLExpr expr
       ; return (HsAnnotation s provenance' expr',
                 provenance_fvs `plusFV` expr_fvs) }

rnAnnProvenance :: AnnProvenance RdrName -> RnM (AnnProvenance Name, FreeVars)
rnAnnProvenance provenance = do
    provenance' <- traverse lookupTopBndrRn provenance
    return (provenance', maybe emptyFVs unitFV (annProvenanceName_maybe provenance'))

{-
*********************************************************
*                                                      *
\subsection{Default declarations}
*                                                      *
*********************************************************
-}

rnDefaultDecl :: DefaultDecl RdrName -> RnM (DefaultDecl Name, FreeVars)
rnDefaultDecl (DefaultDecl tys)
  = do { (tys', fvs) <- rnLHsTypes doc_str tys
       ; return (DefaultDecl tys', fvs) }
  where
    doc_str = DefaultDeclCtx

{-
*********************************************************
*                                                      *
\subsection{Foreign declarations}
*                                                      *
*********************************************************
-}

rnHsForeignDecl :: ForeignDecl RdrName -> RnM (ForeignDecl Name, FreeVars)
rnHsForeignDecl (ForeignImport { fd_name = name, fd_sig_ty = ty, fd_fi = spec })
  = do { topEnv :: HscEnv <- getTopEnv
       ; name' <- lookupLocatedTopBndrRn name
       ; (ty', fvs) <- rnHsSigType (ForeignDeclCtx name) ty

        -- Mark any PackageTarget style imports as coming from the current package
       ; let unitId = thisPackage $ hsc_dflags topEnv
             spec'      = patchForeignImport unitId spec

       ; return (ForeignImport { fd_name = name', fd_sig_ty = ty'
                               , fd_co = noForeignImportCoercionYet
                               , fd_fi = spec' }, fvs) }

rnHsForeignDecl (ForeignExport { fd_name = name, fd_sig_ty = ty, fd_fe = spec })
  = do { name' <- lookupLocatedOccRn name
       ; (ty', fvs) <- rnHsSigType (ForeignDeclCtx name) ty
       ; return (ForeignExport { fd_name = name', fd_sig_ty = ty'
                               , fd_co = noForeignExportCoercionYet
                               , fd_fe = spec }
                , fvs `addOneFV` unLoc name') }
        -- NB: a foreign export is an *occurrence site* for name, so
        --     we add it to the free-variable list.  It might, for example,
        --     be imported from another module

-- | For Windows DLLs we need to know what packages imported symbols are from
--      to generate correct calls. Imported symbols are tagged with the current
--      package, so if they get inlined across a package boundry we'll still
--      know where they're from.
--
patchForeignImport :: UnitId -> ForeignImport -> ForeignImport
patchForeignImport unitId (CImport cconv safety fs spec src)
        = CImport cconv safety fs (patchCImportSpec unitId spec) src

patchCImportSpec :: UnitId -> CImportSpec -> CImportSpec
patchCImportSpec unitId spec
 = case spec of
        CFunction callTarget    -> CFunction $ patchCCallTarget unitId callTarget
        _                       -> spec

patchCCallTarget :: UnitId -> CCallTarget -> CCallTarget
patchCCallTarget unitId callTarget =
  case callTarget of
  StaticTarget src label Nothing isFun
                              -> StaticTarget src label (Just unitId) isFun
  _                           -> callTarget

{-
*********************************************************
*                                                      *
\subsection{Instance declarations}
*                                                      *
*********************************************************
-}

rnSrcInstDecl :: InstDecl RdrName -> RnM (InstDecl Name, FreeVars)
rnSrcInstDecl (TyFamInstD { tfid_inst = tfi })
  = do { (tfi', fvs) <- rnTyFamInstDecl Nothing tfi
       ; return (TyFamInstD { tfid_inst = tfi' }, fvs) }

rnSrcInstDecl (DataFamInstD { dfid_inst = dfi })
  = do { (dfi', fvs) <- rnDataFamInstDecl Nothing dfi
       ; return (DataFamInstD { dfid_inst = dfi' }, fvs) }

rnSrcInstDecl (ClsInstD { cid_inst = cid })
  = do { (cid', fvs) <- rnClsInstDecl cid
       ; return (ClsInstD { cid_inst = cid' }, fvs) }

-- | Warn about unsound/non-canonical 'Applicative'/'Monad' instance
-- declarations. Specifically, the following conditions are verified:
--
-- In 'Monad' instances declarations:
--
--  * If 'return' is overridden it must be canonical (i.e. @return = pure@).
--  * If '(>>)' is overridden it must be canonical (i.e. @(>>) = (*>)@).
--
-- In 'Applicative' instance declarations:
--
--  * Warn if 'pure' is defined backwards (i.e. @pure = return@).
--  * Warn if '(*>)' is defined backwards (i.e. @(*>) = (>>)@).
--
checkCanonicalMonadInstances :: Name -> LHsSigType Name -> LHsBinds Name -> RnM ()
checkCanonicalMonadInstances cls poly_ty mbinds
  | cls == applicativeClassName  = do
      forM_ (bagToList mbinds) $ \(L loc mbind) -> setSrcSpan loc $ do
          case mbind of
              FunBind { fun_id = L _ name, fun_matches = mg }
                  | name == pureAName, isAliasMG mg == Just returnMName
                  -> addWarnNonCanMeth1 "pure" "return"

                  | name == thenAName, isAliasMG mg == Just thenMName
                  -> addWarnNonCanMeth1 "(*>)" "(>>)"

              _ -> return ()

  | cls == monadClassName  = do
      forM_ (bagToList mbinds) $ \(L loc mbind) -> setSrcSpan loc $ do
          case mbind of
              FunBind { fun_id = L _ name, fun_matches = mg }
                  | name == returnMName, isAliasMG mg /= Just pureAName
                  -> addWarnNonCanMeth2 "return" "pure"

                  | name == thenMName, isAliasMG mg /= Just thenAName
                  -> addWarnNonCanMeth2 "(>>)" "(*>)"

              _ -> return ()

  | otherwise = return ()
  where
    -- | test whether MatchGroup represents a trivial \"lhsName = rhsName\"
    -- binding, and return @Just rhsName@ if this is the case
    isAliasMG :: MatchGroup Name (LHsExpr Name) -> Maybe Name
    isAliasMG MG {mg_alts = L _ [L _ (Match { m_pats = [], m_grhss = grhss })]}
        | GRHSs [L _ (GRHS [] body)] lbinds <- grhss
        , L _ EmptyLocalBinds <- lbinds
        , L _ (HsVar (L _ rhsName)) <- body  = Just rhsName
    isAliasMG _ = Nothing

    -- got "lhs = rhs" but expected something different
    addWarnNonCanMeth1 lhs rhs = do
        addWarn $ vcat [ text "Noncanonical" <+>
                         quotes (text (lhs ++ " = " ++ rhs)) <+>
                         text "definition detected"
                       , instDeclCtxt1 poly_ty
                       , text "Move definition from" <+>
                         quotes (text rhs) <+>
                         text "to" <+> quotes (text lhs)
                       ]

    -- expected "lhs = rhs" but got something else
    addWarnNonCanMeth2 lhs rhs = do
        addWarn $ vcat [ text "Noncanonical" <+>
                         quotes (text lhs) <+>
                         text "definition detected"
                       , instDeclCtxt1 poly_ty
                       , text "Either remove definition for" <+>
                         quotes (text lhs) <+> text "or define as" <+>
                         quotes (text (lhs ++ " = " ++ rhs))
                       ]

    -- stolen from TcInstDcls
    instDeclCtxt1 :: LHsSigType Name -> SDoc
    instDeclCtxt1 hs_inst_ty
      | (_, _, head_ty) <- splitLHsInstDeclTy hs_inst_ty
      = inst_decl_ctxt (ppr head_ty)

    inst_decl_ctxt :: SDoc -> SDoc
    inst_decl_ctxt doc = hang (ptext (sLit "in the instance declaration for"))
                         2 (quotes doc <> text ".")


rnClsInstDecl :: ClsInstDecl RdrName -> RnM (ClsInstDecl Name, FreeVars)
rnClsInstDecl (ClsInstDecl { cid_poly_ty = inst_ty, cid_binds = mbinds
                           , cid_sigs = uprags, cid_tyfam_insts = ats
                           , cid_overlap_mode = oflag
                           , cid_datafam_insts = adts })
  = do { (inst_ty', inst_fvs) <- rnLHsInstType (text "an instance declaration") inst_ty
       ; let (ktv_names, _, head_ty') = splitLHsInstDeclTy inst_ty'
       ; let cls = case splitLHsClassTy_maybe head_ty' of
                     Nothing -> mkUnboundName (mkTcOccFS (fsLit "<class>"))
                     Just (L _ cls, _) -> cls
                     -- rnLHsInstType has added an error message
                     -- if splitLHsClassTy_maybe fails

          -- Rename the bindings
          -- The typechecker (not the renamer) checks that all
          -- the bindings are for the right class
          -- (Slightly strangely) when scoped type variables are on, the
          -- forall-d tyvars scope over the method bindings too
       ; (mbinds', uprags', meth_fvs) <- rnMethodBinds False cls ktv_names mbinds uprags

       ; whenWOptM Opt_WarnNonCanonicalMonadInstances $
         checkCanonicalMonadInstances cls inst_ty' mbinds'

       -- Rename the associated types, and type signatures
       -- Both need to have the instance type variables in scope
       ; traceRn (text "rnSrcInstDecl"  <+> ppr inst_ty' $$ ppr ktv_names)
       ; ((ats', adts'), more_fvs)
             <- extendTyVarEnvFVRn ktv_names $
                do { (ats',  at_fvs)  <- rnATInstDecls rnTyFamInstDecl cls ktv_names ats
                   ; (adts', adt_fvs) <- rnATInstDecls rnDataFamInstDecl cls ktv_names adts
                   ; return ( (ats', adts'), at_fvs `plusFV` adt_fvs) }

       ; let all_fvs = meth_fvs `plusFV` more_fvs
                                `plusFV` inst_fvs
       ; return (ClsInstDecl { cid_poly_ty = inst_ty', cid_binds = mbinds'
                             , cid_sigs = uprags', cid_tyfam_insts = ats'
                             , cid_overlap_mode = oflag
                             , cid_datafam_insts = adts' },
                 all_fvs) }
             -- We return the renamed associated data type declarations so
             -- that they can be entered into the list of type declarations
             -- for the binding group, but we also keep a copy in the instance.
             -- The latter is needed for well-formedness checks in the type
             -- checker (eg, to ensure that all ATs of the instance actually
             -- receive a declaration).
             -- NB: Even the copies in the instance declaration carry copies of
             --     the instance context after renaming.  This is a bit
             --     strange, but should not matter (and it would be more work
             --     to remove the context).

rnFamInstDecl :: HsDocContext
              -> Maybe (Name, [Name])
              -> Located RdrName
              -> HsTyPats RdrName
              -> rhs
              -> (HsDocContext -> rhs -> RnM (rhs', FreeVars))
              -> RnM (Located Name, HsTyPats Name, rhs', FreeVars)
rnFamInstDecl doc mb_cls tycon (HsIB { hsib_body = pats }) payload rnPayload
  = do { tycon'   <- lookupFamInstName (fmap fst mb_cls) tycon
       ; let loc = case pats of
                     []             -> pprPanic "rnFamInstDecl" (ppr tycon)
                     (L loc _ : []) -> loc
                     (L loc _ : ps) -> combineSrcSpans loc (getLoc (last ps))
       ; tv_rdr_names <- extractHsTysRdrTyVars pats

<<<<<<< HEAD
       ; var_names <- mapM (newTyVarNameRn mb_cls . L loc . unLoc) $
                      freeKiTyVarsAllVars tv_rdr_names
             -- All the free vars of the family patterns
             -- with a sensible binding location
       ; ((pats', payload'), fvs)
              <- bindLocalNamesFV var_names $
                 do { (pats', pat_fvs) <- rnLHsTypes doc pats
=======
       ; rdr_env  <- getLocalRdrEnv
       ; kv_names <- mapM (newTyVarNameRn mb_cls rdr_env loc) kv_rdr_names
       ; tv_names <- mapM (newTyVarNameRn mb_cls rdr_env loc) tv_rdr_names
             -- All the free vars of the family patterns
             -- with a sensible binding location
       ; ((pats', payload'), fvs)
              <- bindLocalNamesFV kv_names $
                 bindLocalNamesFV tv_names $
                 do { (pats', pat_fvs)    <- rnLHsTypes (FamPatCtx tycon) pats
>>>>>>> 1e041b73
                    ; (payload', rhs_fvs) <- rnPayload doc payload

                         -- See Note [Renaming associated types]
                    ; let bad_tvs = case mb_cls of
                                      Nothing           -> []
                                      Just (_,cls_tkvs) -> filter is_bad cls_tkvs
                          var_name_set = mkNameSet var_names

                          is_bad cls_tkv = cls_tkv `elemNameSet` rhs_fvs
                                        && not (cls_tkv `elemNameSet` var_name_set)

                    ; unless (null bad_tvs) (badAssocRhs bad_tvs)
                    ; return ((pats', payload'), rhs_fvs `plusFV` pat_fvs) }

       ; let all_fvs = fvs `addOneFV` unLoc tycon'
       ; return (tycon',
<<<<<<< HEAD
                 HsWB { hswb_cts = pats', hswb_vars = var_names
                      , hswb_wcs = awcs },
=======
                 HsIB { hsib_body = pats'
                      , hsib_kvs = kv_names, hsib_tvs = tv_names },
>>>>>>> 1e041b73
                 payload',
                 all_fvs) }
             -- type instance => use, hence addOneFV

rnTyFamInstDecl :: Maybe (Name, [Name])
                -> TyFamInstDecl RdrName
                -> RnM (TyFamInstDecl Name, FreeVars)
rnTyFamInstDecl mb_cls (TyFamInstDecl { tfid_eqn = L loc eqn })
  = do { (eqn', fvs) <- rnTyFamInstEqn mb_cls eqn
       ; return (TyFamInstDecl { tfid_eqn = L loc eqn'
                               , tfid_fvs = fvs }, fvs) }

rnTyFamInstEqn :: Maybe (Name, [Name])
               -> TyFamInstEqn RdrName
               -> RnM (TyFamInstEqn Name, FreeVars)
rnTyFamInstEqn mb_cls (TyFamEqn { tfe_tycon = tycon
                                , tfe_pats  = pats
                                , tfe_rhs   = rhs })
  = do { (tycon', pats', rhs', fvs) <-
           rnFamInstDecl (TySynCtx tycon) mb_cls tycon pats rhs rnTySyn
       ; return (TyFamEqn { tfe_tycon = tycon'
                          , tfe_pats  = pats'
                          , tfe_rhs   = rhs' }, fvs) }

rnTyFamDefltEqn :: Name
                -> TyFamDefltEqn RdrName
                -> RnM (TyFamDefltEqn Name, FreeVars)
rnTyFamDefltEqn cls (TyFamEqn { tfe_tycon = tycon
                              , tfe_pats  = tyvars
                              , tfe_rhs   = rhs })
  = bindHsQTyVars ctx (Just cls) [] tyvars $ \ tyvars' ->
    do { tycon'      <- lookupFamInstName (Just cls) tycon
       ; (rhs', fvs) <- rnLHsType ctx rhs
       ; return (TyFamEqn { tfe_tycon = tycon'
                          , tfe_pats  = tyvars'
                          , tfe_rhs   = rhs' }, fvs) }
  where
    ctx = TyFamilyCtx tycon

rnDataFamInstDecl :: Maybe (Name, [Name])
                  -> DataFamInstDecl RdrName
                  -> RnM (DataFamInstDecl Name, FreeVars)
rnDataFamInstDecl mb_cls (DataFamInstDecl { dfid_tycon = tycon
                                          , dfid_pats  = pats
                                          , dfid_defn  = defn })
  = do { (tycon', pats', defn', fvs) <-
           rnFamInstDecl (TyDataCtx tycon) mb_cls tycon pats defn rnDataDefn
       ; return (DataFamInstDecl { dfid_tycon = tycon'
                                 , dfid_pats  = pats'
                                 , dfid_defn  = defn'
                                 , dfid_fvs   = fvs }, fvs) }

-- Renaming of the associated types in instances.

-- Rename associated type family decl in class
rnATDecls :: Name      -- Class
          -> [LFamilyDecl RdrName]
          -> RnM ([LFamilyDecl Name], FreeVars)
rnATDecls cls at_decls
  = rnList (rnFamDecl (Just cls)) at_decls

rnATInstDecls :: (Maybe (Name, [Name]) ->    -- The function that renames
                  decl RdrName ->            -- an instance. rnTyFamInstDecl
                  RnM (decl Name, FreeVars)) -- or rnDataFamInstDecl
              -> Name      -- Class
              -> [Name]
              -> [Located (decl RdrName)]
              -> RnM ([Located (decl Name)], FreeVars)
-- Used for data and type family defaults in a class decl
-- and the family instance declarations in an instance
--
-- NB: We allow duplicate associated-type decls;
--     See Note [Associated type instances] in TcInstDcls
rnATInstDecls rnFun cls tv_ns at_insts
  = rnList (rnFun (Just (cls, tv_ns))) at_insts
    -- See Note [Renaming associated types]

{-
Note [Renaming associated types]
~~~~~~~~~~~~~~~~~~~~~~~~~~~~~~~~
Check that the RHS of the decl mentions only type variables
bound on the LHS.  For example, this is not ok
   class C a b where
      type F a x :: *
   instance C (p,q) r where
      type F (p,q) x = (x, r)   -- BAD: mentions 'r'
c.f. Trac #5515

The same thing applies to kind variables, of course (Trac #7938, #9574):
   class Funct f where
      type Codomain f :: *
   instance Funct ('KProxy :: KProxy o) where
      type Codomain 'KProxy = NatTr (Proxy :: o -> *)
Here 'o' is mentioned on the RHS of the Codomain function, but
not on the LHS.

All this applies only for *instance* declarations.  In *class*
declarations there is no RHS to worry about, and the class variables
can all be in scope (Trac #5862):
    class Category (x :: k -> k -> *) where
      type Ob x :: k -> Constraint
      id :: Ob x a => x a a
      (.) :: (Ob x a, Ob x b, Ob x c) => x b c -> x a b -> x a c
Here 'k' is in scope in the kind signature, just like 'x'.
-}


{-
*********************************************************
*                                                      *
\subsection{Stand-alone deriving declarations}
*                                                      *
*********************************************************
-}

rnSrcDerivDecl :: DerivDecl RdrName -> RnM (DerivDecl Name, FreeVars)
rnSrcDerivDecl (DerivDecl ty overlap)
  = do { standalone_deriv_ok <- xoptM Opt_StandaloneDeriving
       ; unless standalone_deriv_ok (addErr standaloneDerivErr)
       ; (ty', fvs) <- rnLHsInstType (text "In a deriving declaration") ty
       ; return (DerivDecl ty' overlap, fvs) }

standaloneDerivErr :: SDoc
standaloneDerivErr
  = hang (ptext (sLit "Illegal standalone deriving declaration"))
       2 (ptext (sLit "Use StandaloneDeriving to enable this extension"))

{-
*********************************************************
*                                                      *
\subsection{Rules}
*                                                      *
*********************************************************
-}

rnHsRuleDecls :: RuleDecls RdrName -> RnM (RuleDecls Name, FreeVars)
rnHsRuleDecls (HsRules src rules)
  = do { (rn_rules,fvs) <- rnList rnHsRuleDecl rules
       ; return (HsRules src rn_rules,fvs) }

rnHsRuleDecl :: RuleDecl RdrName -> RnM (RuleDecl Name, FreeVars)
rnHsRuleDecl (HsRule rule_name act vars lhs _fv_lhs rhs _fv_rhs)
  = do { let rdr_names_w_loc = map get_var vars
       ; checkDupRdrNames rdr_names_w_loc
       ; checkShadowedRdrNames rdr_names_w_loc
       ; names <- newLocalBndrsRn rdr_names_w_loc
       ; bindHsRuleVars (snd $ unLoc rule_name) vars names $ \ vars' ->
    do { (lhs', fv_lhs') <- rnLExpr lhs
       ; (rhs', fv_rhs') <- rnLExpr rhs
       ; checkValidRule (snd $ unLoc rule_name) names lhs' fv_lhs'
       ; return (HsRule rule_name act vars' lhs' fv_lhs' rhs' fv_rhs',
                 fv_lhs' `plusFV` fv_rhs') } }
  where
    get_var (L _ (RuleBndrSig v _)) = v
    get_var (L _ (RuleBndr v)) = v

bindHsRuleVars :: RuleName -> [LRuleBndr RdrName] -> [Name]
               -> ([LRuleBndr Name] -> RnM (a, FreeVars))
               -> RnM (a, FreeVars)
bindHsRuleVars rule_name vars names thing_inside
  = go vars names $ \ vars' ->
    bindLocalNamesFV names (thing_inside vars')
  where
    doc = RuleCtx rule_name

    go (L l (RuleBndr (L loc _)) : vars) (n : ns) thing_inside
      = go vars ns $ \ vars' ->
        thing_inside (L l (RuleBndr (L loc n)) : vars')

    go (L l (RuleBndrSig (L loc _) bsig) : vars) (n : ns) thing_inside
      = rnHsSigWcTypeScoped doc bsig $ \ bsig' ->
        go vars ns $ \ vars' ->
        thing_inside (L l (RuleBndrSig (L loc n) bsig') : vars')

    go [] [] thing_inside = thing_inside []
    go vars names _ = pprPanic "bindRuleVars" (ppr vars $$ ppr names)

{-
Note [Rule LHS validity checking]
~~~~~~~~~~~~~~~~~~~~~~~~~~~~~~~~~
Check the shape of a transformation rule LHS.  Currently we only allow
LHSs of the form @(f e1 .. en)@, where @f@ is not one of the
@forall@'d variables.

We used restrict the form of the 'ei' to prevent you writing rules
with LHSs with a complicated desugaring (and hence unlikely to match);
(e.g. a case expression is not allowed: too elaborate.)

But there are legitimate non-trivial args ei, like sections and
lambdas.  So it seems simmpler not to check at all, and that is why
check_e is commented out.
-}

checkValidRule :: FastString -> [Name] -> LHsExpr Name -> NameSet -> RnM ()
checkValidRule rule_name ids lhs' fv_lhs'
  = do  {       -- Check for the form of the LHS
          case (validRuleLhs ids lhs') of
                Nothing  -> return ()
                Just bad -> failWithTc (badRuleLhsErr rule_name lhs' bad)

                -- Check that LHS vars are all bound
        ; let bad_vars = [var | var <- ids, not (var `elemNameSet` fv_lhs')]
        ; mapM_ (addErr . badRuleVar rule_name) bad_vars }

validRuleLhs :: [Name] -> LHsExpr Name -> Maybe (HsExpr Name)
-- Nothing => OK
-- Just e  => Not ok, and e is the offending sub-expression
validRuleLhs foralls lhs
  = checkl lhs
  where
    checkl (L _ e) = check e

    check (OpApp e1 op _ e2)              = checkl op `mplus` checkl_e e1 `mplus` checkl_e e2
    check (HsApp e1 e2)                   = checkl e1 `mplus` checkl_e e2
    check (HsVar (L _ v)) | v `notElem` foralls = Nothing
    check other                           = Just other  -- Failure

        -- Check an argument
    checkl_e (L _ _e) = Nothing         -- Was (check_e e); see Note [Rule LHS validity checking]

{-      Commented out; see Note [Rule LHS validity checking] above
    check_e (HsVar v)     = Nothing
    check_e (HsPar e)     = checkl_e e
    check_e (HsLit e)     = Nothing
    check_e (HsOverLit e) = Nothing

    check_e (OpApp e1 op _ e2)   = checkl_e e1 `mplus` checkl_e op `mplus` checkl_e e2
    check_e (HsApp e1 e2)        = checkl_e e1 `mplus` checkl_e e2
    check_e (NegApp e _)         = checkl_e e
    check_e (ExplicitList _ es)  = checkl_es es
    check_e other                = Just other   -- Fails

    checkl_es es = foldr (mplus . checkl_e) Nothing es
-}

badRuleVar :: FastString -> Name -> SDoc
badRuleVar name var
  = sep [ptext (sLit "Rule") <+> doubleQuotes (ftext name) <> colon,
         ptext (sLit "Forall'd variable") <+> quotes (ppr var) <+>
                ptext (sLit "does not appear on left hand side")]

badRuleLhsErr :: FastString -> LHsExpr Name -> HsExpr Name -> SDoc
badRuleLhsErr name lhs bad_e
  = sep [ptext (sLit "Rule") <+> pprRuleName name <> colon,
         nest 4 (vcat [err,
                       ptext (sLit "in left-hand side:") <+> ppr lhs])]
    $$
    ptext (sLit "LHS must be of form (f e1 .. en) where f is not forall'd")
  where
    err = case bad_e of
            HsUnboundVar occ -> ptext (sLit "Not in scope:") <+> ppr occ
            _ -> ptext (sLit "Illegal expression:") <+> ppr bad_e

{-
*********************************************************
*                                                      *
\subsection{Vectorisation declarations}
*                                                      *
*********************************************************
-}

rnHsVectDecl :: VectDecl RdrName -> RnM (VectDecl Name, FreeVars)
-- FIXME: For the moment, the right-hand side is restricted to be a variable as we cannot properly
--        typecheck a complex right-hand side without invoking 'vectType' from the vectoriser.
rnHsVectDecl (HsVect s var rhs@(L _ (HsVar _)))
  = do { var' <- lookupLocatedOccRn var
       ; (rhs', fv_rhs) <- rnLExpr rhs
       ; return (HsVect s var' rhs', fv_rhs `addOneFV` unLoc var')
       }
rnHsVectDecl (HsVect _ _var _rhs)
  = failWith $ vcat
               [ ptext (sLit "IMPLEMENTATION RESTRICTION: right-hand side of a VECTORISE pragma")
               , ptext (sLit "must be an identifier")
               ]
rnHsVectDecl (HsNoVect s var)
  = do { var' <- lookupLocatedTopBndrRn var           -- only applies to local (not imported) names
       ; return (HsNoVect s var', unitFV (unLoc var'))
       }
rnHsVectDecl (HsVectTypeIn s isScalar tycon Nothing)
  = do { tycon' <- lookupLocatedOccRn tycon
       ; return (HsVectTypeIn s isScalar tycon' Nothing, unitFV (unLoc tycon'))
       }
rnHsVectDecl (HsVectTypeIn s isScalar tycon (Just rhs_tycon))
  = do { tycon'     <- lookupLocatedOccRn tycon
       ; rhs_tycon' <- lookupLocatedOccRn rhs_tycon
       ; return ( HsVectTypeIn s isScalar tycon' (Just rhs_tycon')
                , mkFVs [unLoc tycon', unLoc rhs_tycon'])
       }
rnHsVectDecl (HsVectTypeOut _ _ _)
  = panic "RnSource.rnHsVectDecl: Unexpected 'HsVectTypeOut'"
rnHsVectDecl (HsVectClassIn s cls)
  = do { cls' <- lookupLocatedOccRn cls
       ; return (HsVectClassIn s cls', unitFV (unLoc cls'))
       }
rnHsVectDecl (HsVectClassOut _)
  = panic "RnSource.rnHsVectDecl: Unexpected 'HsVectClassOut'"
rnHsVectDecl (HsVectInstIn instTy)
  = do { (instTy', fvs) <- rnLHsInstType (text "a VECTORISE pragma") instTy
       ; return (HsVectInstIn instTy', fvs)
       }
rnHsVectDecl (HsVectInstOut _)
  = panic "RnSource.rnHsVectDecl: Unexpected 'HsVectInstOut'"

{-
*********************************************************
*                                                      *
\subsection{Type, class and iface sig declarations}
*                                                      *
*********************************************************

@rnTyDecl@ uses the `global name function' to create a new type
declaration in which local names have been replaced by their original
names, reporting any unknown names.

Renaming type variables is a pain. Because they now contain uniques,
it is necessary to pass in an association list which maps a parsed
tyvar to its @Name@ representation.
In some cases (type signatures of values),
it is even necessary to go over the type first
in order to get the set of tyvars used by it, make an assoc list,
and then go over it again to rename the tyvars!
However, we can also do some scoping checks at the same time.


Note [Extra dependencies from .hs-boot files]
~~~~~~~~~~~~~~~~~~~~~~~~~~~~~~~~~~~~~~~~~~~~~
Consider the following case:

A.hs-boot
  module A where
    data A1

B.hs
  module B where
    import {-# SOURCE #-} A
    type DisguisedA1 = A1
    data B1 = B1 DisguisedA1

A.hs
  module A where
    import B
    data A2 = A2 A1
    data A1 = A1 B1

Here A1 is really recursive (via B1), but we won't see that easily when
doing dependency analysis when compiling A.hs

To handle this problem, we add a dependency
  - from every local declaration
  - to everything that comes from this module's .hs-boot file.
In this case, we'll ad and edges
  - from A2 to A1 (but that edge is there already)
  - from A1 to A1 (which is new)

Well, not quite *every* declaration. Imagine module A
above had another datatype declaration:

  data A3 = A3 Int

Even though A3 has a dependency (on Int), all its dependencies are from things
that live on other packages. Since we don't have mutual dependencies across
packages, it is safe not to add the dependencies on the .hs-boot stuff to A2.

Hence function Name.thisPackageImport.

See also Note [Grouping of type and class declarations] in TcTyClsDecls.
-}


rnTyClDecls :: [TyClGroup RdrName]
            -> RnM ([TyClGroup Name], FreeVars)
-- Rename the declarations and do depedency analysis on them
rnTyClDecls tycl_ds
  = do { ds_w_fvs       <- mapM (wrapLocFstM rnTyClDecl) (tyClGroupConcat tycl_ds)
       ; let decl_names = mkNameSet (map (tcdName . unLoc . fst) ds_w_fvs)
       ; role_annot_env <- rnRoleAnnots decl_names (concatMap group_roles tycl_ds)
       ; tcg_env        <- getGblEnv
       ; let this_mod  = tcg_mod tcg_env
             boot_info = tcg_self_boot tcg_env

             add_boot_deps :: [(LTyClDecl Name, FreeVars)] -> [(LTyClDecl Name, FreeVars)]
             -- See Note [Extra dependencies from .hs-boot files]
             add_boot_deps ds_w_fvs
               = case boot_info of
                     SelfBoot { sb_tcs = tcs } | not (isEmptyNameSet tcs)
                        -> map (add_one tcs) ds_w_fvs
                     _  -> ds_w_fvs

             add_one :: NameSet -> (LTyClDecl Name, FreeVars) -> (LTyClDecl Name, FreeVars)
             add_one tcs pr@(decl,fvs)
                | has_local_imports fvs = (decl, fvs `plusFV` tcs)
                | otherwise             = pr

             has_local_imports fvs
                 = foldNameSet ((||) . nameIsHomePackageImport this_mod)
                               False fvs

             ds_w_fvs' = add_boot_deps ds_w_fvs

             sccs :: [SCC (LTyClDecl Name)]
             sccs = depAnalTyClDecls ds_w_fvs'

             all_fvs = foldr (plusFV . snd) emptyFVs ds_w_fvs'

             raw_groups = map flattenSCC sccs
             -- See Note [Role annotations in the renamer]
             (groups, orphan_roles)
               = foldr (\group (groups_acc, orphans_acc) ->
                         let names = map (tcdName . unLoc) group
                             roles = mapMaybe (lookupNameEnv orphans_acc) names
                             orphans' = delListFromNameEnv orphans_acc names
                              -- there doesn't seem to be an interface to
                              -- do the above more efficiently
                         in ( TyClGroup { group_tyclds = group
                                        , group_roles  = roles } : groups_acc
                            , orphans' )
                       )
                       ([], role_annot_env)
                       raw_groups

       ; mapM_ orphanRoleAnnotErr (nameEnvElts orphan_roles)
       ; traceRn (text "rnTycl"  <+> (ppr ds_w_fvs $$ ppr sccs))
       ; return (groups, all_fvs) }

rnTyClDecl :: TyClDecl RdrName
           -> RnM (TyClDecl Name, FreeVars)

-- All flavours of type family declarations ("type family", "newtype family",
-- and "data family"), both top level and (for an associated type)
-- in a class decl
rnTyClDecl (FamDecl { tcdFam = decl })
  = do { (decl', fvs) <- rnFamDecl Nothing decl
       ; return (FamDecl decl', fvs) }

rnTyClDecl (SynDecl { tcdLName = tycon, tcdTyVars = tyvars, tcdRhs = rhs })
  = do { tycon' <- lookupLocatedTopBndrRn tycon
       ; kvs <- freeKiTyVarsKindVars <$> extractHsTyRdrTyVars rhs
       ; let doc = TySynCtx tycon
       ; traceRn (text "rntycl-ty" <+> ppr tycon <+> ppr kvs)
       ; ((tyvars', rhs'), fvs) <- bindHsQTyVars doc Nothing kvs tyvars $
                                    \ tyvars' ->
                                    do { (rhs', fvs) <- rnTySyn doc rhs
                                       ; return ((tyvars', rhs'), fvs) }
       ; return (SynDecl { tcdLName = tycon', tcdTyVars = tyvars'
                         , tcdRhs = rhs', tcdFVs = fvs }, fvs) }

-- "data", "newtype" declarations
-- both top level and (for an associated type) in an instance decl
rnTyClDecl (DataDecl { tcdLName = tycon, tcdTyVars = tyvars, tcdDataDefn = defn })
  = do { tycon' <- lookupLocatedTopBndrRn tycon
       ; kvs <- extractDataDefnKindVars defn
       ; let doc = TyDataCtx tycon
       ; traceRn (text "rntycl-data" <+> ppr tycon <+> ppr kvs)
       ; ((tyvars', defn'), fvs) <- bindHsQTyVars doc Nothing kvs tyvars $ \ tyvars' ->
                                    do { (defn', fvs) <- rnDataDefn doc defn
                                       ; return ((tyvars', defn'), fvs) }
       ; return (DataDecl { tcdLName = tycon', tcdTyVars = tyvars'
                          , tcdDataDefn = defn', tcdFVs = fvs }, fvs) }

rnTyClDecl (ClassDecl { tcdCtxt = context, tcdLName = lcls,
                        tcdTyVars = tyvars, tcdFDs = fds, tcdSigs = sigs,
                        tcdMeths = mbinds, tcdATs = ats, tcdATDefs = at_defs,
                        tcdDocs = docs})
  = do  { lcls' <- lookupLocatedTopBndrRn lcls
        ; let cls' = unLoc lcls'
              kvs = []  -- No scoped kind vars except those in
                        -- kind signatures on the tyvars

        -- Tyvars scope over superclass context and method signatures
        ; ((tyvars', context', fds', ats'), stuff_fvs)
            <- bindHsQTyVars cls_doc Nothing kvs tyvars $ \ tyvars' -> do
                  -- Checks for distinct tyvars
             { (context', cxt_fvs) <- rnContext cls_doc context
             ; fds'  <- rnFds fds
                         -- The fundeps have no free variables
             ; (ats', fv_ats) <- rnATDecls cls' ats
             ; let fvs = cxt_fvs     `plusFV`
                         fv_ats
             ; return ((tyvars', context', fds', ats'), fvs) }

        ; (at_defs', fv_at_defs) <- rnList (rnTyFamDefltEqn cls') at_defs

        -- No need to check for duplicate associated type decls
        -- since that is done by RnNames.extendGlobalRdrEnvRn

        -- Check the signatures
        -- First process the class op sigs (op_sigs), then the fixity sigs (non_op_sigs).
        ; let sig_rdr_names_w_locs = [op | L _ (ClassOpSig False ops _) <- sigs
                                         , op <- ops]
        ; checkDupRdrNames sig_rdr_names_w_locs
                -- Typechecker is responsible for checking that we only
                -- give default-method bindings for things in this class.
                -- The renamer *could* check this for class decls, but can't
                -- for instance decls.

        -- The newLocals call is tiresome: given a generic class decl
        --      class C a where
        --        op :: a -> a
        --        op {| x+y |} (Inl a) = ...
        --        op {| x+y |} (Inr b) = ...
        --        op {| a*b |} (a*b)   = ...
        -- we want to name both "x" tyvars with the same unique, so that they are
        -- easy to group together in the typechecker.
        ; (mbinds', sigs', meth_fvs)
            <- rnMethodBinds True cls' (hsLKiTyVarNames tyvars') mbinds sigs
                -- No need to check for duplicate method signatures
                -- since that is done by RnNames.extendGlobalRdrEnvRn
                -- and the methods are already in scope

  -- Haddock docs
        ; docs' <- mapM (wrapLocM rnDocDecl) docs

        ; let all_fvs = meth_fvs `plusFV` stuff_fvs `plusFV` fv_at_defs
        ; return (ClassDecl { tcdCtxt = context', tcdLName = lcls',
                              tcdTyVars = tyvars', tcdFDs = fds', tcdSigs = sigs',
                              tcdMeths = mbinds', tcdATs = ats', tcdATDefs = at_defs',
                              tcdDocs = docs', tcdFVs = all_fvs },
                  all_fvs ) }
  where
    cls_doc  = ClassDeclCtx lcls

-- "type" and "type instance" declarations
rnTySyn :: HsDocContext -> LHsType RdrName -> RnM (LHsType Name, FreeVars)
rnTySyn doc rhs = rnLHsType doc rhs

-- | Renames role annotations, returning them as the values in a NameEnv
-- and checks for duplicate role annotations.
-- It is quite convenient to do both of these in the same place.
-- See also Note [Role annotations in the renamer]
rnRoleAnnots :: NameSet  -- ^ of the decls in this group
             -> [LRoleAnnotDecl RdrName]
             -> RnM (NameEnv (LRoleAnnotDecl Name))
rnRoleAnnots decl_names role_annots
  = do {  -- check for duplicates *before* renaming, to avoid lumping
          -- together all the unboundNames
         let (no_dups, dup_annots) = removeDups role_annots_cmp role_annots
             role_annots_cmp (L _ annot1) (L _ annot2)
               = roleAnnotDeclName annot1 `compare` roleAnnotDeclName annot2
       ; mapM_ dupRoleAnnotErr dup_annots
       ; role_annots' <- mapM (wrapLocM rn_role_annot1) no_dups
          -- some of the role annots will be unbound; we don't wish
          -- to include these
       ; return $ mkNameEnv [ (name, ra)
                            | ra <- role_annots'
                            , let name = roleAnnotDeclName (unLoc ra)
                            , not (isUnboundName name) ] }
  where
    rn_role_annot1 (RoleAnnotDecl tycon roles)
      = do {  -- the name is an *occurrence*, but look it up only in the
              -- decls defined in this group (see #10263)
             tycon' <- lookupSigCtxtOccRn (RoleAnnotCtxt decl_names)
                                          (text "role annotation")
                                          tycon
           ; return $ RoleAnnotDecl tycon' roles }

dupRoleAnnotErr :: [LRoleAnnotDecl RdrName] -> RnM ()
dupRoleAnnotErr [] = panic "dupRoleAnnotErr"
dupRoleAnnotErr list
  = addErrAt loc $
    hang (text "Duplicate role annotations for" <+>
          quotes (ppr $ roleAnnotDeclName first_decl) <> colon)
       2 (vcat $ map pp_role_annot sorted_list)
    where
      sorted_list = sortBy cmp_annot list
      (L loc first_decl : _) = sorted_list

      pp_role_annot (L loc decl) = hang (ppr decl)
                                      4 (text "-- written at" <+> ppr loc)

      cmp_annot (L loc1 _) (L loc2 _) = loc1 `compare` loc2

orphanRoleAnnotErr :: LRoleAnnotDecl Name -> RnM ()
orphanRoleAnnotErr (L loc decl)
  = addErrAt loc $
    hang (text "Role annotation for a type previously declared:")
       2 (ppr decl) $$
    parens (text "The role annotation must be given where" <+>
            quotes (ppr $ roleAnnotDeclName decl) <+>
            text "is declared.")

rnDataDefn :: HsDocContext -> HsDataDefn RdrName -> RnM (HsDataDefn Name, FreeVars)
rnDataDefn doc (HsDataDefn { dd_ND = new_or_data, dd_cType = cType
                           , dd_ctxt = context, dd_cons = condecls
                           , dd_kindSig = sig, dd_derivs = derivs })
  = do  { checkTc (h98_style || null (unLoc context))
                  (badGadtStupidTheta doc)

        ; (sig', sig_fvs)  <- rnLHsMaybeKind doc sig
        ; (context', fvs1) <- rnContext doc context
        ; (derivs',  fvs3) <- rn_derivs derivs

        -- For the constructor declarations, drop the LocalRdrEnv
        -- in the GADT case, where the type variables in the declaration
        -- do not scope over the constructor signatures
        -- data T a where { T1 :: forall b. b-> b }
        ; let { zap_lcl_env | h98_style = \ thing -> thing
                            | otherwise = setLocalRdrEnv emptyLocalRdrEnv }
        ; (condecls', con_fvs) <- zap_lcl_env $ rnConDecls condecls
           -- No need to check for duplicate constructor decls
           -- since that is done by RnNames.extendGlobalRdrEnvRn

        ; let all_fvs = fvs1 `plusFV` fvs3 `plusFV`
                        con_fvs `plusFV` sig_fvs
        ; return ( HsDataDefn { dd_ND = new_or_data, dd_cType = cType
                              , dd_ctxt = context', dd_kindSig = sig'
                              , dd_cons = condecls'
                              , dd_derivs = derivs' }
                 , all_fvs )
        }
  where
    h98_style = case condecls of  -- Note [Stupid theta]
                     L _ (ConDecl { con_res = ResTyGADT {} }) : _  -> False
                     _                                             -> True

    rn_derivs Nothing
      = return (Nothing, emptyFVs)
    rn_derivs (Just (L loc ds))
      = do { (ds', fvs) <- mapFvRn (rnHsSigType doc) ds
           ; return (Just (L loc ds'), fvs) }

badGadtStupidTheta :: HsDocContext -> SDoc
badGadtStupidTheta _
  = vcat [ptext (sLit "No context is allowed on a GADT-style data declaration"),
          ptext (sLit "(You can put a context on each contructor, though.)")]

rnFamDecl :: Maybe Name -- Just cls => this FamilyDecl is nested
                        --             inside an *class decl* for cls
                        --             used for associated types
          -> FamilyDecl RdrName
          -> RnM (FamilyDecl Name, FreeVars)
rnFamDecl mb_cls (FamilyDecl { fdLName = tycon, fdTyVars = tyvars
                             , fdInfo = info, fdResultSig = res_sig
                             , fdInjectivityAnn = injectivity })
  = do { tycon' <- lookupLocatedTopBndrRn tycon
       ; kvs <- extractRdrKindSigVars res_sig
       ; ((tyvars', res_sig', injectivity'), fv1) <-
            bindHsQTyVars doc mb_cls kvs tyvars $ \ tyvars' ->
            do { (res_sig', fv_kind) <- wrapLocFstM (rnFamResultSig doc) res_sig
               ; injectivity' <- traverse (rnInjectivityAnn tyvars' res_sig')
                                          injectivity
               ; return ( (tyvars', res_sig', injectivity') , fv_kind )  }
       ; (info', fv2) <- rn_info info
       ; return (FamilyDecl { fdLName = tycon', fdTyVars = tyvars'
                            , fdInfo = info', fdResultSig = res_sig'
                            , fdInjectivityAnn = injectivity' }
                , fv1 `plusFV` fv2) }
  where
     doc = TyFamilyCtx tycon

     ----------------------
     rn_info (ClosedTypeFamily (Just eqns))
       = do { (eqns', fvs) <- rnList (rnTyFamInstEqn Nothing) eqns
                                                    -- no class context,
            ; return (ClosedTypeFamily (Just eqns'), fvs) }
     rn_info (ClosedTypeFamily Nothing)
       = return (ClosedTypeFamily Nothing, emptyFVs)
     rn_info OpenTypeFamily = return (OpenTypeFamily, emptyFVs)
     rn_info DataFamily     = return (DataFamily, emptyFVs)

rnFamResultSig :: HsDocContext -> FamilyResultSig RdrName
               -> RnM (FamilyResultSig Name, FreeVars)
rnFamResultSig _ NoSig
   = return (NoSig, emptyFVs)
rnFamResultSig doc (KindSig kind)
   = do { (rndKind, ftvs) <- rnLHsKind doc kind
        ;  return (KindSig rndKind, ftvs) }
rnFamResultSig doc (TyVarSig tvbndr)
   = do { -- `TyVarSig` tells us that user named the result of a type family by
          -- writing `= tyvar` or `= (tyvar :: kind)`. In such case we want to
          -- be sure that the supplied result name is not identical to an
          -- already in-scope type variables:
          --
          --  (a) one of already declared type family arguments. Example of
          --      disallowed declaration:
          --        type family F a = a
          --
          --  (b) already in-scope type variable. This second case might happen
          --      for associated types, where type class head bounds some type
          --      variables. Example of disallowed declaration:
          --         class C a b where
          --            type F b = a | a -> b
          -- Both are caught by the "in-scope" check that comes next
          rdr_env <- getLocalRdrEnv
       ;  let resName = hsLTyVarName tvbndr
       ;  when (resName `elemLocalRdrEnv` rdr_env) $
          addErrAt (getLoc tvbndr) $
                     (hsep [ text "Type variable", quotes (ppr resName) <> comma
                           , text "naming a type family result,"
                           ] $$
                      text "shadows an already bound type variable")

       ; bindHsTyVars doc Nothing  -- this might be a lie, but it's used for
                                   -- scoping checks that are irrelevant here
                      []  -- no kvs, as they're already in scope
                      (mkHsQTvs [tvbndr]) $ \ rn_tvbndrs ->
         return $ case hsQTvExplicit rn_tvbndrs of
                   [tvbndr'] -> (TyVarSig tvbndr', unitFV (hsLTyVarName tvbndr'))
                   _         -> pprPanic "rnFamResultSig" (ppr tvbndr $$
                                                           ppr rn_tvbndrs) }

-- Note [Renaming injectivity annotation]
-- ~~~~~~~~~~~~~~~~~~~~~~~~~~~~~~~~~~~~~~
--
-- During renaming of injectivity annotation we have to make several checks to
-- make sure that it is well-formed.  At the moment injectivity annotation
-- consists of a single injectivity condition, so the terms "injectivity
-- annotation" and "injectivity condition" might be used interchangeably.  See
-- Note [Injectivity annotation] for a detailed discussion of currently allowed
-- injectivity annotations.
--
-- Checking LHS is simple because the only type variable allowed on the LHS of
-- injectivity condition is the variable naming the result in type family head.
-- Example of disallowed annotation:
--
--     type family Foo a b = r | b -> a
--
-- Verifying RHS of injectivity consists of checking that:
--
--  1. only variables defined in type family head appear on the RHS (kind
--     variables are also allowed).  Example of disallowed annotation:
--
--        type family Foo a = r | r -> b
--
--  2. for associated types the result variable does not shadow any of type
--     class variables. Example of disallowed annotation:
--
--        class Foo a b where
--           type F a = b | b -> a
--
-- Breaking any of these assumptions results in an error.

-- | Rename injectivity annotation. Note that injectivity annotation is just the
-- part after the "|".  Everything that appears before it is renamed in
-- rnFamDecl.
rnInjectivityAnn :: LHsQTyVars Name            -- ^ Type variables declared in
                                               --   type family head
                 -> LFamilyResultSig Name      -- ^ Result signature
                 -> LInjectivityAnn RdrName    -- ^ Injectivity annotation
                 -> RnM (LInjectivityAnn Name)
rnInjectivityAnn tvBndrs (L _ (TyVarSig resTv))
                 (L srcSpan (InjectivityAnn injFrom injTo))
 = do
   { (injDecl'@(L _ (InjectivityAnn injFrom' injTo')), noRnErrors)
          <- askNoErrs $
             bindLocalNames [hsLTyVarName resTv] $
             -- The return type variable scopes over the injectivity annotation
             -- e.g.   type family F a = (r::*) | r -> a
             do { injFrom' <- rnLTyVar injFrom
                ; injTo'   <- mapM rnLTyVar injTo
                ; return $ L srcSpan (InjectivityAnn injFrom' injTo') }

   ; let tvNames  = Set.fromList $ hsLKiTyVarNames tvBndrs
         resName  = hsLTyVarName resTv
         -- See Note [Renaming injectivity annotation]
         lhsValid = EQ == (stableNameCmp resName (unLoc injFrom'))
         rhsValid = Set.fromList (map unLoc injTo') `Set.difference` tvNames

   -- if renaming of type variables ended with errors (eg. there were
   -- not-in-scope variables) don't check the validity of injectivity
   -- annotation. This gives better error messages.
   ; when (noRnErrors && not lhsValid) $
        addErrAt (getLoc injFrom)
              ( vcat [ text $ "Incorrect type variable on the LHS of "
                           ++ "injectivity condition"
              , nest 5
              ( vcat [ text "Expected :" <+> ppr resName
                     , text "Actual   :" <+> ppr injFrom ])])

   ; when (noRnErrors && not (Set.null rhsValid)) $
      do { let errorVars = Set.toList rhsValid
         ; addErrAt srcSpan $ ( hsep
                        [ text "Unknown type variable" <> plural errorVars
                        , text "on the RHS of injectivity condition:"
                        , interpp'SP errorVars ] ) }

   ; return injDecl' }

-- We can only hit this case when the user writes injectivity annotation without
-- naming the result:
--
--   type family F a | result -> a
--   type family F a :: * | result -> a
--
-- So we rename injectivity annotation like we normally would except that
-- this time we expect "result" to be reported not in scope by rnLTyVar.
rnInjectivityAnn _ _ (L srcSpan (InjectivityAnn injFrom injTo)) =
   setSrcSpan srcSpan $ do
   (injDecl', _) <- askNoErrs $ do
     injFrom' <- rnLTyVar injFrom
     injTo'   <- mapM rnLTyVar injTo
     return $ L srcSpan (InjectivityAnn injFrom' injTo')
   return $ injDecl'

{-
Note [Stupid theta]
~~~~~~~~~~~~~~~~~~~
Trac #3850 complains about a regression wrt 6.10 for
     data Show a => T a
There is no reason not to allow the stupid theta if there are no data
constructors.  It's still stupid, but does no harm, and I don't want
to cause programs to break unnecessarily (notably HList).  So if there
are no data constructors we allow h98_style = True
-}

depAnalTyClDecls :: [(LTyClDecl Name, FreeVars)] -> [SCC (LTyClDecl Name)]
-- See Note [Dependency analysis of type and class decls]
depAnalTyClDecls ds_w_fvs
  = stronglyConnCompFromEdgedVertices edges
  where
    edges = [ (d, tcdName (unLoc d), map get_parent (nameSetElems fvs))
            | (d, fvs) <- ds_w_fvs ]

    -- We also need to consider data constructor names since
    -- they may appear in types because of promotion.
    get_parent n = lookupNameEnv assoc_env n `orElse` n

    assoc_env :: NameEnv Name   -- Maps a data constructor back
                                -- to its parent type constructor
    assoc_env = mkNameEnv $ concat assoc_env_list
    assoc_env_list = do
      (L _ d, _) <- ds_w_fvs
      case d of
        ClassDecl { tcdLName = L _ cls_name
                  , tcdATs = ats }
          -> do L _ (FamilyDecl { fdLName = L _ fam_name }) <- ats
                return [(fam_name, cls_name)]
        DataDecl { tcdLName = L _ data_name
                 , tcdDataDefn = HsDataDefn { dd_cons = cons } }
          -> do L _ dc <- cons
                return $ zip (map unLoc $ con_names dc) (repeat data_name)
        _ -> []

{-
Note [Dependency analysis of type and class decls]
~~~~~~~~~~~~~~~~~~~~~~~~~~~~~~~~~~~~~~~~~~~~~~~~~~
We need to do dependency analysis on type and class declarations
else we get bad error messages.  Consider

     data T f a = MkT f a
     data S f a = MkS f (T f a)

This has a kind error, but the error message is better if you
check T first, (fixing its kind) and *then* S.  If you do kind
inference together, you might get an error reported in S, which
is jolly confusing.  See Trac #4875

Note [Role annotations in the renamer]
~~~~~~~~~~~~~~~~~~~~~~~~~~~~~~~~~~~~~~
We must ensure that a type's role annotation is put in the same group as the
proper type declaration. This is because role annotations are needed during
type-checking when creating the type's TyCon. So, rnRoleAnnots builds a
NameEnv (LRoleAnnotDecl Name) that maps a name to a role annotation for that
type, if any. Then, this map can be used to add the role annotations to the
groups after dependency analysis.

This process checks for duplicate role annotations, where we must be careful
to do the check *before* renaming to avoid calling all unbound names duplicates
of one another.

The renaming process, as usual, might identify and report errors for unbound
names. We exclude the annotations for unbound names in the annotation
environment to avoid spurious errors for orphaned annotations.

We then (in rnTyClDecls) do a check for orphan role annotations (role
annotations without an accompanying type decl). The check works by folding
over raw_groups (of type [[TyClDecl Name]]), selecting out the relevant
role declarations for each group, as well as diminishing the annotation
environment. After the fold is complete, anything left over in the name
environment must be an orphan, and errors are generated.

An earlier version of this algorithm short-cut the orphan check by renaming
only with names declared in this module. But, this check is insufficient in
the case of staged module compilation (Template Haskell, GHCi).
See #8485. With the new lookup process (which includes types declared in other
modules), we get better error messages, too.

*********************************************************
*                                                      *
\subsection{Support code for type/data declarations}
*                                                      *
*********************************************************

Note [Quantification in data constructor declarations]
~~~~~~~~~~~~~~~~~~~~~~~~~~~~~~~~~~~~~~~~~~~~~~~~~~~~~~
Four cases, afer renaming
  * ResTyH98
     - data T a = forall b. MkT { x :: b -> a }
       The 'b' is explicitly declared;
       con_qvars = [b]

     - data T a = MkT { x :: a -> b }
       Do *not* implicitly quantify over 'b'; it is
       simply out of scope.  con_qvars = []

  * ResTyGADT
     - data T a where { MkT :: forall b. (b -> a) -> T a }
       con_qvars = [a,b]

     - data T a where { MkT :: (b -> a) -> T a }
       con_qvars = [a,b], by implicit quantification
                          of the type signature
       It is uncomfortable that we add implicitly-bound
       type variables to the HsQTyVars, which usually
       only has explicitly-bound type variables
-}

---------------
badAssocRhs :: [Name] -> RnM ()
badAssocRhs ns
  = addErr (hang (ptext (sLit "The RHS of an associated type declaration mentions")
                  <+> pprWithCommas (quotes . ppr) ns)
               2 (ptext (sLit "All such variables must be bound on the LHS")))

-----------------
rnConDecls :: [LConDecl RdrName] -> RnM ([LConDecl Name], FreeVars)
rnConDecls = mapFvRn (wrapLocFstM rnConDecl)

rnConDecl :: ConDecl RdrName -> RnM (ConDecl Name, FreeVars)
rnConDecl decl@(ConDecl { con_names = names, con_qvars = qtvs
                        , con_cxt = lcxt@(L loc cxt), con_details = details
                        , con_res = res_ty, con_doc = mb_doc
                        , con_explicit = explicit })
  = do  { mapM_ (addLocM checkConName) names
<<<<<<< HEAD
        ; new_names <- mapM lookupLocatedTopBndrRn names

           -- For H98 syntax, the tvs are the existential ones
           -- For GADT syntax, the tvs are all the quantified tyvars
           -- Hence the 'filter' in the ResTyH98 case only
        ; rdr_env <- getLocalRdrEnv
        ; let arg_tys        = hsConDeclArgTys details
        ; free_kity_vars <- case res_ty of
                ResTyH98 -> filterInScope rdr_env <$> get_rdr_tvs arg_tys
                ResTyGADT _ ty -> get_rdr_tvs (arg_tys ++ [ty])
        ; let all_free_vars  = freeKiTyVarsAllVars free_kity_vars

         -- With an Explicit forall, check for unused binders
         -- With Implicit, find the mentioned ones, and use them as binders
         -- With Qualified, do the same as with Implicit, but give a warning
         --   See Note [Context quantification]
        ; (kvs, new_tvs) <- case expl of
            Implicit -> return ([], mkHsQTvs $ userHsLTyVarBndrs loc all_free_vars)
            Qualified -> do { warnContextQuantification
                                (docOfHsDocContext doc)
                                (userHsLTyVarBndrs loc all_free_vars)
                            ; return ([], mkHsQTvs $
                                          userHsLTyVarBndrs loc all_free_vars) }
            Explicit -> do { warnUnusedForAlls (docOfHsDocContext doc)
                                               tvs free_kity_vars
                           ; return (freeKiTyVarsKindVars free_kity_vars, tvs) }

        ; mb_doc' <- rnMbLHsDoc mb_doc

        ; bindHsTyVars doc Nothing kvs new_tvs $ \new_tyvars -> do
=======
        ; new_names    <- mapM lookupLocatedTopBndrRn names
        ; mb_doc'      <- rnMbLHsDoc mb_doc
        ; let (kvs, qtvs') = get_con_qtvs qtvs (hsConDeclArgTys details) res_ty

        ; bindHsQTyVars doc Nothing kvs qtvs' $ \new_tyvars -> do
>>>>>>> 1e041b73
        { (new_context, fvs1) <- rnContext doc lcxt
        ; (new_details, fvs2) <- rnConDeclDetails (unLoc $ head new_names) doc details
        ; (new_details', new_res_ty, fvs3)
                     <- rnConResult doc (map unLoc new_names) new_details res_ty
        ; traceRn (text "rnConDecl" <+> ppr names <+> vcat
             [ text "free_kvs:" <+> ppr kvs
             , text "qtvs:" <+> ppr qtvs
             , text "qtvs':" <+> ppr qtvs' ])
        ; let all_fvs = fvs1 `plusFV` fvs2 `plusFV` fvs3
        ; warnUnusedForAlls (inHsDocContext doc) (hsQTvBndrs new_tyvars) all_fvs
        ; return (decl { con_names = new_names, con_qvars = new_tyvars
                       , con_cxt = new_context, con_details = new_details'
                       , con_res = new_res_ty, con_doc = mb_doc' },
                  all_fvs) }}
 where
    doc = ConDeclCtx names
    get_rdr_tvs tys = extractHsTysRdrTyVars (cxt ++ tys)

    get_con_qtvs :: LHsQTyVars RdrName -> [LHsType RdrName]
                 -> ResType (LHsType RdrName)
                 -> ([RdrName], LHsQTyVars RdrName)
    get_con_qtvs qtvs arg_tys ResTyH98
      | explicit   -- data T = forall a. MkT (a -> a)
      = (free_kvs, qtvs)
      | otherwise  -- data T = MkT (a -> a)
      = ([], mkHsQTvs [])
      where
        (free_kvs, _) = get_rdr_tvs arg_tys

    get_con_qtvs qtvs arg_tys (ResTyGADT _ ty)
      | explicit  -- data T x where { MkT :: forall a. a -> T a }
      = (free_kvs, qtvs)
      | otherwise -- data T x where { MkT :: a -> T a }
      = (free_kvs, mkHsQTvs (userHsTyVarBndrs loc free_tvs))
      where
        (free_kvs, free_tvs) = get_rdr_tvs (ty : arg_tys)

rnConResult :: HsDocContext -> [Name]
            -> HsConDetails (LHsType Name) (Located [LConDeclField Name])
            -> ResType (LHsType RdrName)
            -> RnM (HsConDetails (LHsType Name) (Located [LConDeclField Name]),
                    ResType (LHsType Name), FreeVars)
rnConResult _   _   details ResTyH98 = return (details, ResTyH98, emptyFVs)
rnConResult doc _con details (ResTyGADT ls ty)
  = do { (ty', fvs) <- rnLHsType doc ty
       ; let (arg_tys, res_ty) = splitHsFunType ty'
                -- We can finally split it up,
                -- now the renamer has dealt with fixities
                -- See Note [Sorting out the result type] in RdrHsSyn

       ; case details of
           InfixCon {}  -> pprPanic "rnConResult" (ppr ty)
           -- See Note [Sorting out the result type] in RdrHsSyn

           RecCon {}    -> do { unless (null arg_tys)
                                       (addErr (badRecResTy doc))
                              ; return (details, ResTyGADT ls res_ty, fvs) }

           PrefixCon {} -> return (PrefixCon arg_tys, ResTyGADT ls res_ty, fvs)}

rnConDeclDetails
   :: Name
   -> HsDocContext
   -> HsConDetails (LHsType RdrName) (Located [LConDeclField RdrName])
   -> RnM (HsConDetails (LHsType Name) (Located [LConDeclField Name]), FreeVars)
rnConDeclDetails _ doc (PrefixCon tys)
  = do { (new_tys, fvs) <- rnLHsTypes doc tys
       ; return (PrefixCon new_tys, fvs) }

rnConDeclDetails _ doc (InfixCon ty1 ty2)
  = do { (new_ty1, fvs1) <- rnLHsType doc ty1
       ; (new_ty2, fvs2) <- rnLHsType doc ty2
       ; return (InfixCon new_ty1 new_ty2, fvs1 `plusFV` fvs2) }

rnConDeclDetails con doc (RecCon (L l fields))
  = do  { fls <- lookupConstructorFields con
        ; (new_fields, fvs) <- rnConDeclFields fls doc fields
                -- No need to check for duplicate fields
                -- since that is done by RnNames.extendGlobalRdrEnvRn
        ; return (RecCon (L l new_fields), fvs) }

-------------------------------------------------
badRecResTy :: HsDocContext -> SDoc
badRecResTy ctxt = withHsDocContext ctxt $
                   ptext (sLit "Malformed constructor signature")

-- | Brings pattern synonym names and also pattern synonym selectors
-- from record pattern synonyms into scope.
extendPatSynEnv :: HsValBinds RdrName -> MiniFixityEnv
                -> ([Name] -> TcRnIf TcGblEnv TcLclEnv a) -> TcM a
extendPatSynEnv val_decls local_fix_env thing = do {
     names_with_fls <- new_ps val_decls
   ; let pat_syn_bndrs =
          concat [name: map flSelector fields | (name, fields) <- names_with_fls]
   ; let avails = map patSynAvail pat_syn_bndrs
   ; (gbl_env, lcl_env) <-
        extendGlobalRdrEnvRn avails local_fix_env


   ; let field_env' = extendNameEnvList (tcg_field_env gbl_env) names_with_fls
         final_gbl_env = gbl_env { tcg_field_env = field_env' }
   ; setEnvs (final_gbl_env, lcl_env) (thing pat_syn_bndrs) }
  where
    new_ps :: HsValBinds RdrName -> TcM [(Name, [FieldLabel])]
    new_ps (ValBindsIn binds _) = foldrBagM new_ps' [] binds
    new_ps _ = panic "new_ps"

    new_ps' :: LHsBindLR RdrName RdrName
            -> [(Name, [FieldLabel])]
            -> TcM [(Name, [FieldLabel])]
    new_ps' bind names
      | L bind_loc (PatSynBind (PSB { psb_id = L _ n
                                    , psb_args = RecordPatSyn as })) <- bind
      = do
          bnd_name <- newTopSrcBinder (L bind_loc n)
          let rnames = map recordPatSynSelectorId as
              mkFieldOcc :: Located RdrName -> LFieldOcc RdrName
              mkFieldOcc (L l name) = L l (FieldOcc name PlaceHolder)
              field_occs =  map mkFieldOcc rnames
          flds     <- mapM (newRecordSelector False [bnd_name]) field_occs
          return ((bnd_name, flds): names)
      | L bind_loc (PatSynBind (PSB { psb_id = L _ n})) <- bind
      = do
        bnd_name <- newTopSrcBinder (L bind_loc n)
        return ((bnd_name, []): names)
      | otherwise
      = return names

{-
*********************************************************
*                                                      *
\subsection{Support code to rename types}
*                                                      *
*********************************************************
-}

rnFds :: [Located (FunDep (Located RdrName))]
  -> RnM [Located (FunDep (Located Name))]
rnFds fds
  = mapM (wrapLocM rn_fds) fds
  where
    rn_fds (tys1, tys2)
      = do { tys1' <- rnHsTyVars tys1
           ; tys2' <- rnHsTyVars tys2
           ; return (tys1', tys2') }

rnHsTyVars :: [Located RdrName] -> RnM [Located Name]
rnHsTyVars tvs  = mapM rnHsTyVar tvs

rnHsTyVar :: Located RdrName -> RnM (Located Name)
rnHsTyVar (L l tyvar) = do
  tyvar' <- lookupOccRn tyvar
  return (L l tyvar')

{-
*********************************************************
*                                                      *
        findSplice
*                                                      *
*********************************************************

This code marches down the declarations, looking for the first
Template Haskell splice.  As it does so it
        a) groups the declarations into a HsGroup
        b) runs any top-level quasi-quotes
-}

findSplice :: [LHsDecl RdrName] -> RnM (HsGroup RdrName, Maybe (SpliceDecl RdrName, [LHsDecl RdrName]))
findSplice ds = addl emptyRdrGroup ds

addl :: HsGroup RdrName -> [LHsDecl RdrName]
     -> RnM (HsGroup RdrName, Maybe (SpliceDecl RdrName, [LHsDecl RdrName]))
-- This stuff reverses the declarations (again) but it doesn't matter
addl gp []           = return (gp, Nothing)
addl gp (L l d : ds) = add gp l d ds


add :: HsGroup RdrName -> SrcSpan -> HsDecl RdrName -> [LHsDecl RdrName]
    -> RnM (HsGroup RdrName, Maybe (SpliceDecl RdrName, [LHsDecl RdrName]))

-- #10047: Declaration QuasiQuoters are expanded immediately, without
--         causing a group split
add gp _ (SpliceD (SpliceDecl (L _ qq@HsQuasiQuote{}) _)) ds
  = do { (ds', _) <- rnTopSpliceDecls qq
       ; addl gp (ds' ++ ds)
       }

add gp loc (SpliceD splice@(SpliceDecl _ flag)) ds
  = do { -- We've found a top-level splice.  If it is an *implicit* one
         -- (i.e. a naked top level expression)
         case flag of
           ExplicitSplice -> return ()
           ImplicitSplice -> do { th_on <- xoptM Opt_TemplateHaskell
                                ; unless th_on $ setSrcSpan loc $
                                  failWith badImplicitSplice }

       ; return (gp, Just (splice, ds)) }
  where
    badImplicitSplice = ptext (sLit "Parse error: naked expression at top level")
                     $$ ptext (sLit "Perhaps you intended to use TemplateHaskell")

-- Class declarations: pull out the fixity signatures to the top
add gp@(HsGroup {hs_tyclds = ts, hs_fixds = fs}) l (TyClD d) ds
  | isClassDecl d
  = let fsigs = [ L l f | L l (FixSig f) <- tcdSigs d ] in
    addl (gp { hs_tyclds = add_tycld (L l d) ts, hs_fixds = fsigs ++ fs}) ds
  | otherwise
  = addl (gp { hs_tyclds = add_tycld (L l d) ts }) ds

-- Signatures: fixity sigs go a different place than all others
add gp@(HsGroup {hs_fixds = ts}) l (SigD (FixSig f)) ds
  = addl (gp {hs_fixds = L l f : ts}) ds
add gp@(HsGroup {hs_valds = ts}) l (SigD d) ds
  = addl (gp {hs_valds = add_sig (L l d) ts}) ds

-- Value declarations: use add_bind
add gp@(HsGroup {hs_valds  = ts}) l (ValD d) ds
  = addl (gp { hs_valds = add_bind (L l d) ts }) ds

-- Role annotations: added to the TyClGroup
add gp@(HsGroup {hs_tyclds = ts}) l (RoleAnnotD d) ds
  = addl (gp { hs_tyclds = add_role_annot (L l d) ts }) ds

-- The rest are routine
add gp@(HsGroup {hs_instds = ts})  l (InstD d) ds
  = addl (gp { hs_instds = L l d : ts }) ds
add gp@(HsGroup {hs_derivds = ts})  l (DerivD d) ds
  = addl (gp { hs_derivds = L l d : ts }) ds
add gp@(HsGroup {hs_defds  = ts})  l (DefD d) ds
  = addl (gp { hs_defds = L l d : ts }) ds
add gp@(HsGroup {hs_fords  = ts}) l (ForD d) ds
  = addl (gp { hs_fords = L l d : ts }) ds
add gp@(HsGroup {hs_warnds  = ts})  l (WarningD d) ds
  = addl (gp { hs_warnds = L l d : ts }) ds
add gp@(HsGroup {hs_annds  = ts}) l (AnnD d) ds
  = addl (gp { hs_annds = L l d : ts }) ds
add gp@(HsGroup {hs_ruleds  = ts}) l (RuleD d) ds
  = addl (gp { hs_ruleds = L l d : ts }) ds
add gp@(HsGroup {hs_vects  = ts}) l (VectD d) ds
  = addl (gp { hs_vects = L l d : ts }) ds
add gp l (DocD d) ds
  = addl (gp { hs_docs = (L l d) : (hs_docs gp) })  ds

add_tycld :: LTyClDecl a -> [TyClGroup a] -> [TyClGroup a]
add_tycld d []       = [TyClGroup { group_tyclds = [d], group_roles = [] }]
add_tycld d (ds@(TyClGroup { group_tyclds = tyclds }):dss)
  = ds { group_tyclds = d : tyclds } : dss

add_role_annot :: LRoleAnnotDecl a -> [TyClGroup a] -> [TyClGroup a]
add_role_annot d [] = [TyClGroup { group_tyclds = [], group_roles = [d] }]
add_role_annot d (tycls@(TyClGroup { group_roles = roles }) : rest)
  = tycls { group_roles = d : roles } : rest

add_bind :: LHsBind a -> HsValBinds a -> HsValBinds a
add_bind b (ValBindsIn bs sigs) = ValBindsIn (bs `snocBag` b) sigs
add_bind _ (ValBindsOut {})     = panic "RdrHsSyn:add_bind"

add_sig :: LSig a -> HsValBinds a -> HsValBinds a
add_sig s (ValBindsIn bs sigs) = ValBindsIn bs (s:sigs)
add_sig _ (ValBindsOut {})     = panic "RdrHsSyn:add_sig"<|MERGE_RESOLUTION|>--- conflicted
+++ resolved
@@ -603,25 +603,13 @@
                      (L loc _ : ps) -> combineSrcSpans loc (getLoc (last ps))
        ; tv_rdr_names <- extractHsTysRdrTyVars pats
 
-<<<<<<< HEAD
        ; var_names <- mapM (newTyVarNameRn mb_cls . L loc . unLoc) $
                       freeKiTyVarsAllVars tv_rdr_names
              -- All the free vars of the family patterns
              -- with a sensible binding location
        ; ((pats', payload'), fvs)
               <- bindLocalNamesFV var_names $
-                 do { (pats', pat_fvs) <- rnLHsTypes doc pats
-=======
-       ; rdr_env  <- getLocalRdrEnv
-       ; kv_names <- mapM (newTyVarNameRn mb_cls rdr_env loc) kv_rdr_names
-       ; tv_names <- mapM (newTyVarNameRn mb_cls rdr_env loc) tv_rdr_names
-             -- All the free vars of the family patterns
-             -- with a sensible binding location
-       ; ((pats', payload'), fvs)
-              <- bindLocalNamesFV kv_names $
-                 bindLocalNamesFV tv_names $
-                 do { (pats', pat_fvs)    <- rnLHsTypes (FamPatCtx tycon) pats
->>>>>>> 1e041b73
+                 do { (pats', pat_fvs) <- rnLHsTypes (FamPatCtx tycon) pats
                     ; (payload', rhs_fvs) <- rnPayload doc payload
 
                          -- See Note [Renaming associated types]
@@ -638,13 +626,7 @@
 
        ; let all_fvs = fvs `addOneFV` unLoc tycon'
        ; return (tycon',
-<<<<<<< HEAD
-                 HsWB { hswb_cts = pats', hswb_vars = var_names
-                      , hswb_wcs = awcs },
-=======
-                 HsIB { hsib_body = pats'
-                      , hsib_kvs = kv_names, hsib_tvs = tv_names },
->>>>>>> 1e041b73
+                 HsIB { hsib_body = pats', hsib_vars = var_names },
                  payload',
                  all_fvs) }
              -- type instance => use, hence addOneFV
@@ -1568,44 +1550,11 @@
                         , con_res = res_ty, con_doc = mb_doc
                         , con_explicit = explicit })
   = do  { mapM_ (addLocM checkConName) names
-<<<<<<< HEAD
-        ; new_names <- mapM lookupLocatedTopBndrRn names
-
-           -- For H98 syntax, the tvs are the existential ones
-           -- For GADT syntax, the tvs are all the quantified tyvars
-           -- Hence the 'filter' in the ResTyH98 case only
-        ; rdr_env <- getLocalRdrEnv
-        ; let arg_tys        = hsConDeclArgTys details
-        ; free_kity_vars <- case res_ty of
-                ResTyH98 -> filterInScope rdr_env <$> get_rdr_tvs arg_tys
-                ResTyGADT _ ty -> get_rdr_tvs (arg_tys ++ [ty])
-        ; let all_free_vars  = freeKiTyVarsAllVars free_kity_vars
-
-         -- With an Explicit forall, check for unused binders
-         -- With Implicit, find the mentioned ones, and use them as binders
-         -- With Qualified, do the same as with Implicit, but give a warning
-         --   See Note [Context quantification]
-        ; (kvs, new_tvs) <- case expl of
-            Implicit -> return ([], mkHsQTvs $ userHsLTyVarBndrs loc all_free_vars)
-            Qualified -> do { warnContextQuantification
-                                (docOfHsDocContext doc)
-                                (userHsLTyVarBndrs loc all_free_vars)
-                            ; return ([], mkHsQTvs $
-                                          userHsLTyVarBndrs loc all_free_vars) }
-            Explicit -> do { warnUnusedForAlls (docOfHsDocContext doc)
-                                               tvs free_kity_vars
-                           ; return (freeKiTyVarsKindVars free_kity_vars, tvs) }
-
-        ; mb_doc' <- rnMbLHsDoc mb_doc
-
-        ; bindHsTyVars doc Nothing kvs new_tvs $ \new_tyvars -> do
-=======
         ; new_names    <- mapM lookupLocatedTopBndrRn names
         ; mb_doc'      <- rnMbLHsDoc mb_doc
         ; let (kvs, qtvs') = get_con_qtvs qtvs (hsConDeclArgTys details) res_ty
 
         ; bindHsQTyVars doc Nothing kvs qtvs' $ \new_tyvars -> do
->>>>>>> 1e041b73
         { (new_context, fvs1) <- rnContext doc lcxt
         ; (new_details, fvs2) <- rnConDeclDetails (unLoc $ head new_names) doc details
         ; (new_details', new_res_ty, fvs3)
@@ -1626,22 +1575,22 @@
 
     get_con_qtvs :: LHsQTyVars RdrName -> [LHsType RdrName]
                  -> ResType (LHsType RdrName)
-                 -> ([RdrName], LHsQTyVars RdrName)
+                 -> RnM ([RdrName], LHsQTyVars RdrName)
     get_con_qtvs qtvs arg_tys ResTyH98
       | explicit   -- data T = forall a. MkT (a -> a)
-      = (free_kvs, qtvs)
+      = do { free_vars <- get_rdr_tvs arg_tys
+           ; return (freeKiTyVarsKindVars free_vars, qtvs) }
       | otherwise  -- data T = MkT (a -> a)
-      = ([], mkHsQTvs [])
-      where
-        (free_kvs, _) = get_rdr_tvs arg_tys
+      = return ([], mkHsQTvs [])
 
     get_con_qtvs qtvs arg_tys (ResTyGADT _ ty)
-      | explicit  -- data T x where { MkT :: forall a. a -> T a }
-      = (free_kvs, qtvs)
-      | otherwise -- data T x where { MkT :: a -> T a }
-      = (free_kvs, mkHsQTvs (userHsTyVarBndrs loc free_tvs))
-      where
-        (free_kvs, free_tvs) = get_rdr_tvs (ty : arg_tys)
+      = do { free_vars <- get_rdr_tvs (arg_tys ++ [ty])
+           ; return $ if explicit
+                        -- data T x where { MkT :: forall a. a -> T a }
+                      then (freeKiTyVarsKindVars free_vars, qtvs)
+
+                        -- data T x where { MkT :: a -> T a }
+                      else (freeKiTyVarsAllVars free_vars, mkHsQTvs []) }
 
 rnConResult :: HsDocContext -> [Name]
             -> HsConDetails (LHsType Name) (Located [LConDeclField Name])
