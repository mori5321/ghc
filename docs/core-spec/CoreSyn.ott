%%
%% CoreSyn.ott
%%
%% defines formal version of core syntax
%%
%% See accompanying README file

embed {{ tex-preamble
  \newcommand{\coderef}[2]{\ghcfile{#1}:\texttt{#2}%
}
  \newcommand{\keyword}[1]{\textbf{#1} }
  \newcommand{\labeledjudge}[1]{\vdash_{\!\!\mathsf{#1} } }
  \newcommand{\ctor}[1]{\texttt{#1}%
}
}}

%%%%%%%%%%%%%%%%%%%%%%%%%%%%%%%%%%%%%%%%%%%%%%%%%%%%%%%%%%%%%%%%
%%  Metavariables  %%%%%%%%%%%%%%%%%%%%%%%%%%%%%%%%%%%%%%%%%%%%%
%%%%%%%%%%%%%%%%%%%%%%%%%%%%%%%%%%%%%%%%%%%%%%%%%%%%%%%%%%%%%%%%

metavar x, c ::=   {{ com Term-level variable names }}
metavar alpha {{ tex \alpha }}, beta {{ tex \beta }} ::=
  {{ com Type-level variable names }}
metavar N ::=   {{ com Type-level constructor names }}
metavar M ::=   {{ com Axiom rule names }}

indexvar i, j, kk {{ tex k }}, aa {{ tex a }}, bb {{ tex b }}, cc {{ tex c }} ::= {{ com Indices to be used in lists }}

%%%%%%%%%%%%%%%%%%%%%%%%%%%%%%%%%%%%%%%%%%%%%%%%%%%%%%%%%%%%%%%%
%%  Syntax  %%%%%%%%%%%%%%%%%%%%%%%%%%%%%%%%%%%%%%%%%%%%%%%%%%%%
%%%%%%%%%%%%%%%%%%%%%%%%%%%%%%%%%%%%%%%%%%%%%%%%%%%%%%%%%%%%%%%%

grammar

lit {{ tex \textsf{lit} }} :: 'Literal_' ::=
  {{ com Literals, \coderef{basicTypes/Literal.lhs}{Literal} }}

z :: 'Name_' ::= {{ com Term or type name }}
  | alpha           ::   :: Type    {{ com Type-level name }}
  | x               ::   :: Term    {{ com Term-level name }}

n, m, aname {{ tex \alpha }}, xname {{ tex x }} :: 'Var_' ::= {{ com Variable names, \coderef{basicTypes/Var.lhs}{Var} }}
  | z _ t           ::   :: IdOrTyVar   {{ com Name, labeled with type/kind }}
    {{ tex {[[z]]}^{[[t]]} }}
  | z $             :: M :: NoSupScript {{ com Name without an explicit type/kind }}
  | K               :: M :: DataCon     {{ com Data constructor }}

vars :: 'Vars_' ::= {{ com List of variables }}
  | </ ni // , // i />       ::   :: List
  | fv ( t )                 :: M :: fv_t
    {{ tex \textit{fv}([[t]]) }}
  | fv ( e )                 :: M :: fv_e
    {{ tex \textit{fv}([[e]]) }}
  | empty                    :: M :: empty
  | vars1 \inter vars2       :: M :: intersection
    {{ tex [[vars1]] \cap [[vars2]] }}

e, u :: 'Expr_' ::= {{ com Expressions, \coderef{coreSyn/CoreSyn.lhs}{Expr} }}
  | n                                            ::   :: Var  {{ com \ctor{Var}: Variable }}
  | lit                                          ::   :: Lit  {{ com \ctor{Lit}: Literal }}
  | e1 e2                                        ::   :: App  {{ com \ctor{App}: Application }}
  | \ n . e                                      ::   :: Lam  {{ com \ctor{Lam}: Abstraction }}
  | let binding in e                             ::   :: Let  {{ com \ctor{Let}: Variable binding }}
  | case e as n return t of </ alti // | // i /> ::   :: Case {{ com \ctor{Case}: Pattern match }}
  | e |> g                                       ::   :: Cast {{ com \ctor{Cast}: Cast }}
  | e { tick }                                   ::   :: Tick {{ com \ctor{Tick}: Internal note }}
    {{ tex {[[e]]}_{\{[[tick]]\} } }}
  | t                                            ::   :: Type {{ com \ctor{Type}: Type }}
  | g                                            ::   :: Coercion {{ com \ctor{Coercion}: Coercion }}
  | e subst                                      :: M :: Subst {{ com Substitution }}
  | ( e )                                        :: M :: Parens {{ com Parenthesized expression }}
  | e </ ui // i />                              :: M :: Apps {{ com Nested application }}
  | S ( n )                                      :: M :: Lookup {{ com Lookup in the runtime store }}
  | \\ e                                         :: M :: Newline
    {{ tex \qquad \\ \multicolumn{1}{r}{[[e]]} }}

binding :: 'Bind_' ::= {{ com Let-bindings, \coderef{coreSyn/CoreSyn.lhs}{Bind} }}
<<<<<<< HEAD
  | n = e                         ::   :: NonRec  {{ com \ctor{NonRec}: Non-recursive binding }}
  | rec </ ni = ei // and // i /> ::   :: Rec     {{ com \ctor{Rec}: Recursive binding }}
=======
  | n = e                         ::   :: NonRec  {{ com Non-recursive binding }}
  | rec </ ni = ei // ;; // i />  ::   :: Rec     {{ com Recursive binding }}
>>>>>>> 96dc041a

alt :: 'Alt_' ::= {{ com Case alternative, \coderef{coreSyn/CoreSyn.lhs}{Alt} }}
  | Kp </ ni // i /> -> e    ::   :: Alt  {{ com Constructor applied to fresh names }}

tick :: 'Tickish_' ::= {{ com Internal notes, \coderef{coreSyn/CoreSyn.lhs}{Tickish} }}

Kp {{ tex \mathbb{K} }} :: 'AltCon_' ::= {{ com Constructors used in patterns, \coderef{coreSyn/CoreSyn.lhs}{AltCon} }}
  | K        ::   :: DataAlt         {{ com \ctor{DataAlt}: Data constructor }}
  | lit      ::   :: LitAlt          {{ com \ctor{LitAlt}: Literal (such as an integer or character) }}
  | _        ::   :: DEFAULT         {{ com \ctor{DEFAULT}: Wildcard }}

program :: 'CoreProgram_' ::= {{ com A System FC program, \coderef{coreSyn/CoreSyn.lhs}{CoreProgram} }}
  | </ bindingi // i />  ::   :: CoreProgram  {{ com List of bindings }}

%% TYPES %%%%%%%%%%%%%%%%%%%%%%%%%%%%%%%%%%%%%%%%%%%%%%%%%%%%%%%

t {{ tex \tau }}, k {{ tex \kappa }}, s {{ tex \sigma }}, phi {{ tex \phi }}
  :: 'Type_' ::= {{ com Types/kinds, \coderef{types/TyCoRep.lhs}{Type} }}
  | n                       ::   :: TyVarTy       {{ com \ctor{TyVarTy}: Variable }}
  | t1 t2                   ::   :: AppTy         {{ com \ctor{AppTy}: Application }}
  | T </ ti // i />         ::   :: TyConApp      {{ com \ctor{TyConApp}: Application of type constructor }}
  | t1 -> t2                ::   :: FunTy         {{ com \ctor{ForAllTy (Anon ...) ...}: Function }}
  | forall n . t            ::   :: ForAllTy      {{ com \ctor{ForAllTy (Named ...) ...}: Type and coercion polymorphism }}
  | lit                     ::   :: LitTy         {{ com \ctor{LitTy}: Type-level literal }}
  | t |> g                  ::   :: CastTy        {{ com \ctor{CastTy}: Kind cast }}
  | g                       ::   :: CoercionTy    {{ com \ctor{CoercionTy}: Coercion used in type }}
  | tyConKind T             :: M :: tyConKind     {{ com \coderef{types/TyCon.lhs}{tyConKind} }}
  | t1 k1 ~# k2 t2          :: M :: unliftedEq    {{ com Metanotation for coercion types }}
    {{ tex [[t1]] \mathop{ {}^{[[k1]]}\!\! \sim_{\#}^{[[k2]]} } [[t2]] }}
  | t1 k1 ~Rep# k2 t2         :: M :: unliftedREq   {{ com Metanotation for coercion types }}
    {{ tex [[t1]] \mathop{ {}^{[[k1]]}\!\! \sim_{\mathsf{R}\#}^{[[k2]]} } [[t2]] }}
  | literalType lit         :: M :: literalType   {{ com \coderef{basicTypes/Literal.lhs}{literalType} }}
  | ( t )                   :: M :: parens        {{ com Parentheses }}
  | { t }                   :: M :: IParens       {{ com Invisible parentheses }}
    {{ tex [[t]] }}
  | t [ n |-> s ]           :: M :: TySubst       {{ com Type substitution }}
  | subst ( k )             :: M :: TySubstList   {{ com Type substitution list }}
  | t subst                 :: M :: TySubstListPost {{ com Type substitution list }}
  | dataConRepType K        :: M :: dataConRepType {{ com Type of DataCon }}
  | forall </ ni // , // i /> . t
                            :: M :: ForAllTys     {{ com Nested polymorphism }}
  | </ ti // i /> $ -> t'   :: M :: FunTys        {{ com Nested arrows }}

%% COERCIONS %%%%%%%%%%%%%%%%%%%%%%%%%%%%%%%%%%%%%%%%%%%%%%%%%%%

g {{ tex \gamma }}, h {{ tex \eta }} :: 'Coercion_' ::= {{ com Coercions, \coderef{types/TyCoRep.lhs}{Coercion} }}
  | < t > _ R               ::   :: Refl          {{ com \ctor{Refl}: Reflexivity }}
    {{ tex {\langle [[t]] \rangle}_{[[R]]} }}
  | T RA </ gi // i />      ::   :: TyConAppCo    {{ com \ctor{TyConAppCo}: Type constructor application }}
  | g1 g2                   ::   :: AppCo         {{ com \ctor{AppCo}: Application }}
  | forall z : h . g        ::   :: ForAllCo      {{ com \ctor{ForAllCo}: Polymorphism }}
    {{ tex [[forall]] [[z]]{:}[[h]].[[g]] }}
  | n                       ::   :: CoVarCo       {{ com \ctor{CoVarCo}: Variable }}
  | C ind </ gi // i />     ::   :: AxiomInstCo   {{ com \ctor{AxiomInstCo}: Axiom application }}
  | prov < t1 , t2 > _ R ^ ( h ) ::  :: UnivCo    {{ com \ctor{UnivCo}: Universal coercion }}
    {{ tex {}_{[[prov]]}{\langle [[t1]], [[t2]] \rangle}_{[[R]]}^{[[h]]} }}
  | sym g                   ::   :: SymCo         {{ com \ctor{SymCo}: Symmetry }}
  | g1 ; g2                 ::   :: TransCo       {{ com \ctor{TransCo}: Transitivity }}
  | mu </ ti // i /> $ </ gj // j />
                            ::   :: AxiomRuleCo   {{ com \ctor{AxiomRuleCo}: Axiom-rule application (for type-nats) }}
  | nth I g                 ::   :: NthCo         {{ com \ctor{NthCo}: Projection (0-indexed) }}
    {{ tex \textsf{nth}^{[[I]]}\,[[g]] }}
  | LorR g                  ::   :: LRCo          {{ com \ctor{LRCo}: Left/right projection }}
  | g @ h                   ::   :: InstCo        {{ com \ctor{InstCo}: Instantiation }}
  | g |> h                  ::   :: CoherenceCo   {{ com \ctor{CoherenceCo}: Coherence }}
  | kind g                  ::   :: KindCo        {{ com \ctor{KindCo}: Kind extraction }}
  | sub g                   ::   :: SubCo         {{ com \ctor{SubCo}: Sub-role --- convert nominal to representational }}
  | ( g )                   :: M :: Parens        {{ com Parentheses }}
  | t $ liftingsubst        :: M :: Lifted        {{ com Type lifted to coercion }}

prov :: 'UnivCoProvenance_' ::= {{ com \ctor{UnivCo} provenance, \coderef{types/TyCoRep.lhs}{UnivCoProvenance} }}
  | UnsafeCoerceProv   ::   :: UnsafeCoerceProv  {{ com From \texttt{unsafeCoerce\#} }}
    {{ tex \mathsf{unsafe} }}
  | PhantomProv        ::   :: PhantomProv       {{ com From the need for a phantom coercion }}
    {{ tex \mathsf{phant} }}
  | ProofIrrelProv     ::   :: ProofIrrelProv    {{ com From proof irrelevance }}
    {{ tex \mathsf{irrel} }}

LorR :: 'LeftOrRight_' ::= {{ com left or right deconstructor, \coderef{types/TyCoRep.lhs}{LeftOrRight} }}
  | Left             ::   :: CLeft                {{ com \ctor{CLeft}: Left projection }}
  | Right            ::   :: CRight               {{ com \ctor{CRight}: Right projection }}

C :: 'CoAxiom_' ::= {{ com Axioms, \coderef{types/TyCon.lhs}{CoAxiom} }}
  | T RA </ axBranchi // ; // i />     ::   :: CoAxiom  {{ com \ctor{CoAxiom}: Axiom }}
  | ( C )                              :: M :: Parens   {{ com Parentheses }}

R {{ tex \rho }} :: 'Role_' ::= {{ com Roles, \coderef{types/CoAxiom.lhs}{Role} }}
  | Nom              ::   :: Nominal              {{ com Nominal }}
    {{ tex \mathsf{N} }}
  | Rep              ::   :: Representational     {{ com Representational }}
    {{ tex \mathsf{R} }}
  | Ph               ::   :: Phantom              {{ com Phantom }}
    {{ tex \mathsf{P} }}
  | role_list [ i ]  :: M :: RoleListIndex        {{ com Look up in list }}

axBranch, b :: 'CoAxBranch_' ::= {{ com Axiom branches, \coderef{types/TyCon.lhs}{CoAxBranch} }}
  | forall </ ni RAi // i /> . ( </ tj // j /> ~> s )  ::   :: CoAxBranch  {{ com \ctor{CoAxBranch}: Axiom branch }}
  | ( </ axBranchi // i /> ) [ ind ]               :: M :: lookup      {{ com List lookup }}

mu {{ tex \mu }} :: 'CoAxiomRule_' ::= {{ com CoAxiomRules, \coderef{types/CoAxiom.lhs}{CoAxiomRule} }}
  | M ( I , role_list , R' )   ::  :: CoAxiomRule  {{ com Named rule, with parameter info }}
    {{ tex {[[M]]}_{([[I]], [[ role_list ]], [[R']])} }}

%% TYCONS %%%%%%%%%%%%%%%%%%%%%%%%%%%%%%%%%%%%%%%%%%%%%%%%%%%%%%

T :: 'TyCon_' ::= {{ com Type constructors, \coderef{types/TyCon.lhs}{TyCon} }}
  | ( -> )       ::   :: FunTyCon          {{ com \ctor{FunTyCon}: Arrow }}

  % the following also includes TupleTyCon, SynTyCon
  | N _ k        ::   :: AlgTyCon          {{ com \ctor{AlgTyCon}, \ctor{TupleTyCon}, \ctor{SynTyCon}: algebraic, tuples, families, and synonyms }}
    {{ tex {[[N]]}^{[[k]]} }}
  | H            ::   :: PrimTyCon         {{ com \ctor{PrimTyCon}: Primitive tycon }}
  | ' K          ::   :: PromotedDataCon   {{ com \ctor{PromotedDataCon}: Promoted data constructor }}
  | dataConTyCon K :: M :: dataConTyCon    {{ com TyCon extracted from DataCon }}

H :: 'PrimTyCon_' ::= {{ com Primitive type constructors, \coderef{prelude/TysPrim.lhs}{} }}
  | Int#         ::   :: intPrimTyCon           {{ com Unboxed Int (\texttt{intPrimTyCon}) }}
  | ( ~# )       ::   :: eqPrimTyCon            {{ com Unboxed equality (\texttt{eqPrimTyCon}) }}
  | ( ~Rep# )      ::   :: eqReprPrimTyCon        {{ com Unboxed representational equality (\texttt{eqReprPrimTyCon}) }}
  | *            ::   :: liftedTypeKindTyCon    {{ com Kind of lifted types (\texttt{liftedTypeKindTyCon}) }}
  | #            ::   :: unliftedTypeKindTyCon  {{ com Kind of unlifted types (\texttt{unliftedTypeKindTyCon}) }}
  | OpenKind     ::   :: openTypeKindTyCon      {{ com Either $*$ or $\#$ (\texttt{openTypeKindTyCon}) }}
  | Constraint   ::   :: constraintTyCon        {{ com Constraint (\texttt{constraintTyCon}) }}
  | TYPE         ::   :: TYPE                   {{ com TYPE (\texttt{tYPETyCon}) }}
  | Levity       ::   :: Levity                 {{ com Levity (\texttt{LevityTyCon}) }}

K :: 'DataCon_' ::= {{ com Data constructors, \coderef{basicTypes/DataCon.lhs}{DataCon} }}
  | Lifted       ::   :: Lifted       {{ com \ctor{Lifted}, a lifted type }}
  | Unlifted     ::   :: Unlifted     {{ com \ctor{Unlifted}, an unlifted type }}

%% CONTEXTS %%%%%%%%%%%%%%%%%%%%%%%%%%%%%%%%%%%%%%%%%%%%%%%%%%%%

G {{ tex \Gamma }} :: 'LintM_Bindings_' ::= {{ com List of bindings, \coderef{coreSyn/CoreLint.lhs}{LintM} }}
  | n                        ::   :: Binding   {{ com Single binding }}
  | </ Gi // , // i />       ::   :: Concat    {{ com Context concatenation }}
  | vars_of binding          :: M :: VarsOf    {{ com \coderef{coreSyn/CoreSyn.lhs}{bindersOf} }}

O {{ tex \Omega }} :: 'VarEnv_Role_' ::= {{ com Mapping from type variables to roles }}
  | </ ni : Ri // i />       ::   :: List      {{ com List of bindings }}
  | O1 , O2                  :: M :: Concat    {{ com Concatenate two lists }}

S {{ tex \Sigma }} :: 'St_' ::= {{ com Runtime store }}
  | [ n |-> e ]            ::   :: Binding  {{ com Single binding }}
  | </ Si // , // i />     ::   :: Concat   {{ com Store concatentation }}

%% UTILITY %%%%%%%%%%%%%%%%%%%%%%%%%%%%%%%%%%%%%%%%%%%%%%%%%%%%%

B {{ tex \mathbb{B} }} :: 'Bool_' ::= {{ com Booleans in metatheory }}
  | false        ::   :: False
  | true         ::   :: True

kinded_types {{ tex \overline{(\sigma_i : \kappa_i)}^i }} :: 'Kinded_Types_' ::= {{ com List of types with kinds }}
  | </ ( si : ki ) // , // i />    ::   :: List
  | empty                          :: M :: empty

subst :: 'Subst_' ::= {{ com List of substitutions }}
  | [ n |-> t ]        ::   :: TyMapping
  | [ n |-> e ]        ::   :: TmMapping
  | [ z |-> t ]        ::   :: TyMapping_Raw
  | </ substi // i />  ::   :: List
  | empty              :: M :: Empty

liftingsubst :: 'LiftSubst_' ::= {{ com List of lifting substitutions }}
  | [ n |-> g ]               ::   :: Mapping
  | </ liftingsubsti // i />  ::   :: List

ind, I {{ tex i }} :: 'Ind_' ::= {{ com Indices, numbers }}
  | i                           ::   :: index
  | length </ ti // i />        :: M :: length_t
  | length </ gi // i />        :: M :: length_g
  | length </ axBranchi // i /> :: M :: length_axBranch
  | tyConArity T                :: M :: tyConArity
  | ind - 1                     :: M :: decrement
  | -1                          :: M :: minusOne
  | 0                           :: M :: zero
  | 1                           :: M :: one
  | 2                           :: M :: two

types :: 'Types_' ::= {{ com List of types }}
  | </ ti // i />      ::   :: List

names {{ tex \overline{n_i}^i }} :: 'Names_' ::= {{ com List of names }}
  | </ ni // , // i />      ::   :: List
  | empty                   :: M :: Empty
  | names , n               :: M :: Snoc

namesroles {{ tex \overline{n_i \!\! {}_{\rho_i} }^i }} :: 'NamesRoles_' ::= {{ com List of names, annotated with roles }}
  | </ ni RAi // , // i />    ::   :: List
  | empty                     :: M :: Empty
  | namesroles , n RA         :: M :: Snoc

gs {{ tex \overline{\gamma} }} :: 'Cos_' ::= {{ com List of coercions }}
  | </ gi // , // i />     ::   :: List
  | empty                  :: M :: Empty
  | gs , g                 :: M :: Snoc

RA {{ tex {\!\!{}_{\rho} } }} :: 'RoleAnnot_' ::= {{ com Role annotation }}
  | _ R                    :: M :: annotation
  {{ tex {\!\!{}_{[[R]]} } }}
  | _ ^^ R                 :: M :: spaced_annotation
  {{ tex {}_{[[R]]} }}

role_list {{ tex {\overline{\rho_j} }^j }} :: 'RoleList_' ::= {{ com List of roles }}
  | </ Ri // , // i />       ::   :: List
  | tyConRolesX R T          :: M :: tyConRolesX
  | tyConRoles T             :: M :: tyConRoles
  | ( role_list )            :: M :: Parens
  | { role_list }            :: M :: Braces
  | take ( ind , role_list ) :: M :: Take

%%%%%%%%%%%%%%%%%%%%%%%%%%%%%%%%%%%%%%%%%%%%%%%%%%%%%%%%%%%%%%%%
%%  Terminals  %%%%%%%%%%%%%%%%%%%%%%%%%%%%%%%%%%%%%%%%%%%%%%%%%
%%%%%%%%%%%%%%%%%%%%%%%%%%%%%%%%%%%%%%%%%%%%%%%%%%%%%%%%%%%%%%%%

terminals :: 'terminals_' ::=
  | \            ::   :: lambda           {{ tex \lambda }}
  | let          ::   :: let              {{ tex \keyword{let} }}
  | in           ::   :: key_in           {{ tex \keyword{in} }}
  | rec          ::   :: rec              {{ tex \keyword{rec} }}
  | and          ::   :: key_and          {{ tex \keyword{and} }}
  | case         ::   :: case             {{ tex \keyword{case} }}
  | of           ::   :: of               {{ tex \keyword{of} }}
  | ->           ::   :: arrow            {{ tex \to }}
  | |>           ::   :: cast             {{ tex \triangleright }}
  | forall       ::   :: forall           {{ tex {\forall}\! }}
  | ==>!         ::   :: unsafe
    {{ tex \twoheadrightarrow\!\!\!\!\!\! \raisebox{-.3ex}{!} \,\,\,\,\, }}
  | sym          ::   :: sym              {{ tex \textsf{sym} }}
  | ;            ::   :: trans            {{ tex \fatsemi }}
  | ;;           ::   :: semi             {{ tex ; }}
  | Left         ::   :: Left             {{ tex \textsf{left} }}
  | Right        ::   :: Right            {{ tex \textsf{right} }}
  | _            ::   :: wildcard         {{ tex \text{\textvisiblespace} }}
  | Int#         ::   :: int_hash         {{ tex {\textsf{Int} }_{\#} }}
  | ~#           ::   :: eq_hash          {{ tex \mathop{ {\sim}_{\#} } }}
  | ~Rep#        ::   :: eq_repr_hash     {{ tex \mathop{ {\sim}_{\mathsf{R}\#} } }}
  | OpenKind     ::   :: OpenKind         {{ tex \textsf{OpenKind} }}
  | ok           ::   :: ok               {{ tex \textsf{ ok} }}
  | no_duplicates ::  :: no_duplicates    {{ tex \textsf{no\_duplicates } }}
  | vars_of      ::   :: vars_of          {{ tex \textsf{vars\_of } }}
  | not          ::   :: not              {{ tex \neg }}
  | isUnLiftedTyCon :: :: isUnLiftenTyCon {{ tex \textsf{isUnLiftedTyCon} }}
  | compatibleUnBoxedTys :: :: compatibleUnBoxedTys {{ tex \textsf{compatibleUnBoxedTys} }}
  | false        ::   :: false            {{ tex \textsf{false} }}
  | true         ::   :: true             {{ tex \textsf{true} }}
  | \/           ::   :: or               {{ tex \vee }}
  | /\           ::   :: and              {{ tex \mathop{\wedge} }}
  | elt          ::   :: elt              {{ tex \in }}
  | /=           ::   :: neq              {{ tex \neq }}
  | literalType  ::   :: literalType      {{ tex \textsf{literalType} }}
  | |->          ::   :: mapsto           {{ tex \mapsto }}
  | <-           ::   :: assignment       {{ tex \leftarrow }}
  | $            ::   :: marker           {{ tex  }}
  | inits        ::   :: inits            {{ tex \textsf{inits} }}
  | ~>           ::   :: squigarrow       {{ tex \rightsquigarrow }}
  | tyConKind    ::   :: tyConKind        {{ tex \mathop{\textsf{tyConKind} } }}
  | empty        ::   :: empty            {{ tex \cdot }}
  | length       ::   :: length           {{ tex \mathsf{length} }}
  | ~            ::   :: eq               {{ tex \sim }}
  | tyConArity   ::   :: tyConArity       {{ tex \textsf{tyConArity} }}
  | dataConTyCon ::   :: dataConTyCon     {{ tex \textsf{dataConTyCon} }}
  | dataConRepType :: :: dataConRepType   {{ tex \textsf{dataConRepType} }}
  | isNewTyCon   ::   :: isNewTyCon       {{ tex \textsf{isNewTyCon} }}
  | Constraint   ::   :: Constraint       {{ tex \textsf{Constraint} }}
  | TYPE         ::   :: TYPE             {{ tex \textsf{TYPE} }}
  | Levity       ::   :: Levity           {{ tex \textsf{Levity} }}
  | Lifted       ::   :: Lifted           {{ tex \textsf{Lifted} }}
  | Unlifted       ::   :: Unlifted           {{ tex \textsf{Unlifted} }}
  | no_conflict  ::   :: no_conflict      {{ tex \textsf{no\_conflict} }}
  | apart        ::   :: apart            {{ tex \textsf{apart} }}
  | kind         ::   :: kind             {{ tex \textsf{kind} }}
  | kapp         ::   :: kapp             {{ tex \textsf{kapp} }}
  | sub          ::   :: sub              {{ tex \textsf{sub} }}
  | #            ::   :: free             {{ tex \mathop{ \# } }}
  | BOX          ::   :: BOX              {{ tex \square }}
  | *            ::   :: star             {{ tex \star }}
  | unify        ::   :: unify            {{ tex \textsf{unify} }}
  | tyConRolesX  ::   :: tyConRolesX      {{ tex \textsf{tyConRolesX} }}
  | tyConRoles   ::   :: tyConRoles       {{ tex \textsf{tyConRoles} }}
  | tyConDataCons ::  :: tyConDataCons    {{ tex \textsf{tyConDataCons} }}
  | validRoles   ::   :: validRoles       {{ tex \textsf{validRoles} }}
  | validDcRoles ::   :: validDcRoles     {{ tex \textsf{validDcRoles} }}
  | -->          ::   :: steps            {{ tex \longrightarrow }}
  | coercionKind ::   :: coercionKind     {{ tex \textsf{coercionKind} }}
  | take         ::   :: take             {{ tex \textsf{take}\! }}
  | coaxrProves  ::   :: coaxrProves      {{ tex \textsf{coaxrProves} }}
  | Just         ::   :: Just             {{ tex \textsf{Just} }}
  | \\           ::   :: newline          {{ tex \\ }}

%%%%%%%%%%%%%%%%%%%%%%%%%%%%%%%%%%%%%%%%%%%%%%%%%%%%%%%%%%%%%%%%
%%  Formulae  %%%%%%%%%%%%%%%%%%%%%%%%%%%%%%%%%%%%%%%%%%%%%%%%%%
%%%%%%%%%%%%%%%%%%%%%%%%%%%%%%%%%%%%%%%%%%%%%%%%%%%%%%%%%%%%%%%%

formula :: 'formula_' ::=
  | judgement                          ::   :: judgement
  | formula1 ... formulai              ::   :: dots
  | G1 = G2                            ::   :: context_rewrite
  | t1 = t2                            ::   :: type_rewrite
  | t1 /= t2                           ::   :: type_inequality
  | e1 /=e e2                          ::   :: expr_inequality
    {{ tex [[e1]] \neq [[e2]] }}
  | 0 <= ind1 < ind2                   ::   :: in_bounds
    {{ tex 0 \leq [[ind1]] < [[ind2]] }}
  | g1 = g2                            ::   :: co_rewrite
  | no_duplicates </ zi // i />        ::   :: no_duplicates_name
  | no_duplicates </ bindingi // i />  ::   :: no_duplicates_binding
  | not formula                        ::   :: not
  | isUnLiftedTyCon T                  ::   :: isUnLiftedTyCon
  | compatibleUnBoxedTys t1 t2         ::   :: compatibleUnBoxedTys
  | formula1 /\ formula2               ::   :: and
  | formula1 \/ formula2               ::   :: or
  | ( formula )                        ::   :: parens
  | n elt G                            ::   :: context_inclusion
  | vars1 = vars2                      ::   :: vars_rewrite
  | </ Gi $ // i /> = inits ( </ nj // j /> ) :: :: context_folding
  | </ substi $ // i /> = inits ( </ [ nj |-> tj ] // j /> ) :: :: subst_folding
  | ind1 = ind2                        ::   :: eq_ind
  | ind1 < ind2                        ::   :: lt
  | G |- tylit lit : k                 ::   :: lintTyLit
    {{ tex [[G]] \labeledjudge{tylit} [[lit]] : [[k]] }}
  | isNewTyCon T                       ::   :: isNewTyCon
  | k1 elt { </ ki // , // i /> }      ::   :: kind_elt
  | e is_a_type                        ::   :: is_a_type
    {{ tex \exists \tau \text{ s.t.~} [[e]] = \tau }}
  | t is_a_coercion_type               ::   :: is_a_coercion_type
    {{ tex \exists \tau_1, \tau_2, \kappa_1, \kappa_2 \text{ s.t.~} [[t]] =
           \tau_1 \mathop{ {}^{\kappa_1} {\sim}_{\#}^{\kappa_2} } \tau_2 }}
  | e is_a_coercion                    ::   :: is_a_coercion
    {{ tex \exists \gamma \text{ s.t.~} [[e]] = \gamma }}
  | t is_a_prop                        ::   :: is_a_prop
    {{ tex \exists \tau_1, \tau_2, \kappa \text{ s.t.~} [[t]] =
           \tau_1 \mathop{ {\sim}_{\#}^{\kappa} } \tau_2 }}
  | axBranch1 = axBranch2              ::   :: branch_rewrite
  | C1 = C2                            ::   :: axiom_rewrite
  | apart ( </ ti // i /> , </ sj // j /> ) :: :: apart
  | unify ( </ ti // i /> , </ sj // j /> ) = subst :: :: unify
  | role_list1 = role_list2            ::   :: eq_role_list
  | R1 /= R2                           ::   :: role_neq
  | R1 = R2                            ::   :: eq_role
  | </ Ki // i /> = tyConDataCons T    ::   :: tyConDataCons
  | O ( n ) = R                        ::   :: role_lookup
  | R elt role_list                    ::   :: role_elt
  | formula1 => formula2               ::   :: implication
    {{ tex [[formula1]] \implies [[formula2]] }}
  | alt1 = alt2                        ::   :: alt_rewrite
  | e1 = e2                            ::   :: e_rewrite
  | no other case matches              ::   :: no_other_case
    {{ tex \text{no other case matches} }}
  | t = coercionKind g                 ::   :: coercionKind
  | Just ( t1 , t2 ) = coaxrProves mu </ si // i /> </ ( s'j , s''j ) // j />
                                       ::   :: coaxrProves
<<<<<<< HEAD
  | mu1 = mu2                          ::   :: mu_rewrite
=======

>>>>>>> 96dc041a

%%%%%%%%%%%%%%%%%%%%%%%%%%%%%%%%%%%%%%%%%%%%%%%%%%%%%%%%%%%%%%%%
%%  Subrules and Parsing  %%%%%%%%%%%%%%%%%%%%%%%%%%%%%%%%%%%%%%
%%%%%%%%%%%%%%%%%%%%%%%%%%%%%%%%%%%%%%%%%%%%%%%%%%%%%%%%%%%%%%%%

parsing

TyCon_FunTyCon right Type_AppTy
TyCon_PrimTyCon right Type_AppTy
TyCon_AlgTyCon right Type_AppTy
TyCon_PromotedDataCon right Type_AppTy

TyCon_FunTyCon right Coercion_AppCo
TyCon_PrimTyCon right Coercion_AppCo
TyCon_AlgTyCon right Coercion_AppCo
TyCon_PromotedDataCon right Coercion_AppCo

Subst_TyMapping <= Type_TySubstList
Subst_TmMapping <= Type_TySubstList
Subst_List <= Type_TySubstList

Subst_TyMapping <= Type_TySubstListPost
Subst_TmMapping <= Type_TySubstListPost

Expr_Type <= formula_e_rewrite

Coercion_TyConAppCo <= Coercion_AppCo

Coercion_TyConAppCo <= Type_CoercionTy
Coercion_CoVarCo <= Type_CoercionTy

Type_unliftedEq left Var_IdOrTyVar

Expr_Coercion <= Subst_TmMapping

Type_CastTy <= Var_IdOrTyVar<|MERGE_RESOLUTION|>--- conflicted
+++ resolved
@@ -75,13 +75,8 @@
     {{ tex \qquad \\ \multicolumn{1}{r}{[[e]]} }}
 
 binding :: 'Bind_' ::= {{ com Let-bindings, \coderef{coreSyn/CoreSyn.lhs}{Bind} }}
-<<<<<<< HEAD
   | n = e                         ::   :: NonRec  {{ com \ctor{NonRec}: Non-recursive binding }}
-  | rec </ ni = ei // and // i /> ::   :: Rec     {{ com \ctor{Rec}: Recursive binding }}
-=======
-  | n = e                         ::   :: NonRec  {{ com Non-recursive binding }}
-  | rec </ ni = ei // ;; // i />  ::   :: Rec     {{ com Recursive binding }}
->>>>>>> 96dc041a
+  | rec </ ni = ei // ;; // i /> ::   :: Rec     {{ com \ctor{Rec}: Recursive binding }}
 
 alt :: 'Alt_' ::= {{ com Case alternative, \coderef{coreSyn/CoreSyn.lhs}{Alt} }}
   | Kp </ ni // i /> -> e    ::   :: Alt  {{ com Constructor applied to fresh names }}
@@ -370,6 +365,7 @@
   | coaxrProves  ::   :: coaxrProves      {{ tex \textsf{coaxrProves} }}
   | Just         ::   :: Just             {{ tex \textsf{Just} }}
   | \\           ::   :: newline          {{ tex \\ }}
+  | classifiesTypeWithValues :: :: ctwv   {{ tex \textsf{classifiesTypeWithValues} }}
 
 %%%%%%%%%%%%%%%%%%%%%%%%%%%%%%%%%%%%%%%%%%%%%%%%%%%%%%%%%%%%%%%%
 %%  Formulae  %%%%%%%%%%%%%%%%%%%%%%%%%%%%%%%%%%%%%%%%%%%%%%%%%%
@@ -393,6 +389,10 @@
   | compatibleUnBoxedTys t1 t2         ::   :: compatibleUnBoxedTys
   | formula1 /\ formula2               ::   :: and
   | formula1 \/ formula2               ::   :: or
+  | ( formula1 ) \\/ ( formula2 )      ::   :: newline
+    {{ tex \begin{array}{@{}l@{}%
+}[[formula1]] \vee \\ \multicolumn{1}{@{}r@{}%
+}{\quad [[formula2]]} \end{array} }}
   | ( formula )                        ::   :: parens
   | n elt G                            ::   :: context_inclusion
   | vars1 = vars2                      ::   :: vars_rewrite
@@ -433,11 +433,8 @@
   | t = coercionKind g                 ::   :: coercionKind
   | Just ( t1 , t2 ) = coaxrProves mu </ si // i /> </ ( s'j , s''j ) // j />
                                        ::   :: coaxrProves
-<<<<<<< HEAD
   | mu1 = mu2                          ::   :: mu_rewrite
-=======
-
->>>>>>> 96dc041a
+  | classifiesTypeWithValues k         ::   :: classifies_type_with_values
 
 %%%%%%%%%%%%%%%%%%%%%%%%%%%%%%%%%%%%%%%%%%%%%%%%%%%%%%%%%%%%%%%%
 %%  Subrules and Parsing  %%%%%%%%%%%%%%%%%%%%%%%%%%%%%%%%%%%%%%
@@ -473,4 +470,4 @@
 
 Expr_Coercion <= Subst_TmMapping
 
-Type_CastTy <= Var_IdOrTyVar+Type_CastTy <= Var_IdOrTyVar
