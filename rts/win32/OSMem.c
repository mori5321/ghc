/* -----------------------------------------------------------------------------
 *
 * (c) The University of Glasgow 2006-2007
 *
 * OS-specific memory management
 *
 * ---------------------------------------------------------------------------*/

#include "Rts.h"
#include "sm/OSMem.h"
#include "sm/HeapAlloc.h"
#include "RtsUtils.h"

#include <windows.h>

typedef struct alloc_rec_ {
    char* base;    // non-aligned base address, directly from VirtualAlloc
    W_ size;       // Size in bytes
    struct alloc_rec_* next;
} alloc_rec;

typedef struct block_rec_ {
    char* base;        // base address, non-MBLOCK-aligned
    W_ size;           // size in bytes
    struct block_rec_* next;
} block_rec;

/* allocs are kept in ascending order, and are the memory regions as
   returned by the OS as we need to have matching VirtualAlloc and
   VirtualFree calls.

   If USE_LARGE_ADDRESS_SPACE is defined, this list will contain only
   one element.
*/
static alloc_rec* allocs = NULL;

/* free_blocks are kept in ascending order, and adjacent blocks are merged */
static block_rec* free_blocks = NULL;

<<<<<<< HEAD
=======
/* Mingw-w64 does not currently have this in their header. So we have to import it.*/
typedef LPVOID(WINAPI *VirtualAllocExNumaProc)(HANDLE, LPVOID, SIZE_T, DWORD, DWORD, DWORD);

/* Cache NUMA API call. */
VirtualAllocExNumaProc _VirtualAllocExNuma;

>>>>>>> cf7f8e5b
void
osMemInit(void)
{
    allocs = NULL;
    free_blocks = NULL;
<<<<<<< HEAD
=======

    /* Resolve and cache VirtualAllocExNuma. */
    if (osNumaAvailable() && RtsFlags.GcFlags.numa)
    {
        _VirtualAllocExNuma = (VirtualAllocExNumaProc)(void*)GetProcAddress(GetModuleHandleW(L"kernel32"), "VirtualAllocExNuma");
        if (!_VirtualAllocExNuma)
        {
            sysErrorBelch(
                "osBindMBlocksToNode: VirtualAllocExNuma does not exist. How did you get this far?");
        }
    }
>>>>>>> cf7f8e5b
}

static
alloc_rec*
allocNew(uint32_t n) {
    alloc_rec* rec;
    rec = (alloc_rec*)stgMallocBytes(sizeof(alloc_rec),"getMBlocks: allocNew");
    rec->size = ((W_)n+1)*MBLOCK_SIZE;
    rec->base =
        VirtualAlloc(NULL, rec->size, MEM_RESERVE, PAGE_READWRITE);
    if(rec->base==0) {
        stgFree((void*)rec);
        rec=0;
        if (GetLastError() == ERROR_NOT_ENOUGH_MEMORY) {

            errorBelch("Out of memory\n");
            stg_exit(EXIT_HEAPOVERFLOW);
        } else {
            sysErrorBelch(
                "getMBlocks: VirtualAlloc MEM_RESERVE %d blocks failed", n);
        }
    } else {
        alloc_rec temp;
        temp.base=0; temp.size=0; temp.next=allocs;

        alloc_rec* it;
        it=&temp;
        for(; it->next!=0 && it->next->base<rec->base; it=it->next) ;
        rec->next=it->next;
        it->next=rec;

        allocs=temp.next;
    }
    return rec;
}

static
void
insertFree(char* alloc_base, W_ alloc_size) {
    block_rec temp;
    block_rec* it;
    block_rec* prev;

    temp.base=0; temp.size=0; temp.next=free_blocks;
    it = free_blocks;
    prev = &temp;
    for( ; it!=0 && it->base<alloc_base; prev=it, it=it->next) {}

    if(it!=0 && alloc_base+alloc_size == it->base) {
        if(prev->base + prev->size == alloc_base) { /* Merge it, alloc, prev */
            prev->size += alloc_size + it->size;
            prev->next = it->next;
            stgFree(it);
        } else {                                    /* Merge it, alloc */
            it->base = alloc_base;
            it->size += alloc_size;
        }
    } else if(prev->base + prev->size == alloc_base) { /* Merge alloc, prev */
        prev->size += alloc_size;
    } else {                                           /* Merge none */
        block_rec* rec;
        rec = (block_rec*)stgMallocBytes(sizeof(block_rec),
                                         "getMBlocks: insertFree");
        rec->base=alloc_base;
        rec->size=alloc_size;
        rec->next = it;
        prev->next=rec;
    }
    free_blocks=temp.next;
}

static
void*
findFreeBlocks(uint32_t n) {
    void* ret=0;
    block_rec* it;
    block_rec temp;
    block_rec* prev;

    W_ required_size;
    it=free_blocks;
    required_size = n*MBLOCK_SIZE;
    temp.next=free_blocks; temp.base=0; temp.size=0;
    prev=&temp;
    /* TODO: Don't just take first block, find smallest sufficient block */
    for ( ; it; prev=it, it=it->next )
      {
        if (!it || it->size < required_size)
          continue;

        if( (((W_)it->base) & MBLOCK_MASK) == 0) { /* MBlock aligned */
            ret = (void*)it->base;
            if(it->size==required_size) {
                prev->next=it->next;
                stgFree(it);
            } else {
                it->base += required_size;
                it->size -=required_size;
            }
            break;
        } else {
            char* need_base;
            block_rec* next;
            int new_size;
            need_base =
                (char*)(((W_)it->base) & ((W_)~MBLOCK_MASK)) + MBLOCK_SIZE;
            new_size = need_base - it->base;
            /* Make sure that after alignment we have enough space.  */
            W_ total_size = new_size + required_size;
            if (total_size > it->size)
              continue;
            next = (block_rec*)stgMallocBytes(
                    sizeof(block_rec)
                    , "getMBlocks: findFreeBlocks: splitting");
            next->base = need_base +required_size;
            next->size = it->size - total_size;
            it->size = new_size;
            next->next = it->next;
            it->next = next;
            ret=(void*)need_base;
            break;
        }
      }
    free_blocks=temp.next;
    return ret;
}

/* VirtualAlloc MEM_COMMIT can't cross boundaries of VirtualAlloc MEM_RESERVE,
   so we might need to do many VirtualAlloc MEM_COMMITs.  We simply walk the
   (ordered) allocated blocks. */
static void
commitBlocks(char* base, W_ size) {
    alloc_rec* it;
    it=allocs;
    for( ; it!=0 && (it->base+it->size)<=base; it=it->next ) {}
    for( ; it!=0 && size>0; it=it->next ) {
        W_ size_delta;
        void* temp;
        size_delta = it->size - (base-it->base);
        if(size_delta>size) size_delta=size;
        temp = VirtualAlloc(base, size_delta, MEM_COMMIT, PAGE_READWRITE);
        if(temp==0) {
            sysErrorBelch("getMBlocks: VirtualAlloc MEM_COMMIT failed");
            stg_exit(EXIT_HEAPOVERFLOW);
        }
        size-=size_delta;
        base+=size_delta;
    }
}

void *
osGetMBlocks(uint32_t n) {
    void* ret;
    ret = findFreeBlocks(n);
    if(ret==0) {
        alloc_rec* alloc;
        alloc = allocNew(n);
        /* We already belch in allocNew if it fails */
        if (alloc == 0) {
            stg_exit(EXIT_FAILURE);
        } else {
            insertFree(alloc->base, alloc->size);
            ret = findFreeBlocks(n);
        }
    }

    if(ret!=0) {
        /* (In)sanity tests */
        if (((W_)ret & MBLOCK_MASK) != 0) {
            barf("getMBlocks: misaligned block returned");
        }

        commitBlocks(ret, (W_)MBLOCK_SIZE*n);
    }

    return ret;
}

static void decommitBlocks(char *addr, W_ nBytes)
{
    alloc_rec *p;

    p = allocs;
    while ((p != NULL) && (addr >= (p->base + p->size))) {
        p = p->next;
    }
    while (nBytes > 0) {
        if ((p == NULL) || (p->base > addr)) {
            errorBelch("Memory to be freed isn't allocated\n");
            stg_exit(EXIT_FAILURE);
        }
        if (p->base + p->size >= addr + nBytes) {
            if (!VirtualFree(addr, nBytes, MEM_DECOMMIT)) {
                sysErrorBelch("osFreeMBlocks: VirtualFree MEM_DECOMMIT failed");
                stg_exit(EXIT_FAILURE);
            }
            nBytes = 0;
        }
        else {
            W_ bytesToFree = p->base + p->size - addr;
            if (!VirtualFree(addr, bytesToFree, MEM_DECOMMIT)) {
                sysErrorBelch("osFreeMBlocks: VirtualFree MEM_DECOMMIT failed");
                stg_exit(EXIT_FAILURE);
            }
            addr += bytesToFree;
            nBytes -= bytesToFree;
            p = p->next;
        }
    }
}

void osFreeMBlocks(void *addr, uint32_t n)
{
    W_ nBytes = (W_)n * MBLOCK_SIZE;

    insertFree(addr, nBytes);
    decommitBlocks(addr, nBytes);
}

void osReleaseFreeMemory(void)
{
    alloc_rec *prev_a, *a;
    alloc_rec head_a;
    block_rec *prev_fb, *fb;
    block_rec head_fb;
    char *a_end, *fb_end;

    /* go through allocs and free_blocks in lockstep, looking for allocs
       that are completely free, and uncommit them */

    head_a.base = 0;
    head_a.size = 0;
    head_a.next = allocs;
    head_fb.base = 0;
    head_fb.size = 0;
    head_fb.next = free_blocks;
    prev_a = &head_a;
    a = allocs;
    prev_fb = &head_fb;
    fb = free_blocks;

    while (a != NULL) {
        a_end = a->base + a->size;
        /* If a is freeable then there is a single freeblock in fb that
           covers it. The end of this free block must be >= the end of
           a, so skip anything in fb that ends before a. */
        while (fb != NULL && fb->base + fb->size < a_end) {
            prev_fb = fb;
            fb = fb->next;
        }

        if (fb == NULL) {
            /* If we have nothing left in fb, then neither a nor
               anything later in the list is freeable, so we are done. */
            break;
        }
        else {
            fb_end = fb->base + fb->size;
            /* We have a candidate fb. But does it really cover a? */
            if (fb->base <= a->base) {
                /* Yes, the alloc is within the free block. Now we need
                   to know if it sticks out at either end. */
                if (fb_end == a_end) {
                    if (fb->base == a->base) {
                        /* fb and a are identical, so just free fb */
                        prev_fb->next = fb->next;
                        stgFree(fb);
                        fb = prev_fb->next;
                    }
                    else {
                        /* fb begins earlier, so truncate it to not include a */
                        fb->size = a->base - fb->base;
                    }
                }
                else {
                    /* fb ends later, so we'll make fb just be the part
                       after a. First though, if it also starts earlier,
                       we make a new free block record for the before bit. */
                    if (fb->base != a->base) {
                        block_rec *new_fb;

                        new_fb =
                            (block_rec *)stgMallocBytes(sizeof(block_rec),
                                                        "osReleaseFreeMemory");
                        new_fb->base = fb->base;
                        new_fb->size = a->base - fb->base;
                        new_fb->next = fb;
                        prev_fb->next = new_fb;
                    }
                    fb->size = fb_end - a_end;
                    fb->base = a_end;
                }
                /* Now we can free the alloc */
                prev_a->next = a->next;
                if(!VirtualFree((void *)a->base, 0, MEM_RELEASE)) {
                    sysErrorBelch("freeAllMBlocks: VirtualFree MEM_RELEASE "
                                  "failed");
                    stg_exit(EXIT_FAILURE);
                }
                stgFree(a);
                a = prev_a->next;
            }
            else {
                /* Otherwise this alloc is not freeable, so go on to the
                   next one */
                prev_a = a;
                a = a->next;
            }
        }
    }

    allocs = head_a.next;
    free_blocks = head_fb.next;
}

void
osFreeAllMBlocks(void)
{
    {
        block_rec* next;
        block_rec* it;
        next=0;
        it = free_blocks;
        for(; it!=0; ) {
            next = it->next;
            stgFree(it);
            it=next;
        }
    }
    {
        alloc_rec* next;
        alloc_rec* it;
        next=0;
        it=allocs;
        for(; it!=0; ) {
            if(!VirtualFree((void*)it->base, 0, MEM_RELEASE)) {
                sysErrorBelch("freeAllMBlocks: VirtualFree MEM_RELEASE failed");
                stg_exit(EXIT_FAILURE);
            }
            next = it->next;
            stgFree(it);
            it=next;
        }
    }
}

size_t getPageSize (void)
{
    static size_t pagesize = 0;

    if (pagesize == 0) {
        SYSTEM_INFO sSysInfo;
        GetSystemInfo(&sSysInfo);
        pagesize = sSysInfo.dwPageSize;
    }

    return pagesize;
}

/* Returns 0 if physical memory size cannot be identified */
StgWord64 getPhysicalMemorySize (void)
{
    static StgWord64 physMemSize = 0;
    if (!physMemSize) {
        MEMORYSTATUSEX status;
        status.dwLength = sizeof(status);
        if (!GlobalMemoryStatusEx(&status)) {
#if defined(DEBUG)
            errorBelch("warning: getPhysicalMemorySize: cannot get physical "
                       "memory size");
#endif
            return 0;
        }
        physMemSize = status.ullTotalPhys;
    }
    return physMemSize;
}

void setExecutable (void *p, W_ len, bool exec)
{
    DWORD dwOldProtect = 0;
    if (VirtualProtect (p, len,
                        exec ? PAGE_EXECUTE_READWRITE : PAGE_READWRITE,
                        &dwOldProtect) == 0)
    {
        sysErrorBelch("setExecutable: failed to protect 0x%p; old protection: "
                      "%lu\n", p, (unsigned long)dwOldProtect);
        stg_exit(EXIT_FAILURE);
    }
}

#if defined(USE_LARGE_ADDRESS_SPACE)

static void* heap_base = NULL;

void *osReserveHeapMemory (void *startAddress, W_ *len)
{
    void *start;

    heap_base = VirtualAlloc(startAddress, *len + MBLOCK_SIZE,
                              MEM_RESERVE, PAGE_READWRITE);
    if (heap_base == NULL) {
        if (GetLastError() == ERROR_NOT_ENOUGH_MEMORY) {
            errorBelch("out of memory");
        } else {
            sysErrorBelch(
                "osReserveHeapMemory: VirtualAlloc MEM_RESERVE %llu bytes \
                at address %p bytes failed",
                *len + MBLOCK_SIZE, startAddress);
        }
        stg_exit(EXIT_FAILURE);
    }

    // VirtualFree MEM_RELEASE must always match a
    // previous MEM_RESERVE call, in address and size
    // so we necessarily leak some address space here,
    // before and after the aligned area
    // It is not a huge problem because we never commit
    // that memory
    start = MBLOCK_ROUND_UP(heap_base);

    return start;
}

void osCommitMemory (void *at, W_ size)
{
    void *temp;
    temp = VirtualAlloc(at, size, MEM_COMMIT, PAGE_READWRITE);
    if (temp == NULL) {
        sysErrorBelch("osCommitMemory: VirtualAlloc MEM_COMMIT failed");
        stg_exit(EXIT_FAILURE);
    }
}

void osDecommitMemory (void *at, W_ size)
{
    if (!VirtualFree(at, size, MEM_DECOMMIT)) {
        sysErrorBelch("osDecommitMemory: VirtualFree MEM_DECOMMIT failed");
        stg_exit(EXIT_FAILURE);
    }
}

void osReleaseHeapMemory (void)
{
    VirtualFree(heap_base, 0, MEM_RELEASE);
}

#endif

bool osBuiltWithNumaSupport(void)
{
    return true;
}

bool osNumaAvailable(void)
{
    return osNumaNodes() > 1;
}

uint32_t osNumaNodes(void)
{
    /* Cache the amount of NUMA values. */
    static ULONG numNumaNodes = 0;

    /* Cache the amount of NUMA nodes. */
    if (!numNumaNodes)
    {
        if (GetNumaHighestNodeNumber(&numNumaNodes))
        {
            // GetNumaHighestNodeNumber returns the highest node number
            // i.e: 0 for a non-NUMA system, and >0 for a NUMA system, so add a 1.
            numNumaNodes += 1;
        }
        else
        {
            numNumaNodes = 1;
        }
    }

    return numNumaNodes;
}

uint64_t osNumaMask(void)
{
    // the concept of a numa node mask (c.f. numa_get_mems_allowed on POSIX)
    // doesn't exist on Windows. Thus, all nodes are allowed.
    if (osNumaNodes() > sizeof(StgWord)*8) {
        barf("osNumaMask: too many NUMA nodes (%d)", osNumaNodes());
    }
    return (1 << osNumaNodes()) - 1;
}

void osBindMBlocksToNode(
    void *addr,
    StgWord size,
    uint32_t node)
{
    if (osNumaAvailable())
    {
        void* temp;
        if (RtsFlags.GcFlags.numa) {
            /* Note [base memory]
               I would like to use addr here to specify the base
               memory of allocation. The problem is that the address
               we are requesting is too high. I can't figure out if it's
               because of my NUMA-emulation or a bug in the code.

               On windows also -xb is broken, it does nothing so that can't
               be used to tweak it (see #12577). So for now, just let the OS decide.
            */
            temp = _VirtualAllocExNuma(
                          GetCurrentProcess(),
                          NULL, // addr? See base memory
                          size,
                          MEM_RESERVE | MEM_COMMIT,
                          PAGE_READWRITE,
                          node
                        );

            if (!temp) {
                if (GetLastError() == ERROR_NOT_ENOUGH_MEMORY) {
                    errorBelch("out of memory");
                }
                else {
                    sysErrorBelch(
                        "osBindMBlocksToNode: VirtualAllocExNuma MEM_RESERVE %" FMT_Word " bytes "
                        "at address %p bytes failed",
                                        size, addr);
                }
                stg_exit(EXIT_FAILURE);
            }
        }
    }
}<|MERGE_RESOLUTION|>--- conflicted
+++ resolved
@@ -37,34 +37,11 @@
 /* free_blocks are kept in ascending order, and adjacent blocks are merged */
 static block_rec* free_blocks = NULL;
 
-<<<<<<< HEAD
-=======
-/* Mingw-w64 does not currently have this in their header. So we have to import it.*/
-typedef LPVOID(WINAPI *VirtualAllocExNumaProc)(HANDLE, LPVOID, SIZE_T, DWORD, DWORD, DWORD);
-
-/* Cache NUMA API call. */
-VirtualAllocExNumaProc _VirtualAllocExNuma;
-
->>>>>>> cf7f8e5b
 void
 osMemInit(void)
 {
     allocs = NULL;
     free_blocks = NULL;
-<<<<<<< HEAD
-=======
-
-    /* Resolve and cache VirtualAllocExNuma. */
-    if (osNumaAvailable() && RtsFlags.GcFlags.numa)
-    {
-        _VirtualAllocExNuma = (VirtualAllocExNumaProc)(void*)GetProcAddress(GetModuleHandleW(L"kernel32"), "VirtualAllocExNuma");
-        if (!_VirtualAllocExNuma)
-        {
-            sysErrorBelch(
-                "osBindMBlocksToNode: VirtualAllocExNuma does not exist. How did you get this far?");
-        }
-    }
->>>>>>> cf7f8e5b
 }
 
 static
