--- conflicted
+++ resolved
@@ -214,16 +214,6 @@
 #if defined(x86_64_HOST_ARCH)
     if (!n_groups)
     {
-<<<<<<< HEAD
-=======
-        /* We still support Windows Vista. Which means we can't rely
-           on the API being available. So we'll have to resolve manually.  */
-        HMODULE kernel = GetModuleHandleW(L"kernel32");
-
-        GetGroupCountProc GetActiveProcessorGroupCount
-          = (GetGroupCountProc)(void*)
-               GetProcAddress(kernel, "GetActiveProcessorGroupCount");
->>>>>>> cf7f8e5b
         n_groups = GetActiveProcessorGroupCount();
 
         IF_DEBUG(scheduler, debugBelch("[*] Number of processor groups detected: %u\n", n_groups));
@@ -253,19 +243,7 @@
         cpuGroupDistCache = malloc(n_groups * sizeof(uint8_t));
         memset(cpuGroupDistCache, MAXIMUM_PROCESSORS, n_groups * sizeof(uint8_t));
 
-<<<<<<< HEAD
         for (int i = 0; i < n_groups; i++)
-=======
-        /* We still support Windows Vista. Which means we can't rely
-        on the API being available. So we'll have to resolve manually.  */
-        HMODULE kernel = GetModuleHandleW(L"kernel32");
-
-        GetItemCountProc  GetActiveProcessorCount
-          = (GetItemCountProc)(void*)
-               GetProcAddress(kernel, "GetActiveProcessorCount");
-
-        if (GetActiveProcessorCount)
->>>>>>> cf7f8e5b
         {
             cpuGroupDistCache[i] = GetActiveProcessorCount(i);
             IF_DEBUG(scheduler, debugBelch("[*] Number of active processors in group %u detected: %u\n", i, cpuGroupDistCache[i]));
@@ -357,18 +335,7 @@
     static uint32_t nproc = 0;
 
 #if defined(x86_64_HOST_ARCH)
-<<<<<<< HEAD
     if (!nproc)
-=======
-    /* We still support Windows Vista. Which means we can't rely
-       on the API being available. So we'll have to resolve manually.  */
-    HMODULE kernel = GetModuleHandleW(L"kernel32");
-
-    GetItemCountProc GetActiveProcessorCount
-      = (GetItemCountProc)(void*)
-          GetProcAddress(kernel, "GetActiveProcessorCount");
-    if (GetActiveProcessorCount && !nproc)
->>>>>>> cf7f8e5b
     {
         nproc = GetActiveProcessorCount(ALL_PROCESSOR_GROUPS);
 
@@ -432,19 +399,6 @@
         mask[group] |= 1 << ix;
     }
 
-<<<<<<< HEAD
-=======
-#if defined(x86_64_HOST_ARCH)
-    /* We still support Windows Vista. Which means we can't rely
-       on the API being available. So we'll have to resolve manually.  */
-    HMODULE kernel = GetModuleHandleW(L"kernel32");
-
-    SetThreadGroupAffinityProc SetThreadGroupAffinity
-      = (SetThreadGroupAffinityProc)(void*)
-          GetProcAddress(kernel, "SetThreadGroupAffinity");
-#endif
-
->>>>>>> cf7f8e5b
     for (i = 0; i < n_groups; i++)
     {
 #if defined(x86_64_HOST_ARCH)
@@ -486,17 +440,7 @@
         sysErrorBelch("interruptOSThread: OpenThread");
         stg_exit(EXIT_FAILURE);
     }
-<<<<<<< HEAD
     CancelSynchronousIo(hdl);
-=======
-    pCSIO = (PCSIO)(void*)GetProcAddress(GetModuleHandle(TEXT("Kernel32.dll")),
-                                         "CancelSynchronousIo");
-    if ( NULL != pCSIO ) {
-        pCSIO(hdl);
-    } else {
-        // Nothing to do, unfortunately
-    }
->>>>>>> cf7f8e5b
     CloseHandle(hdl);
 }
 
